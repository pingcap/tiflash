// Copyright 2023 PingCAP, Ltd.
//
// Licensed under the Apache License, Version 2.0 (the "License");
// you may not use this file except in compliance with the License.
// You may obtain a copy of the License at
//
//     http://www.apache.org/licenses/LICENSE-2.0
//
// Unless required by applicable law or agreed to in writing, software
// distributed under the License is distributed on an "AS IS" BASIS,
// WITHOUT WARRANTIES OR CONDITIONS OF ANY KIND, either express or implied.
// See the License for the specific language governing permissions and
// limitations under the License.

#include <Columns/ColumnNullable.h>
#include <Functions/FunctionHelpers.h>
#include <Interpreters/Context.h>
#include <TestUtils/ColumnGenerator.h>
#include <TestUtils/ExecutorTestUtils.h>

#include <ext/enumerate.h>
#include <tuple>

namespace DB
{
namespace tests
{
class JoinExecutorTestRunner : public DB::tests::ExecutorTest
{
public:
    void initializeContext() override
    {
        ExecutorTest::initializeContext();
        context.addMockTable({"test_db", "test_table"},
                             {{"s1", TiDB::TP::TypeString}, {"s2", TiDB::TP::TypeString}},
                             {toNullableVec<String>("s1", {"banana", {}, "banana"}),
                              toNullableVec<String>("s2", {"apple", {}, "banana"})});

        context.addMockTable({"test_db", "r_table"},
                             {{"s", TiDB::TP::TypeString}, {"join_c", TiDB::TP::TypeString}},
                             {toVec<String>("s", {"banana", "banana"}),
                              toVec<String>("join_c", {"apple", "banana"})});

        context.addMockTable({"test_db", "r_table_2"},
                             {{"s", TiDB::TP::TypeString}, {"join_c", TiDB::TP::TypeString}},
                             {toVec<String>("s", {"banana", "banana", "banana"}),
                              toVec<String>("join_c", {"apple", "apple", "apple"})});

        context.addMockTable({"test_db", "l_table"},
                             {{"s", TiDB::TP::TypeString}, {"join_c", TiDB::TP::TypeString}},
                             {toVec<String>("s", {"banana", "banana"}),
                              toVec<String>("join_c", {"apple", "banana"})});

        context.addExchangeReceiver("exchange_r_table",
                                    {{"s", TiDB::TP::TypeString}, {"join_c", TiDB::TP::TypeString}},
                                    {toNullableVec<String>("s", {"banana", "banana"}),
                                     toNullableVec<String>("join_c", {"apple", "banana"})});

        context.addExchangeReceiver("exchange_l_table",
                                    {{"s", TiDB::TP::TypeString}, {"join_c", TiDB::TP::TypeString}},
                                    {toNullableVec<String>("s", {"banana", "banana"}),
                                     toNullableVec<String>("join_c", {"apple", "banana"})});

        /// for NonJoinedData test
        DB::MockColumnInfoVec left_column_infos{{"a", TiDB::TP::TypeLong}, {"b", TiDB::TP::TypeLong}};
        DB::MockColumnInfoVec right_column_infos{{"a", TiDB::TP::TypeLong}, {"b", TiDB::TP::TypeLong}};
        DB::MockColumnInfoVec right_partition_column_infos{{"a", TiDB::TP::TypeLong}};
        ColumnsWithTypeAndName left_column_data;
        ColumnsWithTypeAndName right_column_data;
        ColumnsWithTypeAndName common_column_data;
        size_t table_rows = 61440;
        size_t common_rows = 12288;
        for (const auto & column_info : mockColumnInfosToTiDBColumnInfos(left_column_infos))
        {
            ColumnGeneratorOpts opts{common_rows, getDataTypeByColumnInfoForComputingLayer(column_info)->getName(), RANDOM, column_info.name};
            common_column_data.push_back(ColumnGenerator::instance().generate(opts));
        }

        for (const auto & column_info : mockColumnInfosToTiDBColumnInfos(left_column_infos))
        {
            ColumnGeneratorOpts opts{table_rows - common_rows, getDataTypeByColumnInfoForComputingLayer(column_info)->getName(), RANDOM, column_info.name};
            left_column_data.push_back(ColumnGenerator::instance().generate(opts));
        }

        for (const auto & column_info : mockColumnInfosToTiDBColumnInfos(right_column_infos))
        {
            ColumnGeneratorOpts opts{table_rows - common_rows, getDataTypeByColumnInfoForComputingLayer(column_info)->getName(), RANDOM, column_info.name};
            right_column_data.push_back(ColumnGenerator::instance().generate(opts));
        }

        for (size_t i = 0; i < common_column_data.size(); ++i)
        {
            left_column_data[i].column->assumeMutable()->insertRangeFrom(*common_column_data[i].column, 0, common_rows);
            right_column_data[i].column->assumeMutable()->insertRangeFrom(*common_column_data[i].column, 0, common_rows);
        }

        ColumnWithTypeAndName shuffle_column = ColumnGenerator::instance().generate({table_rows, "UInt64", RANDOM});
        IColumn::Permutation perm;
        shuffle_column.column->getPermutation(false, 0, -1, perm);
        for (auto & column : left_column_data)
        {
            column.column = column.column->permute(perm, 0);
        }
        for (auto & column : right_column_data)
        {
            column.column = column.column->permute(perm, 0);
        }

        context.addMockTable("outer_join_test", "left_table_1_concurrency", left_column_infos, left_column_data, 1);
        context.addMockTable("outer_join_test", "left_table_3_concurrency", left_column_infos, left_column_data, 3);
        context.addMockTable("outer_join_test", "left_table_5_concurrency", left_column_infos, left_column_data, 5);
        context.addMockTable("outer_join_test", "left_table_10_concurrency", left_column_infos, left_column_data, 10);
        context.addMockTable("outer_join_test", "right_table_1_concurrency", right_column_infos, right_column_data, 1);
        context.addMockTable("outer_join_test", "right_table_3_concurrency", right_column_infos, right_column_data, 3);
        context.addMockTable("outer_join_test", "right_table_5_concurrency", right_column_infos, right_column_data, 5);
        context.addMockTable("outer_join_test", "right_table_10_concurrency", right_column_infos, right_column_data, 10);
        context.addExchangeReceiver("right_exchange_receiver_1_concurrency", right_column_infos, right_column_data, 1, right_partition_column_infos);
        context.addExchangeReceiver("right_exchange_receiver_3_concurrency", right_column_infos, right_column_data, 3, right_partition_column_infos);
        context.addExchangeReceiver("right_exchange_receiver_5_concurrency", right_column_infos, right_column_data, 5, right_partition_column_infos);
        context.addExchangeReceiver("right_exchange_receiver_10_concurrency", right_column_infos, right_column_data, 10, right_partition_column_infos);
    }

    static constexpr size_t join_type_num = 7;

    static constexpr tipb::JoinType join_types[join_type_num] = {
        tipb::JoinType::TypeInnerJoin,
        tipb::JoinType::TypeLeftOuterJoin,
        tipb::JoinType::TypeRightOuterJoin,
        tipb::JoinType::TypeSemiJoin,
        tipb::JoinType::TypeAntiSemiJoin,
        tipb::JoinType::TypeLeftOuterSemiJoin,
        tipb::JoinType::TypeAntiLeftOuterSemiJoin,
    };
};

TEST_F(JoinExecutorTestRunner, SimpleJoin)
try
{
    constexpr size_t simple_test_num = 4;

    context.addMockTable("simple_test", "t1", {{"a", TiDB::TP::TypeString}, {"b", TiDB::TP::TypeString}}, {toNullableVec<String>("a", {"1", "2", {}, "1", {}}), toNullableVec<String>("b", {"3", "4", "3", {}, {}})});
    context.addMockTable("simple_test", "t2", {{"a", TiDB::TP::TypeString}, {"b", TiDB::TP::TypeString}}, {toNullableVec<String>("a", {"1", "3", {}, "1", {}}), toNullableVec<String>("b", {"3", "4", "3", {}, {}})});

    // names of left table, right table and join key column
    const std::tuple<String, String, String> join_cases[simple_test_num] = {
        std::make_tuple("t1", "t2", "a"),
        std::make_tuple("t2", "t1", "a"),
        std::make_tuple("t1", "t2", "b"),
        std::make_tuple("t2", "t1", "b"),
    };

    const ColumnsWithTypeAndName expected_cols[simple_test_num * join_type_num] = {
        // inner join
        {toNullableVec<String>({"1", "1", "1", "1"}), toNullableVec<String>({{}, "3", {}, "3"}), toNullableVec<String>({"1", "1", "1", "1"}), toNullableVec<String>({"3", "3", {}, {}})},
        {toNullableVec<String>({"1", "1", "1", "1"}), toNullableVec<String>({{}, "3", {}, "3"}), toNullableVec<String>({"1", "1", "1", "1"}), toNullableVec<String>({"3", "3", {}, {}})},
        {toNullableVec<String>({{}, "1", "2", {}, "1"}), toNullableVec<String>({"3", "3", "4", "3", "3"}), toNullableVec<String>({"1", "1", "3", {}, {}}), toNullableVec<String>({"3", "3", "4", "3", "3"})},
        {toNullableVec<String>({{}, "1", "3", {}, "1"}), toNullableVec<String>({"3", "3", "4", "3", "3"}), toNullableVec<String>({"1", "1", "2", {}, {}}), toNullableVec<String>({"3", "3", "4", "3", "3"})},
        // left join
        {toNullableVec<String>({"1", "1", "2", {}, "1", "1", {}}), toNullableVec<String>({"3", "3", "4", "3", {}, {}, {}}), toNullableVec<String>({"1", "1", {}, {}, "1", "1", {}}), toNullableVec<String>({{}, "3", {}, {}, {}, "3", {}})},
        {toNullableVec<String>({"1", "1", "3", {}, "1", "1", {}}), toNullableVec<String>({"3", "3", "4", "3", {}, {}, {}}), toNullableVec<String>({"1", "1", {}, {}, "1", "1", {}}), toNullableVec<String>({{}, "3", {}, {}, {}, "3", {}})},
        {toNullableVec<String>({"1", "1", "2", {}, {}, "1", {}}), toNullableVec<String>({"3", "3", "4", "3", "3", {}, {}}), toNullableVec<String>({{}, "1", "3", {}, "1", {}, {}}), toNullableVec<String>({"3", "3", "4", "3", "3", {}, {}})},
        {toNullableVec<String>({"1", "1", "3", {}, {}, "1", {}}), toNullableVec<String>({"3", "3", "4", "3", "3", {}, {}}), toNullableVec<String>({{}, "1", "2", {}, "1", {}, {}}), toNullableVec<String>({"3", "3", "4", "3", "3", {}, {}})},
        // right join
        {toNullableVec<String>({"1", "1", {}, {}, "1", "1", {}}), toNullableVec<String>({{}, "3", {}, {}, {}, "3", {}}), toNullableVec<String>({"1", "1", "3", {}, "1", "1", {}}), toNullableVec<String>({"3", "3", "4", "3", {}, {}, {}})},
        {toNullableVec<String>({"1", "1", {}, {}, "1", "1", {}}), toNullableVec<String>({{}, "3", {}, {}, {}, "3", {}}), toNullableVec<String>({"1", "1", "2", {}, "1", "1", {}}), toNullableVec<String>({"3", "3", "4", "3", {}, {}, {}})},
        {toNullableVec<String>({{}, "1", "2", {}, "1", {}, {}}), toNullableVec<String>({"3", "3", "4", "3", "3", {}, {}}), toNullableVec<String>({"1", "1", "3", {}, {}, "1", {}}), toNullableVec<String>({"3", "3", "4", "3", "3", {}, {}})},
        {toNullableVec<String>({{}, "1", "3", {}, "1", {}, {}}), toNullableVec<String>({"3", "3", "4", "3", "3", {}, {}}), toNullableVec<String>({"1", "1", "2", {}, {}, "1", {}}), toNullableVec<String>({"3", "3", "4", "3", "3", {}, {}})},
        // semi join
        {toNullableVec<String>({"1", "1"}), toNullableVec<String>({"3", {}})},
        {toNullableVec<String>({"1", "1"}), toNullableVec<String>({"3", {}})},
        {toNullableVec<String>({"1", "2", {}}), toNullableVec<String>({"3", "4", "3"})},
        {toNullableVec<String>({"1", "3", {}}), toNullableVec<String>({"3", "4", "3"})},
        // anti semi join
        {toNullableVec<String>({"2", {}, {}}), toNullableVec<String>({"4", "3", {}})},
        {toNullableVec<String>({"3", {}, {}}), toNullableVec<String>({"4", "3", {}})},
        {toNullableVec<String>({"1", {}}), toNullableVec<String>({{}, {}})},
        {toNullableVec<String>({"1", {}}), toNullableVec<String>({{}, {}})},
        // left outer semi join
        {toNullableVec<String>({"1", "2", {}, "1", {}}), toNullableVec<String>({"3", "4", "3", {}, {}}), toNullableVec<Int8>({1, 0, 0, 1, 0})},
        {toNullableVec<String>({"1", "3", {}, "1", {}}), toNullableVec<String>({"3", "4", "3", {}, {}}), toNullableVec<Int8>({1, 0, 0, 1, 0})},
        {toNullableVec<String>({"1", "2", {}, "1", {}}), toNullableVec<String>({"3", "4", "3", {}, {}}), toNullableVec<Int8>({1, 1, 1, 0, 0})},
        {toNullableVec<String>({"1", "3", {}, "1", {}}), toNullableVec<String>({"3", "4", "3", {}, {}}), toNullableVec<Int8>({1, 1, 1, 0, 0})},
        // anti left outer semi join
        {toNullableVec<String>({"1", "2", {}, "1", {}}), toNullableVec<String>({"3", "4", "3", {}, {}}), toNullableVec<Int8>({0, 1, 1, 0, 1})},
        {toNullableVec<String>({"1", "3", {}, "1", {}}), toNullableVec<String>({"3", "4", "3", {}, {}}), toNullableVec<Int8>({0, 1, 1, 0, 1})},
        {toNullableVec<String>({"1", "2", {}, "1", {}}), toNullableVec<String>({"3", "4", "3", {}, {}}), toNullableVec<Int8>({0, 0, 0, 1, 1})},
        {toNullableVec<String>({"1", "3", {}, "1", {}}), toNullableVec<String>({"3", "4", "3", {}, {}}), toNullableVec<Int8>({0, 0, 0, 1, 1})},
    };

    for (size_t i = 0; i < join_type_num; ++i)
    {
        for (size_t j = 0; j < simple_test_num; ++j)
        {
            const auto & [l, r, k] = join_cases[j];
            auto request = context.scan("simple_test", l)
                               .join(context.scan("simple_test", r), join_types[i], {col(k)})
                               .build(context);

            {
                context.context.setSetting("max_bytes_before_external_join", Field(static_cast<UInt64>(0)));
                executeAndAssertColumnsEqual(request, expected_cols[i * simple_test_num + j]);

                // for spill to disk tests
                context.context.setSetting("max_bytes_before_external_join", Field(static_cast<UInt64>(10000)));
                ASSERT_THROW(executeStreams(request), Exception);
                auto concurrences = {2, 5, 10};
                for (auto concurrency : concurrences)
                {
                    ASSERT_COLUMNS_EQ_UR(expected_cols[i * simple_test_num + j], executeStreams(request, concurrency));
                }
            }
        }
    }
}
CATCH

TEST_F(JoinExecutorTestRunner, MultiJoin)
try
{
    context.addMockTable("multi_test", "t1", {{"a", TiDB::TP::TypeLong}, {"b", TiDB::TP::TypeLong}, {"c", TiDB::TP::TypeLong}}, {toVec<Int32>("a", {1, 3, 0}), toVec<Int32>("b", {2, 2, 0}), toVec<Int32>("c", {3, 2, 0})});

    context.addMockTable("multi_test", "t2", {{"a", TiDB::TP::TypeLong}, {"b", TiDB::TP::TypeLong}, {"c", TiDB::TP::TypeLong}}, {toVec<Int32>("a", {3, 3, 0}), toVec<Int32>("b", {4, 2, 0}), toVec<Int32>("c", {5, 3, 0})});

    context.addMockTable("multi_test", "t3", {{"a", TiDB::TP::TypeLong}, {"b", TiDB::TP::TypeLong}}, {toVec<Int32>("a", {1, 2, 0}), toVec<Int32>("b", {2, 2, 0})});

    context.addMockTable("multi_test", "t4", {{"a", TiDB::TP::TypeLong}, {"b", TiDB::TP::TypeLong}}, {toVec<Int32>("a", {3, 2, 0}), toVec<Int32>("b", {4, 2, 0})});

    const ColumnsWithTypeAndName expected_cols[join_type_num * join_type_num] = {
        /// inner x inner x inner
        {toNullableVec<Int32>({3, 3, 0}), toNullableVec<Int32>({2, 2, 0}), toNullableVec<Int32>({2, 2, 0}), toNullableVec<Int32>({3, 3, 0}), toNullableVec<Int32>({4, 2, 0}), toNullableVec<Int32>({5, 3, 0}), toNullableVec<Int32>({2, 2, 0}), toNullableVec<Int32>({2, 2, 0}), toNullableVec<Int32>({2, 2, 0}), toNullableVec<Int32>({2, 2, 0})},
        /// inner x left x inner
        {toNullableVec<Int32>({3, 3, 0}), toNullableVec<Int32>({2, 2, 0}), toNullableVec<Int32>({2, 2, 0}), toNullableVec<Int32>({3, 3, 0}), toNullableVec<Int32>({4, 2, 0}), toNullableVec<Int32>({5, 3, 0}), toNullableVec<Int32>({2, 2, 0}), toNullableVec<Int32>({2, 2, 0}), toNullableVec<Int32>({2, 2, 0}), toNullableVec<Int32>({2, 2, 0})},
        /// inner x right x inner
        {toNullableVec<Int32>({3, 3, 0}), toNullableVec<Int32>({2, 2, 0}), toNullableVec<Int32>({2, 2, 0}), toNullableVec<Int32>({3, 3, 0}), toNullableVec<Int32>({4, 2, 0}), toNullableVec<Int32>({5, 3, 0}), toNullableVec<Int32>({2, 2, 0}), toNullableVec<Int32>({2, 2, 0}), toNullableVec<Int32>({2, 2, 0}), toNullableVec<Int32>({2, 2, 0})},
        /// inner x semi x inner
        {toNullableVec<Int32>({3, 3, 0}), toNullableVec<Int32>({2, 2, 0}), toNullableVec<Int32>({2, 2, 0}), toNullableVec<Int32>({3, 3, 0}), toNullableVec<Int32>({4, 2, 0}), toNullableVec<Int32>({5, 3, 0})},
        /// inner x anti semi x inner
        {toNullableVec<Int32>({}), toNullableVec<Int32>({}), toNullableVec<Int32>({}), toNullableVec<Int32>({}), toNullableVec<Int32>({}), toNullableVec<Int32>({})},
        /// inner x left outer semi x inner
        {toNullableVec<Int32>({3, 3, 0}), toNullableVec<Int32>({2, 2, 0}), toNullableVec<Int32>({2, 2, 0}), toNullableVec<Int32>({3, 3, 0}), toNullableVec<Int32>({4, 2, 0}), toNullableVec<Int32>({5, 3, 0}), toNullableVec<Int8>({1, 1, 1})},
        /// inner x anti left outer semi x inner
        {toNullableVec<Int32>({3, 3, 0}), toNullableVec<Int32>({2, 2, 0}), toNullableVec<Int32>({2, 2, 0}), toNullableVec<Int32>({3, 3, 0}), toNullableVec<Int32>({4, 2, 0}), toNullableVec<Int32>({5, 3, 0}), toNullableVec<Int8>({0, 0, 0})},

        /// left x inner x left
        {toNullableVec<Int32>({1, 1, 3, 3, 3, 3, 0}), toNullableVec<Int32>({2, 2, 2, 2, 2, 2, 0}), toNullableVec<Int32>({3, 3, 2, 2, 2, 2, 0}), toNullableVec<Int32>({{}, {}, 3, 3, 3, 3, 0}), toNullableVec<Int32>({{}, {}, 4, 4, 2, 2, 0}), toNullableVec<Int32>({{}, {}, 5, 5, 3, 3, 0}), toNullableVec<Int32>({1, 2, 1, 2, 1, 2, 0}), toNullableVec<Int32>({2, 2, 2, 2, 2, 2, 0}), toNullableVec<Int32>({{}, 2, {}, 2, {}, 2, 0}), toNullableVec<Int32>({{}, 2, {}, 2, {}, 2, 0})},
        /// left x left x left
        {toNullableVec<Int32>({1, 1, 3, 3, 3, 3, 0}), toNullableVec<Int32>({2, 2, 2, 2, 2, 2, 0}), toNullableVec<Int32>({3, 3, 2, 2, 2, 2, 0}), toNullableVec<Int32>({{}, {}, 3, 3, 3, 3, 0}), toNullableVec<Int32>({{}, {}, 2, 2, 4, 4, 0}), toNullableVec<Int32>({{}, {}, 3, 3, 5, 5, 0}), toNullableVec<Int32>({2, 1, 2, 1, 2, 1, 0}), toNullableVec<Int32>({2, 2, 2, 2, 2, 2, 0}), toNullableVec<Int32>({2, {}, 2, {}, 2, {}, 0}), toNullableVec<Int32>({2, {}, 2, {}, 2, {}, 0})},
        /// left x right x left
        {toNullableVec<Int32>({1, 3, 3, 1, 3, 3, 0}), toNullableVec<Int32>({2, 2, 2, 2, 2, 2, 0}), toNullableVec<Int32>({3, 2, 2, 3, 2, 2, 0}), toNullableVec<Int32>({{}, 3, 3, {}, 3, 3, 0}), toNullableVec<Int32>({{}, 4, 2, {}, 4, 2, 0}), toNullableVec<Int32>({{}, 5, 3, {}, 5, 3, 0}), toNullableVec<Int32>({1, 1, 1, 2, 2, 2, 0}), toNullableVec<Int32>({2, 2, 2, 2, 2, 2, 0}), toNullableVec<Int32>({{}, {}, {}, 2, 2, 2, 0}), toNullableVec<Int32>({{}, {}, {}, 2, 2, 2, 0})},
        /// left x semi x left
        {toNullableVec<Int32>({1, 3, 3, 0}), toNullableVec<Int32>({2, 2, 2, 0}), toNullableVec<Int32>({3, 2, 2, 0}), toNullableVec<Int32>({{}, 3, 3, 0}), toNullableVec<Int32>({{}, 4, 2, 0}), toNullableVec<Int32>({{}, 5, 3, 0})},
        /// left x anti semi x left
        {toNullableVec<Int32>({}), toNullableVec<Int32>({}), toNullableVec<Int32>({}), toNullableVec<Int32>({}), toNullableVec<Int32>({}), toNullableVec<Int32>({})},
        /// left x left outer semi x left
        {toNullableVec<Int32>({1, 3, 3, 0}), toNullableVec<Int32>({2, 2, 2, 0}), toNullableVec<Int32>({3, 2, 2, 0}), toNullableVec<Int32>({{}, 3, 3, 0}), toNullableVec<Int32>({{}, 4, 2, 0}), toNullableVec<Int32>({{}, 5, 3, 0}), toNullableVec<Int8>({1, 1, 1, 1})},
        /// left x anti left outer semi x left
        {toNullableVec<Int32>({1, 3, 3, 0}), toNullableVec<Int32>({2, 2, 2, 0}), toNullableVec<Int32>({3, 2, 2, 0}), toNullableVec<Int32>({{}, 3, 3, 0}), toNullableVec<Int32>({{}, 4, 2, 0}), toNullableVec<Int32>({{}, 5, 3, 0}), toNullableVec<Int8>({0, 0, 0, 0})},

        /// right x inner x right
        {toNullableVec<Int32>({3, 3, 0}), toNullableVec<Int32>({2, 2, 0}), toNullableVec<Int32>({2, 2, 0}), toNullableVec<Int32>({3, 3, 0}), toNullableVec<Int32>({4, 2, 0}), toNullableVec<Int32>({5, 3, 0}), toNullableVec<Int32>({2, 2, 0}), toNullableVec<Int32>({2, 2, 0}), toNullableVec<Int32>({2, 2, 0}), toNullableVec<Int32>({2, 2, 0})},
        /// right x left x right
        {toNullableVec<Int32>({3, 3, 0}), toNullableVec<Int32>({2, 2, 0}), toNullableVec<Int32>({2, 2, 0}), toNullableVec<Int32>({3, 3, 0}), toNullableVec<Int32>({4, 2, 0}), toNullableVec<Int32>({5, 3, 0}), toNullableVec<Int32>({2, 2, 0}), toNullableVec<Int32>({2, 2, 0}), toNullableVec<Int32>({2, 2, 0}), toNullableVec<Int32>({2, 2, 0})},
        /// right x right x right
        {toNullableVec<Int32>({{}, 3, 3, 0}), toNullableVec<Int32>({{}, 2, 2, 0}), toNullableVec<Int32>({{}, 2, 2, 0}), toNullableVec<Int32>({{}, 3, 3, 0}), toNullableVec<Int32>({{}, 4, 2, 0}), toNullableVec<Int32>({{}, 5, 3, 0}), toNullableVec<Int32>({{}, 2, 2, 0}), toNullableVec<Int32>({{}, 2, 2, 0}), toNullableVec<Int32>({3, 2, 2, 0}), toNullableVec<Int32>({4, 2, 2, 0})},
        /// right x semi x right
        {toNullableVec<Int32>({3, 3, 0}), toNullableVec<Int32>({2, 2, 0}), toNullableVec<Int32>({2, 2, 0}), toNullableVec<Int32>({3, 3, 0}), toNullableVec<Int32>({4, 2, 0}), toNullableVec<Int32>({5, 3, 0})},
        /// right x anti semi x right
        {toNullableVec<Int32>({}), toNullableVec<Int32>({}), toNullableVec<Int32>({}), toNullableVec<Int32>({}), toNullableVec<Int32>({}), toNullableVec<Int32>({})},
        /// right x left outer semi x right
        {toNullableVec<Int32>({3, 3, 0}), toNullableVec<Int32>({2, 2, 0}), toNullableVec<Int32>({2, 2, 0}), toNullableVec<Int32>({3, 3, 0}), toNullableVec<Int32>({4, 2, 0}), toNullableVec<Int32>({5, 3, 0}), toNullableVec<Int8>({1, 1, 1})},
        /// right x anti left outer semi x right
        {toNullableVec<Int32>({3, 3, 0}), toNullableVec<Int32>({2, 2, 0}), toNullableVec<Int32>({2, 2, 0}), toNullableVec<Int32>({3, 3, 0}), toNullableVec<Int32>({4, 2, 0}), toNullableVec<Int32>({5, 3, 0}), toNullableVec<Int8>({0, 0, 0})},

        /// semi x inner x semi
        {toNullableVec<Int32>({3, 0}), toNullableVec<Int32>({2, 0}), toNullableVec<Int32>({2, 0}), toNullableVec<Int32>({2, 0}), toNullableVec<Int32>({2, 0})},
        /// semi x left x semi
        {toNullableVec<Int32>({3, 0}), toNullableVec<Int32>({2, 0}), toNullableVec<Int32>({2, 0}), toNullableVec<Int32>({2, 0}), toNullableVec<Int32>({2, 0})},
        /// semi x right x semi
        {toNullableVec<Int32>({3, 0}), toNullableVec<Int32>({2, 0}), toNullableVec<Int32>({2, 0}), toNullableVec<Int32>({2, 0}), toNullableVec<Int32>({2, 0})},
        /// semi x semi x semi
        {toNullableVec<Int32>({3, 0}), toNullableVec<Int32>({2, 0}), toNullableVec<Int32>({2, 0})},
        /// semi x anti semi x semi
        {toNullableVec<Int32>({}), toNullableVec<Int32>({}), toNullableVec<Int32>({})},
        /// semi x left outer semi x semi
        {toNullableVec<Int32>({3, 0}), toNullableVec<Int32>({2, 0}), toNullableVec<Int32>({2, 0}), toNullableVec<Int8>({1, 1})},
        /// semi x anti left outer semi x semi
        {toNullableVec<Int32>({3, 0}), toNullableVec<Int32>({2, 0}), toNullableVec<Int32>({2, 0}), toNullableVec<Int8>({0, 0})},

        /// anti semi x inner x anti semi
        {toNullableVec<Int32>({1}), toNullableVec<Int32>({2}), toNullableVec<Int32>({3}), toNullableVec<Int32>({1}), toNullableVec<Int32>({2})},
        /// anti semi x left x anti semi
        {toNullableVec<Int32>({1}), toNullableVec<Int32>({2}), toNullableVec<Int32>({3}), toNullableVec<Int32>({1}), toNullableVec<Int32>({2})},
        /// anti semi x right x anti semi
        {toNullableVec<Int32>({1}), toNullableVec<Int32>({2}), toNullableVec<Int32>({3}), toNullableVec<Int32>({1}), toNullableVec<Int32>({2})},
        /// anti semi x semi x anti semi
        {toNullableVec<Int32>({1}), toNullableVec<Int32>({2}), toNullableVec<Int32>({3})},
        /// anti semi x anti semi x anti semi
        {toNullableVec<Int32>({}), toNullableVec<Int32>({}), toNullableVec<Int32>({})},
        /// anti semi x left outer semi x anti semi
        {toNullableVec<Int32>({1}), toNullableVec<Int32>({2}), toNullableVec<Int32>({3}), toNullableVec<Int8>({1})},
        /// anti semi x left outer anti semi x anti semi
        {toNullableVec<Int32>({1}), toNullableVec<Int32>({2}), toNullableVec<Int32>({3}), toNullableVec<Int8>({0})},

        /// left outer semi x inner x left outer semi
        {toNullableVec<Int32>({1, 1, 3, 3, 0}), toNullableVec<Int32>({2, 2, 2, 2, 0}), toNullableVec<Int32>({3, 3, 2, 2, 0}), toNullableVec<Int8>({0, 0, 1, 1, 1}), toNullableVec<Int32>({1, 2, 1, 2, 0}), toNullableVec<Int32>({2, 2, 2, 2, 0}), toNullableVec<Int8>({0, 1, 0, 1, 1})},
        /// left outer semi x left x left outer semi
        {toNullableVec<Int32>({1, 1, 3, 3, 0}), toNullableVec<Int32>({2, 2, 2, 2, 0}), toNullableVec<Int32>({3, 3, 2, 2, 0}), toNullableVec<Int8>({0, 0, 1, 1, 1}), toNullableVec<Int32>({1, 2, 1, 2, 0}), toNullableVec<Int32>({2, 2, 2, 2, 0}), toNullableVec<Int8>({0, 1, 0, 1, 1})},
        /// left outer semi x right x left outer semi
        {toNullableVec<Int32>({1, 1, 3, 3, 0}), toNullableVec<Int32>({2, 2, 2, 2, 0}), toNullableVec<Int32>({3, 3, 2, 2, 0}), toNullableVec<Int8>({0, 0, 1, 1, 1}), toNullableVec<Int32>({1, 2, 1, 2, 0}), toNullableVec<Int32>({2, 2, 2, 2, 0}), toNullableVec<Int8>({0, 1, 0, 1, 1})},
        /// left outer semi x semi x left outer semi
        {toNullableVec<Int32>({1, 3, 0}), toNullableVec<Int32>({2, 2, 0}), toNullableVec<Int32>({3, 2, 0}), toNullableVec<Int8>({0, 1, 1})},
        /// left outer semi x anti semi x left outer semi
        {toNullableVec<Int32>({}), toNullableVec<Int32>({}), toNullableVec<Int32>({}), toNullableVec<Int8>({})},
        /// left outer semi x left outer semi x left outer semi
        {toNullableVec<Int32>({1, 3, 0}), toNullableVec<Int32>({2, 2, 0}), toNullableVec<Int32>({3, 2, 0}), toNullableVec<Int8>({0, 1, 1}), toNullableVec<Int8>({1, 1, 1})},
        /// left outer semi x left outer anti semi x left outer semi
        {toNullableVec<Int32>({1, 3, 0}), toNullableVec<Int32>({2, 2, 0}), toNullableVec<Int32>({3, 2, 0}), toNullableVec<Int8>({0, 1, 1}), toNullableVec<Int8>({0, 0, 0})},

        /// left outer anti semi x inner x left outer anti semi
        {toNullableVec<Int32>({1, 1, 3, 3, 0}), toNullableVec<Int32>({2, 2, 2, 2, 0}), toNullableVec<Int32>({3, 3, 2, 2, 0}), toNullableVec<Int8>({1, 1, 0, 0, 0}), toNullableVec<Int32>({1, 2, 1, 2, 0}), toNullableVec<Int32>({2, 2, 2, 2, 0}), toNullableVec<Int8>({1, 0, 1, 0, 0})},
        /// left outer anti semi x left x left outer anti semi
        {toNullableVec<Int32>({1, 1, 3, 3, 0}), toNullableVec<Int32>({2, 2, 2, 2, 0}), toNullableVec<Int32>({3, 3, 2, 2, 0}), toNullableVec<Int8>({1, 1, 0, 0, 0}), toNullableVec<Int32>({1, 2, 1, 2, 0}), toNullableVec<Int32>({2, 2, 2, 2, 0}), toNullableVec<Int8>({1, 0, 1, 0, 0})},
        /// left outer anti semi x right x left outer anti semi
        {toNullableVec<Int32>({1, 1, 3, 3, 0}), toNullableVec<Int32>({2, 2, 2, 2, 0}), toNullableVec<Int32>({3, 3, 2, 2, 0}), toNullableVec<Int8>({1, 1, 0, 0, 0}), toNullableVec<Int32>({1, 2, 1, 2, 0}), toNullableVec<Int32>({2, 2, 2, 2, 0}), toNullableVec<Int8>({1, 0, 1, 0, 0})},
        /// left outer anti semi x semi x left outer anti semi
        {toNullableVec<Int32>({1, 3, 0}), toNullableVec<Int32>({2, 2, 0}), toNullableVec<Int32>({3, 2, 0}), toNullableVec<Int8>({1, 0, 0})},
        /// left outer anti semi x anti semi x left outer anti semi
        {toNullableVec<Int32>({}), toNullableVec<Int32>({}), toNullableVec<Int32>({}), toNullableVec<Int8>({})},
        /// left outer anti semi x left outer semi x left outer anti semi
        {toNullableVec<Int32>({1, 3, 0}), toNullableVec<Int32>({2, 2, 0}), toNullableVec<Int32>({3, 2, 0}), toNullableVec<Int8>({1, 0, 0}), toNullableVec<Int8>({1, 1, 1})},
        /// left outer anti semi x left outer anti semi x left outer anti semi
        {toNullableVec<Int32>({1, 3, 0}), toNullableVec<Int32>({2, 2, 0}), toNullableVec<Int32>({3, 2, 0}), toNullableVec<Int8>({1, 0, 0}), toNullableVec<Int8>({0, 0, 0})},
    };

    /// select * from (t1 JT1 t2 using (a)) JT2 (t3 JT1 t4 using (a)) using (b)
    for (auto [i, jt1] : ext::enumerate(join_types))
    {
        for (auto [j, jt2] : ext::enumerate(join_types))
        {
            auto t1 = context.scan("multi_test", "t1");
            auto t2 = context.scan("multi_test", "t2");
            auto t3 = context.scan("multi_test", "t3");
            auto t4 = context.scan("multi_test", "t4");
            auto request = t1.join(t2, jt1, {col("a")})
                               .join(t3.join(t4, jt1, {col("a")}),
                                     jt2,
                                     {col("b")})
                               .build(context);

            executeAndAssertColumnsEqual(request, expected_cols[i * join_type_num + j]);
        }
    }
}
CATCH

TEST_F(JoinExecutorTestRunner, JoinCast)
try
{
    auto cast_request = [&]() {
        return context.scan("cast", "t1")
            .join(context.scan("cast", "t2"), tipb::JoinType::TypeInnerJoin, {col("a")})
            .build(context);
    };

    /// int(1) == float(1.0)
    context.addMockTable("cast", "t1", {{"a", TiDB::TP::TypeLong}}, {toVec<Int32>("a", {1})});

    context.addMockTable("cast", "t2", {{"a", TiDB::TP::TypeFloat}}, {toVec<Float32>("a", {1.0})});

    executeAndAssertColumnsEqual(cast_request(), {toNullableVec<Int32>({1}), toNullableVec<Float32>({1.0})});

    /// int(1) == double(1.0)
    context.addMockTable("cast", "t1", {{"a", TiDB::TP::TypeLong}}, {toVec<Int32>("a", {1})});

    context.addMockTable("cast", "t2", {{"a", TiDB::TP::TypeDouble}}, {toVec<Float64>("a", {1.0})});

    executeAndAssertColumnsEqual(cast_request(), {toNullableVec<Int32>({1}), toNullableVec<Float64>({1.0})});

    /// float(1) == double(1.0)
    context.addMockTable("cast", "t1", {{"a", TiDB::TP::TypeFloat}}, {toVec<Float32>("a", {1})});

    context.addMockTable("cast", "t2", {{"a", TiDB::TP::TypeDouble}}, {toVec<Float64>("a", {1})});

    executeAndAssertColumnsEqual(cast_request(), {toNullableVec<Float32>({1}), toNullableVec<Float64>({1})});

    /// varchar('x') == char('x')
    context.addMockTable("cast", "t1", {{"a", TiDB::TP::TypeString}}, {toVec<String>("a", {"x"})});

    context.addMockTable("cast", "t2", {{"a", TiDB::TP::TypeVarchar}}, {toVec<String>("a", {"x"})});

    executeAndAssertColumnsEqual(cast_request(), {toNullableVec<String>({"x"}), toNullableVec<String>({"x"})});

    /// tinyblob('x') == varchar('x')
    context.addMockTable("cast", "t1", {{"a", TiDB::TP::TypeTinyBlob}}, {toVec<String>("a", {"x"})});

    context.addMockTable("cast", "t2", {{"a", TiDB::TP::TypeVarchar}}, {toVec<String>("a", {"x"})});

    executeAndAssertColumnsEqual(cast_request(), {toNullableVec<String>({"x"}), toNullableVec<String>({"x"})});

    /// mediumBlob('x') == varchar('x')
    context.addMockTable("cast", "t1", {{"a", TiDB::TP::TypeMediumBlob}}, {toVec<String>("a", {"x"})});

    context.addMockTable("cast", "t2", {{"a", TiDB::TP::TypeVarchar}}, {toVec<String>("a", {"x"})});

    executeAndAssertColumnsEqual(cast_request(), {toNullableVec<String>({"x"}), toNullableVec<String>({"x"})});

    /// blob('x') == varchar('x')
    context.addMockTable("cast", "t1", {{"a", TiDB::TP::TypeBlob}}, {toVec<String>("a", {"x"})});

    context.addMockTable("cast", "t2", {{"a", TiDB::TP::TypeVarchar}}, {toVec<String>("a", {"x"})});

    executeAndAssertColumnsEqual(cast_request(), {toNullableVec<String>({"x"}), toNullableVec<String>({"x"})});

    /// longBlob('x') == varchar('x')
    context.addMockTable("cast", "t1", {{"a", TiDB::TP::TypeLongBlob}}, {toVec<String>("a", {"x"})});

    context.addMockTable("cast", "t2", {{"a", TiDB::TP::TypeVarchar}}, {toVec<String>("a", {"x"})});

    executeAndAssertColumnsEqual(cast_request(), {toNullableVec<String>({"x"}), toNullableVec<String>({"x"})});

    /// decimal with different scale
    context.addMockTable("cast", "t1", {{"a", TiDB::TP::TypeNewDecimal}}, {createColumn<Decimal256>(std::make_tuple(9, 4), {"0.12"}, "a")});

    context.addMockTable("cast", "t2", {{"a", TiDB::TP::TypeNewDecimal}}, {createColumn<Decimal256>(std::make_tuple(9, 3), {"0.12"}, "a")});

    executeAndAssertColumnsEqual(cast_request(), {createNullableColumn<Decimal256>(std::make_tuple(65, 0), {"0.12"}, {0}), createNullableColumn<Decimal256>(std::make_tuple(65, 0), {"0.12"}, {0})});

    /// datetime(1970-01-01 00:00:01) == timestamp(1970-01-01 00:00:01)
    context.addMockTable("cast", "t1", {{"datetime", TiDB::TP::TypeDatetime}}, {createDateTimeColumn({{{1970, 1, 1, 0, 0, 1, 0}}}, 6)});

    context.addMockTable("cast", "t2", {{"datetime", TiDB::TP::TypeTimestamp}}, {createDateTimeColumn({{{1970, 1, 1, 0, 0, 1, 0}}}, 6)});

    auto cast_request_1 = [&]() {
        return context.scan("cast", "t1")
            .join(context.scan("cast", "t2"), tipb::JoinType::TypeInnerJoin, {col("datetime")})
            .build(context);
    };
    executeAndAssertColumnsEqual(cast_request_1(), {createDateTimeColumn({{{1970, 1, 1, 0, 0, 1, 0}}}, 0), createDateTimeColumn({{{1970, 1, 1, 0, 0, 1, 0}}}, 0)});
}
CATCH

TEST_F(JoinExecutorTestRunner, JoinAgg)
try
{
    context.addMockTable("join_agg", "t1", {{"a", TiDB::TP::TypeLong}, {"b", TiDB::TP::TypeLong}}, {toVec<Int32>("a", {1, 1, 3, 4}), toVec<Int32>("b", {1, 1, 4, 1})});

    context.addMockTable("join_agg", "t2", {{"a", TiDB::TP::TypeLong}, {"b", TiDB::TP::TypeLong}}, {toVec<Int32>("a", {1, 4, 2}), toVec<Int32>("b", {2, 6, 2})});

    const ColumnsWithTypeAndName expected_cols[join_type_num] = {
        {toNullableVec<Int32>({4}), toNullableVec<Int32>({1}), toVec<UInt64>({3}), toNullableVec<Int32>({1})},
        {toNullableVec<Int32>({4, 3}), toNullableVec<Int32>({1, 3}), toVec<UInt64>({3, 1}), toNullableVec<Int32>({1, 4})},
        {toNullableVec<Int32>({4, {}}), toNullableVec<Int32>({1, {}}), toVec<UInt64>({3, 0}), toNullableVec<Int32>({1, {}})},
        {toNullableVec<Int32>({4}), toNullableVec<Int32>({1}), toVec<UInt64>({3}), toNullableVec<Int32>({1})},
        {toNullableVec<Int32>({3}), toNullableVec<Int32>({3}), toVec<UInt64>({1}), toNullableVec<Int32>({4})},
        {toNullableVec<Int32>({4, 3}), toNullableVec<Int32>({1, 3}), toVec<UInt64>({3, 1}), toNullableVec<Int32>({1, 4})},
        {toNullableVec<Int32>({4, 3}), toNullableVec<Int32>({1, 3}), toVec<UInt64>({3, 1}), toNullableVec<Int32>({1, 4})},
    };

    for (auto [i, tp] : ext::enumerate(join_types))
    {
        auto request = context.scan("join_agg", "t1")
                           .join(context.scan("join_agg", "t2"), tp, {col("a")})
                           .aggregation({Max(col("a")), Min(col("a")), Count(col("a"))}, {col("b")})
                           .build(context);

        executeAndAssertColumnsEqual(request, expected_cols[i]);
    }
}
CATCH

TEST_F(JoinExecutorTestRunner, CrossJoinWithCondition)
try
{
    context.addMockTable("cross_join", "t1", {{"a", TiDB::TP::TypeString}, {"b", TiDB::TP::TypeString}}, {toNullableVec<String>("a", {"1", "2", {}, "1"}), toNullableVec<String>("b", {"3", "4", "3", {}})});
    context.addMockTable("cross_join", "t2", {{"a", TiDB::TP::TypeString}, {"b", TiDB::TP::TypeString}}, {toNullableVec<String>("a", {"1", "3", {}, "2"}), toNullableVec<String>("b", {"3", "4", "3", {}})});

    const auto cond = gt(col("a"), lit(Field("1", 1)));

    const auto table_scan = [&]() -> std::tuple<DAGRequestBuilder, DAGRequestBuilder> {
        return {context.scan("cross_join", "t1"), context.scan("cross_join", "t2")};
    };

    const ColumnsWithTypeAndName expected_cols[join_type_num] = {
        // inner
        {toNullableVec<String>({"2", "2", "2", "2"}), toNullableVec<String>({"4", "4", "4", "4"}), toNullableVec<String>({"1", "3", {}, "2"}), toNullableVec<String>({"3", "4", "3", {}})},
        // left
        {toNullableVec<String>({"1", "2", "2", "2", "2", {}, "1"}), toNullableVec<String>({"3", "4", "4", "4", "4", "3", {}}), toNullableVec<String>({{}, "2", {}, "3", "1", {}, {}}), toNullableVec<String>({{}, {}, "3", "4", "3", {}, {}})},
        // right
        {toNullableVec<String>({{}, "1", {}, "2", "1", {}, "1", {}, "2", "1"}), toNullableVec<String>({{}, {}, "3", "4", "3", {}, {}, "3", "4", "3"}), toNullableVec<String>({"1", "3", "3", "3", "3", {}, "2", "2", "2", "2"}), toNullableVec<String>({"3", "4", "4", "4", "4", "3", {}, {}, {}, {}})},
        // semi
        {toNullableVec<String>({"2"}), toNullableVec<String>({"4"})},
        // anti semi
        {toNullableVec<String>({"1", "1", {}}), toNullableVec<String>({{}, "3", "3"})},
        // left outer semi
        {toNullableVec<String>({"1", "2", {}, "1"}), toNullableVec<String>({"3", "4", "3", {}}), toNullableVec<Int8>({0, 1, 0, 0})},
        // anti left outer semi
        {toNullableVec<String>({"1", "2", {}, "1"}), toNullableVec<String>({"3", "4", "3", {}}), toNullableVec<Int8>({1, 0, 1, 1})},
    };

    /// for cross join, there is no join columns
    size_t i = 0;

    {
        auto [t1, t2] = table_scan();
        auto request = t1
                           .join(t2, tipb::JoinType::TypeInnerJoin, {}, {}, {}, {cond}, {})
                           .build(context);
        executeAndAssertColumnsEqual(request, expected_cols[i++]);
    }

    {
        auto [t1, t2] = table_scan();
        auto request = t1
                           .join(t2, tipb::JoinType::TypeLeftOuterJoin, {}, {cond}, {}, {}, {})
                           .build(context);
        executeAndAssertColumnsEqual(request, expected_cols[i++]);
    }

    {
        auto [t1, t2] = table_scan();
        auto request = t1
                           .join(t2, tipb::JoinType::TypeRightOuterJoin, {}, {}, {cond}, {}, {})
                           .build(context);
        executeAndAssertColumnsEqual(request, expected_cols[i++]);
    }

    {
        auto [t1, t2] = table_scan();
        auto request = t1
                           .join(t2, tipb::JoinType::TypeSemiJoin, {}, {}, {}, {cond}, {})
                           .build(context);
        executeAndAssertColumnsEqual(request, expected_cols[i++]);
    }

    {
        auto [t1, t2] = table_scan();
        auto request = t1
                           .join(t2, tipb::JoinType::TypeAntiSemiJoin, {}, {}, {}, {cond}, {})
                           .build(context);
        executeAndAssertColumnsEqual(request, expected_cols[i++]);
    }

    {
        auto [t1, t2] = table_scan();
        auto request = t1
                           .join(t2, tipb::JoinType::TypeLeftOuterSemiJoin, {}, {}, {}, {cond}, {})
                           .build(context);
        executeAndAssertColumnsEqual(request, expected_cols[i++]);
    }

    {
        auto [t1, t2] = table_scan();
        auto request = t1
                           .join(t2, tipb::JoinType::TypeAntiLeftOuterSemiJoin, {}, {}, {}, {cond}, {})
                           .build(context);
        executeAndAssertColumnsEqual(request, expected_cols[i++]);
    }
}
CATCH

TEST_F(JoinExecutorTestRunner, JoinWithTableScan)
try
{
    auto request = context
                       .scan("test_db", "l_table")
                       .join(context.scan("test_db", "r_table"), tipb::JoinType::TypeLeftOuterJoin, {col("join_c")})
                       .build(context);
    {
        executeAndAssertColumnsEqual(request, {toNullableVec<String>({"banana", "banana"}), toNullableVec<String>({"apple", "banana"}), toNullableVec<String>({"banana", "banana"}), toNullableVec<String>({"apple", "banana"})});
    }

    request = context
                  .scan("test_db", "l_table")
                  .join(context.scan("test_db", "r_table"), tipb::JoinType::TypeLeftOuterJoin, {col("join_c")})
                  .project({"s", "join_c"})
                  .build(context);
    {
        executeAndAssertColumnsEqual(request, {toNullableVec<String>({"banana", "banana"}), toNullableVec<String>({"apple", "banana"})});
    }

    request = context
                  .scan("test_db", "l_table")
                  .join(context.scan("test_db", "r_table_2"), tipb::JoinType::TypeLeftOuterJoin, {col("join_c")})
                  .build(context);
    {
        executeAndAssertColumnsEqual(request, {toNullableVec<String>({"banana", "banana", "banana", "banana"}), toNullableVec<String>({"apple", "apple", "apple", "banana"}), toNullableVec<String>({"banana", "banana", "banana", {}}), toNullableVec<String>({"apple", "apple", "apple", {}})});
    }
}
CATCH

TEST_F(JoinExecutorTestRunner, JoinWithExchangeReceiver)
try
{
    auto request = context
                       .receive("exchange_l_table")
                       .join(context.receive("exchange_r_table"), tipb::JoinType::TypeLeftOuterJoin, {col("join_c")})
                       .build(context);
    {
        executeAndAssertColumnsEqual(request, {toNullableVec<String>({"banana", "banana"}), toNullableVec<String>({"apple", "banana"}), toNullableVec<String>({"banana", "banana"}), toNullableVec<String>({"apple", "banana"})});
    }
}
CATCH

TEST_F(JoinExecutorTestRunner, JoinWithTableScanAndReceiver)
try
{
    auto request = context
                       .scan("test_db", "l_table")
                       .join(context.receive("exchange_r_table"), tipb::JoinType::TypeLeftOuterJoin, {col("join_c")})
                       .build(context);
    {
        executeAndAssertColumnsEqual(request, {toNullableVec<String>({"banana", "banana"}), toNullableVec<String>({"apple", "banana"}), toNullableVec<String>({"banana", "banana"}), toNullableVec<String>({"apple", "banana"})});
    }
}
CATCH

TEST_F(JoinExecutorTestRunner, JoinWithNullTable)
try
{
    context.addMockTable("null_test", "t", {{"a", TiDB::TP::TypeLong}, {"b", TiDB::TP::TypeLong}, {"c", TiDB::TP::TypeLong}}, {toVec<Int32>("a", {1, 2, 3, 4, 5, 6, 7, 8, 9, 0}), toVec<Int32>("b", {1, 1, 1, 1, 1, 1, 1, 2, 2, 2}), toVec<Int32>("c", {1, 1, 1, 1, 1, 2, 2, 2, 2, 2})});
    context.addMockTable("null_test", "null_table", {{"a", TiDB::TP::TypeLong}, {"b", TiDB::TP::TypeLong}, {"c", TiDB::TP::TypeLong}}, {toVec<Int32>("a", {}), toVec<Int32>("b", {}), toVec<Int32>("c", {})});

    std::shared_ptr<tipb::DAGRequest> request;

    // inner join
    {
        // null table join non-null table
        request = context.scan("null_test", "null_table")
                      .join(context.scan("null_test", "t"), tipb::JoinType::TypeInnerJoin, {col("a")})
                      .build(context);
        executeAndAssertColumnsEqual(request, {});

        // non-null table join null table
        request = context.scan("null_test", "t")
                      .join(context.scan("null_test", "null_table"), tipb::JoinType::TypeInnerJoin, {col("a")})
                      .build(context);
        executeAndAssertColumnsEqual(request, {toNullableVec<Int32>({}), toNullableVec<Int32>({}), toNullableVec<Int32>({}), toNullableVec<Int32>({}), toNullableVec<Int32>({}), toNullableVec<Int32>({})});

        // null table join null table
        request = context.scan("null_test", "null_table")
                      .join(context.scan("null_test", "null_table"), tipb::JoinType::TypeInnerJoin, {col("a")})
                      .build(context);
        executeAndAssertColumnsEqual(request, {});
    }

    // cross join
    const auto cond = gt(col("a"), lit(Field(static_cast<Int64>(5))));
    // non-null table join null table
    {
        request = context.scan("null_test", "t")
                      .join(context.scan("null_test", "null_table"), tipb::JoinType::TypeInnerJoin, {}, {}, {}, {cond}, {})
                      .build(context);
        executeAndAssertColumnsEqual(request, {toNullableVec<Int32>({}), toNullableVec<Int32>({}), toNullableVec<Int32>({}), toNullableVec<Int32>({}), toNullableVec<Int32>({}), toNullableVec<Int32>({})});

        request = context.scan("null_test", "t")
                      .join(context.scan("null_test", "null_table"), tipb::JoinType::TypeLeftOuterJoin, {}, {cond}, {}, {}, {})
                      .build(context);
        executeAndAssertColumnsEqual(request, {toNullableVec<Int32>({1, 2, 3, 4, 5, 6, 7, 8, 9, 0}), toNullableVec<Int32>({1, 1, 1, 1, 1, 1, 1, 2, 2, 2}), toNullableVec<Int32>({1, 1, 1, 1, 1, 2, 2, 2, 2, 2}), toNullableVec<Int32>({{}, {}, {}, {}, {}, {}, {}, {}, {}, {}}), toNullableVec<Int32>({{}, {}, {}, {}, {}, {}, {}, {}, {}, {}}), toNullableVec<Int32>({{}, {}, {}, {}, {}, {}, {}, {}, {}, {}})});

        request = context.scan("null_test", "t")
                      .join(context.scan("null_test", "null_table"), tipb::JoinType::TypeRightOuterJoin, {}, {}, {cond}, {}, {})
                      .build(context);
        executeAndAssertColumnsEqual(request, {});

        request = context.scan("null_test", "t")
                      .join(context.scan("null_test", "null_table"), tipb::JoinType::TypeSemiJoin, {}, {}, {}, {cond}, {})
                      .build(context);
        executeAndAssertColumnsEqual(request, {toNullableVec<Int32>({}), toNullableVec<Int32>({}), toNullableVec<Int32>({})});

        request = context.scan("null_test", "t")
                      .join(context.scan("null_test", "null_table"), tipb::JoinType::TypeAntiSemiJoin, {}, {}, {}, {cond}, {})
                      .build(context);
        executeAndAssertColumnsEqual(request, {toNullableVec<Int32>({1, 2, 3, 4, 5, 6, 7, 8, 9, 0}), toNullableVec<Int32>({1, 1, 1, 1, 1, 1, 1, 2, 2, 2}), toNullableVec<Int32>({1, 1, 1, 1, 1, 2, 2, 2, 2, 2})});

        request = context.scan("null_test", "t")
                      .join(context.scan("null_test", "null_table"), tipb::JoinType::TypeLeftOuterSemiJoin, {}, {}, {}, {cond}, {})
                      .build(context);
        // the 4th col is left semi helper col.
        executeAndAssertColumnsEqual(request, {toNullableVec<Int32>({1, 2, 3, 4, 5, 6, 7, 8, 9, 0}), toNullableVec<Int32>({1, 1, 1, 1, 1, 1, 1, 2, 2, 2}), toNullableVec<Int32>({1, 1, 1, 1, 1, 2, 2, 2, 2, 2}), toNullableVec<Int8>({0, 0, 0, 0, 0, 0, 0, 0, 0, 0})});

        request = context.scan("null_test", "t")
                      .join(context.scan("null_test", "null_table"), tipb::JoinType::TypeAntiLeftOuterSemiJoin, {}, {}, {}, {cond}, {})
                      .build(context);
        // the 4th col is left semi helper col.
        executeAndAssertColumnsEqual(request, {toNullableVec<Int32>({1, 2, 3, 4, 5, 6, 7, 8, 9, 0}), toNullableVec<Int32>({1, 1, 1, 1, 1, 1, 1, 2, 2, 2}), toNullableVec<Int32>({1, 1, 1, 1, 1, 2, 2, 2, 2, 2}), toNullableVec<Int8>({1, 1, 1, 1, 1, 1, 1, 1, 1, 1})});
    }

    // null table join non-null table
    {
        request = context.scan("null_test", "null_table")
                      .join(context.scan("null_test", "t"), tipb::JoinType::TypeInnerJoin, {}, {}, {}, {cond}, {})
                      .build(context);
        executeAndAssertColumnsEqual(request, {});

        request = context.scan("null_test", "null_table")
                      .join(context.scan("null_test", "t"), tipb::JoinType::TypeLeftOuterJoin, {}, {cond}, {}, {}, {})
                      .build(context);
        executeAndAssertColumnsEqual(request, {});

        request = context.scan("null_test", "null_table")
                      .join(context.scan("null_test", "t"), tipb::JoinType::TypeRightOuterJoin, {}, {}, {cond}, {}, {})
                      .build(context);
        executeAndAssertColumnsEqual(request, {toNullableVec<Int32>({{}, {}, {}, {}, {}, {}, {}, {}, {}, {}}), toNullableVec<Int32>({{}, {}, {}, {}, {}, {}, {}, {}, {}, {}}), toNullableVec<Int32>({{}, {}, {}, {}, {}, {}, {}, {}, {}, {}}), toNullableVec<Int32>({1, 2, 3, 4, 5, 6, 7, 8, 9, 0}), toNullableVec<Int32>({1, 1, 1, 1, 1, 1, 1, 2, 2, 2}), toNullableVec<Int32>({1, 1, 1, 1, 1, 2, 2, 2, 2, 2})});

        request = context.scan("null_test", "null_table")
                      .join(context.scan("null_test", "t"), tipb::JoinType::TypeSemiJoin, {}, {}, {}, {cond}, {})
                      .build(context);
        executeAndAssertColumnsEqual(request, {});

        request = context.scan("null_test", "null_table")
                      .join(context.scan("null_test", "t"), tipb::JoinType::TypeAntiSemiJoin, {}, {}, {}, {cond}, {})
                      .build(context);
        executeAndAssertColumnsEqual(request, {});

        request = context.scan("null_test", "null_table")
                      .join(context.scan("null_test", "t"), tipb::JoinType::TypeLeftOuterSemiJoin, {}, {}, {}, {cond}, {})
                      .build(context);
        executeAndAssertColumnsEqual(request, {});

        request = context.scan("null_test", "null_table")
                      .join(context.scan("null_test", "t"), tipb::JoinType::TypeAntiLeftOuterSemiJoin, {}, {}, {}, {cond}, {})
                      .build(context);
        executeAndAssertColumnsEqual(request, {});
    }

    // null table join null table
    {
        request = context.scan("null_test", "null_table")
                      .join(context.scan("null_test", "null_table"), tipb::JoinType::TypeInnerJoin, {}, {}, {}, {cond}, {})
                      .build(context);
        executeAndAssertColumnsEqual(request, {});

        request = context.scan("null_test", "null_table")
                      .join(context.scan("null_test", "null_table"), tipb::JoinType::TypeLeftOuterJoin, {}, {cond}, {}, {}, {})
                      .build(context);
        executeAndAssertColumnsEqual(request, {});

        request = context.scan("null_test", "null_table")
                      .join(context.scan("null_test", "null_table"), tipb::JoinType::TypeRightOuterJoin, {}, {}, {cond}, {}, {})
                      .build(context);
        executeAndAssertColumnsEqual(request, {});

        request = context.scan("null_test", "null_table")
                      .join(context.scan("null_test", "null_table"), tipb::JoinType::TypeSemiJoin, {}, {}, {}, {cond}, {})
                      .build(context);
        executeAndAssertColumnsEqual(request, {});

        request = context.scan("null_test", "null_table")
                      .join(context.scan("null_test", "null_table"), tipb::JoinType::TypeAntiSemiJoin, {}, {}, {}, {cond}, {})
                      .build(context);
        executeAndAssertColumnsEqual(request, {});

        request = context.scan("null_test", "null_table")
                      .join(context.scan("null_test", "null_table"), tipb::JoinType::TypeLeftOuterSemiJoin, {}, {}, {}, {cond}, {})
                      .build(context);
        executeAndAssertColumnsEqual(request, {});

        request = context.scan("null_test", "null_table")
                      .join(context.scan("null_test", "null_table"), tipb::JoinType::TypeAntiLeftOuterSemiJoin, {}, {}, {}, {cond}, {})
                      .build(context);
        executeAndAssertColumnsEqual(request, {});
    }
}
CATCH


// Currently only support join with `using`
TEST_F(JoinExecutorTestRunner, RawQuery)
try
{
    String query = "select * from test_db.l_table left outer join test_db.r_table_2 using join_c";
    auto cols = {toNullableVec<String>({"banana", "banana", "banana", "banana"}), toNullableVec<String>({"apple", "apple", "apple", "banana"}), toNullableVec<String>({"banana", "banana", "banana", {}}), toNullableVec<String>({"apple", "apple", "apple", {}})};
    ASSERT_COLUMNS_EQ_R(executeRawQuery(query, 1), cols);
}
CATCH

TEST_F(JoinExecutorTestRunner, SplitJoinResult)
try
{
    context.addMockTable("split_test", "t1", {{"a", TiDB::TP::TypeLong}}, {toVec<Int32>("a", {1, 1, 1, 1, 1, 1, 1, 1, 1, 1})});
    context.addMockTable("split_test", "t2", {{"a", TiDB::TP::TypeLong}}, {toVec<Int32>("a", {1, 1, 1, 1, 1})});

    auto request = context
                       .scan("split_test", "t1")
                       .join(context.scan("split_test", "t2"), tipb::JoinType::TypeInnerJoin, {col("a")})
                       .build(context);

    std::vector<size_t> block_sizes{1, 2, 7, 25, 49, 50, 51, DEFAULT_BLOCK_SIZE};
    std::vector<std::vector<size_t>> expect{{5, 5, 5, 5, 5, 5, 5, 5, 5, 5}, {5, 5, 5, 5, 5, 5, 5, 5, 5, 5}, {5, 5, 5, 5, 5, 5, 5, 5, 5, 5}, {25, 25}, {45, 5}, {50}, {50}, {50}};
    for (size_t i = 0; i < block_sizes.size(); ++i)
    {
        context.context->setSetting("max_block_size", Field(static_cast<UInt64>(block_sizes[i])));
        auto blocks = getExecuteStreamsReturnBlocks(request);
        ASSERT_EQ(expect[i].size(), blocks.size());
        for (size_t j = 0; j < blocks.size(); ++j)
        {
            ASSERT_EQ(expect[i][j], blocks[j].rows());
        }
    }
}
CATCH


TEST_F(JoinExecutorTestRunner, SpillToDisk)
try
{
    context.addMockTable("split_test", "t1", {{"a", TiDB::TP::TypeLong}, {"b", TiDB::TP::TypeLong}}, {toVec<Int32>("a", {1, 2, 3, 4, 5, 6, 7, 8, 9, 0}), toVec<Int32>("b", {2, 2, 2, 2, 2, 2, 2, 2, 2, 2})});
    context.addMockTable("split_test", "t2", {{"a", TiDB::TP::TypeLong}}, {toVec<Int32>("a", {1, 1, 1, 2, 2, 2, 3, 3, 3, 4, 4, 4, 5, 5, 5, 6, 6, 6, 7, 7, 7, 8, 8, 8, 9, 9, 9, 0, 0, 0})});

    auto request = context
                       .scan("split_test", "t1")
                       .join(context.scan("split_test", "t2"), tipb::JoinType::TypeInnerJoin, {col("a")})
                       .build(context);

    auto join_restore_concurrences = {-1, 0, 1, 5};
    auto concurrences = {2, 5, 10};
    const ColumnsWithTypeAndName expect = {toNullableVec<Int32>({1, 1, 1, 2, 2, 2, 3, 3, 3, 4, 4, 4, 5, 5, 5, 6, 6, 6, 7, 7, 7, 8, 8, 8, 9, 9, 9, 0, 0, 0}), toNullableVec<Int32>({2, 2, 2, 2, 2, 2, 2, 2, 2, 2, 2, 2, 2, 2, 2, 2, 2, 2, 2, 2, 2, 2, 2, 2, 2, 2, 2, 2, 2, 2}), toNullableVec<Int32>({1, 1, 1, 2, 2, 2, 3, 3, 3, 4, 4, 4, 5, 5, 5, 6, 6, 6, 7, 7, 7, 8, 8, 8, 9, 9, 9, 0, 0, 0})};
    context.context.setSetting("max_bytes_before_external_join", Field(static_cast<UInt64>(10000)));
    for (const auto & join_restore_concurrency : join_restore_concurrences)
    {
        context.context.setSetting("join_restore_concurrency", Field(static_cast<Int64>(join_restore_concurrency)));
        ASSERT_THROW(executeStreams(request), Exception);
        for (auto concurrency : concurrences)
        {
            ASSERT_COLUMNS_EQ_UR(expect, executeStreams(request, concurrency));
        }
    }
}
CATCH

TEST_F(JoinExecutorTestRunner, NonJoinedData)
try
{
    UInt64 max_block_size = 800;
    size_t original_max_streams = 20;
    size_t original_max_streams_small = 4;
    std::vector<String> left_table_names = {"left_table_1_concurrency", "left_table_3_concurrency", "left_table_5_concurrency", "left_table_10_concurrency"};
    std::vector<String> right_table_names = {"right_table_1_concurrency", "right_table_3_concurrency", "right_table_5_concurrency", "right_table_10_concurrency"};
    std::vector<size_t> right_exchange_receiver_concurrency = {1, 3, 5, 10};
    /// disable spill
    context.context.setSetting("max_bytes_before_external_join", Field(static_cast<UInt64>(0)));
    /// case 1, right join without right condition
    auto request = context
                       .scan("outer_join_test", right_table_names[0])
                       .join(context.scan("outer_join_test", left_table_names[0]), tipb::JoinType::TypeLeftOuterJoin, {col("a")})
                       .project({fmt::format("{}.a", left_table_names[0]), fmt::format("{}.b", left_table_names[0]), fmt::format("{}.a", right_table_names[0]), fmt::format("{}.b", right_table_names[0])})
                       .build(context);
    context.context.setSetting("max_block_size", Field(static_cast<UInt64>(max_block_size)));
    /// use right_table left join left_table as the reference
    auto ref_columns = executeStreams(request, original_max_streams);

    /// case 1.1 table scan join table scan
    for (auto & left_table_name : left_table_names)
    {
        for (auto & right_table_name : right_table_names)
        {
            request = context
                          .scan("outer_join_test", left_table_name)
                          .join(context.scan("outer_join_test", right_table_name), tipb::JoinType::TypeRightOuterJoin, {col("a")})
                          .build(context);
            ASSERT_COLUMNS_EQ_UR(ref_columns, executeStreams(request, original_max_streams));
        }
    }
    /// case 1.2 table scan join fine grained exchange receiver
    for (auto & left_table_name : left_table_names)
    {
        for (size_t exchange_concurrency : right_exchange_receiver_concurrency)
        {
            request = context
                          .scan("outer_join_test", left_table_name)
                          .join(context.receive(fmt::format("right_exchange_receiver_{}_concurrency", exchange_concurrency), exchange_concurrency), tipb::JoinType::TypeRightOuterJoin, {col("a")}, {}, {}, {}, {}, exchange_concurrency)
                          .build(context);
            ASSERT_COLUMNS_EQ_UR(ref_columns, executeStreams(request, original_max_streams));
            if (original_max_streams_small < exchange_concurrency)
                ASSERT_COLUMNS_EQ_UR(ref_columns, executeStreams(request, original_max_streams_small));
        }
    }
    /// case 2, right join with right condition
    request = context
                  .scan("outer_join_test", right_table_names[0])
                  .join(context.scan("outer_join_test", left_table_names[0]), tipb::JoinType::TypeLeftOuterJoin, {col("a")}, {gt(col(right_table_names[0] + ".b"), lit(Field(static_cast<Int64>(1000))))}, {}, {}, {}, 0)
                  .project({fmt::format("{}.a", left_table_names[0]), fmt::format("{}.b", left_table_names[0]), fmt::format("{}.a", right_table_names[0]), fmt::format("{}.b", right_table_names[0])})
                  .build(context);
    context.context.setSetting("max_block_size", Field(static_cast<UInt64>(max_block_size)));
    /// use right_table left join left_table as the reference
    ref_columns = executeStreams(request, original_max_streams);
    /// case 2.1 table scan join table scan
    for (auto & left_table_name : left_table_names)
    {
        for (auto & right_table_name : right_table_names)
        {
            request = context
                          .scan("outer_join_test", left_table_name)
                          .join(context.scan("outer_join_test", right_table_name), tipb::JoinType::TypeRightOuterJoin, {col("a")}, {}, {gt(col(right_table_name + ".b"), lit(Field(static_cast<Int64>(1000))))}, {}, {}, 0)
                          .build(context);
            ASSERT_COLUMNS_EQ_UR(ref_columns, executeStreams(request, original_max_streams));
        }
    }
    /// case 2.2 table scan join fine grained exchange receiver
    for (auto & left_table_name : left_table_names)
    {
        for (size_t exchange_concurrency : right_exchange_receiver_concurrency)
        {
            String exchange_name = fmt::format("right_exchange_receiver_{}_concurrency", exchange_concurrency);
            request = context
                          .scan("outer_join_test", left_table_name)
                          .join(context.receive(fmt::format("right_exchange_receiver_{}_concurrency", exchange_concurrency), exchange_concurrency), tipb::JoinType::TypeRightOuterJoin, {col("a")}, {}, {gt(col(exchange_name + ".b"), lit(Field(static_cast<Int64>(1000))))}, {}, {}, exchange_concurrency)
                          .build(context);
            ASSERT_COLUMNS_EQ_UR(ref_columns, executeStreams(request, original_max_streams));
            if (original_max_streams_small < exchange_concurrency)
                ASSERT_COLUMNS_EQ_UR(ref_columns, executeStreams(request, original_max_streams_small));
        }
    }
}
CATCH

TEST_F(JoinExecutorTestRunner, NonJoinedDataWithSpillEnabledAndSpillTriggered)
try
{
    UInt64 max_block_size = 800;
    size_t original_max_streams = 20;
    /// used to test the case that max_stream less than fine_grained_stream_count
    size_t original_max_streams_small = 4;
    std::vector<String> left_table_names = {"left_table_1_concurrency", "left_table_3_concurrency", "left_table_5_concurrency", "left_table_10_concurrency"};
    std::vector<String> right_table_names = {"right_table_1_concurrency", "right_table_3_concurrency", "right_table_5_concurrency", "right_table_10_concurrency"};
    std::vector<size_t> right_exchange_receiver_concurrency = {1, 3, 5, 10};
    UInt64 max_bytes_before_external_join = 20000;
    /// case 1, right join without right condition
    auto request = context
                       .scan("outer_join_test", right_table_names[0])
                       .join(context.scan("outer_join_test", left_table_names[0]), tipb::JoinType::TypeLeftOuterJoin, {col("a")})
                       .project({fmt::format("{}.a", left_table_names[0]), fmt::format("{}.b", left_table_names[0]), fmt::format("{}.a", right_table_names[0]), fmt::format("{}.b", right_table_names[0])})
                       .build(context);
    context.context.setSetting("max_block_size", Field(static_cast<UInt64>(max_block_size)));
    context.context.setSetting("max_bytes_before_external_join", Field(static_cast<UInt64>(0)));
    /// use right_table left join left_table as the reference
    auto ref_columns = executeStreams(request, original_max_streams);

    /// case 1.1 table scan join table scan
    context.context.setSetting("max_bytes_before_external_join", Field(static_cast<UInt64>(max_bytes_before_external_join)));
    for (auto & left_table_name : left_table_names)
    {
        for (auto & right_table_name : right_table_names)
        {
            request = context
                          .scan("outer_join_test", left_table_name)
                          .join(context.scan("outer_join_test", right_table_name), tipb::JoinType::TypeRightOuterJoin, {col("a")})
                          .build(context);
            if (right_table_name == "right_table_1_concurrency")
            {
                ASSERT_THROW(executeStreams(request, original_max_streams), Exception);
            }
            else
            {
                ASSERT_COLUMNS_EQ_UR(ref_columns, executeStreams(request, original_max_streams));
            }
        }
    }
    /// case 1.2 table scan join fine grained exchange receiver
    for (auto & left_table_name : left_table_names)
    {
        for (size_t exchange_concurrency : right_exchange_receiver_concurrency)
        {
            request = context
                          .scan("outer_join_test", left_table_name)
                          .join(context.receive(fmt::format("right_exchange_receiver_{}_concurrency", exchange_concurrency), exchange_concurrency), tipb::JoinType::TypeRightOuterJoin, {col("a")}, {}, {}, {}, {}, exchange_concurrency)
                          .build(context);
            if (exchange_concurrency == 1)
            {
                ASSERT_THROW(executeStreams(request, original_max_streams), Exception);
            }
            else
            {
                ASSERT_COLUMNS_EQ_UR(ref_columns, executeStreams(request, original_max_streams));
                if (original_max_streams_small < exchange_concurrency)
                    ASSERT_COLUMNS_EQ_UR(ref_columns, executeStreams(request, original_max_streams_small));
            }
        }
    }
    /// case 2, right join with right condition
    request = context
                  .scan("outer_join_test", right_table_names[0])
                  .join(context.scan("outer_join_test", left_table_names[0]), tipb::JoinType::TypeLeftOuterJoin, {col("a")}, {gt(col(right_table_names[0] + ".b"), lit(Field(static_cast<Int64>(1000))))}, {}, {}, {}, 0)
                  .project({fmt::format("{}.a", left_table_names[0]), fmt::format("{}.b", left_table_names[0]), fmt::format("{}.a", right_table_names[0]), fmt::format("{}.b", right_table_names[0])})
                  .build(context);
    context.context.setSetting("max_block_size", Field(static_cast<UInt64>(max_block_size)));
    /// use right_table left join left_table as the reference
    context.context.setSetting("max_bytes_before_external_join", Field(static_cast<UInt64>(0)));
    ref_columns = executeStreams(request, original_max_streams);

    context.context.setSetting("max_bytes_before_external_join", Field(static_cast<UInt64>(max_bytes_before_external_join)));
    /// case 2.1 table scan join table scan
    for (auto & left_table_name : left_table_names)
    {
        for (auto & right_table_name : right_table_names)
        {
            request = context
                          .scan("outer_join_test", left_table_name)
                          .join(context.scan("outer_join_test", right_table_name), tipb::JoinType::TypeRightOuterJoin, {col("a")}, {}, {gt(col(right_table_name + ".b"), lit(Field(static_cast<Int64>(1000))))}, {}, {}, 0)
                          .build(context);
            if (right_table_name == "right_table_1_concurrency")
            {
                ASSERT_THROW(executeStreams(request, original_max_streams), Exception);
            }
            else
            {
                ASSERT_COLUMNS_EQ_UR(ref_columns, executeStreams(request, original_max_streams));
            }
        }
    }
    /// case 2.2 table scan join fine grained exchange receiver
    for (auto & left_table_name : left_table_names)
    {
        for (size_t exchange_concurrency : right_exchange_receiver_concurrency)
        {
            String exchange_name = fmt::format("right_exchange_receiver_{}_concurrency", exchange_concurrency);
            request = context
                          .scan("outer_join_test", left_table_name)
                          .join(context.receive(fmt::format("right_exchange_receiver_{}_concurrency", exchange_concurrency), exchange_concurrency), tipb::JoinType::TypeRightOuterJoin, {col("a")}, {}, {gt(col(exchange_name + ".b"), lit(Field(static_cast<Int64>(1000))))}, {}, {}, exchange_concurrency)
                          .build(context);
            if (exchange_concurrency == 1)
            {
                ASSERT_THROW(executeStreams(request, original_max_streams), Exception);
            }
            else
            {
                ASSERT_COLUMNS_EQ_UR(ref_columns, executeStreams(request, original_max_streams));
                if (original_max_streams_small < exchange_concurrency)
                    ASSERT_COLUMNS_EQ_UR(ref_columns, executeStreams(request, original_max_streams_small));
            }
        }
    }
}
CATCH

TEST_F(JoinExecutorTestRunner, NonJoinedDataWithSpillEnabledAndSpillNotTriggered)
try
{
    UInt64 max_block_size = 800;
    size_t original_max_streams = 20;
    /// used to test the case that max_stream less than fine_grained_stream_count
    size_t original_max_streams_small = 4;
    std::vector<String> left_table_names = {"left_table_1_concurrency", "left_table_3_concurrency", "left_table_5_concurrency", "left_table_10_concurrency"};
    std::vector<String> right_table_names = {"right_table_1_concurrency", "right_table_3_concurrency", "right_table_5_concurrency", "right_table_10_concurrency"};
    std::vector<size_t> right_exchange_receiver_concurrency = {1, 3, 5, 10};
    UInt64 max_bytes_before_external_join_will_no_spill_happens = 1024ULL * 1024 * 1024 * 1024;
    /// case 1, right join without right condition
    auto request = context
                       .scan("outer_join_test", right_table_names[0])
                       .join(context.scan("outer_join_test", left_table_names[0]), tipb::JoinType::TypeLeftOuterJoin, {col("a")})
                       .project({fmt::format("{}.a", left_table_names[0]), fmt::format("{}.b", left_table_names[0]), fmt::format("{}.a", right_table_names[0]), fmt::format("{}.b", right_table_names[0])})
                       .build(context);
<<<<<<< HEAD
    context.context.setSetting("max_block_size", Field(static_cast<UInt64>(max_block_size)));
    context.context.setSetting("max_bytes_before_external_join", Field(static_cast<UInt64>(0)));
=======
    context.context->setSetting("max_block_size", Field(static_cast<UInt64>(max_block_size)));
>>>>>>> 3d7198ef
    /// use right_table left join left_table as the reference
    auto ref_columns = executeStreams(request, original_max_streams);

    context.context.setSetting("max_bytes_before_external_join", Field(static_cast<UInt64>(max_bytes_before_external_join_will_no_spill_happens)));
    /// case 1.1 table scan join table scan
    for (auto & left_table_name : left_table_names)
    {
        for (auto & right_table_name : right_table_names)
        {
            request = context
                          .scan("outer_join_test", left_table_name)
                          .join(context.scan("outer_join_test", right_table_name), tipb::JoinType::TypeRightOuterJoin, {col("a")})
                          .build(context);
            ASSERT_COLUMNS_EQ_UR(ref_columns, executeStreams(request, original_max_streams));
        }
    }
    /// case 1.2 table scan join fine grained exchange receiver
    for (auto & left_table_name : left_table_names)
    {
        for (size_t exchange_concurrency : right_exchange_receiver_concurrency)
        {
            request = context
                          .scan("outer_join_test", left_table_name)
                          .join(context.receive(fmt::format("right_exchange_receiver_{}_concurrency", exchange_concurrency), exchange_concurrency), tipb::JoinType::TypeRightOuterJoin, {col("a")}, {}, {}, {}, {}, exchange_concurrency)
                          .build(context);
            ASSERT_COLUMNS_EQ_UR(ref_columns, executeStreams(request, original_max_streams));
            if (original_max_streams_small < exchange_concurrency)
                ASSERT_COLUMNS_EQ_UR(ref_columns, executeStreams(request, original_max_streams_small));
        }
    }
    /// case 2, right join with right condition
    request = context
                  .scan("outer_join_test", right_table_names[0])
                  .join(context.scan("outer_join_test", left_table_names[0]), tipb::JoinType::TypeLeftOuterJoin, {col("a")}, {gt(col(right_table_names[0] + ".b"), lit(Field(static_cast<Int64>(1000))))}, {}, {}, {}, 0)
                  .project({fmt::format("{}.a", left_table_names[0]), fmt::format("{}.b", left_table_names[0]), fmt::format("{}.a", right_table_names[0]), fmt::format("{}.b", right_table_names[0])})
                  .build(context);
    context.context->setSetting("max_block_size", Field(static_cast<UInt64>(max_block_size)));
    /// use right_table left join left_table as the reference
    context.context.setSetting("max_bytes_before_external_join", Field(static_cast<UInt64>(0)));
    ref_columns = executeStreams(request, original_max_streams);
    context.context.setSetting("max_bytes_before_external_join", Field(static_cast<UInt64>(max_bytes_before_external_join_will_no_spill_happens)));
    /// case 2.1 table scan join table scan
    for (auto & left_table_name : left_table_names)
    {
        for (auto & right_table_name : right_table_names)
        {
            request = context
                          .scan("outer_join_test", left_table_name)
                          .join(context.scan("outer_join_test", right_table_name), tipb::JoinType::TypeRightOuterJoin, {col("a")}, {}, {gt(col(right_table_name + ".b"), lit(Field(static_cast<Int64>(1000))))}, {}, {}, 0)
                          .build(context);
            ASSERT_COLUMNS_EQ_UR(ref_columns, executeStreams(request, original_max_streams));
        }
    }
    /// case 2.2 table scan join fine grained exchange receiver
    for (auto & left_table_name : left_table_names)
    {
        for (size_t exchange_concurrency : right_exchange_receiver_concurrency)
        {
            String exchange_name = fmt::format("right_exchange_receiver_{}_concurrency", exchange_concurrency);
            request = context
                          .scan("outer_join_test", left_table_name)
                          .join(context.receive(fmt::format("right_exchange_receiver_{}_concurrency", exchange_concurrency), exchange_concurrency), tipb::JoinType::TypeRightOuterJoin, {col("a")}, {}, {gt(col(exchange_name + ".b"), lit(Field(static_cast<Int64>(1000))))}, {}, {}, exchange_concurrency)
                          .build(context);
            ASSERT_COLUMNS_EQ_UR(ref_columns, executeStreams(request, original_max_streams));
            if (original_max_streams_small < exchange_concurrency)
                ASSERT_COLUMNS_EQ_UR(ref_columns, executeStreams(request, original_max_streams_small));
        }
    }
}
CATCH

ColumnsWithTypeAndName genSemiJoinResult(tipb::JoinType type, const ColumnsWithTypeAndName & left, const ColumnWithTypeAndName & left_semi_res)
{
    ColumnsWithTypeAndName res = left;
    if (type == tipb::JoinType::TypeLeftOuterSemiJoin)
    {
        res.emplace_back(left_semi_res);
    }
    else if (type == tipb::JoinType::TypeAntiLeftOuterSemiJoin)
    {
        auto new_column = left_semi_res.column->cloneEmpty();
        const auto * nullable_column = checkAndGetColumn<ColumnNullable>(left_semi_res.column.get());
        const auto & nested_column_data = static_cast<const ColumnVector<UInt8> *>(nullable_column->getNestedColumnPtr().get())->getData();
        for (size_t i = 0; i < nullable_column->size(); ++i)
        {
            if (nullable_column->isNullAt(i))
                new_column->insert(FIELD_NULL);
            else if (nested_column_data[i])
                new_column->insert(FIELD_INT8_0);
            else
                new_column->insert(FIELD_INT8_1);
        }
        auto anti_left_semi_ans = left_semi_res.cloneEmpty();
        anti_left_semi_ans.column = std::move(new_column);

        res.emplace_back(anti_left_semi_ans);
    }
    else if (type == tipb::JoinType::TypeAntiSemiJoin)
    {
        IColumn::Filter filter(left_semi_res.column->size());
        const auto * nullable_column = checkAndGetColumn<ColumnNullable>(left_semi_res.column.get());
        const auto & nested_column_data = static_cast<const ColumnVector<UInt8> *>(nullable_column->getNestedColumnPtr().get())->getData();
        for (size_t i = 0; i < nullable_column->size(); ++i)
        {
            if (nullable_column->isNullAt(i) || nested_column_data[i])
                filter[i] = 0;
            else
                filter[i] = 1;
        }
        for (auto & r : res)
            r.column = r.column->filter(filter, -1);
    }
    else
        throw Exception(ErrorCodes::LOGICAL_ERROR, "Semi join Type {} is not supported", type);
    return res;
}

TEST_F(JoinExecutorTestRunner, NullAwareSemiJoin)
try
{
    using tipb::JoinType;
    /// One join key(t.a = s.a) + no other condition.
    /// left table(t) + right table(s) + result column.
    const std::vector<std::tuple<ColumnsWithTypeAndName, ColumnsWithTypeAndName, ColumnWithTypeAndName>> t1 = {
        {
            {toNullableVec<Int32>("a", {1, 2, 3, 4, 5})},
            {toNullableVec<Int32>("a", {})},
            toNullableVec<Int8>({0, 0, 0, 0, 0}),
        },
        {
            {toNullableVec<Int32>("a", {1, {}, {}, 4, 5})},
            {toNullableVec<Int32>("a", {})},
            toNullableVec<Int8>({0, 0, 0, 0, 0}),
        },
        {
            {toNullableVec<Int32>("a", {1, 2, 3, 4, 5})},
            {toNullableVec<Int32>("a", {1, 2, 3, 4, 5})},
            toNullableVec<Int8>({1, 1, 1, 1, 1}),
        },
        {
            {toNullableVec<Int32>("a", {1, 2, 3, 4, 5})},
            {toNullableVec<Int32>("a", {6, 7, 8, 9, 10})},
            toNullableVec<Int8>({0, 0, 0, 0, 0}),
        },
        {
            {toNullableVec<Int32>("a", {1, 2, {}, 4, 5})},
            {toNullableVec<Int32>("a", {1, 2, 8, 9, 10})},
            toNullableVec<Int8>({1, 1, {}, 0, 0}),
        },
        {
            {toNullableVec<Int32>("a", {1, 2, 3, {}, 5})},
            {toNullableVec<Int32>("a", {1, {}, 3, 4, {}})},
            toNullableVec<Int8>({1, {}, 1, {}, {}}),
        }};

    for (const auto & [left, right, res] : t1)
    {
        context.addMockTable("null_aware_semi", "t", {{"a", TiDB::TP::TypeLong}}, left);
        context.addMockTable("null_aware_semi", "s", {{"a", TiDB::TP::TypeLong}}, right);

        for (const auto type : {JoinType::TypeLeftOuterSemiJoin, JoinType::TypeAntiLeftOuterSemiJoin, JoinType::TypeAntiSemiJoin})
        {
            auto request = context.scan("null_aware_semi", "t")
                               .join(context.scan("null_aware_semi", "s"),
                                     type,
                                     {col("a")},
                                     {},
                                     {},
                                     {},
                                     {},
                                     0,
                                     true)
                               .build(context);
            executeAndAssertColumnsEqual(request, genSemiJoinResult(type, left, res));
        }
    }

    /// One join key(t.a = s.a) + other condition(t.c < s.c).
    /// left table(t) + right table(s) + result column.
    const std::vector<std::tuple<ColumnsWithTypeAndName, ColumnsWithTypeAndName, ColumnWithTypeAndName>> t2 = {
        {
            {toNullableVec<Int32>("a", {1, 2, 3, 4, 5}), toNullableVec<Int32>("c", {1, 1, 1, 1, 1})},
            {toNullableVec<Int32>("a", {1, 2, 3, 4, 5}), toNullableVec<Int32>("c", {2, 2, 2, 2, 2})},
            toNullableVec<Int8>({1, 1, 1, 1, 1}),
        },
        {
            {toNullableVec<Int32>("a", {1, 2, {}, {}, 5}), toNullableVec<Int32>("c", {2, {}, 2, 2, 2})},
            {toNullableVec<Int32>("a", {}), toNullableVec<Int32>("c", {})},
            toNullableVec<Int8>({0, 0, 0, 0, 0}),
        },
        {
            {toNullableVec<Int32>("a", {1, 2, {}, {}, 5}), toNullableVec<Int32>("c", {2, 2, 2, 2, 2})},
            {toNullableVec<Int32>("a", {1, 2, 3, 4, 5}), toNullableVec<Int32>("c", {1, 1, 1, 1, 1})},
            toNullableVec<Int8>({0, 0, 0, 0, 0}),
        },
        {
            {toNullableVec<Int32>("a", {1, 2, 3, 4, 5}), toNullableVec<Int32>("c", {1, 1, 1, 1, 1})},
            {toNullableVec<Int32>("a", {6, 7, 8, 9, 10}), toNullableVec<Int32>("c", {2, 2, 2, 2, 2})},
            toNullableVec<Int8>({0, 0, 0, 0, 0}),
        },
        {
            {toNullableVec<Int32>("a", {1, 2, {}, 4, 5}), toNullableVec<Int32>("c", {1, 1, 1, 1, 1})},
            {toNullableVec<Int32>("a", {1, 2, 8, 9, 10}), toNullableVec<Int32>("c", {2, 2, 2, 2, 2})},
            toNullableVec<Int8>({1, 1, {}, 0, 0}),
        },
        {
            {toNullableVec<Int32>("a", {1, 2, 3, {}, 5}), toNullableVec<Int32>("c", {1, 1, 1, 1, 1})},
            {toNullableVec<Int32>("a", {1, {}, 3, 4, {}}), toNullableVec<Int32>("c", {2, 2, 2, 2, 2})},
            toNullableVec<Int8>({1, {}, 1, {}, {}}),
        }};

    for (const auto & [left, right, res] : t2)
    {
        context.addMockTable("null_aware_semi", "t", {{"a", TiDB::TP::TypeLong}, {"c", TiDB::TP::TypeLong}}, left);
        context.addMockTable("null_aware_semi", "s", {{"a", TiDB::TP::TypeLong}, {"c", TiDB::TP::TypeLong}}, right);

        for (const auto type : {JoinType::TypeLeftOuterSemiJoin, JoinType::TypeAntiLeftOuterSemiJoin, JoinType::TypeAntiSemiJoin})
        {
            auto request = context.scan("null_aware_semi", "t")
                               .join(context.scan("null_aware_semi", "s"),
                                     type,
                                     {col("a")},
                                     {},
                                     {},
                                     {lt(col("t.c"), col("s.c"))},
                                     {},
                                     0,
                                     true)
                               .build(context);
            executeAndAssertColumnsEqual(request, genSemiJoinResult(type, left, res));
        }
    }

    /// Two join keys(t.a = s.a and t.b = s.b) + no other condition.
    /// left table(t) + right table(s) + result column.
    const std::vector<std::tuple<ColumnsWithTypeAndName, ColumnsWithTypeAndName, ColumnWithTypeAndName>> t3 = {
        {
            {toNullableVec<Int32>("a", {1, 2, 3, 4, 5}), toNullableVec<Int32>("b", {1, 2, 3, 4, 5})},
            {toNullableVec<Int32>("a", {1, 2, 3, 4, 5}), toNullableVec<Int32>("b", {1, 2, 3, 4, 5})},
            toNullableVec<Int8>({1, 1, 1, 1, 1}),
        },
        {
            {toNullableVec<Int32>("a", {1, {}, 3, {}, 5}), toNullableVec<Int32>("b", {1, 2, {}, {}, 5})},
            {toNullableVec<Int32>("a", {}), toNullableVec<Int32>("b", {})},
            toNullableVec<Int8>({0, 0, 0, 0, 0}),
        },
        {
            {toNullableVec<Int32>("a", {1, {}, 3, {}, 5}), toNullableVec<Int32>("b", {1, 2, 3, 4, 5})},
            {toNullableVec<Int32>("a", {1, 2, 3, 4, 5}), toNullableVec<Int32>("b", {6, 7, 8, 9, 10})},
            toNullableVec<Int8>({0, 0, 0, 0, 0}),
        },
        {
            {toNullableVec<Int32>("a", {1, 2, 3, 4, 5}), toNullableVec<Int32>("b", {1, 2, 3, 4, 5})},
            {toNullableVec<Int32>("a", {1, {}, 3, {}, 4, 4}), toNullableVec<Int32>("b", {1, 2, {}, 4, {}, 4})},
            toNullableVec<Int8>({1, {}, {}, 1, 0}),
        },
        {
            {toNullableVec<Int32>("a", {1, 2, 3, 4}), toNullableVec<Int32>("b", {1, 2, {}, 4})},
            {toNullableVec<Int32>("a", {1, {}, 3, {}}), toNullableVec<Int32>("b", {1, 2, {}, {}})},
            toNullableVec<Int8>({1, {}, {}, {}}),
        },
        {
            {toNullableVec<Int32>("a", {1, 2, {}, 4, 5, {}, 4, {}}), toNullableVec<Int32>("b", {{}, 3, 2, 4, 5, 1, {}, {}})},
            {toNullableVec<Int32>("a", {2, 2, 2, 3, 4, 4}), toNullableVec<Int32>("b", {1, 3, {}, {}, 4, {}})},
            toNullableVec<Int8>({0, 1, {}, 1, 0, {}, {}, {}}),
        },
    };

    for (const auto & [left, right, res] : t3)
    {
        context.addMockTable("null_aware_semi", "t", {{"a", TiDB::TP::TypeLong}, {"b", TiDB::TP::TypeLong}}, left);
        context.addMockTable("null_aware_semi", "s", {{"a", TiDB::TP::TypeLong}, {"b", TiDB::TP::TypeLong}}, right);

        for (const auto type : {JoinType::TypeLeftOuterSemiJoin, JoinType::TypeAntiLeftOuterSemiJoin, JoinType::TypeAntiSemiJoin})
        {
            auto request = context.scan("null_aware_semi", "t")
                               .join(context.scan("null_aware_semi", "s"),
                                     type,
                                     {col("a"), col("b")},
                                     {},
                                     {},
                                     {},
                                     {},
                                     0,
                                     true)
                               .build(context);
            executeAndAssertColumnsEqual(request, genSemiJoinResult(type, left, res));
        }
    }

    /// Two join keys(t.a = s.a and t.b = s.b) + other condition(t.c < s.c).
    /// left table(t) + right table(s) + result column.
    const std::vector<std::tuple<ColumnsWithTypeAndName, ColumnsWithTypeAndName, ColumnWithTypeAndName>> t4 = {
        {
            {toNullableVec<Int32>("a", {1, 2, 3, 4, 5}), toNullableVec<Int32>("b", {1, 2, 3, 4, 5}), toNullableVec<Int32>("c", {1, 1, 1, 1, 1})},
            {toNullableVec<Int32>("a", {1, 2, 3, 4, 5}), toNullableVec<Int32>("b", {1, 2, 3, 4, 5}), toNullableVec<Int32>("c", {2, 2, 2, 2, 2})},
            toNullableVec<Int8>({1, 1, 1, 1, 1}),
        },
        {
            {toNullableVec<Int32>("a", {1, 2, 3, 4, 5}), toNullableVec<Int32>("b", {1, 2, 3, 4, 5}), toNullableVec<Int32>("c", {1, 1, 1, 1, 1})},
            {toNullableVec<Int32>("a", {}), toNullableVec<Int32>("b", {}), toNullableVec<Int32>("c", {})},
            toNullableVec<Int8>({0, 0, 0, 0, 0}),
        },
        {
            {toNullableVec<Int32>("a", {1, 2, 3, 4, 5}), toNullableVec<Int32>("b", {1, 2, 3, 4, 5}), toNullableVec<Int32>("c", {1, 1, 1, 1, 1})},
            {toNullableVec<Int32>("a", {1, 2, 3, 4, 5}), toNullableVec<Int32>("b", {6, 7, 8, 9, 10}), toNullableVec<Int32>("c", {2, 2, 2, 2, 2})},
            toNullableVec<Int8>({0, 0, 0, 0, 0}),
        },
        {
            {toNullableVec<Int32>("a", {1, 2, 3, 4, 5}), toNullableVec<Int32>("b", {1, 2, 3, 4, 5}), toNullableVec<Int32>("c", {2, 2, 2, 2, 2})},
            {toNullableVec<Int32>("a", {1, 2, 3, 4, 5}), toNullableVec<Int32>("b", {1, 2, 3, 4, 5}), toNullableVec<Int32>("c", {1, 1, 1, 1, 1})},
            toNullableVec<Int8>({0, 0, 0, 0, 0}),
        },
        {
            {toNullableVec<Int32>("a", {1, 2, 3, 4, 5}), toNullableVec<Int32>("b", {1, 2, 3, 4, 5}), toNullableVec<Int32>("c", {1, 1, 1, 1, 1})},
            {toNullableVec<Int32>("a", {1, {}, 3, {}, 4, 4}), toNullableVec<Int32>("b", {1, 2, {}, 4, {}, 4}), toNullableVec<Int32>("c", {2, 2, 2, 2, 2, 2})},
            toNullableVec<Int8>({1, {}, {}, 1, 0}),
        },
        {
            {toNullableVec<Int32>("a", {1, 2, {}, 4, 6}), toNullableVec<Int32>("b", {1, 2, 3, {}, {}}), toNullableVec<Int32>("c", {1, 2, 1, 2, 1})},
            {toNullableVec<Int32>("a", {1, 2, 3, 4, 5}), toNullableVec<Int32>("b", {1, 2, 3, 4, {}}), toNullableVec<Int32>("c", {2, 1, 2, 1, 2})},
            toNullableVec<Int8>({1, 0, {}, 0, 0}),
        },
        {
            {toNullableVec<Int32>("a", {1, 2, 3, 3, {}, 6}), toNullableVec<Int32>("b", {1, 2, 3, 3, {}, {}}), toNullableVec<Int32>("c", {1, 3, 1, 2, 3, 1})},
            {toNullableVec<Int32>("a", {{}, 2, 3, 4, 5}), toNullableVec<Int32>("b", {{}, 2, 3, 4, {}}), toNullableVec<Int32>("c", {3, 1, 2, 1, 2})},
            toNullableVec<Int8>({{}, 0, 1, {}, 0, {}}),
        },
        {
            {toNullableVec<Int32>("a", {1, 2, 3, 4, 5}), toNullableVec<Int32>("b", {1, 2, 3, 4, 5}), toNullableVec<Int32>("c", {2, 2, 2, 2, 2})},
            {toNullableVec<Int32>("a", {1, 1, 1, 2, 2, 2, 3, 3, {}, 4, 4, 4}),
             toNullableVec<Int32>("b", {1, 1, 1, 2, 2, 2, 3, 3, 3, 4, 4, {}}),
             toNullableVec<Int32>("c", {1, 2, 3, 1, 2, 2, 1, 2, 2, 1, 2, 3})},
            toNullableVec<Int8>({1, 0, 0, {}, 0}),
        },
    };

    for (const auto & [left, right, res] : t4)
    {
        context.addMockTable("null_aware_semi", "t", {{"a", TiDB::TP::TypeLong}, {"b", TiDB::TP::TypeLong}, {"c", TiDB::TP::TypeLong}}, left);
        context.addMockTable("null_aware_semi", "s", {{"a", TiDB::TP::TypeLong}, {"b", TiDB::TP::TypeLong}, {"c", TiDB::TP::TypeLong}}, right);

        for (const auto type : {JoinType::TypeLeftOuterSemiJoin, JoinType::TypeAntiLeftOuterSemiJoin, JoinType::TypeAntiSemiJoin})
        {
            auto request = context.scan("null_aware_semi", "t")
                               .join(context.scan("null_aware_semi", "s"),
                                     type,
                                     {col("a"), col("b")},
                                     {},
                                     {},
                                     {lt(col("t.c"), col("s.c"))},
                                     {},
                                     0,
                                     true)
                               .build(context);
            executeAndAssertColumnsEqual(request, genSemiJoinResult(type, left, res));
        }
    }

    /// Two join keys(t.a = s.a and t.b = s.b) and other condition(t.c < s.d or t.a = s.a)
    /// Test the case that other condition has a condition that is same to one of join key equal conditions.
    /// In other words, test if these two expression can be handled normally when column reuse happens.
    /// For more details, see the comments in `NASemiJoinHelper::runAndCheckExprResult`.
    /// left table(t) + right table(s) + result column.
    const std::vector<std::tuple<ColumnsWithTypeAndName, ColumnsWithTypeAndName, ColumnWithTypeAndName>> t5 = {
        {
            {toNullableVec<Int32>("a", {1, 2, {}, 4, 5}), toNullableVec<Int32>("b", {1, 2, 3, 4, 5}), toNullableVec<Int32>("c", {1, 1, 1, 1, 1})},
            {toNullableVec<Int32>("a", {{}, 2, 3, 4, 5}), toNullableVec<Int32>("b", {1, {}, 3, 4, 5}), toNullableVec<Int32>("d", {2, 2, 2, 2, 2})},
            toNullableVec<Int8>({{}, {}, {}, 1, 1}),
        },
        {
            {toNullableVec<Int32>("a", {1, 2, {}, 4, 6}), toNullableVec<Int32>("b", {1, 2, 3, {}, 5}), toNullableVec<Int32>("c", {1, 2, 1, 2, 1})},
            {toNullableVec<Int32>("a", {1, 2, 3, 4, 5}), toNullableVec<Int32>("b", {1, 2, 3, 4, {}}), toNullableVec<Int32>("d", {2, 1, 2, 1, 2})},
            toNullableVec<Int8>({1, 1, {}, {}, 0}),
        },
    };

    for (const auto & [left, right, res] : t5)
    {
        context.addMockTable("null_aware_semi", "t", {{"a", TiDB::TP::TypeLong}, {"b", TiDB::TP::TypeLong}, {"c", TiDB::TP::TypeLong}}, left);
        context.addMockTable("null_aware_semi", "s", {{"a", TiDB::TP::TypeLong}, {"b", TiDB::TP::TypeLong}, {"d", TiDB::TP::TypeLong}}, right);

        for (const auto type : {JoinType::TypeLeftOuterSemiJoin, JoinType::TypeAntiLeftOuterSemiJoin, JoinType::TypeAntiSemiJoin})
        {
            auto request = context.scan("null_aware_semi", "t")
                               .join(context.scan("null_aware_semi", "s"),
                                     type,
                                     {col("a"), col("b")},
                                     {},
                                     {},
                                     {Or(lt(col("c"), col("d")), eq(col("t.a"), col("s.a")))},
                                     {},
                                     0,
                                     true)
                               .build(context);
            executeAndAssertColumnsEqual(request, genSemiJoinResult(type, left, res));
        }
    }

    /// Two join keys(t.a = s.a and t.b = s.b) + no other condition + collation(UTF8MB4_UNICODE_CI).
    /// left table(t) + right table(s) + result column.
    context.setCollation(TiDB::ITiDBCollator::UTF8MB4_UNICODE_CI);
    const std::vector<std::tuple<ColumnsWithTypeAndName, ColumnsWithTypeAndName, ColumnWithTypeAndName>> t6 = {
        {
            {toNullableVec<String>("a", {"a", "b", "c", "d", "e"}), toNullableVec<String>("b", {"A", "b", "c", "dd", "e"})},
            {toNullableVec<String>("a", {"a", {}, "c", {}, "D", "E"}), toNullableVec<String>("b", {"a", "b", {}, "dD", "DD", {}})},
            toNullableVec<Int8>({1, {}, {}, 1, {}}),
        },
        {
            {toNullableVec<String>("a", {"aa", "bb", "cc", "dd"}), toNullableVec<String>("b", {"aa", "bb", {}, "dd"})},
            {toNullableVec<String>("a", {"AA", {}, "cC", {}}), toNullableVec<String>("b", {"aa", "bb", {}, {}})},
            toNullableVec<Int8>({1, {}, {}, {}}),
        },
        {
            {toNullableVec<String>("a", {"a", "Bb", {}, "d", "E", {}, "d", {}}), toNullableVec<String>("b", {{}, "CC", "bb", "dD", "EE", "AA", {}, {}})},
            {toNullableVec<String>("a", {"b", "bb", "b", "C", "D", "d"}), toNullableVec<String>("b", {"AA", "cc", {}, {}, "Dd", {}})},
            toNullableVec<Int8>({0, 1, {}, 1, 0, {}, {}, {}}),
        },
    };

    for (const auto & [left, right, res] : t6)
    {
        context.addMockTable("null_aware_semi", "t", {{"a", TiDB::TP::TypeString}, {"b", TiDB::TP::TypeString}}, left);
        context.addMockTable("null_aware_semi", "s", {{"a", TiDB::TP::TypeString}, {"b", TiDB::TP::TypeString}}, right);

        for (const auto type : {JoinType::TypeLeftOuterSemiJoin, JoinType::TypeAntiLeftOuterSemiJoin, JoinType::TypeAntiSemiJoin})
        {
            auto request = context.scan("null_aware_semi", "t")
                               .join(context.scan("null_aware_semi", "s"),
                                     type,
                                     {col("a"), col("b")},
                                     {},
                                     {},
                                     {},
                                     {},
                                     0,
                                     true)
                               .build(context);
            executeAndAssertColumnsEqual(request, genSemiJoinResult(type, left, res));
        }
    }
}
CATCH


} // namespace tests
} // namespace DB<|MERGE_RESOLUTION|>--- conflicted
+++ resolved
@@ -845,7 +845,7 @@
                        .join(context.scan("outer_join_test", left_table_names[0]), tipb::JoinType::TypeLeftOuterJoin, {col("a")})
                        .project({fmt::format("{}.a", left_table_names[0]), fmt::format("{}.b", left_table_names[0]), fmt::format("{}.a", right_table_names[0]), fmt::format("{}.b", right_table_names[0])})
                        .build(context);
-    context.context.setSetting("max_block_size", Field(static_cast<UInt64>(max_block_size)));
+    context.context->setSetting("max_block_size", Field(static_cast<UInt64>(max_block_size)));
     /// use right_table left join left_table as the reference
     auto ref_columns = executeStreams(request, original_max_streams);
 
@@ -881,7 +881,7 @@
                   .join(context.scan("outer_join_test", left_table_names[0]), tipb::JoinType::TypeLeftOuterJoin, {col("a")}, {gt(col(right_table_names[0] + ".b"), lit(Field(static_cast<Int64>(1000))))}, {}, {}, {}, 0)
                   .project({fmt::format("{}.a", left_table_names[0]), fmt::format("{}.b", left_table_names[0]), fmt::format("{}.a", right_table_names[0]), fmt::format("{}.b", right_table_names[0])})
                   .build(context);
-    context.context.setSetting("max_block_size", Field(static_cast<UInt64>(max_block_size)));
+    context.context->setSetting("max_block_size", Field(static_cast<UInt64>(max_block_size)));
     /// use right_table left join left_table as the reference
     ref_columns = executeStreams(request, original_max_streams);
     /// case 2.1 table scan join table scan
@@ -1050,12 +1050,8 @@
                        .join(context.scan("outer_join_test", left_table_names[0]), tipb::JoinType::TypeLeftOuterJoin, {col("a")})
                        .project({fmt::format("{}.a", left_table_names[0]), fmt::format("{}.b", left_table_names[0]), fmt::format("{}.a", right_table_names[0]), fmt::format("{}.b", right_table_names[0])})
                        .build(context);
-<<<<<<< HEAD
     context.context.setSetting("max_block_size", Field(static_cast<UInt64>(max_block_size)));
     context.context.setSetting("max_bytes_before_external_join", Field(static_cast<UInt64>(0)));
-=======
-    context.context->setSetting("max_block_size", Field(static_cast<UInt64>(max_block_size)));
->>>>>>> 3d7198ef
     /// use right_table left join left_table as the reference
     auto ref_columns = executeStreams(request, original_max_streams);
 
@@ -1092,7 +1088,7 @@
                   .join(context.scan("outer_join_test", left_table_names[0]), tipb::JoinType::TypeLeftOuterJoin, {col("a")}, {gt(col(right_table_names[0] + ".b"), lit(Field(static_cast<Int64>(1000))))}, {}, {}, {}, 0)
                   .project({fmt::format("{}.a", left_table_names[0]), fmt::format("{}.b", left_table_names[0]), fmt::format("{}.a", right_table_names[0]), fmt::format("{}.b", right_table_names[0])})
                   .build(context);
-    context.context->setSetting("max_block_size", Field(static_cast<UInt64>(max_block_size)));
+    context.context.setSetting("max_block_size", Field(static_cast<UInt64>(max_block_size)));
     /// use right_table left join left_table as the reference
     context.context.setSetting("max_bytes_before_external_join", Field(static_cast<UInt64>(0)));
     ref_columns = executeStreams(request, original_max_streams);
