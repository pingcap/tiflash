--- conflicted
+++ resolved
@@ -781,13 +781,8 @@
     size_t table_rows = 51200;
     size_t common_rows = 10240;
     UInt64 max_block_size = 800;
-<<<<<<< HEAD
     size_t max_streams_big = 20;
     size_t max_streams_small = 4;
-=======
-    size_t original_max_streams = 20;
-    size_t original_max_streams_small = 4;
->>>>>>> 24443930
     for (const auto & column_info : mockColumnInfosToTiDBColumnInfos(left_column_infos))
     {
         ColumnGeneratorOpts opts{common_rows, getDataTypeByColumnInfoForComputingLayer(column_info)->getName(), RANDOM, column_info.name};
@@ -884,7 +879,6 @@
                           .scan("outer_join_test", left_table_name)
                           .join(context.receive(fmt::format("right_exchange_receiver_{}_concurrency", exchange_concurrency), exchange_concurrency), tipb::JoinType::TypeRightOuterJoin, {col("a")}, {}, {}, {}, {}, exchange_concurrency)
                           .build(context);
-<<<<<<< HEAD
             context.context.setSetting("max_bytes_before_external_join", Field(static_cast<UInt64>(0)));
             ASSERT_COLUMNS_EQ_UR(ref_columns, executeStreams(request, max_streams_big));
             ASSERT_COLUMNS_EQ_UR(ref_columns, executeStreams(request, max_streams_small));
@@ -900,10 +894,6 @@
                 ASSERT_COLUMNS_EQ_UR(ref_columns, executeStreams(request, max_streams_big));
                 ASSERT_COLUMNS_EQ_UR(ref_columns, executeStreams(request, max_streams_small));
             }
-=======
-            ASSERT_COLUMNS_EQ_UR(ref_columns, executeStreams(request, original_max_streams));
-            ASSERT_COLUMNS_EQ_UR(ref_columns, executeStreams(request, original_max_streams_small));
->>>>>>> 24443930
         }
     }
     /// case 2, right join with right condition
@@ -927,7 +917,7 @@
                           .build(context);
             context.context.setSetting("max_bytes_before_external_join", Field(static_cast<UInt64>(0)));
             ASSERT_COLUMNS_EQ_UR(ref_columns, executeStreams(request, max_streams_big));
-
+            ASSERT_COLUMNS_EQ_UR(ref_columns, executeStreams(request, max_streams_small));
             // test spill to disk
             context.context.setSetting("max_bytes_before_external_join", Field(static_cast<UInt64>(max_bytes_before_external_join)));
             if (right_table_name == "right_table_1_concurrency")
@@ -951,9 +941,9 @@
                           .scan("outer_join_test", left_table_name)
                           .join(context.receive(fmt::format("right_exchange_receiver_{}_concurrency", exchange_concurrency), exchange_concurrency), tipb::JoinType::TypeRightOuterJoin, {col("a")}, {}, {gt(col(exchange_name + ".b"), lit(Field(static_cast<Int64>(1000))))}, {}, {}, exchange_concurrency)
                           .build(context);
-<<<<<<< HEAD
             context.context.setSetting("max_bytes_before_external_join", Field(static_cast<UInt64>(0)));
             ASSERT_COLUMNS_EQ_UR(ref_columns, executeStreams(request, max_streams_big));
+            ASSERT_COLUMNS_EQ_UR(ref_columns, executeStreams(request, max_streams_small));
 
             // test spill to disk
             context.context.setSetting("max_bytes_before_external_join", Field(static_cast<UInt64>(max_bytes_before_external_join)));
@@ -966,10 +956,6 @@
                 ASSERT_COLUMNS_EQ_UR(ref_columns, executeStreams(request, max_streams_big));
                 ASSERT_COLUMNS_EQ_UR(ref_columns, executeStreams(request, max_streams_small));
             }
-=======
-            ASSERT_COLUMNS_EQ_UR(ref_columns, executeStreams(request, original_max_streams));
-            ASSERT_COLUMNS_EQ_UR(ref_columns, executeStreams(request, original_max_streams_small));
->>>>>>> 24443930
         }
     }
 }
