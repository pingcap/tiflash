// Copyright 2022 PingCAP, Ltd.
//
// Licensed under the Apache License, Version 2.0 (the "License");
// you may not use this file except in compliance with the License.
// You may obtain a copy of the License at
//
//     http://www.apache.org/licenses/LICENSE-2.0
//
// Unless required by applicable law or agreed to in writing, software
// distributed under the License is distributed on an "AS IS" BASIS,
// WITHOUT WARRANTIES OR CONDITIONS OF ANY KIND, either express or implied.
// See the License for the specific language governing permissions and
// limitations under the License.

#include <TestUtils/ExecutorTestUtils.h>
#include <TestUtils/mockExecutor.h>

namespace DB
{
namespace tests
{
<<<<<<< HEAD

class TopNExecutorTestRunner : public DB::tests::ExecutorTest
=======
class ExecutorTopNTestRunner : public DB::tests::ExecutorTest
>>>>>>> 156e2165
{
public:
    using ColStringType = std::optional<typename TypeTraits<String>::FieldType>;
    using ColInt32Type = std::optional<typename TypeTraits<Int32>::FieldType>;
    using ColumnWithString = std::vector<ColStringType>;
    using ColumnWithInt32 = std::vector<ColInt32Type>;

    void initializeContext() override
    {
        ExecutorTest::initializeContext();

        context.addMockTable({db_name, table_single_name},
                             {{single_col_name, TiDB::TP::TypeString}},
                             {toNullableVec<String>(single_col_name, col0)});

        context.addMockTable({db_name, table_name},
                             {{col_name[0], TiDB::TP::TypeLong},
                              {col_name[1], TiDB::TP::TypeString},
                              {col_name[2], TiDB::TP::TypeString},
                              {col_name[3], TiDB::TP::TypeLong}},
                             {toNullableVec<Int32>(col_name[0], col_age),
                              toNullableVec<String>(col_name[1], col_gender),
                              toNullableVec<String>(col_name[2], col_country),
                              toNullableVec<Int32>(col_name[3], col_salary)});

        /// table with 200 rows
        {
            // with 15 types of key.
            std::vector<std::optional<TypeTraits<int>::FieldType>> key(200);
            for (size_t i = 0; i < 200; ++i)
                key[i] = i % 15;
            context.addMockTable(
                {"test_db", "big_table_1"},
                {{"key", TiDB::TP::TypeLong}},
                {toNullableVec<Int32>("key", key)});
        }
        {
            // with 200 types of key.
            std::vector<std::optional<TypeTraits<int>::FieldType>> key(200);
            for (size_t i = 0; i < 200; ++i)
                key[i] = i;
            context.addMockTable(
                {"test_db", "big_table_2"},
                {{"key", TiDB::TP::TypeLong}},
                {toNullableVec<Int32>("key", key)});
        }
        {
            // with 1 types of key.
            std::vector<std::optional<TypeTraits<int>::FieldType>> key(200);
            for (size_t i = 0; i < 200; ++i)
                key[i] = 0;
            context.addMockTable(
                {"test_db", "big_table_3"},
                {{"key", TiDB::TP::TypeLong}},
                {toNullableVec<Int32>("key", key)});
        }
    }

    std::shared_ptr<tipb::DAGRequest> buildDAGRequest(const String & table_name, const String & col_name, bool is_desc, int limit_num)
    {
        return context.scan(db_name, table_name).topN(col_name, is_desc, limit_num).build(context);
    }

    std::shared_ptr<tipb::DAGRequest> buildDAGRequest(const String & table_name, MockOrderByItemVec order_by_items, int limit, MockAstVec func_proj_ast = {}, MockColumnNameVec out_proj_ast = {})
    {
        if (func_proj_ast.size() == 0)
            return context.scan(db_name, table_name).topN(order_by_items, limit).build(context);
        else
            return context.scan(db_name, table_name).project(func_proj_ast).topN(order_by_items, limit).project(out_proj_ast).build(context);
    }

    /// Prepare some names
    const String db_name{"test_db"};

    const String table_single_name{"topn_single_table"}; /// For single column test
    const String single_col_name{"single_col"};
    ColumnWithString col0{"col0-0", "col0-1", "col0-2", {}, "col0-4", {}, "col0-6", "col0-7"};

    const String table_name{"clerk"};
    const std::vector<String> col_name{"age", "gender", "country", "salary"};
    ColumnWithInt32 col_age{{}, 27, 32, 36, {}, 34};
    ColumnWithString col_gender{"female", "female", "male", "female", "male", "male"};
    ColumnWithString col_country{"korea", "usa", "usa", "china", "china", "china"};
    ColumnWithInt32 col_salary{1300, 0, {}, 900, {}, -300};
};

TEST_F(TopNExecutorTestRunner, TopN)
try
{
    std::shared_ptr<tipb::DAGRequest> request;
    std::vector<ColumnsWithTypeAndName> expect_cols;

    {
        /// Test single column
        size_t col_data_num = col0.size();
        for (size_t i = 1; i <= 1; ++i)
        {
            bool is_desc;
            is_desc = static_cast<bool>(i); /// Set descent or ascent
            if (is_desc)
                sort(col0.begin(), col0.end(), std::greater<ColStringType>()); /// Sort col0 for the following comparison
            else
                sort(col0.begin(), col0.end());

            for (size_t limit_num = 0; limit_num <= col_data_num + 5; ++limit_num)
            {
                request = buildDAGRequest(table_single_name, single_col_name, is_desc, limit_num);

                expect_cols.clear();
                if (limit_num == 0 || limit_num > col_data_num)
                    expect_cols.push_back({toNullableVec<String>(single_col_name, ColumnWithString(col0.begin(), col0.end()))});
                else
                    expect_cols.push_back({toNullableVec<String>(single_col_name, ColumnWithString(col0.begin(), col0.begin() + limit_num))});

                executeAndAssertColumnsEqual(request, expect_cols.back());
            }
        }
    }

    {
        /// Test multi-columns
        expect_cols = {{toNullableVec<Int32>(col_name[0], ColumnWithInt32{36, 34, 32, 27, {}, {}}),
                        toNullableVec<String>(col_name[1], ColumnWithString{"female", "male", "male", "female", "male", "female"}),
                        toNullableVec<String>(col_name[2], ColumnWithString{"china", "china", "usa", "usa", "china", "korea"}),
                        toNullableVec<Int32>(col_name[3], ColumnWithInt32{900, -300, {}, 0, {}, 1300})},
                       {toNullableVec<Int32>(col_name[0], ColumnWithInt32{32, {}, 34, 27, 36, {}}),
                        toNullableVec<String>(col_name[1], ColumnWithString{"male", "male", "male", "female", "female", "female"}),
                        toNullableVec<String>(col_name[2], ColumnWithString{"usa", "china", "china", "usa", "china", "korea"}),
                        toNullableVec<Int32>(col_name[3], ColumnWithInt32{{}, {}, -300, 0, 900, 1300})},
                       {toNullableVec<Int32>(col_name[0], ColumnWithInt32{34, {}, 32, 36, {}, 27}),
                        toNullableVec<String>(col_name[1], ColumnWithString{"male", "male", "male", "female", "female", "female"}),
                        toNullableVec<String>(col_name[2], ColumnWithString{"china", "china", "usa", "china", "korea", "usa"}),
                        toNullableVec<Int32>(col_name[3], ColumnWithInt32{-300, {}, {}, 900, 1300, 0})}};

        std::vector<MockOrderByItemVec> order_by_items{
            /// select * from clerk order by age DESC, gender DESC;
            {MockOrderByItem(col_name[0], true), MockOrderByItem(col_name[1], true)},
            /// select * from clerk order by gender DESC, salary ASC;
            {MockOrderByItem(col_name[1], true), MockOrderByItem(col_name[3], false)},
            /// select * from clerk order by gender DESC, country ASC, salary DESC;
            {MockOrderByItem(col_name[1], true), MockOrderByItem(col_name[2], false), MockOrderByItem(col_name[3], true)}};

        size_t test_num = expect_cols.size();

        for (size_t i = 0; i < test_num; ++i)
        {
            request = buildDAGRequest(table_name, order_by_items[i], 100);
            executeAndAssertColumnsEqual(request, expect_cols[i]);
        }
    }
}
CATCH

TEST_F(TopNExecutorTestRunner, TopNFunction)
try
{
    std::shared_ptr<tipb::DAGRequest> request;
    std::vector<ColumnsWithTypeAndName> expect_cols;
    MockColumnNameVec output_projection{col_name[0], col_name[1], col_name[2], col_name[3]};
    MockAstVec func_projection; // Do function operation for topn
    MockOrderByItemVec order_by_items;
    ASTPtr col0_ast = col(col_name[0]);
    ASTPtr col1_ast = col(col_name[1]);
    ASTPtr col2_ast = col(col_name[2]);
    ASTPtr col3_ast = col(col_name[3]);
    ASTPtr func_ast;

    {
        /// "and" function
        expect_cols = {{toNullableVec<Int32>(col_name[0], ColumnWithInt32{{}, {}, 32, 27, 36, 34}),
                        toNullableVec<String>(col_name[1], ColumnWithString{"female", "male", "male", "female", "female", "male"}),
                        toNullableVec<String>(col_name[2], ColumnWithString{"korea", "china", "usa", "usa", "china", "china"}),
                        toNullableVec<Int32>(col_name[3], ColumnWithInt32{1300, {}, {}, 0, 900, -300})}};

        {
            /// select * from clerk order by age and salary ASC limit 100;
            order_by_items = {MockOrderByItem("and(age, salary)", false)};
            func_ast = And(col(col_name[0]), col(col_name[3]));
            func_projection = {col0_ast, col1_ast, col2_ast, col3_ast, func_ast};

            request = buildDAGRequest(table_name, order_by_items, 100, func_projection, output_projection);
            executeAndAssertColumnsEqual(request, expect_cols.back());
        }
    }

    {
        /// "equal" function
        expect_cols = {{toNullableVec<Int32>(col_name[0], ColumnWithInt32{27, 36, 34, 32, {}, {}}),
                        toNullableVec<String>(col_name[1], ColumnWithString{"female", "female", "male", "male", "female", "male"}),
                        toNullableVec<String>(col_name[2], ColumnWithString{"usa", "china", "china", "usa", "korea", "china"}),
                        toNullableVec<Int32>(col_name[3], ColumnWithInt32{0, 900, -300, {}, 1300, {}})}};

        {
            /// select age, salary from clerk order by age = salary DESC limit 100;
            order_by_items = {MockOrderByItem("equals(age, salary)", true)};
            func_ast = eq(col(col_name[0]), col(col_name[3]));
            func_projection = {col0_ast, col1_ast, col2_ast, col3_ast, func_ast};

            request = buildDAGRequest(table_name, order_by_items, 100, func_projection, output_projection);
            executeAndAssertColumnsEqual(request, expect_cols.back());
        }
    }

    {
        /// "greater" function
        expect_cols = {{toNullableVec<Int32>(col_name[0], ColumnWithInt32{{}, 32, {}, 36, 27, 34}),
                        toNullableVec<String>(col_name[1], ColumnWithString{"female", "male", "male", "female", "female", "male"}),
                        toNullableVec<String>(col_name[2], ColumnWithString{"korea", "usa", "china", "china", "usa", "china"}),
                        toNullableVec<Int32>(col_name[3], ColumnWithInt32{1300, {}, {}, 900, 0, -300})}};

        {
            /// select age, gender, country, salary from clerk order by age > salary ASC limit 100;
            order_by_items = {MockOrderByItem("greater(age, salary)", false)};
            func_ast = gt(col(col_name[0]), col(col_name[3]));
            func_projection = {col0_ast, col1_ast, col2_ast, col3_ast, func_ast};

            request = buildDAGRequest(table_name, order_by_items, 100, func_projection, output_projection);
            executeAndAssertColumnsEqual(request, expect_cols.back());
        }
    }

    /// TODO more functions...
}
CATCH

TEST_F(ExecutorTopNTestRunner, BigTable)
try
{
    std::vector<String> tables{"big_table_1", "big_table_2", "big_table_3"};
    for (const auto & table : tables)
    {
        std::vector<size_t> limits{0, 1, 10, 20, 199, 200, 300};
        for (auto limit_num : limits)
        {
            auto request = context
                               .scan("test_db", table)
                               .topN("key", false, limit_num)
                               .build(context);
            auto expect = executeStreams(request, 1);
            executeAndAssertColumnsEqual(request, expect);
        }
    }
}
CATCH

} // namespace tests
} // namespace DB<|MERGE_RESOLUTION|>--- conflicted
+++ resolved
@@ -19,12 +19,8 @@
 {
 namespace tests
 {
-<<<<<<< HEAD
 
 class TopNExecutorTestRunner : public DB::tests::ExecutorTest
-=======
-class ExecutorTopNTestRunner : public DB::tests::ExecutorTest
->>>>>>> 156e2165
 {
 public:
     using ColStringType = std::optional<typename TypeTraits<String>::FieldType>;
@@ -90,7 +86,7 @@
 
     std::shared_ptr<tipb::DAGRequest> buildDAGRequest(const String & table_name, MockOrderByItemVec order_by_items, int limit, MockAstVec func_proj_ast = {}, MockColumnNameVec out_proj_ast = {})
     {
-        if (func_proj_ast.size() == 0)
+        if (func_proj_ast.empty())
             return context.scan(db_name, table_name).topN(order_by_items, limit).build(context);
         else
             return context.scan(db_name, table_name).project(func_proj_ast).topN(order_by_items, limit).project(out_proj_ast).build(context);
@@ -250,7 +246,7 @@
 }
 CATCH
 
-TEST_F(ExecutorTopNTestRunner, BigTable)
+TEST_F(TopNExecutorTestRunner, BigTable)
 try
 {
     std::vector<String> tables{"big_table_1", "big_table_2", "big_table_3"};
