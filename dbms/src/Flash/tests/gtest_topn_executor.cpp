--- conflicted
+++ resolved
@@ -115,11 +115,7 @@
                 else
                     expect_cols.push_back({toNullableVec<String>(single_col_name, ColumnWithString(col0.begin(), col0.begin() + limit_num))});
 
-<<<<<<< HEAD
-                executeWithConcurrency(request, expect_cols[0]);
-=======
                 executeAndAssertColumnsEqual(request, expect_cols.back());
->>>>>>> ef34f3b9
             }
         }
     }
@@ -152,11 +148,7 @@
         for (size_t i = 0; i < test_num; ++i)
         {
             request = buildDAGRequest(table_name, order_by_items[i], 100);
-<<<<<<< HEAD
-            executeWithConcurrency(request, expect_cols[1]);
-=======
             executeAndAssertColumnsEqual(request, expect_cols[i]);
->>>>>>> ef34f3b9
         }
     }
 }
@@ -190,11 +182,7 @@
             func_projection = {col0_ast, col1_ast, col2_ast, col3_ast, func_ast};
 
             request = buildDAGRequest(table_name, order_by_items, 100, func_projection, output_projection);
-<<<<<<< HEAD
-            executeWithConcurrency(request, expect_cols[0]);
-=======
             executeAndAssertColumnsEqual(request, expect_cols.back());
->>>>>>> ef34f3b9
         }
     }
 
@@ -212,11 +200,7 @@
             func_projection = {col0_ast, col1_ast, col2_ast, col3_ast, func_ast};
 
             request = buildDAGRequest(table_name, order_by_items, 100, func_projection, output_projection);
-<<<<<<< HEAD
-            executeWithConcurrency(request, expect_cols[0]);
-=======
             executeAndAssertColumnsEqual(request, expect_cols.back());
->>>>>>> ef34f3b9
         }
     }
 
@@ -234,11 +218,7 @@
             func_projection = {col0_ast, col1_ast, col2_ast, col3_ast, func_ast};
 
             request = buildDAGRequest(table_name, order_by_items, 100, func_projection, output_projection);
-<<<<<<< HEAD
-            executeWithConcurrency(request, expect_cols[0]);
-=======
             executeAndAssertColumnsEqual(request, expect_cols.back());
->>>>>>> ef34f3b9
         }
     }
 
