--- conflicted
+++ resolved
@@ -72,12 +72,10 @@
 
     void executeWithTableScanAndConcurrency(const std::shared_ptr<tipb::DAGRequest> & request, const String & db, const String & table_name, const ColumnsWithTypeAndName & source_columns, const ColumnsWithTypeAndName & expect_columns)
     {
-<<<<<<< HEAD
         context.addMockTableColumnData(db, table_name, source_columns);
         ASSERT_COLUMNS_EQ_R(expect_columns, executeStreams(request));
-=======
+        
         WRAP_FOR_DIS_ENABLE_PLANNER_BEGIN
->>>>>>> f470b46c
         for (size_t i = 1; i <= max_concurrency_level; ++i)
         {
             ASSERT_COLUMNS_EQ_UR(expect_columns, executeStreams(request));
