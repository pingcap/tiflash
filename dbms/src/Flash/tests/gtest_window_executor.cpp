// Copyright 2022 PingCAP, Ltd.
//
// Licensed under the Apache License, Version 2.0 (the "License");
// you may not use this file except in compliance with the License.
// You may obtain a copy of the License at
//
//     http://www.apache.org/licenses/LICENSE-2.0
//
// Unless required by applicable law or agreed to in writing, software
// distributed under the License is distributed on an "AS IS" BASIS,
// WITHOUT WARRANTIES OR CONDITIONS OF ANY KIND, either express or implied.
// See the License for the specific language governing permissions and
// limitations under the License.

#include <TestUtils/ExecutorTestUtils.h>

namespace DB::tests
{
class WindowExecutorTestRunner : public DB::tests::ExecutorTest
{
    static const size_t max_concurrency_level = 10;

public:
    void initializeContext() override
    {
        ExecutorTest::initializeContext();
        context.addMockTable(
            {"test_db", "test_table"},
            {{"partition", TiDB::TP::TypeLongLong}, {"order", TiDB::TP::TypeLongLong}},
            {toVec<Int64>("partition", {1, 1, 1, 1, 2, 2, 2, 2}),
             toVec<Int64>("order", {1, 1, 2, 2, 1, 1, 2, 2})});
        context.addMockTable(
            {"test_db", "test_table_string"},
            {{"partition", TiDB::TP::TypeString}, {"order", TiDB::TP::TypeString}},
            {toVec<String>("partition", {"banana", "banana", "banana", "banana", "apple", "apple", "apple", "apple"}),
             toVec<String>("order", {"apple", "apple", "banana", "banana", "apple", "apple", "banana", "banana"})});

        context.addMockTable(
            {"test_db", "test_table_more_cols"},
            {{"partition1", TiDB::TP::TypeLongLong}, {"partition2", TiDB::TP::TypeLongLong}, {"order1", TiDB::TP::TypeLongLong}, {"order2", TiDB::TP::TypeLongLong}},
            {toVec<Int64>("partition1", {1, 1, 1, 1, 1, 1, 2, 2, 2, 2, 2, 2}),
             toVec<Int64>("partition2", {1, 1, 1, 2, 2, 2, 1, 1, 1, 2, 2, 2}),
             toVec<Int64>("order1", {2, 1, 1, 2, 1, 1, 2, 1, 1, 2, 1, 1}),
             toVec<Int64>("order2", {2, 2, 1, 2, 2, 1, 2, 2, 1, 2, 2, 1})});

        context.addMockTable(
            {"test_db", "test_table_float64"},
            {{"partition", TiDB::TP::TypeDouble}, {"order", TiDB::TP::TypeDouble}},
            {toVec<Float64>("partition", {1.00, 1.00, 1.00, 1.00, 2.00, 2.00, 2.00, 2.00}),
             toVec<Float64>("order", {1.00, 1.00, 2.00, 2.00, 1.00, 1.00, 2.00, 2.00})});

        context.addMockTable(
            {"test_db", "test_table_datetime"},
            {{"partition", TiDB::TP::TypeDatetime}, {"order", TiDB::TP::TypeDatetime}});

        context.addMockTable(
            {"test_db", "test_table_for_rank"},
            {{"partition", TiDB::TP::TypeLongLong}, {"order", TiDB::TP::TypeLongLong}},
            {toVec<Int64>("partition", {1, 1, 1, 1, 2, 2, 2, 2}),
             toVec<Int64>("order", {1, 1, 2, 2, 1, 1, 2, 2})});

        context.addMockTable(
            {"test_db", "test_table_for_lead_lag"},
            {{"partition", TiDB::TP::TypeLongLong}, {"order", TiDB::TP::TypeLongLong}, {"value", TiDB::TP::TypeString}},
            {toVec<Int64>("partition", {1, 1, 1, 1, 2, 2, 2, 2}),
             toVec<Int64>("order", {1, 2, 3, 4, 5, 6, 7, 8}),
             toVec<String>("value", {"a", "b", "c", "d", "e", "f", "g", "h"})});
    }

    void executeWithTableScanAndConcurrency(const std::shared_ptr<tipb::DAGRequest> & request, const String & db, const String & table_name, const ColumnsWithTypeAndName & source_columns, const ColumnsWithTypeAndName & expect_columns)
    {
        context.addMockTableColumnData(db, table_name, source_columns);
        executeAndAssertColumnsEqual(request, expect_columns);
    }
};

<<<<<<< HEAD
// TEST_F(WindowExecutorTestRunner, testWindowFunctionByPartitionAndOrder)
// try
// {
//     /***** row_number with different types of input *****/
//     // int - sql : select *, row_number() over w1 from test1 window w1 as (partition by partition_int order by order_int)
//     auto request = context
//                        .scan("test_db", "test_table")
//                        .sort({{"partition", false}, {"order", false}, {"partition", false}, {"order", false}}, true)
//                        .window(RowNumber(), {"order", false}, {"partition", false}, buildDefaultRowsFrame())
//                        .build(context);
//     executeWithConcurrency(
//         request,
//         createColumns({toNullableVec<Int64>("partition", {1, 1, 1, 1, 2, 2, 2, 2}),
//                        toNullableVec<Int64>("order", {1, 1, 2, 2, 1, 1, 2, 2}),
//                        toNullableVec<Int64>("row_number", {1, 2, 3, 4, 1, 2, 3, 4})}));

//     // null input
//     executeWithTableScanAndConcurrency(request,
//                                        "test_db",
//                                        "test_table",
//                                        {toNullableVec<Int64>("partition", {}), toNullableVec<Int64>("order", {})},
//                                        createColumns({}));

//     // nullable
//     executeWithTableScanAndConcurrency(
//         request,
//         "test_db",
//         "test_table",
//         {toNullableVec<Int64>("partition", {{}, 1, 1, 1, 1, 2, 2, 2, 2}),
//          {toNullableVec<Int64>("order", {{}, 1, 1, 2, 2, 1, 1, 2, 2})}},
//         createColumns({toNullableVec<Int64>("partition", {{}, 1, 1, 1, 1, 2, 2, 2, 2}),
//                        toNullableVec<Int64>("order", {{}, 1, 1, 2, 2, 1, 1, 2, 2}),
//                        toNullableVec<Int64>("row_number", {1, 1, 2, 3, 4, 1, 2, 3, 4})}));

//     // string - sql : select *, row_number() over w1 from test2 window w1 as (partition by partition_string order by order_string)
//     request = context
//                   .scan("test_db", "test_table_string")
//                   .sort({{"partition", false}, {"order", false}, {"partition", false}, {"order", false}}, true)
//                   .window(RowNumber(), {"order", false}, {"partition", false}, buildDefaultRowsFrame())
//                   .build(context);

//     executeWithConcurrency(request,
//                            createColumns({toNullableVec<String>("partition", {"apple", "apple", "apple", "apple", "banana", "banana", "banana", "banana"}),
//                                           toNullableVec<String>("order", {"apple", "apple", "banana", "banana", "apple", "apple", "banana", "banana"}),
//                                           toNullableVec<Int64>("row_number", {1, 2, 3, 4, 1, 2, 3, 4})}));

//     // nullable
//     executeWithTableScanAndConcurrency(request,
//                                        "test_db",
//                                        "test_table_string",
//                                        {toNullableVec<String>("partition", {"banana", "banana", "banana", "banana", {}, "apple", "apple", "apple", "apple"}),
//                                         toNullableVec<String>("order", {"apple", "apple", "banana", "banana", {}, "apple", "apple", "banana", "banana"})},
//                                        createColumns({toNullableVec<String>("partition", {{}, "apple", "apple", "apple", "apple", "banana", "banana", "banana", "banana"}),
//                                                       toNullableVec<String>("order", {{}, "apple", "apple", "banana", "banana", "apple", "apple", "banana", "banana"}),
//                                                       toNullableVec<Int64>("row_number", {1, 1, 2, 3, 4, 1, 2, 3, 4})}));

//     // float64 - sql : select *, row_number() over w1 from test3 window w1 as (partition by partition_float order by order_float64)
//     request = context
//                   .scan("test_db", "test_table_float64")
//                   .sort({{"partition", false}, {"order", false}, {"partition", false}, {"order", false}}, true)
//                   .window(RowNumber(), {"order", false}, {"partition", false}, buildDefaultRowsFrame())
//                   .build(context);

//     executeWithConcurrency(request,
//                            createColumns({toNullableVec<Float64>("partition", {1.00, 1.00, 1.00, 1.00, 2.00, 2.00, 2.00, 2.00}),
//                                           toNullableVec<Float64>("order", {1.00, 1.00, 2.00, 2.00, 1.00, 1.00, 2.00, 2.00}),
//                                           toNullableVec<Int64>("row_number", {1, 2, 3, 4, 1, 2, 3, 4})}));

//     // nullable
//     executeWithTableScanAndConcurrency(request,
//                                        "test_db",
//                                        "test_table_float64",
//                                        {toNullableVec<Float64>("partition", {{}, 1.00, 1.00, 1.00, 1.00, 2.00, 2.00, 2.00, 2.00}),
//                                         toNullableVec<Float64>("order", {{}, 1.00, 1.00, 2.00, 2.00, 1.00, 1.00, 2.00, 2.00})},
//                                        createColumns({toNullableVec<Float64>("partition", {{}, 1.00, 1.00, 1.00, 1.00, 2.00, 2.00, 2.00, 2.00}),
//                                                       toNullableVec<Float64>("order", {{}, 1.00, 1.00, 2.00, 2.00, 1.00, 1.00, 2.00, 2.00}),
//                                                       toNullableVec<Int64>("row_number", {1, 1, 2, 3, 4, 1, 2, 3, 4})}));

//     // datetime - select *, row_number() over w1 from test4 window w1 as (partition by partition_datetime order by order_datetime);
//     request = context
//                   .scan("test_db", "test_table_datetime")
//                   .sort({{"partition", false}, {"order", false}, {"partition", false}, {"order", false}}, true)
//                   .window(RowNumber(), {"order", false}, {"partition", false}, buildDefaultRowsFrame())
//                   .build(context);
//     executeWithTableScanAndConcurrency(request,
//                                        "test_db",
//                                        "test_table_datetime",
//                                        {toNullableDatetimeVec("partition", {"20220101010102", "20220101010102", "20220101010102", "20220101010102", "20220101010101", "20220101010101", "20220101010101", "20220101010101"}, 0),
//                                         toDatetimeVec("order", {"20220101010101", "20220101010101", "20220101010102", "20220101010102", "20220101010101", "20220101010101", "20220101010102", "20220101010102"}, 0)},
//                                        createColumns({toNullableDatetimeVec("partition", {"20220101010101", "20220101010101", "20220101010101", "20220101010101", "20220101010102", "20220101010102", "20220101010102", "20220101010102"}, 0),
//                                                       toNullableDatetimeVec("order", {"20220101010101", "20220101010101", "20220101010102", "20220101010102", "20220101010101", "20220101010101", "20220101010102", "20220101010102"}, 0),
//                                                       toNullableVec<Int64>("row_number", {1, 2, 3, 4, 1, 2, 3, 4})}));

//     // nullable
//     executeWithTableScanAndConcurrency(request,
//                                        "test_db",
//                                        "test_table_datetime",
//                                        {toNullableDatetimeVec("partition", {"20220101010102", {}, "20220101010102", "20220101010102", "20220101010102", "20220101010101", "20220101010101", "20220101010101", "20220101010101"}, 0),
//                                         toNullableDatetimeVec("order", {"20220101010101", {}, "20220101010101", "20220101010102", "20220101010102", "20220101010101", "20220101010101", "20220101010102", "20220101010102"}, 0)},
//                                        createColumns({toNullableDatetimeVec("partition", {{}, "20220101010101", "20220101010101", "20220101010101", "20220101010101", "20220101010102", "20220101010102", "20220101010102", "20220101010102"}, 0),
//                                                       toNullableDatetimeVec("order", {{}, "20220101010101", "20220101010101", "20220101010102", "20220101010102", "20220101010101", "20220101010101", "20220101010102", "20220101010102"}, 0),
//                                                       toNullableVec<Int64>("row_number", {1, 1, 2, 3, 4, 1, 2, 3, 4})}));

//     // 2 partiton key and 2 order key
//     // sql : select *, row_number() over w1 from test6 window w1 as (partition by partition_int1, partition_int2 order by order_int1,order_int2)
//     request = context
//                   .scan("test_db", "test_table_more_cols")
//                   .sort({{"partition1", false}, {"partition2", false}, {"order1", false}, {"order2", false}}, true)
//                   .window(RowNumber(), {{"order1", false}, {"order2", false}}, {{"partition1", false}, {"partition2", false}}, buildDefaultRowsFrame())
//                   .build(context);

//     executeWithConcurrency(request,
//                            createColumns({toNullableVec<Int64>("partition1", {1, 1, 1, 1, 1, 1, 2, 2, 2, 2, 2, 2}),
//                                           toNullableVec<Int64>("partition2", {1, 1, 1, 2, 2, 2, 1, 1, 1, 2, 2, 2}),
//                                           toNullableVec<Int64>("order1", {1, 1, 2, 1, 1, 2, 1, 1, 2, 1, 1, 2}),
//                                           toNullableVec<Int64>("order2", {1, 2, 2, 1, 2, 2, 1, 2, 2, 1, 2, 2}),
//                                           toNullableVec<Int64>("row_number", {1, 2, 3, 1, 2, 3, 1, 2, 3, 1, 2, 3})}));

//     /***** rank, dense_rank *****/
//     request = context.scan("test_db", "test_table_for_rank").sort({{"partition", false}, {"order", false}}, true).window({Rank(), DenseRank()}, {{"order", false}}, {{"partition", false}}, MockWindowFrame{}).build(context);
//     executeWithConcurrency(request,
//                            createColumns({toNullableVec<Int64>("partition", {1, 1, 1, 1, 2, 2, 2, 2}),
//                                           toNullableVec<Int64>("order", {1, 1, 2, 2, 1, 1, 2, 2}),
//                                           toNullableVec<Int64>("rank", {1, 1, 3, 3, 1, 1, 3, 3}),
//                                           toNullableVec<Int64>("dense_rank", {1, 1, 2, 2, 1, 1, 2, 2})}));

//     // nullable
//     executeWithTableScanAndConcurrency(request,
//                                        "test_db",
//                                        "test_table_for_rank",
//                                        {toNullableVec<Int64>("partition", {{}, 1, 1, 1, 1, 2, 2, 2, 2}),
//                                         toNullableVec<Int64>("order", {{}, 1, 1, 2, 2, 1, 1, 2, 2})},
//                                        createColumns({toNullableVec<Int64>("partition", {{}, 1, 1, 1, 1, 2, 2, 2, 2}),
//                                                       toNullableVec<Int64>("order", {{}, 1, 1, 2, 2, 1, 1, 2, 2}),
//                                                       toNullableVec<Int64>("rank", {1, 1, 1, 3, 3, 1, 1, 3, 3}),
//                                                       toNullableVec<Int64>("dense_rank", {1, 1, 1, 2, 2, 1, 1, 2, 2})}));

//     executeWithTableScanAndConcurrency(
//         request,
//         "test_db",
//         "test_table_for_rank",
//         {toNullableVec<Int64>("partition", {{}, {}, 1, 1, 1, 1, 2, 2, 2, 2}),
//          toNullableVec<Int64>("order", {{}, 1, 1, 1, 2, 2, 1, 1, 2, 2})},
//         createColumns({toNullableVec<Int64>("partition", {{}, {}, 1, 1, 1, 1, 2, 2, 2, 2}),
//                        toNullableVec<Int64>("order", {{}, 1, 1, 1, 2, 2, 1, 1, 2, 2}),
//                        toNullableVec<Int64>("rank", {1, 2, 1, 1, 3, 3, 1, 1, 3, 3}),
//                        toNullableVec<Int64>("dense_rank", {1, 2, 1, 1, 2, 2, 1, 1, 2, 2})}));
// }
// CATCH

// TEST_F(WindowExecutorTestRunner, multiWindow)
// try
// {
//     std::vector<ASTPtr> functions = {DenseRank(), Rank()};
//     ColumnsWithTypeAndName functions_result = {toNullableVec<Int64>("dense_rank", {1, 1, 2, 2, 1, 1, 2, 2}), toNullableVec<Int64>("rank", {1, 1, 3, 3, 1, 1, 3, 3})};
//     auto test_single_window_function = [&](size_t index) {
//         auto request = context
//                            .scan("test_db", "test_table")
//                            .sort({{"partition", false}, {"order", false}}, true)
//                            .window(functions[index], {"order", false}, {"partition", false}, MockWindowFrame{})
//                            .build(context);
//         executeWithConcurrency(request,
//                                createColumns({toNullableVec<Int64>("partition", {1, 1, 1, 1, 2, 2, 2, 2}),
//                                               toNullableVec<Int64>("order", {1, 1, 2, 2, 1, 1, 2, 2}),
//                                               functions_result[index]}));
//     };
//     for (size_t i = 0; i < functions.size(); ++i)
//         test_single_window_function(i);

//     auto gen_merge_window_request = [&](const std::vector<ASTPtr> & wfs) {
//         return context
//             .scan("test_db", "test_table")
//             .sort({{"partition", false}, {"order", false}}, true)
//             .window(wfs, {{"order", false}}, {{"partition", false}}, MockWindowFrame())
//             .build(context);
//     };

//     auto gen_split_window_request = [&](const std::vector<ASTPtr> & wfs) {
//         auto req = context
//                        .scan("test_db", "test_table")
//                        .sort({{"partition", false}, {"order", false}}, true);
//         for (const auto & wf : wfs)
//             req.window(wf, {"order", false}, {"partition", false}, MockWindowFrame());
//         return req.build(context);
//     };

//     std::vector<ASTPtr> wfs;
//     ColumnsWithTypeAndName wfs_result = {{toNullableVec<Int64>("partition", {1, 1, 1, 1, 2, 2, 2, 2})}, {toNullableVec<Int64>("order", {1, 1, 2, 2, 1, 1, 2, 2})}};
//     for (size_t i = 0; i < functions.size(); ++i)
//     {
//         wfs.push_back(functions[i]);
//         wfs_result.push_back(functions_result[i]);
//         for (size_t j = 0; j < functions.size(); ++j)
//         {
//             wfs.push_back(functions[j]);
//             wfs_result.push_back(functions_result[j]);
//             for (size_t k = 0; k < functions.size(); ++k)
//             {
//                 wfs.push_back(functions[k]);
//                 wfs_result.push_back(functions_result[k]);

//                 executeWithConcurrency(gen_merge_window_request(wfs), wfs_result);
//                 executeWithConcurrency(gen_split_window_request(wfs), wfs_result);

//                 wfs.pop_back();
//                 wfs_result.pop_back();
//             }
//             wfs.pop_back();
//             wfs_result.pop_back();
//         }
//         wfs.pop_back();
//         wfs_result.pop_back();
//     }
// }
// CATCH

// TEST_F(WindowExecutorTestRunner, multiWindowThenAgg)
// try
// {
//     /*
//     select count(1) from (
//         SELECT
//             ROW_NUMBER() OVER (PARTITION BY `partition` ORDER BY  `order`),
//             ROW_NUMBER() OVER (PARTITION BY `partition` ORDER BY  `order` DESC)
//         FROM `test_db`.`test_table`
//     )t1;
//     */
//     auto request = context
//                        .scan("test_db", "test_table")
//                        .sort({{"partition", false}, {"order", false}}, true)
//                        .window(RowNumber(), {"order", false}, {"partition", false}, buildDefaultRowsFrame())
//                        .sort({{"partition", false}, {"order", true}}, true)
//                        .window(RowNumber(), {"order", true}, {"partition", false}, buildDefaultRowsFrame())
//                        .aggregation({Count(lit(Field(static_cast<UInt64>(1))))}, {})
//                        .build(context);
//     executeWithConcurrency(request, createColumns({toVec<UInt64>({8})}));

//     /*
//     select count(1) from (
//         SELECT
//             ROW_NUMBER() OVER (PARTITION BY `partition` ORDER BY  `order`),
//             ROW_NUMBER() OVER (PARTITION BY `partition` ORDER BY  `order`)
//         FROM `test_db`.`test_table`
//     )t1;
//     */
//     request = context
//                   .scan("test_db", "test_table")
//                   .sort({{"partition", false}, {"order", false}}, true)
//                   .window(RowNumber(), {"order", false}, {"partition", false}, buildDefaultRowsFrame())
//                   .window(RowNumber(), {"order", false}, {"partition", false}, buildDefaultRowsFrame())
//                   .aggregation({Count(lit(Field(static_cast<UInt64>(1))))}, {})
//                   .build(context);
//     executeWithConcurrency(request, createColumns({toVec<UInt64>({8})}));

//     request = context
//                   .scan("test_db", "test_table")
//                   .sort({{"partition", false}, {"order", false}}, true)
//                   .window({RowNumber(), RowNumber()}, {{"order", false}}, {{"partition", false}}, buildDefaultRowsFrame())
//                   .aggregation({Count(lit(Field(static_cast<UInt64>(1))))}, {})
//                   .build(context);
//     executeWithConcurrency(request, createColumns({toVec<UInt64>({8})}));

//     /*
//     select count(1) from (
//         SELECT
//             Rank() OVER (PARTITION BY `partition` ORDER BY  `order`),
//             DenseRank() OVER (PARTITION BY `partition` ORDER BY  `order`)
//         FROM `test_db`.`test_table`
//     )t1;
//     */
//     request = context
//                   .scan("test_db", "test_table")
//                   .sort({{"partition", false}, {"order", false}}, true)
//                   .window(Rank(), {"order", false}, {"partition", false}, MockWindowFrame())
//                   .window(DenseRank(), {"order", false}, {"partition", false}, MockWindowFrame())
//                   .aggregation({Count(lit(Field(static_cast<UInt64>(1))))}, {})
//                   .build(context);
//     executeWithConcurrency(request, createColumns({toVec<UInt64>({8})}));

//     request = context
//                   .scan("test_db", "test_table")
//                   .sort({{"partition", false}, {"order", false}}, true)
//                   .window({Rank(), DenseRank()}, {{"order", false}}, {{"partition", false}}, MockWindowFrame())
//                   .aggregation({Count(lit(Field(static_cast<UInt64>(1))))}, {})
//                   .build(context);
//     executeWithConcurrency(request, createColumns({toVec<UInt64>({8})}));

//     /*
//     select count(1) from (
//         SELECT
//             DenseRank() OVER (PARTITION BY `partition` ORDER BY  `order`),
//             DenseRank() OVER (PARTITION BY `partition` ORDER BY  `order`),
//             Rank() OVER (PARTITION BY `partition` ORDER BY  `order`)
//         FROM `test_db`.`test_table`
//     )t1;
//     */
//     request = context
//                   .scan("test_db", "test_table")
//                   .sort({{"partition", false}, {"order", false}}, true)
//                   .window({DenseRank(), DenseRank(), Rank()}, {{"order", false}}, {{"partition", false}}, MockWindowFrame())
//                   .aggregation({Count(lit(Field(static_cast<UInt64>(1))))}, {})
//                   .build(context);
//     executeWithConcurrency(request, createColumns({toVec<UInt64>({8})}));

//     request = context
//                   .scan("test_db", "test_table")
//                   .sort({{"partition", false}, {"order", false}}, true)
//                   .window(DenseRank(), {"order", false}, {"partition", false}, MockWindowFrame())
//                   .window(DenseRank(), {"order", false}, {"partition", false}, MockWindowFrame())
//                   .window(Rank(), {"order", false}, {"partition", false}, MockWindowFrame())
//                   .aggregation({Count(lit(Field(static_cast<UInt64>(1))))}, {})
//                   .build(context);
//     executeWithConcurrency(request, createColumns({toVec<UInt64>({8})}));
// }
// CATCH

// TEST_F(WindowExecutorTestRunner, functionAsArgument)
// try
// {
//     ColumnsWithTypeAndName result = {
//         {toNullableVec<Int64>("partition", {1, 1, 1, 1, 2, 2, 2, 2})},
//         {toNullableVec<Int64>("order", {1, 2, 3, 4, 5, 6, 7, 8})},
//         {toNullableVec<String>("value", {"a", "b", "c", "d", "e", "f", "g", "h"})}};
//     auto request = context
//                        .scan("test_db", "test_table_for_lead_lag")
//                        .sort({{"partition", false}, {"order", false}}, true)
//                        .window(Lead1(concat(col("value"), col("value"))), {"order", false}, {"partition", false}, MockWindowFrame())
//                        .build(context);
//     result.emplace_back(toNullableVec<String>({"bb", "cc", "dd", {}, "ff", "gg", "hh", {}}));
//     executeWithConcurrency(request, result);
//     result.pop_back();

//     request = context
//                   .scan("test_db", "test_table_for_lead_lag")
//                   .sort({{"partition", false}, {"order", false}}, true)
//                   .window(Lag2(concat(col("value"), lit(Field(String("0")))), lit(Field(static_cast<UInt64>(2)))), {"order", false}, {"partition", false}, MockWindowFrame())
//                   .build(context);
//     result.emplace_back(toNullableVec<String>({{}, {}, "a0", "b0", {}, {}, "e0", "f0"}));
//     executeWithConcurrency(request, result);
//     result.pop_back();

//     request = context
//                   .scan("test_db", "test_table_for_lead_lag")
//                   .sort({{"partition", false}, {"order", false}}, true)
//                   .window(Lead2(concat(col("value"), concat(lit(Field(String("0"))), col("value"))), lit(Field(static_cast<UInt64>(1)))), {"order", false}, {"partition", false}, MockWindowFrame())
//                   .build(context);
//     result.emplace_back(toNullableVec<String>({"b0b", "c0c", "d0d", {}, "f0f", "g0g", "h0h", {}}));
//     executeWithConcurrency(request, result);
// }
// CATCH
=======
TEST_F(WindowExecutorTestRunner, testWindowFunctionByPartitionAndOrder)
try
{
    /***** row_number with different types of input *****/
    // int - sql : select *, row_number() over w1 from test1 window w1 as (partition by partition_int order by order_int)
    auto request = context
                       .scan("test_db", "test_table")
                       .sort({{"partition", false}, {"order", false}, {"partition", false}, {"order", false}}, true)
                       .window(RowNumber(), {"order", false}, {"partition", false}, buildDefaultRowsFrame())
                       .build(context);
    executeAndAssertColumnsEqual(
        request,
        createColumns({toNullableVec<Int64>("partition", {1, 1, 1, 1, 2, 2, 2, 2}),
                       toNullableVec<Int64>("order", {1, 1, 2, 2, 1, 1, 2, 2}),
                       toNullableVec<Int64>("row_number", {1, 2, 3, 4, 1, 2, 3, 4})}));

    // null input
    executeWithTableScanAndConcurrency(request,
                                       "test_db",
                                       "test_table",
                                       {toNullableVec<Int64>("partition", {}), toNullableVec<Int64>("order", {})},
                                       createColumns({}));

    // nullable
    executeWithTableScanAndConcurrency(
        request,
        "test_db",
        "test_table",
        {toNullableVec<Int64>("partition", {{}, 1, 1, 1, 1, 2, 2, 2, 2}),
         {toNullableVec<Int64>("order", {{}, 1, 1, 2, 2, 1, 1, 2, 2})}},
        createColumns({toNullableVec<Int64>("partition", {{}, 1, 1, 1, 1, 2, 2, 2, 2}),
                       toNullableVec<Int64>("order", {{}, 1, 1, 2, 2, 1, 1, 2, 2}),
                       toNullableVec<Int64>("row_number", {1, 1, 2, 3, 4, 1, 2, 3, 4})}));

    // string - sql : select *, row_number() over w1 from test2 window w1 as (partition by partition_string order by order_string)
    request = context
                  .scan("test_db", "test_table_string")
                  .sort({{"partition", false}, {"order", false}, {"partition", false}, {"order", false}}, true)
                  .window(RowNumber(), {"order", false}, {"partition", false}, buildDefaultRowsFrame())
                  .build(context);

    executeAndAssertColumnsEqual(request,
                                 createColumns({toNullableVec<String>("partition", {"apple", "apple", "apple", "apple", "banana", "banana", "banana", "banana"}),
                                                toNullableVec<String>("order", {"apple", "apple", "banana", "banana", "apple", "apple", "banana", "banana"}),
                                                toNullableVec<Int64>("row_number", {1, 2, 3, 4, 1, 2, 3, 4})}));

    // nullable
    executeWithTableScanAndConcurrency(request,
                                       "test_db",
                                       "test_table_string",
                                       {toNullableVec<String>("partition", {"banana", "banana", "banana", "banana", {}, "apple", "apple", "apple", "apple"}),
                                        toNullableVec<String>("order", {"apple", "apple", "banana", "banana", {}, "apple", "apple", "banana", "banana"})},
                                       createColumns({toNullableVec<String>("partition", {{}, "apple", "apple", "apple", "apple", "banana", "banana", "banana", "banana"}),
                                                      toNullableVec<String>("order", {{}, "apple", "apple", "banana", "banana", "apple", "apple", "banana", "banana"}),
                                                      toNullableVec<Int64>("row_number", {1, 1, 2, 3, 4, 1, 2, 3, 4})}));

    // float64 - sql : select *, row_number() over w1 from test3 window w1 as (partition by partition_float order by order_float64)
    request = context
                  .scan("test_db", "test_table_float64")
                  .sort({{"partition", false}, {"order", false}, {"partition", false}, {"order", false}}, true)
                  .window(RowNumber(), {"order", false}, {"partition", false}, buildDefaultRowsFrame())
                  .build(context);

    executeAndAssertColumnsEqual(request,
                                 createColumns({toNullableVec<Float64>("partition", {1.00, 1.00, 1.00, 1.00, 2.00, 2.00, 2.00, 2.00}),
                                                toNullableVec<Float64>("order", {1.00, 1.00, 2.00, 2.00, 1.00, 1.00, 2.00, 2.00}),
                                                toNullableVec<Int64>("row_number", {1, 2, 3, 4, 1, 2, 3, 4})}));

    // nullable
    executeWithTableScanAndConcurrency(request,
                                       "test_db",
                                       "test_table_float64",
                                       {toNullableVec<Float64>("partition", {{}, 1.00, 1.00, 1.00, 1.00, 2.00, 2.00, 2.00, 2.00}),
                                        toNullableVec<Float64>("order", {{}, 1.00, 1.00, 2.00, 2.00, 1.00, 1.00, 2.00, 2.00})},
                                       createColumns({toNullableVec<Float64>("partition", {{}, 1.00, 1.00, 1.00, 1.00, 2.00, 2.00, 2.00, 2.00}),
                                                      toNullableVec<Float64>("order", {{}, 1.00, 1.00, 2.00, 2.00, 1.00, 1.00, 2.00, 2.00}),
                                                      toNullableVec<Int64>("row_number", {1, 1, 2, 3, 4, 1, 2, 3, 4})}));

    // datetime - select *, row_number() over w1 from test4 window w1 as (partition by partition_datetime order by order_datetime);
    request = context
                  .scan("test_db", "test_table_datetime")
                  .sort({{"partition", false}, {"order", false}, {"partition", false}, {"order", false}}, true)
                  .window(RowNumber(), {"order", false}, {"partition", false}, buildDefaultRowsFrame())
                  .build(context);
    executeWithTableScanAndConcurrency(request,
                                       "test_db",
                                       "test_table_datetime",
                                       {toNullableDatetimeVec("partition", {"20220101010102", "20220101010102", "20220101010102", "20220101010102", "20220101010101", "20220101010101", "20220101010101", "20220101010101"}, 0),
                                        toDatetimeVec("order", {"20220101010101", "20220101010101", "20220101010102", "20220101010102", "20220101010101", "20220101010101", "20220101010102", "20220101010102"}, 0)},
                                       createColumns({toNullableDatetimeVec("partition", {"20220101010101", "20220101010101", "20220101010101", "20220101010101", "20220101010102", "20220101010102", "20220101010102", "20220101010102"}, 0),
                                                      toNullableDatetimeVec("order", {"20220101010101", "20220101010101", "20220101010102", "20220101010102", "20220101010101", "20220101010101", "20220101010102", "20220101010102"}, 0),
                                                      toNullableVec<Int64>("row_number", {1, 2, 3, 4, 1, 2, 3, 4})}));

    // nullable
    executeWithTableScanAndConcurrency(request,
                                       "test_db",
                                       "test_table_datetime",
                                       {toNullableDatetimeVec("partition", {"20220101010102", {}, "20220101010102", "20220101010102", "20220101010102", "20220101010101", "20220101010101", "20220101010101", "20220101010101"}, 0),
                                        toNullableDatetimeVec("order", {"20220101010101", {}, "20220101010101", "20220101010102", "20220101010102", "20220101010101", "20220101010101", "20220101010102", "20220101010102"}, 0)},
                                       createColumns({toNullableDatetimeVec("partition", {{}, "20220101010101", "20220101010101", "20220101010101", "20220101010101", "20220101010102", "20220101010102", "20220101010102", "20220101010102"}, 0),
                                                      toNullableDatetimeVec("order", {{}, "20220101010101", "20220101010101", "20220101010102", "20220101010102", "20220101010101", "20220101010101", "20220101010102", "20220101010102"}, 0),
                                                      toNullableVec<Int64>("row_number", {1, 1, 2, 3, 4, 1, 2, 3, 4})}));

    // 2 partiton key and 2 order key
    // sql : select *, row_number() over w1 from test6 window w1 as (partition by partition_int1, partition_int2 order by order_int1,order_int2)
    request = context
                  .scan("test_db", "test_table_more_cols")
                  .sort({{"partition1", false}, {"partition2", false}, {"order1", false}, {"order2", false}}, true)
                  .window(RowNumber(), {{"order1", false}, {"order2", false}}, {{"partition1", false}, {"partition2", false}}, buildDefaultRowsFrame())
                  .build(context);

    executeAndAssertColumnsEqual(request,
                                 createColumns({toNullableVec<Int64>("partition1", {1, 1, 1, 1, 1, 1, 2, 2, 2, 2, 2, 2}),
                                                toNullableVec<Int64>("partition2", {1, 1, 1, 2, 2, 2, 1, 1, 1, 2, 2, 2}),
                                                toNullableVec<Int64>("order1", {1, 1, 2, 1, 1, 2, 1, 1, 2, 1, 1, 2}),
                                                toNullableVec<Int64>("order2", {1, 2, 2, 1, 2, 2, 1, 2, 2, 1, 2, 2}),
                                                toNullableVec<Int64>("row_number", {1, 2, 3, 1, 2, 3, 1, 2, 3, 1, 2, 3})}));

    /***** rank, dense_rank *****/
    request = context.scan("test_db", "test_table_for_rank").sort({{"partition", false}, {"order", false}}, true).window({Rank(), DenseRank()}, {{"order", false}}, {{"partition", false}}, MockWindowFrame{}).build(context);
    executeAndAssertColumnsEqual(request,
                                 createColumns({toNullableVec<Int64>("partition", {1, 1, 1, 1, 2, 2, 2, 2}),
                                                toNullableVec<Int64>("order", {1, 1, 2, 2, 1, 1, 2, 2}),
                                                toNullableVec<Int64>("rank", {1, 1, 3, 3, 1, 1, 3, 3}),
                                                toNullableVec<Int64>("dense_rank", {1, 1, 2, 2, 1, 1, 2, 2})}));

    // nullable
    executeWithTableScanAndConcurrency(request,
                                       "test_db",
                                       "test_table_for_rank",
                                       {toNullableVec<Int64>("partition", {{}, 1, 1, 1, 1, 2, 2, 2, 2}),
                                        toNullableVec<Int64>("order", {{}, 1, 1, 2, 2, 1, 1, 2, 2})},
                                       createColumns({toNullableVec<Int64>("partition", {{}, 1, 1, 1, 1, 2, 2, 2, 2}),
                                                      toNullableVec<Int64>("order", {{}, 1, 1, 2, 2, 1, 1, 2, 2}),
                                                      toNullableVec<Int64>("rank", {1, 1, 1, 3, 3, 1, 1, 3, 3}),
                                                      toNullableVec<Int64>("dense_rank", {1, 1, 1, 2, 2, 1, 1, 2, 2})}));

    executeWithTableScanAndConcurrency(
        request,
        "test_db",
        "test_table_for_rank",
        {toNullableVec<Int64>("partition", {{}, {}, 1, 1, 1, 1, 2, 2, 2, 2}),
         toNullableVec<Int64>("order", {{}, 1, 1, 1, 2, 2, 1, 1, 2, 2})},
        createColumns({toNullableVec<Int64>("partition", {{}, {}, 1, 1, 1, 1, 2, 2, 2, 2}),
                       toNullableVec<Int64>("order", {{}, 1, 1, 1, 2, 2, 1, 1, 2, 2}),
                       toNullableVec<Int64>("rank", {1, 2, 1, 1, 3, 3, 1, 1, 3, 3}),
                       toNullableVec<Int64>("dense_rank", {1, 2, 1, 1, 2, 2, 1, 1, 2, 2})}));
}
CATCH

TEST_F(WindowExecutorTestRunner, multiWindow)
try
{
    std::vector<ASTPtr> functions = {DenseRank(), Rank()};
    ColumnsWithTypeAndName functions_result = {toNullableVec<Int64>("dense_rank", {1, 1, 2, 2, 1, 1, 2, 2}), toNullableVec<Int64>("rank", {1, 1, 3, 3, 1, 1, 3, 3})};
    auto test_single_window_function = [&](size_t index) {
        auto request = context
                           .scan("test_db", "test_table")
                           .sort({{"partition", false}, {"order", false}}, true)
                           .window(functions[index], {"order", false}, {"partition", false}, MockWindowFrame{})
                           .build(context);
        executeAndAssertColumnsEqual(request,
                                     createColumns({toNullableVec<Int64>("partition", {1, 1, 1, 1, 2, 2, 2, 2}),
                                                    toNullableVec<Int64>("order", {1, 1, 2, 2, 1, 1, 2, 2}),
                                                    functions_result[index]}));
    };
    for (size_t i = 0; i < functions.size(); ++i)
        test_single_window_function(i);

    auto gen_merge_window_request = [&](const std::vector<ASTPtr> & wfs) {
        return context
            .scan("test_db", "test_table")
            .sort({{"partition", false}, {"order", false}}, true)
            .window(wfs, {{"order", false}}, {{"partition", false}}, MockWindowFrame())
            .build(context);
    };

    auto gen_split_window_request = [&](const std::vector<ASTPtr> & wfs) {
        auto req = context
                       .scan("test_db", "test_table")
                       .sort({{"partition", false}, {"order", false}}, true);
        for (const auto & wf : wfs)
            req.window(wf, {"order", false}, {"partition", false}, MockWindowFrame());
        return req.build(context);
    };

    std::vector<ASTPtr> wfs;
    ColumnsWithTypeAndName wfs_result = {{toNullableVec<Int64>("partition", {1, 1, 1, 1, 2, 2, 2, 2})}, {toNullableVec<Int64>("order", {1, 1, 2, 2, 1, 1, 2, 2})}};
    for (size_t i = 0; i < functions.size(); ++i)
    {
        wfs.push_back(functions[i]);
        wfs_result.push_back(functions_result[i]);
        for (size_t j = 0; j < functions.size(); ++j)
        {
            wfs.push_back(functions[j]);
            wfs_result.push_back(functions_result[j]);
            for (size_t k = 0; k < functions.size(); ++k)
            {
                wfs.push_back(functions[k]);
                wfs_result.push_back(functions_result[k]);

                executeAndAssertColumnsEqual(gen_merge_window_request(wfs), wfs_result);
                executeAndAssertColumnsEqual(gen_split_window_request(wfs), wfs_result);

                wfs.pop_back();
                wfs_result.pop_back();
            }
            wfs.pop_back();
            wfs_result.pop_back();
        }
        wfs.pop_back();
        wfs_result.pop_back();
    }
}
CATCH

TEST_F(WindowExecutorTestRunner, multiWindowThenAgg)
try
{
    /*
    select count(1) from (
        SELECT 
            ROW_NUMBER() OVER (PARTITION BY `partition` ORDER BY  `order`),
            ROW_NUMBER() OVER (PARTITION BY `partition` ORDER BY  `order` DESC)
        FROM `test_db`.`test_table`
    )t1;
    */
    auto request = context
                       .scan("test_db", "test_table")
                       .sort({{"partition", false}, {"order", false}}, true)
                       .window(RowNumber(), {"order", false}, {"partition", false}, buildDefaultRowsFrame())
                       .sort({{"partition", false}, {"order", true}}, true)
                       .window(RowNumber(), {"order", true}, {"partition", false}, buildDefaultRowsFrame())
                       .aggregation({Count(lit(Field(static_cast<UInt64>(1))))}, {})
                       .build(context);
    executeAndAssertColumnsEqual(request, createColumns({toVec<UInt64>({8})}));

    /*
    select count(1) from (
        SELECT 
            ROW_NUMBER() OVER (PARTITION BY `partition` ORDER BY  `order`),
            ROW_NUMBER() OVER (PARTITION BY `partition` ORDER BY  `order`)
        FROM `test_db`.`test_table`
    )t1;
    */
    request = context
                  .scan("test_db", "test_table")
                  .sort({{"partition", false}, {"order", false}}, true)
                  .window(RowNumber(), {"order", false}, {"partition", false}, buildDefaultRowsFrame())
                  .window(RowNumber(), {"order", false}, {"partition", false}, buildDefaultRowsFrame())
                  .aggregation({Count(lit(Field(static_cast<UInt64>(1))))}, {})
                  .build(context);
    executeAndAssertColumnsEqual(request, createColumns({toVec<UInt64>({8})}));

    request = context
                  .scan("test_db", "test_table")
                  .sort({{"partition", false}, {"order", false}}, true)
                  .window({RowNumber(), RowNumber()}, {{"order", false}}, {{"partition", false}}, buildDefaultRowsFrame())
                  .aggregation({Count(lit(Field(static_cast<UInt64>(1))))}, {})
                  .build(context);
    executeAndAssertColumnsEqual(request, createColumns({toVec<UInt64>({8})}));

    /*
    select count(1) from (
        SELECT 
            Rank() OVER (PARTITION BY `partition` ORDER BY  `order`),
            DenseRank() OVER (PARTITION BY `partition` ORDER BY  `order`)
        FROM `test_db`.`test_table`
    )t1;
    */
    request = context
                  .scan("test_db", "test_table")
                  .sort({{"partition", false}, {"order", false}}, true)
                  .window(Rank(), {"order", false}, {"partition", false}, MockWindowFrame())
                  .window(DenseRank(), {"order", false}, {"partition", false}, MockWindowFrame())
                  .aggregation({Count(lit(Field(static_cast<UInt64>(1))))}, {})
                  .build(context);
    executeAndAssertColumnsEqual(request, createColumns({toVec<UInt64>({8})}));

    request = context
                  .scan("test_db", "test_table")
                  .sort({{"partition", false}, {"order", false}}, true)
                  .window({Rank(), DenseRank()}, {{"order", false}}, {{"partition", false}}, MockWindowFrame())
                  .aggregation({Count(lit(Field(static_cast<UInt64>(1))))}, {})
                  .build(context);
    executeAndAssertColumnsEqual(request, createColumns({toVec<UInt64>({8})}));

    /*
    select count(1) from (
        SELECT
            DenseRank() OVER (PARTITION BY `partition` ORDER BY  `order`),
            DenseRank() OVER (PARTITION BY `partition` ORDER BY  `order`),
            Rank() OVER (PARTITION BY `partition` ORDER BY  `order`)
        FROM `test_db`.`test_table`
    )t1;
    */
    request = context
                  .scan("test_db", "test_table")
                  .sort({{"partition", false}, {"order", false}}, true)
                  .window({DenseRank(), DenseRank(), Rank()}, {{"order", false}}, {{"partition", false}}, MockWindowFrame())
                  .aggregation({Count(lit(Field(static_cast<UInt64>(1))))}, {})
                  .build(context);
    executeAndAssertColumnsEqual(request, createColumns({toVec<UInt64>({8})}));

    request = context
                  .scan("test_db", "test_table")
                  .sort({{"partition", false}, {"order", false}}, true)
                  .window(DenseRank(), {"order", false}, {"partition", false}, MockWindowFrame())
                  .window(DenseRank(), {"order", false}, {"partition", false}, MockWindowFrame())
                  .window(Rank(), {"order", false}, {"partition", false}, MockWindowFrame())
                  .aggregation({Count(lit(Field(static_cast<UInt64>(1))))}, {})
                  .build(context);
    executeAndAssertColumnsEqual(request, createColumns({toVec<UInt64>({8})}));
}
CATCH

TEST_F(WindowExecutorTestRunner, functionAsArgument)
try
{
    ColumnsWithTypeAndName result = {
        {toNullableVec<Int64>("partition", {1, 1, 1, 1, 2, 2, 2, 2})},
        {toNullableVec<Int64>("order", {1, 2, 3, 4, 5, 6, 7, 8})},
        {toNullableVec<String>("value", {"a", "b", "c", "d", "e", "f", "g", "h"})}};
    auto request = context
                       .scan("test_db", "test_table_for_lead_lag")
                       .sort({{"partition", false}, {"order", false}}, true)
                       .window(Lead1(concat(col("value"), col("value"))), {"order", false}, {"partition", false}, MockWindowFrame())
                       .build(context);
    result.emplace_back(toNullableVec<String>({"bb", "cc", "dd", {}, "ff", "gg", "hh", {}}));
    executeAndAssertColumnsEqual(request, result);
    result.pop_back();

    request = context
                  .scan("test_db", "test_table_for_lead_lag")
                  .sort({{"partition", false}, {"order", false}}, true)
                  .window(Lag2(concat(col("value"), lit(Field(String("0")))), lit(Field(static_cast<UInt64>(2)))), {"order", false}, {"partition", false}, MockWindowFrame())
                  .build(context);
    result.emplace_back(toNullableVec<String>({{}, {}, "a0", "b0", {}, {}, "e0", "f0"}));
    executeAndAssertColumnsEqual(request, result);
    result.pop_back();

    request = context
                  .scan("test_db", "test_table_for_lead_lag")
                  .sort({{"partition", false}, {"order", false}}, true)
                  .window(Lead2(concat(col("value"), concat(lit(Field(String("0"))), col("value"))), lit(Field(static_cast<UInt64>(1)))), {"order", false}, {"partition", false}, MockWindowFrame())
                  .build(context);
    result.emplace_back(toNullableVec<String>({"b0b", "c0c", "d0d", {}, "f0f", "g0g", "h0h", {}}));
    executeAndAssertColumnsEqual(request, result);
}
CATCH
>>>>>>> ef34f3b9

} // namespace DB::tests<|MERGE_RESOLUTION|>--- conflicted
+++ resolved
@@ -74,358 +74,6 @@
     }
 };
 
-<<<<<<< HEAD
-// TEST_F(WindowExecutorTestRunner, testWindowFunctionByPartitionAndOrder)
-// try
-// {
-//     /***** row_number with different types of input *****/
-//     // int - sql : select *, row_number() over w1 from test1 window w1 as (partition by partition_int order by order_int)
-//     auto request = context
-//                        .scan("test_db", "test_table")
-//                        .sort({{"partition", false}, {"order", false}, {"partition", false}, {"order", false}}, true)
-//                        .window(RowNumber(), {"order", false}, {"partition", false}, buildDefaultRowsFrame())
-//                        .build(context);
-//     executeWithConcurrency(
-//         request,
-//         createColumns({toNullableVec<Int64>("partition", {1, 1, 1, 1, 2, 2, 2, 2}),
-//                        toNullableVec<Int64>("order", {1, 1, 2, 2, 1, 1, 2, 2}),
-//                        toNullableVec<Int64>("row_number", {1, 2, 3, 4, 1, 2, 3, 4})}));
-
-//     // null input
-//     executeWithTableScanAndConcurrency(request,
-//                                        "test_db",
-//                                        "test_table",
-//                                        {toNullableVec<Int64>("partition", {}), toNullableVec<Int64>("order", {})},
-//                                        createColumns({}));
-
-//     // nullable
-//     executeWithTableScanAndConcurrency(
-//         request,
-//         "test_db",
-//         "test_table",
-//         {toNullableVec<Int64>("partition", {{}, 1, 1, 1, 1, 2, 2, 2, 2}),
-//          {toNullableVec<Int64>("order", {{}, 1, 1, 2, 2, 1, 1, 2, 2})}},
-//         createColumns({toNullableVec<Int64>("partition", {{}, 1, 1, 1, 1, 2, 2, 2, 2}),
-//                        toNullableVec<Int64>("order", {{}, 1, 1, 2, 2, 1, 1, 2, 2}),
-//                        toNullableVec<Int64>("row_number", {1, 1, 2, 3, 4, 1, 2, 3, 4})}));
-
-//     // string - sql : select *, row_number() over w1 from test2 window w1 as (partition by partition_string order by order_string)
-//     request = context
-//                   .scan("test_db", "test_table_string")
-//                   .sort({{"partition", false}, {"order", false}, {"partition", false}, {"order", false}}, true)
-//                   .window(RowNumber(), {"order", false}, {"partition", false}, buildDefaultRowsFrame())
-//                   .build(context);
-
-//     executeWithConcurrency(request,
-//                            createColumns({toNullableVec<String>("partition", {"apple", "apple", "apple", "apple", "banana", "banana", "banana", "banana"}),
-//                                           toNullableVec<String>("order", {"apple", "apple", "banana", "banana", "apple", "apple", "banana", "banana"}),
-//                                           toNullableVec<Int64>("row_number", {1, 2, 3, 4, 1, 2, 3, 4})}));
-
-//     // nullable
-//     executeWithTableScanAndConcurrency(request,
-//                                        "test_db",
-//                                        "test_table_string",
-//                                        {toNullableVec<String>("partition", {"banana", "banana", "banana", "banana", {}, "apple", "apple", "apple", "apple"}),
-//                                         toNullableVec<String>("order", {"apple", "apple", "banana", "banana", {}, "apple", "apple", "banana", "banana"})},
-//                                        createColumns({toNullableVec<String>("partition", {{}, "apple", "apple", "apple", "apple", "banana", "banana", "banana", "banana"}),
-//                                                       toNullableVec<String>("order", {{}, "apple", "apple", "banana", "banana", "apple", "apple", "banana", "banana"}),
-//                                                       toNullableVec<Int64>("row_number", {1, 1, 2, 3, 4, 1, 2, 3, 4})}));
-
-//     // float64 - sql : select *, row_number() over w1 from test3 window w1 as (partition by partition_float order by order_float64)
-//     request = context
-//                   .scan("test_db", "test_table_float64")
-//                   .sort({{"partition", false}, {"order", false}, {"partition", false}, {"order", false}}, true)
-//                   .window(RowNumber(), {"order", false}, {"partition", false}, buildDefaultRowsFrame())
-//                   .build(context);
-
-//     executeWithConcurrency(request,
-//                            createColumns({toNullableVec<Float64>("partition", {1.00, 1.00, 1.00, 1.00, 2.00, 2.00, 2.00, 2.00}),
-//                                           toNullableVec<Float64>("order", {1.00, 1.00, 2.00, 2.00, 1.00, 1.00, 2.00, 2.00}),
-//                                           toNullableVec<Int64>("row_number", {1, 2, 3, 4, 1, 2, 3, 4})}));
-
-//     // nullable
-//     executeWithTableScanAndConcurrency(request,
-//                                        "test_db",
-//                                        "test_table_float64",
-//                                        {toNullableVec<Float64>("partition", {{}, 1.00, 1.00, 1.00, 1.00, 2.00, 2.00, 2.00, 2.00}),
-//                                         toNullableVec<Float64>("order", {{}, 1.00, 1.00, 2.00, 2.00, 1.00, 1.00, 2.00, 2.00})},
-//                                        createColumns({toNullableVec<Float64>("partition", {{}, 1.00, 1.00, 1.00, 1.00, 2.00, 2.00, 2.00, 2.00}),
-//                                                       toNullableVec<Float64>("order", {{}, 1.00, 1.00, 2.00, 2.00, 1.00, 1.00, 2.00, 2.00}),
-//                                                       toNullableVec<Int64>("row_number", {1, 1, 2, 3, 4, 1, 2, 3, 4})}));
-
-//     // datetime - select *, row_number() over w1 from test4 window w1 as (partition by partition_datetime order by order_datetime);
-//     request = context
-//                   .scan("test_db", "test_table_datetime")
-//                   .sort({{"partition", false}, {"order", false}, {"partition", false}, {"order", false}}, true)
-//                   .window(RowNumber(), {"order", false}, {"partition", false}, buildDefaultRowsFrame())
-//                   .build(context);
-//     executeWithTableScanAndConcurrency(request,
-//                                        "test_db",
-//                                        "test_table_datetime",
-//                                        {toNullableDatetimeVec("partition", {"20220101010102", "20220101010102", "20220101010102", "20220101010102", "20220101010101", "20220101010101", "20220101010101", "20220101010101"}, 0),
-//                                         toDatetimeVec("order", {"20220101010101", "20220101010101", "20220101010102", "20220101010102", "20220101010101", "20220101010101", "20220101010102", "20220101010102"}, 0)},
-//                                        createColumns({toNullableDatetimeVec("partition", {"20220101010101", "20220101010101", "20220101010101", "20220101010101", "20220101010102", "20220101010102", "20220101010102", "20220101010102"}, 0),
-//                                                       toNullableDatetimeVec("order", {"20220101010101", "20220101010101", "20220101010102", "20220101010102", "20220101010101", "20220101010101", "20220101010102", "20220101010102"}, 0),
-//                                                       toNullableVec<Int64>("row_number", {1, 2, 3, 4, 1, 2, 3, 4})}));
-
-//     // nullable
-//     executeWithTableScanAndConcurrency(request,
-//                                        "test_db",
-//                                        "test_table_datetime",
-//                                        {toNullableDatetimeVec("partition", {"20220101010102", {}, "20220101010102", "20220101010102", "20220101010102", "20220101010101", "20220101010101", "20220101010101", "20220101010101"}, 0),
-//                                         toNullableDatetimeVec("order", {"20220101010101", {}, "20220101010101", "20220101010102", "20220101010102", "20220101010101", "20220101010101", "20220101010102", "20220101010102"}, 0)},
-//                                        createColumns({toNullableDatetimeVec("partition", {{}, "20220101010101", "20220101010101", "20220101010101", "20220101010101", "20220101010102", "20220101010102", "20220101010102", "20220101010102"}, 0),
-//                                                       toNullableDatetimeVec("order", {{}, "20220101010101", "20220101010101", "20220101010102", "20220101010102", "20220101010101", "20220101010101", "20220101010102", "20220101010102"}, 0),
-//                                                       toNullableVec<Int64>("row_number", {1, 1, 2, 3, 4, 1, 2, 3, 4})}));
-
-//     // 2 partiton key and 2 order key
-//     // sql : select *, row_number() over w1 from test6 window w1 as (partition by partition_int1, partition_int2 order by order_int1,order_int2)
-//     request = context
-//                   .scan("test_db", "test_table_more_cols")
-//                   .sort({{"partition1", false}, {"partition2", false}, {"order1", false}, {"order2", false}}, true)
-//                   .window(RowNumber(), {{"order1", false}, {"order2", false}}, {{"partition1", false}, {"partition2", false}}, buildDefaultRowsFrame())
-//                   .build(context);
-
-//     executeWithConcurrency(request,
-//                            createColumns({toNullableVec<Int64>("partition1", {1, 1, 1, 1, 1, 1, 2, 2, 2, 2, 2, 2}),
-//                                           toNullableVec<Int64>("partition2", {1, 1, 1, 2, 2, 2, 1, 1, 1, 2, 2, 2}),
-//                                           toNullableVec<Int64>("order1", {1, 1, 2, 1, 1, 2, 1, 1, 2, 1, 1, 2}),
-//                                           toNullableVec<Int64>("order2", {1, 2, 2, 1, 2, 2, 1, 2, 2, 1, 2, 2}),
-//                                           toNullableVec<Int64>("row_number", {1, 2, 3, 1, 2, 3, 1, 2, 3, 1, 2, 3})}));
-
-//     /***** rank, dense_rank *****/
-//     request = context.scan("test_db", "test_table_for_rank").sort({{"partition", false}, {"order", false}}, true).window({Rank(), DenseRank()}, {{"order", false}}, {{"partition", false}}, MockWindowFrame{}).build(context);
-//     executeWithConcurrency(request,
-//                            createColumns({toNullableVec<Int64>("partition", {1, 1, 1, 1, 2, 2, 2, 2}),
-//                                           toNullableVec<Int64>("order", {1, 1, 2, 2, 1, 1, 2, 2}),
-//                                           toNullableVec<Int64>("rank", {1, 1, 3, 3, 1, 1, 3, 3}),
-//                                           toNullableVec<Int64>("dense_rank", {1, 1, 2, 2, 1, 1, 2, 2})}));
-
-//     // nullable
-//     executeWithTableScanAndConcurrency(request,
-//                                        "test_db",
-//                                        "test_table_for_rank",
-//                                        {toNullableVec<Int64>("partition", {{}, 1, 1, 1, 1, 2, 2, 2, 2}),
-//                                         toNullableVec<Int64>("order", {{}, 1, 1, 2, 2, 1, 1, 2, 2})},
-//                                        createColumns({toNullableVec<Int64>("partition", {{}, 1, 1, 1, 1, 2, 2, 2, 2}),
-//                                                       toNullableVec<Int64>("order", {{}, 1, 1, 2, 2, 1, 1, 2, 2}),
-//                                                       toNullableVec<Int64>("rank", {1, 1, 1, 3, 3, 1, 1, 3, 3}),
-//                                                       toNullableVec<Int64>("dense_rank", {1, 1, 1, 2, 2, 1, 1, 2, 2})}));
-
-//     executeWithTableScanAndConcurrency(
-//         request,
-//         "test_db",
-//         "test_table_for_rank",
-//         {toNullableVec<Int64>("partition", {{}, {}, 1, 1, 1, 1, 2, 2, 2, 2}),
-//          toNullableVec<Int64>("order", {{}, 1, 1, 1, 2, 2, 1, 1, 2, 2})},
-//         createColumns({toNullableVec<Int64>("partition", {{}, {}, 1, 1, 1, 1, 2, 2, 2, 2}),
-//                        toNullableVec<Int64>("order", {{}, 1, 1, 1, 2, 2, 1, 1, 2, 2}),
-//                        toNullableVec<Int64>("rank", {1, 2, 1, 1, 3, 3, 1, 1, 3, 3}),
-//                        toNullableVec<Int64>("dense_rank", {1, 2, 1, 1, 2, 2, 1, 1, 2, 2})}));
-// }
-// CATCH
-
-// TEST_F(WindowExecutorTestRunner, multiWindow)
-// try
-// {
-//     std::vector<ASTPtr> functions = {DenseRank(), Rank()};
-//     ColumnsWithTypeAndName functions_result = {toNullableVec<Int64>("dense_rank", {1, 1, 2, 2, 1, 1, 2, 2}), toNullableVec<Int64>("rank", {1, 1, 3, 3, 1, 1, 3, 3})};
-//     auto test_single_window_function = [&](size_t index) {
-//         auto request = context
-//                            .scan("test_db", "test_table")
-//                            .sort({{"partition", false}, {"order", false}}, true)
-//                            .window(functions[index], {"order", false}, {"partition", false}, MockWindowFrame{})
-//                            .build(context);
-//         executeWithConcurrency(request,
-//                                createColumns({toNullableVec<Int64>("partition", {1, 1, 1, 1, 2, 2, 2, 2}),
-//                                               toNullableVec<Int64>("order", {1, 1, 2, 2, 1, 1, 2, 2}),
-//                                               functions_result[index]}));
-//     };
-//     for (size_t i = 0; i < functions.size(); ++i)
-//         test_single_window_function(i);
-
-//     auto gen_merge_window_request = [&](const std::vector<ASTPtr> & wfs) {
-//         return context
-//             .scan("test_db", "test_table")
-//             .sort({{"partition", false}, {"order", false}}, true)
-//             .window(wfs, {{"order", false}}, {{"partition", false}}, MockWindowFrame())
-//             .build(context);
-//     };
-
-//     auto gen_split_window_request = [&](const std::vector<ASTPtr> & wfs) {
-//         auto req = context
-//                        .scan("test_db", "test_table")
-//                        .sort({{"partition", false}, {"order", false}}, true);
-//         for (const auto & wf : wfs)
-//             req.window(wf, {"order", false}, {"partition", false}, MockWindowFrame());
-//         return req.build(context);
-//     };
-
-//     std::vector<ASTPtr> wfs;
-//     ColumnsWithTypeAndName wfs_result = {{toNullableVec<Int64>("partition", {1, 1, 1, 1, 2, 2, 2, 2})}, {toNullableVec<Int64>("order", {1, 1, 2, 2, 1, 1, 2, 2})}};
-//     for (size_t i = 0; i < functions.size(); ++i)
-//     {
-//         wfs.push_back(functions[i]);
-//         wfs_result.push_back(functions_result[i]);
-//         for (size_t j = 0; j < functions.size(); ++j)
-//         {
-//             wfs.push_back(functions[j]);
-//             wfs_result.push_back(functions_result[j]);
-//             for (size_t k = 0; k < functions.size(); ++k)
-//             {
-//                 wfs.push_back(functions[k]);
-//                 wfs_result.push_back(functions_result[k]);
-
-//                 executeWithConcurrency(gen_merge_window_request(wfs), wfs_result);
-//                 executeWithConcurrency(gen_split_window_request(wfs), wfs_result);
-
-//                 wfs.pop_back();
-//                 wfs_result.pop_back();
-//             }
-//             wfs.pop_back();
-//             wfs_result.pop_back();
-//         }
-//         wfs.pop_back();
-//         wfs_result.pop_back();
-//     }
-// }
-// CATCH
-
-// TEST_F(WindowExecutorTestRunner, multiWindowThenAgg)
-// try
-// {
-//     /*
-//     select count(1) from (
-//         SELECT
-//             ROW_NUMBER() OVER (PARTITION BY `partition` ORDER BY  `order`),
-//             ROW_NUMBER() OVER (PARTITION BY `partition` ORDER BY  `order` DESC)
-//         FROM `test_db`.`test_table`
-//     )t1;
-//     */
-//     auto request = context
-//                        .scan("test_db", "test_table")
-//                        .sort({{"partition", false}, {"order", false}}, true)
-//                        .window(RowNumber(), {"order", false}, {"partition", false}, buildDefaultRowsFrame())
-//                        .sort({{"partition", false}, {"order", true}}, true)
-//                        .window(RowNumber(), {"order", true}, {"partition", false}, buildDefaultRowsFrame())
-//                        .aggregation({Count(lit(Field(static_cast<UInt64>(1))))}, {})
-//                        .build(context);
-//     executeWithConcurrency(request, createColumns({toVec<UInt64>({8})}));
-
-//     /*
-//     select count(1) from (
-//         SELECT
-//             ROW_NUMBER() OVER (PARTITION BY `partition` ORDER BY  `order`),
-//             ROW_NUMBER() OVER (PARTITION BY `partition` ORDER BY  `order`)
-//         FROM `test_db`.`test_table`
-//     )t1;
-//     */
-//     request = context
-//                   .scan("test_db", "test_table")
-//                   .sort({{"partition", false}, {"order", false}}, true)
-//                   .window(RowNumber(), {"order", false}, {"partition", false}, buildDefaultRowsFrame())
-//                   .window(RowNumber(), {"order", false}, {"partition", false}, buildDefaultRowsFrame())
-//                   .aggregation({Count(lit(Field(static_cast<UInt64>(1))))}, {})
-//                   .build(context);
-//     executeWithConcurrency(request, createColumns({toVec<UInt64>({8})}));
-
-//     request = context
-//                   .scan("test_db", "test_table")
-//                   .sort({{"partition", false}, {"order", false}}, true)
-//                   .window({RowNumber(), RowNumber()}, {{"order", false}}, {{"partition", false}}, buildDefaultRowsFrame())
-//                   .aggregation({Count(lit(Field(static_cast<UInt64>(1))))}, {})
-//                   .build(context);
-//     executeWithConcurrency(request, createColumns({toVec<UInt64>({8})}));
-
-//     /*
-//     select count(1) from (
-//         SELECT
-//             Rank() OVER (PARTITION BY `partition` ORDER BY  `order`),
-//             DenseRank() OVER (PARTITION BY `partition` ORDER BY  `order`)
-//         FROM `test_db`.`test_table`
-//     )t1;
-//     */
-//     request = context
-//                   .scan("test_db", "test_table")
-//                   .sort({{"partition", false}, {"order", false}}, true)
-//                   .window(Rank(), {"order", false}, {"partition", false}, MockWindowFrame())
-//                   .window(DenseRank(), {"order", false}, {"partition", false}, MockWindowFrame())
-//                   .aggregation({Count(lit(Field(static_cast<UInt64>(1))))}, {})
-//                   .build(context);
-//     executeWithConcurrency(request, createColumns({toVec<UInt64>({8})}));
-
-//     request = context
-//                   .scan("test_db", "test_table")
-//                   .sort({{"partition", false}, {"order", false}}, true)
-//                   .window({Rank(), DenseRank()}, {{"order", false}}, {{"partition", false}}, MockWindowFrame())
-//                   .aggregation({Count(lit(Field(static_cast<UInt64>(1))))}, {})
-//                   .build(context);
-//     executeWithConcurrency(request, createColumns({toVec<UInt64>({8})}));
-
-//     /*
-//     select count(1) from (
-//         SELECT
-//             DenseRank() OVER (PARTITION BY `partition` ORDER BY  `order`),
-//             DenseRank() OVER (PARTITION BY `partition` ORDER BY  `order`),
-//             Rank() OVER (PARTITION BY `partition` ORDER BY  `order`)
-//         FROM `test_db`.`test_table`
-//     )t1;
-//     */
-//     request = context
-//                   .scan("test_db", "test_table")
-//                   .sort({{"partition", false}, {"order", false}}, true)
-//                   .window({DenseRank(), DenseRank(), Rank()}, {{"order", false}}, {{"partition", false}}, MockWindowFrame())
-//                   .aggregation({Count(lit(Field(static_cast<UInt64>(1))))}, {})
-//                   .build(context);
-//     executeWithConcurrency(request, createColumns({toVec<UInt64>({8})}));
-
-//     request = context
-//                   .scan("test_db", "test_table")
-//                   .sort({{"partition", false}, {"order", false}}, true)
-//                   .window(DenseRank(), {"order", false}, {"partition", false}, MockWindowFrame())
-//                   .window(DenseRank(), {"order", false}, {"partition", false}, MockWindowFrame())
-//                   .window(Rank(), {"order", false}, {"partition", false}, MockWindowFrame())
-//                   .aggregation({Count(lit(Field(static_cast<UInt64>(1))))}, {})
-//                   .build(context);
-//     executeWithConcurrency(request, createColumns({toVec<UInt64>({8})}));
-// }
-// CATCH
-
-// TEST_F(WindowExecutorTestRunner, functionAsArgument)
-// try
-// {
-//     ColumnsWithTypeAndName result = {
-//         {toNullableVec<Int64>("partition", {1, 1, 1, 1, 2, 2, 2, 2})},
-//         {toNullableVec<Int64>("order", {1, 2, 3, 4, 5, 6, 7, 8})},
-//         {toNullableVec<String>("value", {"a", "b", "c", "d", "e", "f", "g", "h"})}};
-//     auto request = context
-//                        .scan("test_db", "test_table_for_lead_lag")
-//                        .sort({{"partition", false}, {"order", false}}, true)
-//                        .window(Lead1(concat(col("value"), col("value"))), {"order", false}, {"partition", false}, MockWindowFrame())
-//                        .build(context);
-//     result.emplace_back(toNullableVec<String>({"bb", "cc", "dd", {}, "ff", "gg", "hh", {}}));
-//     executeWithConcurrency(request, result);
-//     result.pop_back();
-
-//     request = context
-//                   .scan("test_db", "test_table_for_lead_lag")
-//                   .sort({{"partition", false}, {"order", false}}, true)
-//                   .window(Lag2(concat(col("value"), lit(Field(String("0")))), lit(Field(static_cast<UInt64>(2)))), {"order", false}, {"partition", false}, MockWindowFrame())
-//                   .build(context);
-//     result.emplace_back(toNullableVec<String>({{}, {}, "a0", "b0", {}, {}, "e0", "f0"}));
-//     executeWithConcurrency(request, result);
-//     result.pop_back();
-
-//     request = context
-//                   .scan("test_db", "test_table_for_lead_lag")
-//                   .sort({{"partition", false}, {"order", false}}, true)
-//                   .window(Lead2(concat(col("value"), concat(lit(Field(String("0"))), col("value"))), lit(Field(static_cast<UInt64>(1)))), {"order", false}, {"partition", false}, MockWindowFrame())
-//                   .build(context);
-//     result.emplace_back(toNullableVec<String>({"b0b", "c0c", "d0d", {}, "f0f", "g0g", "h0h", {}}));
-//     executeWithConcurrency(request, result);
-// }
-// CATCH
-=======
 TEST_F(WindowExecutorTestRunner, testWindowFunctionByPartitionAndOrder)
 try
 {
@@ -776,6 +424,5 @@
     executeAndAssertColumnsEqual(request, result);
 }
 CATCH
->>>>>>> ef34f3b9
 
 } // namespace DB::tests