// Copyright 2022 PingCAP, Ltd.
//
// Licensed under the Apache License, Version 2.0 (the "License");
// you may not use this file except in compliance with the License.
// You may obtain a copy of the License at
//
//     http://www.apache.org/licenses/LICENSE-2.0
//
// Unless required by applicable law or agreed to in writing, software
// distributed under the License is distributed on an "AS IS" BASIS,
// WITHOUT WARRANTIES OR CONDITIONS OF ANY KIND, either express or implied.
// See the License for the specific language governing permissions and
// limitations under the License.

#include <TestUtils/ExecutorTestUtils.h>

namespace DB::tests
{
class WindowExecutorTestRunner : public DB::tests::ExecutorTest
{
    static const size_t max_concurrency_level = 10;

public:
    void initializeContext() override
    {
        ExecutorTest::initializeContext();
        context.addMockTable(
            {"test_db", "test_table"},
            {{"partition", TiDB::TP::TypeLongLong}, {"order", TiDB::TP::TypeLongLong}},
            {toVec<Int64>("partition", {1, 1, 1, 1, 2, 2, 2, 2}),
             toVec<Int64>("order", {1, 1, 2, 2, 1, 1, 2, 2})});
        context.addMockTable(
            {"test_db", "test_table_string"},
            {{"partition", TiDB::TP::TypeString}, {"order", TiDB::TP::TypeString}},
            {toVec<String>("partition", {"banana", "banana", "banana", "banana", "apple", "apple", "apple", "apple"}),
             toVec<String>("order", {"apple", "apple", "banana", "banana", "apple", "apple", "banana", "banana"})});

        context.addMockTable(
            {"test_db", "test_table_more_cols"},
            {{"partition1", TiDB::TP::TypeLongLong}, {"partition2", TiDB::TP::TypeLongLong}, {"order1", TiDB::TP::TypeLongLong}, {"order2", TiDB::TP::TypeLongLong}},
            {toVec<Int64>("partition1", {1, 1, 1, 1, 1, 1, 2, 2, 2, 2, 2, 2}),
             toVec<Int64>("partition2", {1, 1, 1, 2, 2, 2, 1, 1, 1, 2, 2, 2}),
             toVec<Int64>("order1", {2, 1, 1, 2, 1, 1, 2, 1, 1, 2, 1, 1}),
             toVec<Int64>("order2", {2, 2, 1, 2, 2, 1, 2, 2, 1, 2, 2, 1})});

        context.addMockTable(
            {"test_db", "test_table_float64"},
            {{"partition", TiDB::TP::TypeDouble}, {"order", TiDB::TP::TypeDouble}},
            {toVec<Float64>("partition", {1.00, 1.00, 1.00, 1.00, 2.00, 2.00, 2.00, 2.00}),
             toVec<Float64>("order", {1.00, 1.00, 2.00, 2.00, 1.00, 1.00, 2.00, 2.00})});

        context.addMockTable(
            {"test_db", "test_table_datetime"},
            {{"partition", TiDB::TP::TypeDatetime}, {"order", TiDB::TP::TypeDatetime}});

        context.addMockTable(
            {"test_db", "test_table_for_rank"},
            {{"partition", TiDB::TP::TypeLongLong}, {"order", TiDB::TP::TypeLongLong}},
            {toVec<Int64>("partition", {1, 1, 1, 1, 2, 2, 2, 2}),
             toVec<Int64>("order", {1, 1, 2, 2, 1, 1, 2, 2})});
    }

    void executeWithConcurrency(const std::shared_ptr<tipb::DAGRequest> & request, const ColumnsWithTypeAndName & expect_columns)
    {
        WRAP_FOR_DIS_ENABLE_PLANNER_BEGIN
        ASSERT_COLUMNS_EQ_R(expect_columns, executeStreams(request));
        for (size_t i = 2; i <= max_concurrency_level; ++i)
        {
            ASSERT_COLUMNS_EQ_UR(expect_columns, executeStreams(request, i));
        }
        WRAP_FOR_DIS_ENABLE_PLANNER_END
    }

    void executeWithTableScanAndConcurrency(const std::shared_ptr<tipb::DAGRequest> & request, const String & db, const String & table_name, const ColumnsWithTypeAndName & source_columns, const ColumnsWithTypeAndName & expect_columns)
    {
        context.addMockTableColumnData(db, table_name, source_columns);
        ASSERT_COLUMNS_EQ_R(expect_columns, executeStreams(request));
        WRAP_FOR_DIS_ENABLE_PLANNER_BEGIN
        for (size_t i = 2; i <= max_concurrency_level; ++i)
        {
<<<<<<< HEAD
            ASSERT_COLUMNS_EQ_UR(expect_columns, executeStreamsWithSingleSource(request, source_columns, SourceType::TableScan, i));
=======
            ASSERT_COLUMNS_EQ_UR(expect_columns, executeStreams(request, i));
>>>>>>> 112a51e4
        }
        WRAP_FOR_DIS_ENABLE_PLANNER_END
    }
};

TEST_F(WindowExecutorTestRunner, testWindowFunctionByPartitionAndOrder)
try
{
    /***** row_number with different types of input *****/
    // int - sql : select *, row_number() over w1 from test1 window w1 as (partition by partition_int order by order_int)
    auto request = context
                       .scan("test_db", "test_table")
                       .sort({{"partition", false}, {"order", false}, {"partition", false}, {"order", false}}, true)
                       .window(RowNumber(), {"order", false}, {"partition", false}, buildDefaultRowsFrame())
                       .build(context);
    executeWithConcurrency(
        request,
        createColumns({toNullableVec<Int64>("partition", {1, 1, 1, 1, 2, 2, 2, 2}),
                       toNullableVec<Int64>("order", {1, 1, 2, 2, 1, 1, 2, 2}),
                       toNullableVec<Int64>("row_number", {1, 2, 3, 4, 1, 2, 3, 4})}));

    // null input
    executeWithTableScanAndConcurrency(request,
                                       "test_db",
                                       "test_table",
                                       {toNullableVec<Int64>("partition", {}), toNullableVec<Int64>("order", {})},
                                       createColumns({}));

    // nullable
    executeWithTableScanAndConcurrency(
        request,
        "test_db",
        "test_table",
        {toNullableVec<Int64>("partition", {{}, 1, 1, 1, 1, 2, 2, 2, 2}),
         {toNullableVec<Int64>("order", {{}, 1, 1, 2, 2, 1, 1, 2, 2})}},
        createColumns({toNullableVec<Int64>("partition", {{}, 1, 1, 1, 1, 2, 2, 2, 2}),
                       toNullableVec<Int64>("order", {{}, 1, 1, 2, 2, 1, 1, 2, 2}),
                       toNullableVec<Int64>("row_number", {1, 1, 2, 3, 4, 1, 2, 3, 4})}));

    // string - sql : select *, row_number() over w1 from test2 window w1 as (partition by partition_string order by order_string)
    request = context
                  .scan("test_db", "test_table_string")
                  .sort({{"partition", false}, {"order", false}, {"partition", false}, {"order", false}}, true)
                  .window(RowNumber(), {"order", false}, {"partition", false}, buildDefaultRowsFrame())
                  .build(context);

    executeWithConcurrency(request,
                           createColumns({toNullableVec<String>("partition", {"apple", "apple", "apple", "apple", "banana", "banana", "banana", "banana"}),
                                          toNullableVec<String>("order", {"apple", "apple", "banana", "banana", "apple", "apple", "banana", "banana"}),
                                          toNullableVec<Int64>("row_number", {1, 2, 3, 4, 1, 2, 3, 4})}));

    // nullable
    executeWithTableScanAndConcurrency(request,
                                       "test_db",
                                       "test_table_string",
                                       {toNullableVec<String>("partition", {"banana", "banana", "banana", "banana", {}, "apple", "apple", "apple", "apple"}),
                                        toNullableVec<String>("order", {"apple", "apple", "banana", "banana", {}, "apple", "apple", "banana", "banana"})},
                                       createColumns({toNullableVec<String>("partition", {{}, "apple", "apple", "apple", "apple", "banana", "banana", "banana", "banana"}),
                                                      toNullableVec<String>("order", {{}, "apple", "apple", "banana", "banana", "apple", "apple", "banana", "banana"}),
                                                      toNullableVec<Int64>("row_number", {1, 1, 2, 3, 4, 1, 2, 3, 4})}));

    // float64 - sql : select *, row_number() over w1 from test3 window w1 as (partition by partition_float order by order_float64)
    request = context
                  .scan("test_db", "test_table_float64")
                  .sort({{"partition", false}, {"order", false}, {"partition", false}, {"order", false}}, true)
                  .window(RowNumber(), {"order", false}, {"partition", false}, buildDefaultRowsFrame())
                  .build(context);

    executeWithConcurrency(request,
                           createColumns({toNullableVec<Float64>("partition", {1.00, 1.00, 1.00, 1.00, 2.00, 2.00, 2.00, 2.00}),
                                          toNullableVec<Float64>("order", {1.00, 1.00, 2.00, 2.00, 1.00, 1.00, 2.00, 2.00}),
                                          toNullableVec<Int64>("row_number", {1, 2, 3, 4, 1, 2, 3, 4})}));

    // nullable
    executeWithTableScanAndConcurrency(request,
                                       "test_db",
                                       "test_table_float64",
                                       {toNullableVec<Float64>("partition", {{}, 1.00, 1.00, 1.00, 1.00, 2.00, 2.00, 2.00, 2.00}),
                                        toNullableVec<Float64>("order", {{}, 1.00, 1.00, 2.00, 2.00, 1.00, 1.00, 2.00, 2.00})},
                                       createColumns({toNullableVec<Float64>("partition", {{}, 1.00, 1.00, 1.00, 1.00, 2.00, 2.00, 2.00, 2.00}),
                                                      toNullableVec<Float64>("order", {{}, 1.00, 1.00, 2.00, 2.00, 1.00, 1.00, 2.00, 2.00}),
                                                      toNullableVec<Int64>("row_number", {1, 1, 2, 3, 4, 1, 2, 3, 4})}));

    // datetime - select *, row_number() over w1 from test4 window w1 as (partition by partition_datetime order by order_datetime);
    request = context
                  .scan("test_db", "test_table_datetime")
                  .sort({{"partition", false}, {"order", false}, {"partition", false}, {"order", false}}, true)
                  .window(RowNumber(), {"order", false}, {"partition", false}, buildDefaultRowsFrame())
                  .build(context);
    executeWithTableScanAndConcurrency(request,
                                       "test_db",
                                       "test_table_datetime",
                                       {toNullableDatetimeVec("partition", {"20220101010102", "20220101010102", "20220101010102", "20220101010102", "20220101010101", "20220101010101", "20220101010101", "20220101010101"}, 0),
                                        toDatetimeVec("order", {"20220101010101", "20220101010101", "20220101010102", "20220101010102", "20220101010101", "20220101010101", "20220101010102", "20220101010102"}, 0)},
                                       createColumns({toNullableDatetimeVec("partition", {"20220101010101", "20220101010101", "20220101010101", "20220101010101", "20220101010102", "20220101010102", "20220101010102", "20220101010102"}, 0),
                                                      toNullableDatetimeVec("order", {"20220101010101", "20220101010101", "20220101010102", "20220101010102", "20220101010101", "20220101010101", "20220101010102", "20220101010102"}, 0),
                                                      toNullableVec<Int64>("row_number", {1, 2, 3, 4, 1, 2, 3, 4})}));

    // nullable
    executeWithTableScanAndConcurrency(request,
                                       "test_db",
                                       "test_table_datetime",
                                       {toNullableDatetimeVec("partition", {"20220101010102", {}, "20220101010102", "20220101010102", "20220101010102", "20220101010101", "20220101010101", "20220101010101", "20220101010101"}, 0),
                                        toNullableDatetimeVec("order", {"20220101010101", {}, "20220101010101", "20220101010102", "20220101010102", "20220101010101", "20220101010101", "20220101010102", "20220101010102"}, 0)},
                                       createColumns({toNullableDatetimeVec("partition", {{}, "20220101010101", "20220101010101", "20220101010101", "20220101010101", "20220101010102", "20220101010102", "20220101010102", "20220101010102"}, 0),
                                                      toNullableDatetimeVec("order", {{}, "20220101010101", "20220101010101", "20220101010102", "20220101010102", "20220101010101", "20220101010101", "20220101010102", "20220101010102"}, 0),
                                                      toNullableVec<Int64>("row_number", {1, 1, 2, 3, 4, 1, 2, 3, 4})}));

    // 2 partiton key and 2 order key
    // sql : select *, row_number() over w1 from test6 window w1 as (partition by partition_int1, partition_int2 order by order_int1,order_int2)
    request = context
                  .scan("test_db", "test_table_more_cols")
                  .sort({{"partition1", false}, {"partition2", false}, {"order1", false}, {"order2", false}}, true)
                  .window(RowNumber(), {{"order1", false}, {"order2", false}}, {{"partition1", false}, {"partition2", false}}, buildDefaultRowsFrame())
                  .build(context);

    executeWithConcurrency(request,
                           createColumns({toNullableVec<Int64>("partition1", {1, 1, 1, 1, 1, 1, 2, 2, 2, 2, 2, 2}),
                                          toNullableVec<Int64>("partition2", {1, 1, 1, 2, 2, 2, 1, 1, 1, 2, 2, 2}),
                                          toNullableVec<Int64>("order1", {1, 1, 2, 1, 1, 2, 1, 1, 2, 1, 1, 2}),
                                          toNullableVec<Int64>("order2", {1, 2, 2, 1, 2, 2, 1, 2, 2, 1, 2, 2}),
                                          toNullableVec<Int64>("row_number", {1, 2, 3, 1, 2, 3, 1, 2, 3, 1, 2, 3})}));

    /***** rank, dense_rank *****/
    request = context.scan("test_db", "test_table_for_rank").sort({{"partition", false}, {"order", false}}, true).window({Rank(), DenseRank()}, {{"order", false}}, {{"partition", false}}, MockWindowFrame{}).build(context);
    executeWithConcurrency(request,
                           createColumns({toNullableVec<Int64>("partition", {1, 1, 1, 1, 2, 2, 2, 2}),
                                          toNullableVec<Int64>("order", {1, 1, 2, 2, 1, 1, 2, 2}),
                                          toNullableVec<Int64>("rank", {1, 1, 3, 3, 1, 1, 3, 3}),
                                          toNullableVec<Int64>("dense_rank", {1, 1, 2, 2, 1, 1, 2, 2})}));

    // nullable
    executeWithTableScanAndConcurrency(request,
                                       "test_db",
                                       "test_table_for_rank",
                                       {toNullableVec<Int64>("partition", {{}, 1, 1, 1, 1, 2, 2, 2, 2}),
                                        toNullableVec<Int64>("order", {{}, 1, 1, 2, 2, 1, 1, 2, 2})},
                                       createColumns({toNullableVec<Int64>("partition", {{}, 1, 1, 1, 1, 2, 2, 2, 2}),
                                                      toNullableVec<Int64>("order", {{}, 1, 1, 2, 2, 1, 1, 2, 2}),
                                                      toNullableVec<Int64>("rank", {1, 1, 1, 3, 3, 1, 1, 3, 3}),
                                                      toNullableVec<Int64>("dense_rank", {1, 1, 1, 2, 2, 1, 1, 2, 2})}));

    executeWithTableScanAndConcurrency(
        request,
        "test_db",
        "test_table_for_rank",
        {toNullableVec<Int64>("partition", {{}, {}, 1, 1, 1, 1, 2, 2, 2, 2}),
         toNullableVec<Int64>("order", {{}, 1, 1, 1, 2, 2, 1, 1, 2, 2})},
        createColumns({toNullableVec<Int64>("partition", {{}, {}, 1, 1, 1, 1, 2, 2, 2, 2}),
                       toNullableVec<Int64>("order", {{}, 1, 1, 1, 2, 2, 1, 1, 2, 2}),
                       toNullableVec<Int64>("rank", {1, 2, 1, 1, 3, 3, 1, 1, 3, 3}),
                       toNullableVec<Int64>("dense_rank", {1, 2, 1, 1, 2, 2, 1, 1, 2, 2})}));
}
CATCH

TEST_F(WindowExecutorTestRunner, multiWindow)
try
{
    std::vector<ASTPtr> functions = {DenseRank(), Rank()};
    ColumnsWithTypeAndName functions_result = {toNullableVec<Int64>("dense_rank", {1, 1, 2, 2, 1, 1, 2, 2}), toNullableVec<Int64>("rank", {1, 1, 3, 3, 1, 1, 3, 3})};
    auto test_single_window_function = [&](size_t index) {
        auto request = context
                           .scan("test_db", "test_table")
                           .sort({{"partition", false}, {"order", false}}, true)
                           .window(functions[index], {"order", false}, {"partition", false}, MockWindowFrame{})
                           .build(context);
        executeWithConcurrency(request,
                               createColumns({toNullableVec<Int64>("partition", {1, 1, 1, 1, 2, 2, 2, 2}),
                                              toNullableVec<Int64>("order", {1, 1, 2, 2, 1, 1, 2, 2}),
                                              functions_result[index]}));
    };
    for (size_t i = 0; i < functions.size(); ++i)
        test_single_window_function(i);

    auto gen_merge_window_request = [&](const std::vector<ASTPtr> & wfs) {
        return context
            .scan("test_db", "test_table")
            .sort({{"partition", false}, {"order", false}}, true)
            .window(wfs, {{"order", false}}, {{"partition", false}}, MockWindowFrame())
            .build(context);
    };

    auto gen_split_window_request = [&](const std::vector<ASTPtr> & wfs) {
        auto req = context
                       .scan("test_db", "test_table")
                       .sort({{"partition", false}, {"order", false}}, true);
        for (const auto & wf : wfs)
            req.window(wf, {"order", false}, {"partition", false}, MockWindowFrame());
        return req.build(context);
    };

    std::vector<ASTPtr> wfs;
    ColumnsWithTypeAndName wfs_result = {{toNullableVec<Int64>("partition", {1, 1, 1, 1, 2, 2, 2, 2})}, {toNullableVec<Int64>("order", {1, 1, 2, 2, 1, 1, 2, 2})}};
    for (size_t i = 0; i < functions.size(); ++i)
    {
        wfs.push_back(functions[i]);
        wfs_result.push_back(functions_result[i]);
        for (size_t j = 0; j < functions.size(); ++j)
        {
            wfs.push_back(functions[j]);
            wfs_result.push_back(functions_result[j]);
            for (size_t k = 0; k < functions.size(); ++k)
            {
                wfs.push_back(functions[k]);
                wfs_result.push_back(functions_result[k]);

                executeWithConcurrency(gen_merge_window_request(wfs), wfs_result);
                executeWithConcurrency(gen_split_window_request(wfs), wfs_result);

                wfs.pop_back();
                wfs_result.pop_back();
            }
            wfs.pop_back();
            wfs_result.pop_back();
        }
        wfs.pop_back();
        wfs_result.pop_back();
    }
}
CATCH

TEST_F(WindowExecutorTestRunner, multiWindowThenAgg)
try
{
    /*
    select count(1) from (
        SELECT 
            ROW_NUMBER() OVER (PARTITION BY `partition` ORDER BY  `order`),
            ROW_NUMBER() OVER (PARTITION BY `partition` ORDER BY  `order` DESC)
        FROM `test_db`.`test_table`
    )t1;
    */
    auto request = context
                       .scan("test_db", "test_table")
                       .sort({{"partition", false}, {"order", false}}, true)
                       .window(RowNumber(), {"order", false}, {"partition", false}, buildDefaultRowsFrame())
                       .sort({{"partition", false}, {"order", true}}, true)
                       .window(RowNumber(), {"order", true}, {"partition", false}, buildDefaultRowsFrame())
                       .aggregation({Count(lit(Field(static_cast<UInt64>(1))))}, {})
                       .build(context);
    executeWithConcurrency(request, createColumns({toVec<UInt64>({8})}));

    /*
    select count(1) from (
        SELECT 
            ROW_NUMBER() OVER (PARTITION BY `partition` ORDER BY  `order`),
            ROW_NUMBER() OVER (PARTITION BY `partition` ORDER BY  `order`)
        FROM `test_db`.`test_table`
    )t1;
    */
    request = context
                  .scan("test_db", "test_table")
                  .sort({{"partition", false}, {"order", false}}, true)
                  .window(RowNumber(), {"order", false}, {"partition", false}, buildDefaultRowsFrame())
                  .window(RowNumber(), {"order", false}, {"partition", false}, buildDefaultRowsFrame())
                  .aggregation({Count(lit(Field(static_cast<UInt64>(1))))}, {})
                  .build(context);
    executeWithConcurrency(request, createColumns({toVec<UInt64>({8})}));

    request = context
                  .scan("test_db", "test_table")
                  .sort({{"partition", false}, {"order", false}}, true)
                  .window({RowNumber(), RowNumber()}, {{"order", false}}, {{"partition", false}}, buildDefaultRowsFrame())
                  .aggregation({Count(lit(Field(static_cast<UInt64>(1))))}, {})
                  .build(context);
    executeWithConcurrency(request, createColumns({toVec<UInt64>({8})}));

    /*
    select count(1) from (
        SELECT 
            Rank() OVER (PARTITION BY `partition` ORDER BY  `order`),
            DenseRank() OVER (PARTITION BY `partition` ORDER BY  `order`)
        FROM `test_db`.`test_table`
    )t1;
    */
    request = context
                  .scan("test_db", "test_table")
                  .sort({{"partition", false}, {"order", false}}, true)
                  .window(Rank(), {"order", false}, {"partition", false}, MockWindowFrame())
                  .window(DenseRank(), {"order", false}, {"partition", false}, MockWindowFrame())
                  .aggregation({Count(lit(Field(static_cast<UInt64>(1))))}, {})
                  .build(context);
    executeWithConcurrency(request, createColumns({toVec<UInt64>({8})}));

    request = context
                  .scan("test_db", "test_table")
                  .sort({{"partition", false}, {"order", false}}, true)
                  .window({Rank(), DenseRank()}, {{"order", false}}, {{"partition", false}}, MockWindowFrame())
                  .aggregation({Count(lit(Field(static_cast<UInt64>(1))))}, {})
                  .build(context);
    executeWithConcurrency(request, createColumns({toVec<UInt64>({8})}));

    /*
    select count(1) from (
        SELECT
            DenseRank() OVER (PARTITION BY `partition` ORDER BY  `order`),
            DenseRank() OVER (PARTITION BY `partition` ORDER BY  `order`),
            Rank() OVER (PARTITION BY `partition` ORDER BY  `order`)
        FROM `test_db`.`test_table`
    )t1;
    */
    request = context
                  .scan("test_db", "test_table")
                  .sort({{"partition", false}, {"order", false}}, true)
                  .window({DenseRank(), DenseRank(), Rank()}, {{"order", false}}, {{"partition", false}}, MockWindowFrame())
                  .aggregation({Count(lit(Field(static_cast<UInt64>(1))))}, {})
                  .build(context);
    executeWithConcurrency(request, createColumns({toVec<UInt64>({8})}));

    request = context
                  .scan("test_db", "test_table")
                  .sort({{"partition", false}, {"order", false}}, true)
                  .window(DenseRank(), {"order", false}, {"partition", false}, MockWindowFrame())
                  .window(DenseRank(), {"order", false}, {"partition", false}, MockWindowFrame())
                  .window(Rank(), {"order", false}, {"partition", false}, MockWindowFrame())
                  .aggregation({Count(lit(Field(static_cast<UInt64>(1))))}, {})
                  .build(context);
    executeWithConcurrency(request, createColumns({toVec<UInt64>({8})}));
}
CATCH

} // namespace DB::tests<|MERGE_RESOLUTION|>--- conflicted
+++ resolved
@@ -78,11 +78,7 @@
         WRAP_FOR_DIS_ENABLE_PLANNER_BEGIN
         for (size_t i = 2; i <= max_concurrency_level; ++i)
         {
-<<<<<<< HEAD
-            ASSERT_COLUMNS_EQ_UR(expect_columns, executeStreamsWithSingleSource(request, source_columns, SourceType::TableScan, i));
-=======
             ASSERT_COLUMNS_EQ_UR(expect_columns, executeStreams(request, i));
->>>>>>> 112a51e4
         }
         WRAP_FOR_DIS_ENABLE_PLANNER_END
     }
