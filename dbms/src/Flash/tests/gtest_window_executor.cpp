// Copyright 2022 PingCAP, Ltd.
//
// Licensed under the Apache License, Version 2.0 (the "License");
// you may not use this file except in compliance with the License.
// You may obtain a copy of the License at
//
//     http://www.apache.org/licenses/LICENSE-2.0
//
// Unless required by applicable law or agreed to in writing, software
// distributed under the License is distributed on an "AS IS" BASIS,
// WITHOUT WARRANTIES OR CONDITIONS OF ANY KIND, either express or implied.
// See the License for the specific language governing permissions and
// limitations under the License.

#include <TestUtils/ExecutorTestUtils.h>

namespace DB::tests
{
class WindowExecutorTestRunner : public DB::tests::ExecutorTest
{
    static const size_t max_concurrency_level = 10;

public:
    void initializeContext() override
    {
        ExecutorTest::initializeContext();
        context.addMockTable(
            {"test_db", "test_table"},
            {{"partition", TiDB::TP::TypeLongLong}, {"order", TiDB::TP::TypeLongLong}},
            {toVec<Int64>("partition", {1, 1, 1, 1, 2, 2, 2, 2}),
             toVec<Int64>("order", {1, 1, 2, 2, 1, 1, 2, 2})});
        context.addMockTable(
            {"test_db", "test_table_string"},
            {{"partition", TiDB::TP::TypeString}, {"order", TiDB::TP::TypeString}},
            {toVec<String>("partition", {"banana", "banana", "banana", "banana", "apple", "apple", "apple", "apple"}),
             toVec<String>("order", {"apple", "apple", "banana", "banana", "apple", "apple", "banana", "banana"})});

        context.addMockTable(
            {"test_db", "test_table_more_cols"},
            {{"partition1", TiDB::TP::TypeLongLong}, {"partition2", TiDB::TP::TypeLongLong}, {"order1", TiDB::TP::TypeLongLong}, {"order2", TiDB::TP::TypeLongLong}},
            {toVec<Int64>("partition1", {1, 1, 1, 1, 1, 1, 2, 2, 2, 2, 2, 2}),
             toVec<Int64>("partition2", {1, 1, 1, 2, 2, 2, 1, 1, 1, 2, 2, 2}),
             toVec<Int64>("order1", {2, 1, 1, 2, 1, 1, 2, 1, 1, 2, 1, 1}),
             toVec<Int64>("order2", {2, 2, 1, 2, 2, 1, 2, 2, 1, 2, 2, 1})});

        context.addMockTable(
            {"test_db", "test_table_float64"},
            {{"partition", TiDB::TP::TypeDouble}, {"order", TiDB::TP::TypeDouble}},
            {toVec<Float64>("partition", {1.00, 1.00, 1.00, 1.00, 2.00, 2.00, 2.00, 2.00}),
             toVec<Float64>("order", {1.00, 1.00, 2.00, 2.00, 1.00, 1.00, 2.00, 2.00})});

        context.addMockTable(
            {"test_db", "test_table_datetime"},
            {{"partition", TiDB::TP::TypeDatetime}, {"order", TiDB::TP::TypeDatetime}});

        context.addMockTable(
            {"test_db", "test_table_for_rank"},
            {{"partition", TiDB::TP::TypeLongLong}, {"order", TiDB::TP::TypeLongLong}},
            {toVec<Int64>("partition", {1, 1, 1, 1, 2, 2, 2, 2}),
             toVec<Int64>("order", {1, 1, 2, 2, 1, 1, 2, 2})});

        context.addMockTable(
            {"test_db", "test_table_for_lead_lag"},
            {{"partition", TiDB::TP::TypeLongLong}, {"order", TiDB::TP::TypeLongLong}, {"value", TiDB::TP::TypeLongLong}},
            {toVec<Int64>("partition", {1, 1, 1, 1, 2, 2, 2, 2}),
             toVec<Int64>("order", {1, 2, 3, 4, 5, 6, 7, 8}),
             toVec<Int64>("value", {1, 2, 3, 4, 5, 6, 7, 8})});
    }

    void executeWithConcurrency(const std::shared_ptr<tipb::DAGRequest> & request, const ColumnsWithTypeAndName & expect_columns)
    {
        WRAP_FOR_DIS_ENABLE_PLANNER_BEGIN
<<<<<<< HEAD
        // auto actual = executeStreams(request);
        // std::cout << getColumnsContent(actual) << std::endl;
=======
>>>>>>> 4f5e5cd3
        ASSERT_COLUMNS_EQ_R(expect_columns, executeStreams(request));
        for (size_t i = 2; i <= max_concurrency_level; ++i)
        {
            ASSERT_COLUMNS_EQ_UR(expect_columns, executeStreams(request, i));
        }
        WRAP_FOR_DIS_ENABLE_PLANNER_END
    }

    void executeWithTableScanAndConcurrency(const std::shared_ptr<tipb::DAGRequest> & request, const ColumnsWithTypeAndName & source_columns, const ColumnsWithTypeAndName & expect_columns)
    {
        WRAP_FOR_DIS_ENABLE_PLANNER_BEGIN
<<<<<<< HEAD
        ASSERT_COLUMNS_EQ_UR(expect_columns, executeStreamsWithSingleSource(request, source_columns, SourceType::TableScan));
=======
        ASSERT_COLUMNS_EQ_R(expect_columns, executeStreamsWithSingleSource(request, source_columns, SourceType::TableScan));
>>>>>>> 4f5e5cd3
        for (size_t i = 2; i <= max_concurrency_level; ++i)
        {
            ASSERT_COLUMNS_EQ_UR(expect_columns, executeStreamsWithSingleSource(request, source_columns, SourceType::TableScan, i));
        }
        WRAP_FOR_DIS_ENABLE_PLANNER_END
    }
};

TEST_F(WindowExecutorTestRunner, testWindowFunctionByPartitionAndOrder)
try
{
    /***** row_number with different types of input *****/
    // int - sql : select *, row_number() over w1 from test1 window w1 as (partition by partition_int order by order_int)
    auto request = context
                       .scan("test_db", "test_table")
                       .sort({{"partition", false}, {"order", false}, {"partition", false}, {"order", false}}, true)
                       .window(RowNumber(), {"order", false}, {"partition", false}, buildDefaultRowsFrame())
                       .build(context);
    executeWithConcurrency(
        request,
        createColumns({toNullableVec<Int64>("partition", {1, 1, 1, 1, 2, 2, 2, 2}),
                       toNullableVec<Int64>("order", {1, 1, 2, 2, 1, 1, 2, 2}),
                       toNullableVec<Int64>("row_number", {1, 2, 3, 4, 1, 2, 3, 4})}));

    // null input
    executeWithTableScanAndConcurrency(request,
                                       {toNullableVec<Int64>("partition", {}), toNullableVec<Int64>("order", {})},
                                       createColumns({}));

    // nullable
    executeWithTableScanAndConcurrency(
        request,
        {toNullableVec<Int64>("partition", {{}, 1, 1, 1, 1, 2, 2, 2, 2}),
         {toNullableVec<Int64>("order", {{}, 1, 1, 2, 2, 1, 1, 2, 2})}},
        createColumns({toNullableVec<Int64>("partition", {{}, 1, 1, 1, 1, 2, 2, 2, 2}),
                       toNullableVec<Int64>("order", {{}, 1, 1, 2, 2, 1, 1, 2, 2}),
                       toNullableVec<Int64>("row_number", {1, 1, 2, 3, 4, 1, 2, 3, 4})}));

    // string - sql : select *, row_number() over w1 from test2 window w1 as (partition by partition_string order by order_string)
    request = context
                  .scan("test_db", "test_table_string")
                  .sort({{"partition", false}, {"order", false}, {"partition", false}, {"order", false}}, true)
                  .window(RowNumber(), {"order", false}, {"partition", false}, buildDefaultRowsFrame())
                  .build(context);

    executeWithConcurrency(request,
                           createColumns({toNullableVec<String>("partition", {"apple", "apple", "apple", "apple", "banana", "banana", "banana", "banana"}),
                                          toNullableVec<String>("order", {"apple", "apple", "banana", "banana", "apple", "apple", "banana", "banana"}),
                                          toNullableVec<Int64>("row_number", {1, 2, 3, 4, 1, 2, 3, 4})}));

    // nullable
    executeWithTableScanAndConcurrency(request,
                                       {toNullableVec<String>("partition", {"banana", "banana", "banana", "banana", {}, "apple", "apple", "apple", "apple"}),
                                        toNullableVec<String>("order", {"apple", "apple", "banana", "banana", {}, "apple", "apple", "banana", "banana"})},
                                       createColumns({toNullableVec<String>("partition", {{}, "apple", "apple", "apple", "apple", "banana", "banana", "banana", "banana"}),
                                                      toNullableVec<String>("order", {{}, "apple", "apple", "banana", "banana", "apple", "apple", "banana", "banana"}),
                                                      toNullableVec<Int64>("row_number", {1, 1, 2, 3, 4, 1, 2, 3, 4})}));

    // float64 - sql : select *, row_number() over w1 from test3 window w1 as (partition by partition_float order by order_float64)
    request = context
                  .scan("test_db", "test_table_float64")
                  .sort({{"partition", false}, {"order", false}, {"partition", false}, {"order", false}}, true)
                  .window(RowNumber(), {"order", false}, {"partition", false}, buildDefaultRowsFrame())
                  .build(context);

    executeWithConcurrency(request,
                           createColumns({toNullableVec<Float64>("partition", {1.00, 1.00, 1.00, 1.00, 2.00, 2.00, 2.00, 2.00}),
                                          toNullableVec<Float64>("order", {1.00, 1.00, 2.00, 2.00, 1.00, 1.00, 2.00, 2.00}),
                                          toNullableVec<Int64>("row_number", {1, 2, 3, 4, 1, 2, 3, 4})}));

    // nullable
    executeWithTableScanAndConcurrency(request,
                                       {toNullableVec<Float64>("partition", {{}, 1.00, 1.00, 1.00, 1.00, 2.00, 2.00, 2.00, 2.00}),
                                        toNullableVec<Float64>("order", {{}, 1.00, 1.00, 2.00, 2.00, 1.00, 1.00, 2.00, 2.00})},
                                       createColumns({toNullableVec<Float64>("partition", {{}, 1.00, 1.00, 1.00, 1.00, 2.00, 2.00, 2.00, 2.00}),
                                                      toNullableVec<Float64>("order", {{}, 1.00, 1.00, 2.00, 2.00, 1.00, 1.00, 2.00, 2.00}),
                                                      toNullableVec<Int64>("row_number", {1, 1, 2, 3, 4, 1, 2, 3, 4})}));

    // datetime - select *, row_number() over w1 from test4 window w1 as (partition by partition_datetime order by order_datetime);
    request = context
                  .scan("test_db", "test_table_datetime")
                  .sort({{"partition", false}, {"order", false}, {"partition", false}, {"order", false}}, true)
                  .window(RowNumber(), {"order", false}, {"partition", false}, buildDefaultRowsFrame())
                  .build(context);
    executeWithTableScanAndConcurrency(request,
                                       {toNullableDatetimeVec("partition", {"20220101010102", "20220101010102", "20220101010102", "20220101010102", "20220101010101", "20220101010101", "20220101010101", "20220101010101"}, 0),
                                        toDatetimeVec("order", {"20220101010101", "20220101010101", "20220101010102", "20220101010102", "20220101010101", "20220101010101", "20220101010102", "20220101010102"}, 0)},
                                       createColumns({toNullableDatetimeVec("partition", {"20220101010101", "20220101010101", "20220101010101", "20220101010101", "20220101010102", "20220101010102", "20220101010102", "20220101010102"}, 0),
                                                      toNullableDatetimeVec("order", {"20220101010101", "20220101010101", "20220101010102", "20220101010102", "20220101010101", "20220101010101", "20220101010102", "20220101010102"}, 0),
                                                      toNullableVec<Int64>("row_number", {1, 2, 3, 4, 1, 2, 3, 4})}));

    // nullable
    executeWithTableScanAndConcurrency(request,
                                       {toNullableDatetimeVec("partition", {"20220101010102", {}, "20220101010102", "20220101010102", "20220101010102", "20220101010101", "20220101010101", "20220101010101", "20220101010101"}, 0),
                                        toNullableDatetimeVec("order", {"20220101010101", {}, "20220101010101", "20220101010102", "20220101010102", "20220101010101", "20220101010101", "20220101010102", "20220101010102"}, 0)},
                                       createColumns({toNullableDatetimeVec("partition", {{}, "20220101010101", "20220101010101", "20220101010101", "20220101010101", "20220101010102", "20220101010102", "20220101010102", "20220101010102"}, 0),
                                                      toNullableDatetimeVec("order", {{}, "20220101010101", "20220101010101", "20220101010102", "20220101010102", "20220101010101", "20220101010101", "20220101010102", "20220101010102"}, 0),
                                                      toNullableVec<Int64>("row_number", {1, 1, 2, 3, 4, 1, 2, 3, 4})}));

    // 2 partiton key and 2 order key
    // sql : select *, row_number() over w1 from test6 window w1 as (partition by partition_int1, partition_int2 order by order_int1,order_int2)
    request = context
                  .scan("test_db", "test_table_more_cols")
                  .sort({{"partition1", false}, {"partition2", false}, {"order1", false}, {"order2", false}}, true)
                  .window(RowNumber(), {{"order1", false}, {"order2", false}}, {{"partition1", false}, {"partition2", false}}, buildDefaultRowsFrame())
                  .build(context);

    executeWithConcurrency(request,
                           createColumns({toNullableVec<Int64>("partition1", {1, 1, 1, 1, 1, 1, 2, 2, 2, 2, 2, 2}),
                                          toNullableVec<Int64>("partition2", {1, 1, 1, 2, 2, 2, 1, 1, 1, 2, 2, 2}),
                                          toNullableVec<Int64>("order1", {1, 1, 2, 1, 1, 2, 1, 1, 2, 1, 1, 2}),
                                          toNullableVec<Int64>("order2", {1, 2, 2, 1, 2, 2, 1, 2, 2, 1, 2, 2}),
                                          toNullableVec<Int64>("row_number", {1, 2, 3, 1, 2, 3, 1, 2, 3, 1, 2, 3})}));

    /***** rank, dense_rank *****/
    request = context.scan("test_db", "test_table_for_rank").sort({{"partition", false}, {"order", false}}, true).window({Rank(), DenseRank()}, {{"order", false}}, {{"partition", false}}, MockWindowFrame{}).build(context);
    executeWithConcurrency(request,
                           createColumns({toNullableVec<Int64>("partition", {1, 1, 1, 1, 2, 2, 2, 2}),
                                          toNullableVec<Int64>("order", {1, 1, 2, 2, 1, 1, 2, 2}),
                                          toNullableVec<Int64>("rank", {1, 1, 3, 3, 1, 1, 3, 3}),
                                          toNullableVec<Int64>("dense_rank", {1, 1, 2, 2, 1, 1, 2, 2})}));

    // nullable
    executeWithTableScanAndConcurrency(request,
                                       {toNullableVec<Int64>("partition", {{}, 1, 1, 1, 1, 2, 2, 2, 2}),
                                        toNullableVec<Int64>("order", {{}, 1, 1, 2, 2, 1, 1, 2, 2})},
                                       createColumns({toNullableVec<Int64>("partition", {{}, 1, 1, 1, 1, 2, 2, 2, 2}),
                                                      toNullableVec<Int64>("order", {{}, 1, 1, 2, 2, 1, 1, 2, 2}),
                                                      toNullableVec<Int64>("rank", {1, 1, 1, 3, 3, 1, 1, 3, 3}),
                                                      toNullableVec<Int64>("dense_rank", {1, 1, 1, 2, 2, 1, 1, 2, 2})}));

    executeWithTableScanAndConcurrency(
        request,
        {toNullableVec<Int64>("partition", {{}, {}, 1, 1, 1, 1, 2, 2, 2, 2}),
         toNullableVec<Int64>("order", {{}, 1, 1, 1, 2, 2, 1, 1, 2, 2})},
        createColumns({toNullableVec<Int64>("partition", {{}, {}, 1, 1, 1, 1, 2, 2, 2, 2}),
                       toNullableVec<Int64>("order", {{}, 1, 1, 1, 2, 2, 1, 1, 2, 2}),
                       toNullableVec<Int64>("rank", {1, 2, 1, 1, 3, 3, 1, 1, 3, 3}),
                       toNullableVec<Int64>("dense_rank", {1, 2, 1, 1, 2, 2, 1, 1, 2, 2})}));
}
CATCH

<<<<<<< HEAD
TEST_F(WindowExecutorTestRunner, testWindowFunctionLeadLag)
try
{
    auto request = context
                      .scan("test_db", "test_table_for_lead_lag")
                      .sort({{"partition", false}, {"order", false}}, true)
                      .window(Lead3(col("value"), lit(Field(static_cast<UInt64>(1))), lit(Field(static_cast<Int64>(0)))), {"order", false}, {"partition", false}, buildDefaultRowsFrame())
                      .build(context);
    executeWithConcurrency(request,
                           createColumns({toNullableVec<Int64>(/*partition*/{1, 1, 1, 1, 2, 2, 2, 2}),
                                          toNullableVec<Int64>(/*order*/{1, 2, 3, 4, 5, 6, 7, 8}),
                                          toNullableVec<Int64>(/*value*/{1, 2, 3, 4, 5, 6, 7, 8}),
                                          toNullableVec<Int64>(/*lead*/{2, 3, 4, 0, 6, 7, 8, 0})}));

    request = context
                .scan("test_db", "test_table_for_lead_lag")
                .sort({{"partition", false}, {"order", false}}, true)
                .window(Lag3(col("value"), lit(Field(static_cast<UInt64>(1))), lit(Field(static_cast<Int64>(0)))), {"order", false}, {"partition", false}, buildDefaultRowsFrame())
                .build(context);
    executeWithConcurrency(request,
                           createColumns({toNullableVec<Int64>(/*partition*/{1, 1, 1, 1, 2, 2, 2, 2}),
                                          toNullableVec<Int64>(/*order*/{1, 2, 3, 4, 5, 6, 7, 8}),
                                          toNullableVec<Int64>(/*value*/{1, 2, 3, 4, 5, 6, 7, 8}),
                                          toNullableVec<Int64>(/*lead*/{0, 1, 2, 3, 0, 5, 6, 7})}));
=======
TEST_F(WindowExecutorTestRunner, multiWindow)
try
{
    std::vector<ASTPtr> functions = {DenseRank(), Rank()};
    ColumnsWithTypeAndName functions_result = {toNullableVec<Int64>("dense_rank", {1, 1, 2, 2, 1, 1, 2, 2}), toNullableVec<Int64>("rank", {1, 1, 3, 3, 1, 1, 3, 3})};
    auto test_single_window_function = [&](size_t index) {
        auto request = context
                           .scan("test_db", "test_table")
                           .sort({{"partition", false}, {"order", false}}, true)
                           .window(functions[index], {"order", false}, {"partition", false}, MockWindowFrame{})
                           .build(context);
        executeWithConcurrency(request,
                               createColumns({toNullableVec<Int64>("partition", {1, 1, 1, 1, 2, 2, 2, 2}),
                                              toNullableVec<Int64>("order", {1, 1, 2, 2, 1, 1, 2, 2}),
                                              functions_result[index]}));
    };
    for (size_t i = 0; i < functions.size(); ++i)
        test_single_window_function(i);

    auto gen_merge_window_request = [&](const std::vector<ASTPtr> & wfs) {
        return context
            .scan("test_db", "test_table")
            .sort({{"partition", false}, {"order", false}}, true)
            .window(wfs, {{"order", false}}, {{"partition", false}}, MockWindowFrame())
            .build(context);
    };

    auto gen_split_window_request = [&](const std::vector<ASTPtr> & wfs) {
        auto req = context
                       .scan("test_db", "test_table")
                       .sort({{"partition", false}, {"order", false}}, true);
        for (const auto & wf : wfs)
            req.window(wf, {"order", false}, {"partition", false}, MockWindowFrame());
        return req.build(context);
    };

    std::vector<ASTPtr> wfs;
    ColumnsWithTypeAndName wfs_result = {{toNullableVec<Int64>("partition", {1, 1, 1, 1, 2, 2, 2, 2})}, {toNullableVec<Int64>("order", {1, 1, 2, 2, 1, 1, 2, 2})}};
    for (size_t i = 0; i < functions.size(); ++i)
    {
        wfs.push_back(functions[i]);
        wfs_result.push_back(functions_result[i]);
        for (size_t j = 0; j < functions.size(); ++j)
        {
            wfs.push_back(functions[j]);
            wfs_result.push_back(functions_result[j]);
            for (size_t k = 0; k < functions.size(); ++k)
            {
                wfs.push_back(functions[k]);
                wfs_result.push_back(functions_result[k]);

                executeWithConcurrency(gen_merge_window_request(wfs), wfs_result);
                executeWithConcurrency(gen_split_window_request(wfs), wfs_result);

                wfs.pop_back();
                wfs_result.pop_back();
            }
            wfs.pop_back();
            wfs_result.pop_back();
        }
        wfs.pop_back();
        wfs_result.pop_back();
    }
}
CATCH

TEST_F(WindowExecutorTestRunner, multiWindowThenAgg)
try
{
    /*
    select count(1) from (
        SELECT 
            ROW_NUMBER() OVER (PARTITION BY `partition` ORDER BY  `order`),
            ROW_NUMBER() OVER (PARTITION BY `partition` ORDER BY  `order` DESC)
        FROM `test_db`.`test_table`
    )t1;
    */
    auto request = context
                       .scan("test_db", "test_table")
                       .sort({{"partition", false}, {"order", false}}, true)
                       .window(RowNumber(), {"order", false}, {"partition", false}, buildDefaultRowsFrame())
                       .sort({{"partition", false}, {"order", true}}, true)
                       .window(RowNumber(), {"order", true}, {"partition", false}, buildDefaultRowsFrame())
                       .aggregation({Count(lit(Field(static_cast<UInt64>(1))))}, {})
                       .build(context);
    executeWithConcurrency(request, createColumns({toVec<UInt64>({8})}));

    /*
    select count(1) from (
        SELECT 
            ROW_NUMBER() OVER (PARTITION BY `partition` ORDER BY  `order`),
            ROW_NUMBER() OVER (PARTITION BY `partition` ORDER BY  `order`)
        FROM `test_db`.`test_table`
    )t1;
    */
    request = context
                  .scan("test_db", "test_table")
                  .sort({{"partition", false}, {"order", false}}, true)
                  .window(RowNumber(), {"order", false}, {"partition", false}, buildDefaultRowsFrame())
                  .window(RowNumber(), {"order", false}, {"partition", false}, buildDefaultRowsFrame())
                  .aggregation({Count(lit(Field(static_cast<UInt64>(1))))}, {})
                  .build(context);
    executeWithConcurrency(request, createColumns({toVec<UInt64>({8})}));

    request = context
                  .scan("test_db", "test_table")
                  .sort({{"partition", false}, {"order", false}}, true)
                  .window({RowNumber(), RowNumber()}, {{"order", false}}, {{"partition", false}}, buildDefaultRowsFrame())
                  .aggregation({Count(lit(Field(static_cast<UInt64>(1))))}, {})
                  .build(context);
    executeWithConcurrency(request, createColumns({toVec<UInt64>({8})}));

    /*
    select count(1) from (
        SELECT 
            Rank() OVER (PARTITION BY `partition` ORDER BY  `order`),
            DenseRank() OVER (PARTITION BY `partition` ORDER BY  `order`)
        FROM `test_db`.`test_table`
    )t1;
    */
    request = context
                  .scan("test_db", "test_table")
                  .sort({{"partition", false}, {"order", false}}, true)
                  .window(Rank(), {"order", false}, {"partition", false}, MockWindowFrame())
                  .window(DenseRank(), {"order", false}, {"partition", false}, MockWindowFrame())
                  .aggregation({Count(lit(Field(static_cast<UInt64>(1))))}, {})
                  .build(context);
    executeWithConcurrency(request, createColumns({toVec<UInt64>({8})}));

    request = context
                  .scan("test_db", "test_table")
                  .sort({{"partition", false}, {"order", false}}, true)
                  .window({Rank(), DenseRank()}, {{"order", false}}, {{"partition", false}}, MockWindowFrame())
                  .aggregation({Count(lit(Field(static_cast<UInt64>(1))))}, {})
                  .build(context);
    executeWithConcurrency(request, createColumns({toVec<UInt64>({8})}));

    /*
    select count(1) from (
        SELECT
            DenseRank() OVER (PARTITION BY `partition` ORDER BY  `order`),
            DenseRank() OVER (PARTITION BY `partition` ORDER BY  `order`),
            Rank() OVER (PARTITION BY `partition` ORDER BY  `order`)
        FROM `test_db`.`test_table`
    )t1;
    */
    request = context
                  .scan("test_db", "test_table")
                  .sort({{"partition", false}, {"order", false}}, true)
                  .window({DenseRank(), DenseRank(), Rank()}, {{"order", false}}, {{"partition", false}}, MockWindowFrame())
                  .aggregation({Count(lit(Field(static_cast<UInt64>(1))))}, {})
                  .build(context);
    executeWithConcurrency(request, createColumns({toVec<UInt64>({8})}));

    request = context
                  .scan("test_db", "test_table")
                  .sort({{"partition", false}, {"order", false}}, true)
                  .window(DenseRank(), {"order", false}, {"partition", false}, MockWindowFrame())
                  .window(DenseRank(), {"order", false}, {"partition", false}, MockWindowFrame())
                  .window(Rank(), {"order", false}, {"partition", false}, MockWindowFrame())
                  .aggregation({Count(lit(Field(static_cast<UInt64>(1))))}, {})
                  .build(context);
    executeWithConcurrency(request, createColumns({toVec<UInt64>({8})}));
>>>>>>> 4f5e5cd3
}
CATCH

} // namespace DB::tests<|MERGE_RESOLUTION|>--- conflicted
+++ resolved
@@ -70,11 +70,6 @@
     void executeWithConcurrency(const std::shared_ptr<tipb::DAGRequest> & request, const ColumnsWithTypeAndName & expect_columns)
     {
         WRAP_FOR_DIS_ENABLE_PLANNER_BEGIN
-<<<<<<< HEAD
-        // auto actual = executeStreams(request);
-        // std::cout << getColumnsContent(actual) << std::endl;
-=======
->>>>>>> 4f5e5cd3
         ASSERT_COLUMNS_EQ_R(expect_columns, executeStreams(request));
         for (size_t i = 2; i <= max_concurrency_level; ++i)
         {
@@ -86,11 +81,7 @@
     void executeWithTableScanAndConcurrency(const std::shared_ptr<tipb::DAGRequest> & request, const ColumnsWithTypeAndName & source_columns, const ColumnsWithTypeAndName & expect_columns)
     {
         WRAP_FOR_DIS_ENABLE_PLANNER_BEGIN
-<<<<<<< HEAD
-        ASSERT_COLUMNS_EQ_UR(expect_columns, executeStreamsWithSingleSource(request, source_columns, SourceType::TableScan));
-=======
         ASSERT_COLUMNS_EQ_R(expect_columns, executeStreamsWithSingleSource(request, source_columns, SourceType::TableScan));
->>>>>>> 4f5e5cd3
         for (size_t i = 2; i <= max_concurrency_level; ++i)
         {
             ASSERT_COLUMNS_EQ_UR(expect_columns, executeStreamsWithSingleSource(request, source_columns, SourceType::TableScan, i));
@@ -233,32 +224,33 @@
 }
 CATCH
 
-<<<<<<< HEAD
 TEST_F(WindowExecutorTestRunner, testWindowFunctionLeadLag)
 try
 {
     auto request = context
-                      .scan("test_db", "test_table_for_lead_lag")
-                      .sort({{"partition", false}, {"order", false}}, true)
-                      .window(Lead3(col("value"), lit(Field(static_cast<UInt64>(1))), lit(Field(static_cast<Int64>(0)))), {"order", false}, {"partition", false}, buildDefaultRowsFrame())
-                      .build(context);
-    executeWithConcurrency(request,
-                           createColumns({toNullableVec<Int64>(/*partition*/{1, 1, 1, 1, 2, 2, 2, 2}),
-                                          toNullableVec<Int64>(/*order*/{1, 2, 3, 4, 5, 6, 7, 8}),
-                                          toNullableVec<Int64>(/*value*/{1, 2, 3, 4, 5, 6, 7, 8}),
-                                          toNullableVec<Int64>(/*lead*/{2, 3, 4, 0, 6, 7, 8, 0})}));
-
-    request = context
-                .scan("test_db", "test_table_for_lead_lag")
-                .sort({{"partition", false}, {"order", false}}, true)
-                .window(Lag3(col("value"), lit(Field(static_cast<UInt64>(1))), lit(Field(static_cast<Int64>(0)))), {"order", false}, {"partition", false}, buildDefaultRowsFrame())
-                .build(context);
-    executeWithConcurrency(request,
-                           createColumns({toNullableVec<Int64>(/*partition*/{1, 1, 1, 1, 2, 2, 2, 2}),
-                                          toNullableVec<Int64>(/*order*/{1, 2, 3, 4, 5, 6, 7, 8}),
-                                          toNullableVec<Int64>(/*value*/{1, 2, 3, 4, 5, 6, 7, 8}),
-                                          toNullableVec<Int64>(/*lead*/{0, 1, 2, 3, 0, 5, 6, 7})}));
-=======
+                       .scan("test_db", "test_table_for_lead_lag")
+                       .sort({{"partition", false}, {"order", false}}, true)
+                       .window(Lead3(col("value"), lit(Field(static_cast<UInt64>(1))), lit(Field(static_cast<Int64>(0)))), {"order", false}, {"partition", false}, buildDefaultRowsFrame())
+                       .build(context);
+    executeWithConcurrency(request,
+                           createColumns({toNullableVec<Int64>(/*partition*/ {1, 1, 1, 1, 2, 2, 2, 2}),
+                                          toNullableVec<Int64>(/*order*/ {1, 2, 3, 4, 5, 6, 7, 8}),
+                                          toNullableVec<Int64>(/*value*/ {1, 2, 3, 4, 5, 6, 7, 8}),
+                                          toNullableVec<Int64>(/*lead*/ {2, 3, 4, 0, 6, 7, 8, 0})}));
+
+    request = context
+                  .scan("test_db", "test_table_for_lead_lag")
+                  .sort({{"partition", false}, {"order", false}}, true)
+                  .window(Lag3(col("value"), lit(Field(static_cast<UInt64>(1))), lit(Field(static_cast<Int64>(0)))), {"order", false}, {"partition", false}, buildDefaultRowsFrame())
+                  .build(context);
+    executeWithConcurrency(request,
+                           createColumns({toNullableVec<Int64>(/*partition*/ {1, 1, 1, 1, 2, 2, 2, 2}),
+                                          toNullableVec<Int64>(/*order*/ {1, 2, 3, 4, 5, 6, 7, 8}),
+                                          toNullableVec<Int64>(/*value*/ {1, 2, 3, 4, 5, 6, 7, 8}),
+                                          toNullableVec<Int64>(/*lead*/ {0, 1, 2, 3, 0, 5, 6, 7})}));
+}
+CATCH
+
 TEST_F(WindowExecutorTestRunner, multiWindow)
 try
 {
@@ -422,7 +414,6 @@
                   .aggregation({Count(lit(Field(static_cast<UInt64>(1))))}, {})
                   .build(context);
     executeWithConcurrency(request, createColumns({toVec<UInt64>({8})}));
->>>>>>> 4f5e5cd3
 }
 CATCH
 
