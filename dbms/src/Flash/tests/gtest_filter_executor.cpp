// Copyright 2022 PingCAP, Ltd.
//
// Licensed under the Apache License, Version 2.0 (the "License");
// you may not use this file except in compliance with the License.
// You may obtain a copy of the License at
//
//     http://www.apache.org/licenses/LICENSE-2.0
//
// Unless required by applicable law or agreed to in writing, software
// distributed under the License is distributed on an "AS IS" BASIS,
// WITHOUT WARRANTIES OR CONDITIONS OF ANY KIND, either express or implied.
// See the License for the specific language governing permissions and
// limitations under the License.

#include <TestUtils/ExecutorTestUtils.h>
#include <TestUtils/mockExecutor.h>

namespace DB
{
namespace tests
{
class FilterExecutorTestRunner : public DB::tests::ExecutorTest
{
public:
    void initializeContext() override
    {
        ExecutorTest::initializeContext();
        context.addMockTable({"test_db", "test_table"},
                             {{"s1", TiDB::TP::TypeString}, {"s2", TiDB::TP::TypeString}},
                             {toNullableVec<String>("s1", {"banana", {}, "banana"}),
                              toNullableVec<String>("s2", {"apple", {}, "banana"})});

        context.addExchangeReceiver("exchange1",
                                    {{"s1", TiDB::TP::TypeString}, {"s2", TiDB::TP::TypeString}},
                                    {toNullableVec<String>("s1", {"banana", {}, "banana"}),
                                     toNullableVec<String>("s2", {"apple", {}, "banana"})});

        context.addMockTable({"test_db", "filter"},
                             {
                                 {"int8_col", TiDB::TP::TypeTiny},
                                 {"int32_col", TiDB::TP::TypeLong},
                                 {"int64_col", TiDB::TP::TypeLongLong},
                                 {"float_col", TiDB::TP::TypeFloat},
                                 {"double_col", TiDB::TP::TypeDouble},
                                 {"string_col", TiDB::TP::TypeString},
                             },
                             {
                                 toNullableVec<Int8>("int8_col", {0, 1, 0, 1, 1, 0, 1, 0}),
                                 toNullableVec<Int32>("int32_col", {0, 1, 2, 3, 4, 5, 6, 7}),
                                 toNullableVec<Int64>("int64_col", {0, 1, 2, 3, 4, 5, 6, 7}),
                                 toNullableVec<Float32>("float_col", {0.0, 0.1, 0.2, 0.3, 0.4, 0.5, 0.6, 0.7}),
                                 toNullableVec<Float64>("double_col", {0.0, 0.1, 0.2, 0.3, 0.4, 0.5, 0.6, 0.7}),
                                 toNullableVec<String>("string_col", {"", "a", "1", "0", "ab", "  ", "\t", "\n"}),
                             });

        // with 200 rows.
        std::vector<std::optional<TypeTraits<int>::FieldType>> key(200);
        std::vector<std::optional<String>> value(200);
        for (size_t i = 0; i < 200; ++i)
        {
            key[i] = i % 15;
            value[i] = {fmt::format("val_{}", i)};
        }
        context.addMockTable(
            {"test_db", "big_table"},
            {{"key", TiDB::TP::TypeLong}, {"value", TiDB::TP::TypeString}},
            {toNullableVec<Int32>("key", key), toNullableVec<String>("value", value)});
    }
};

TEST_F(FilterExecutorTestRunner, equals)
try
{
    auto request = context
                       .scan("test_db", "test_table")
                       .filter(eq(col("s1"), col("s2")))
                       .build(context);
    executeAndAssertColumnsEqual(
        request,
        {toNullableVec<String>({"banana"}),
         toNullableVec<String>({"banana"})});

    request = context.receive("exchange1")
                  .filter(eq(col("s1"), col("s2")))
                  .build(context);
    executeAndAssertColumnsEqual(
        request,
        {toNullableVec<String>({"banana"}),
         toNullableVec<String>({"banana"})});

    request = context.receive("exchange1")
                  .filter(eq(col("s1"), col("s1")))
                  .build(context);
    executeAndAssertColumnsEqual(
        request,
        {toNullableVec<String>({"banana", "banana"}),
         toNullableVec<String>({"apple", "banana"})});

    request = context.receive("exchange1")
                  .filter(eq(col("s1"), lit(Field(String("0")))))
                  .build(context);
    executeAndAssertColumnsEqual(request, {});
}
CATCH

TEST_F(FilterExecutorTestRunner, andOr)
try
{
    auto test_one = [&](const ASTPtr & condition, const ColumnsWithTypeAndName & expect_columns) {
        auto request = context.receive("exchange1")
                           .filter(condition)
                           .build(context);
        executeAndAssertColumnsEqual(request, expect_columns);
    };

    auto const_true = lit(Field(static_cast<UInt64>(1)));
    auto const_false = lit(Field(static_cast<UInt64>(0)));
    test_one(const_true, {toNullableVec<String>({"banana", {}, "banana"}), toNullableVec<String>({"apple", {}, "banana"})});
    test_one(const_false, {});

    auto column_not_null_true = eq(col("s1"), col("s1"));
    auto column_false = eq(col("s1"), lit(Field(String("0"))));
    auto column_other = eq(col("s1"), col("s2"));
    test_one(column_not_null_true, {toNullableVec<String>({"banana", "banana"}), toNullableVec<String>({"apple", "banana"})});
    test_one(column_false, {});
    test_one(column_other, {toNullableVec<String>({"banana"}), toNullableVec<String>({"banana"})});

    // and
    auto test_and = [&](const ASTPtr & a, const ASTPtr & b, const ColumnsWithTypeAndName & expect_columns) {
        auto request = context.receive("exchange1")
                           .filter(And(a, b))
                           .build(context);
        executeAndAssertColumnsEqual(request, expect_columns);

        request = context.receive("exchange1")
                      .filter(And(b, a))
                      .build(context);
        executeAndAssertColumnsEqual(request, expect_columns);
    };

    test_and(const_true, column_not_null_true, {toNullableVec<String>({"banana", "banana"}), toNullableVec<String>({"apple", "banana"})});
    test_and(const_true, column_false, {});
    test_and(const_true, column_other, {toNullableVec<String>({"banana"}), toNullableVec<String>({"banana"})});

    test_and(const_false, column_not_null_true, {});
    test_and(const_false, column_false, {});
    test_and(const_false, column_other, {});

    test_and(column_not_null_true, column_not_null_true, {toNullableVec<String>({"banana", "banana"}), toNullableVec<String>({"apple", "banana"})});
    test_and(column_not_null_true, column_false, {});
    test_and(column_not_null_true, column_other, {toNullableVec<String>({"banana"}), toNullableVec<String>({"banana"})});
    test_and(column_false, column_not_null_true, {});
    test_and(column_false, column_false, {});
    test_and(column_false, column_other, {});
    test_and(column_other, column_not_null_true, {toNullableVec<String>({"banana"}), toNullableVec<String>({"banana"})});
    test_and(column_other, column_false, {});
    test_and(column_other, column_other, {toNullableVec<String>({"banana"}), toNullableVec<String>({"banana"})});

    test_and(const_true, const_true, {toNullableVec<String>({"banana", {}, "banana"}), toNullableVec<String>({"apple", {}, "banana"})});
    test_and(const_false, const_true, {});
    test_and(const_false, const_false, {});

    // or
    auto test_or = [&](const ASTPtr & a, const ASTPtr & b, const ColumnsWithTypeAndName & expect_columns) {
        auto request = context.receive("exchange1")
                           .filter(Or(a, b))
                           .build(context);
        executeAndAssertColumnsEqual(request, expect_columns);

        request = context.receive("exchange1")
                      .filter(Or(b, a))
                      .build(context);
        executeAndAssertColumnsEqual(request, expect_columns);
    };

    test_or(const_true, column_not_null_true, {toNullableVec<String>({"banana", {}, "banana"}), toNullableVec<String>({"apple", {}, "banana"})});
    test_or(const_true, column_false, {toNullableVec<String>({"banana", {}, "banana"}), toNullableVec<String>({"apple", {}, "banana"})});
    test_or(const_true, column_other, {toNullableVec<String>({"banana", {}, "banana"}), toNullableVec<String>({"apple", {}, "banana"})});

    test_or(const_false, column_not_null_true, {toNullableVec<String>({"banana", "banana"}), toNullableVec<String>({"apple", "banana"})});
    test_or(const_false, column_false, {});
    test_or(const_false, column_other, {toNullableVec<String>({"banana"}), toNullableVec<String>({"banana"})});

    test_or(column_not_null_true, column_not_null_true, {toNullableVec<String>({"banana", "banana"}), toNullableVec<String>({"apple", "banana"})});
    test_or(column_not_null_true, column_false, {toNullableVec<String>({"banana", "banana"}), toNullableVec<String>({"apple", "banana"})});
    test_or(column_not_null_true, column_other, {toNullableVec<String>({"banana", "banana"}), toNullableVec<String>({"apple", "banana"})});
    test_or(column_false, column_not_null_true, {toNullableVec<String>({"banana", "banana"}), toNullableVec<String>({"apple", "banana"})});
    test_or(column_false, column_false, {});
    test_or(column_false, column_other, {toNullableVec<String>({"banana"}), toNullableVec<String>({"banana"})});
    test_or(column_other, column_not_null_true, {toNullableVec<String>({"banana", "banana"}), toNullableVec<String>({"apple", "banana"})});
    test_or(column_other, column_false, {toNullableVec<String>({"banana"}), toNullableVec<String>({"banana"})});
    test_or(column_other, column_other, {toNullableVec<String>({"banana"}), toNullableVec<String>({"banana"})});

    test_or(const_true, const_true, {toNullableVec<String>({"banana", {}, "banana"}), toNullableVec<String>({"apple", {}, "banana"})});
    test_or(const_false, const_true, {toNullableVec<String>({"banana", {}, "banana"}), toNullableVec<String>({"apple", {}, "banana"})});
    test_or(const_false, const_false, {});
}
CATCH

TEST_F(FilterExecutorTestRunner, FilterWithQualifiedFormat)
try
{
    auto request = context
                       .scan("test_db", "test_table")
                       .filter(eq(col("test_table.s1"), col("test_table.s2")))
                       .build(context);
    executeAndAssertColumnsEqual(
        request,
        {toNullableVec<String>({"banana"}),
         toNullableVec<String>({"banana"})});
}
CATCH

TEST_F(FilterExecutorTestRunner, convertBool)
try
{
    {
        auto request = context
                           .scan("test_db", "filter")
                           .filter(col("int8_col"))
                           .project({col("int8_col")})
                           .build(context);
        executeAndAssertColumnsEqual(request, {toNullableVec<Int8>({1, 1, 1, 1})});
    }
    {
        auto request = context
                           .scan("test_db", "filter")
                           .filter(col("int32_col"))
                           .project({col("int32_col")})
                           .build(context);
        executeAndAssertColumnsEqual(request, {toNullableVec<Int32>({1, 2, 3, 4, 5, 6, 7})});
    }
    {
        auto request = context
                           .scan("test_db", "filter")
                           .filter(col("int64_col"))
                           .project({col("int64_col")})
                           .build(context);
        executeAndAssertColumnsEqual(request, {toNullableVec<Int64>({1, 2, 3, 4, 5, 6, 7})});
    }
    {
        auto request = context
                           .scan("test_db", "filter")
                           .filter(col("float_col"))
                           .project({col("float_col")})
                           .build(context);
        executeAndAssertColumnsEqual(request, {toNullableVec<Float32>({0.1, 0.2, 0.3, 0.4, 0.5, 0.6, 0.7})});
    }
    {
        auto request = context
                           .scan("test_db", "filter")
                           .filter(col("double_col"))
                           .project({col("double_col")})
                           .build(context);
        executeAndAssertColumnsEqual(request, {toNullableVec<Float64>({0.1, 0.2, 0.3, 0.4, 0.5, 0.6, 0.7})});
    }
    {
        auto request = context
                           .scan("test_db", "filter")
                           .filter(col("string_col"))
                           .project({col("string_col")})
                           .build(context);
        executeAndAssertColumnsEqual(request, {toNullableVec<String>({"1"})});
    }
}
CATCH

<<<<<<< HEAD
TEST_F(FilterExecutorTestRunner, BigTable)
try
{
    auto request = context
                       .scan("test_db", "big_table")
                       .filter(gt(col("key"), lit(Field(static_cast<UInt64>(7)))))
                       .build(context);
    auto expect = executeStreams(request, 1);
    executeAndAssertColumnsEqual(request, expect);
}
CATCH
=======
TEST_F(FilterExecutorTestRunner, PushDownFilter)
try
{
    context.mockStorage()->setUseDeltaMerge(true);
    context.addMockDeltaMerge({"test_db", "test_table1"},
                              {{"i1", TiDB::TP::TypeLongLong}, {"s2", TiDB::TP::TypeString}},
                              {toVec<Int64>("i1", {1, 2, 3}),
                               toNullableVec<String>("s2", {"apple", {}, "banana"})});

    // Do not support push down filter test for DAGQueryBlockInterpreter
    enablePlanner(true);

    auto request = context
                       .scan("test_db", "test_table1")
                       .filter(lt(col("i1"), lit(Field(static_cast<Int64>(2)))))
                       .build(context);

    {
        String expected = R"(
Expression: <final projection>
 Expression: <projection after push down filter>
  Filter: <push down filter>
   DeltaMergeSegmentThread)";
        executeInterpreterWithDeltaMerge(expected, request, 10);
    }
    executeAndAssertColumnsEqual(
        request,
        {toNullableVec<Int64>({1}),
         toNullableVec<String>({"apple"})});


    request = context
                  .scan("test_db", "test_table1")
                  .filter(lt(col("i1"), lit(Field(static_cast<Int64>(3)))))
                  .build(context);

    executeAndAssertColumnsEqual(
        request,
        {toNullableVec<Int64>({1, 2}),
         toNullableVec<String>({"apple", {}})});

    for (size_t i = 4; i < 10; ++i)
    {
        request = context
                      .scan("test_db", "test_table1")
                      .filter(lt(col("i1"), lit(Field(static_cast<Int64>(i)))))
                      .build(context);

        executeAndAssertColumnsEqual(
            request,
            {toNullableVec<Int64>({1, 2, 3}),
             toNullableVec<String>({"apple", {}, "banana"})});
    }

    for (size_t i = 0; i < 10; ++i)
    {
        request = context
                      .scan("test_db", "test_table1")
                      .filter(gt(col("i1"), lit(Field(static_cast<Int64>(-i)))))
                      .build(context);

        executeAndAssertColumnsEqual(
            request,
            {toNullableVec<Int64>({1, 2, 3}),
             toNullableVec<String>({"apple", {}, "banana"})});
    }

    for (size_t i = 0; i < 10; ++i)
    {
        request = context
                      .scan("test_db", "test_table1")
                      .filter(gt(col("i1"), lit(Field(static_cast<Int64>(-i)))))
                      .project({col("i1")})
                      .build(context);

        executeAndAssertColumnsEqual(
            request,
            {toNullableVec<Int64>({1, 2, 3})});
    }

    context.mockStorage()->setUseDeltaMerge(false);
}
CATCH

/// TODO: more functions.
>>>>>>> 3350580b

} // namespace tests
} // namespace DB<|MERGE_RESOLUTION|>--- conflicted
+++ resolved
@@ -265,7 +265,6 @@
 }
 CATCH
 
-<<<<<<< HEAD
 TEST_F(FilterExecutorTestRunner, BigTable)
 try
 {
@@ -277,7 +276,7 @@
     executeAndAssertColumnsEqual(request, expect);
 }
 CATCH
-=======
+
 TEST_F(FilterExecutorTestRunner, PushDownFilter)
 try
 {
@@ -362,8 +361,5 @@
 }
 CATCH
 
-/// TODO: more functions.
->>>>>>> 3350580b
-
 } // namespace tests
 } // namespace DB