// Copyright 2022 PingCAP, Ltd.
//
// Licensed under the Apache License, Version 2.0 (the "License");
// you may not use this file except in compliance with the License.
// You may obtain a copy of the License at
//
//     http://www.apache.org/licenses/LICENSE-2.0
//
// Unless required by applicable law or agreed to in writing, software
// distributed under the License is distributed on an "AS IS" BASIS,
// WITHOUT WARRANTIES OR CONDITIONS OF ANY KIND, either express or implied.
// See the License for the specific language governing permissions and
// limitations under the License.

#include <AggregateFunctions/AggregateFunctionFactory.h>
#include <AggregateFunctions/AggregateFunctionSum.h>
#include <DataTypes/DataTypeDecimal.h>
#include <TestUtils/ExecutorTestUtils.h>
#include <TestUtils/mockExecutor.h>

namespace DB
{
namespace tests
{

#define DT DecimalField<Decimal32>
#define COL_GROUP2(a, b)                               \
    {                                                  \
        col(types_col_name[a]), col(types_col_name[b]) \
    }
#define COL_PROJ2(a, b)                      \
    {                                        \
        types_col_name[a], types_col_name[b] \
    }

class ExecutorAggTestRunner : public DB::tests::ExecutorTest
{
public:
    using ColStringNullableType = std::optional<typename TypeTraits<String>::FieldType>;
    using ColInt8NullableType = std::optional<typename TypeTraits<Int8>::FieldType>;
    using ColInt16NullableType = std::optional<typename TypeTraits<Int16>::FieldType>;
    using ColInt32NullableType = std::optional<typename TypeTraits<Int32>::FieldType>;
    using ColInt64NullableType = std::optional<typename TypeTraits<Int64>::FieldType>;
    using ColFloat32NullableType = std::optional<typename TypeTraits<Float32>::FieldType>;
    using ColFloat64NullableType = std::optional<typename TypeTraits<Float64>::FieldType>;
    using ColMyDateNullableType = std::optional<typename TypeTraits<MyDate>::FieldType>;
    using ColMyDateTimeNullableType = std::optional<typename TypeTraits<MyDateTime>::FieldType>;
    using ColDecimalNullableType = std::optional<typename TypeTraits<Decimal32>::FieldType>;
    using ColUInt64Type = typename TypeTraits<UInt64>::FieldType;

    using ColumnWithNullableString = std::vector<ColStringNullableType>;
    using ColumnWithNullableInt8 = std::vector<ColInt8NullableType>;
    using ColumnWithNullableInt16 = std::vector<ColInt16NullableType>;
    using ColumnWithNullableInt32 = std::vector<ColInt32NullableType>;
    using ColumnWithNullableInt64 = std::vector<ColInt64NullableType>;
    using ColumnWithNullableFloat32 = std::vector<ColFloat32NullableType>;
    using ColumnWithNullableFloat64 = std::vector<ColFloat64NullableType>;
    using ColumnWithNullableMyDate = std::vector<ColMyDateNullableType>;
    using ColumnWithNullableMyDateTime = std::vector<ColMyDateTimeNullableType>;
    using ColumnWithNullableDecimal = std::vector<ColDecimalNullableType>;
    using ColumnWithUInt64 = std::vector<ColUInt64Type>;

    void initializeContext() override
    {
        ExecutorTest::initializeContext();

        /// Create table for tests of group by
        context.addMockTable(/* name= */ {db_name, table_types},
                             /* columnInfos= */
                             {{types_col_name[0], TiDB::TP::TypeLong},
                              {types_col_name[1], TiDB::TP::TypeDecimal},
                              {types_col_name[2], TiDB::TP::TypeTiny},
                              {types_col_name[3], TiDB::TP::TypeShort},
                              {types_col_name[4], TiDB::TP::TypeLong},
                              {types_col_name[5], TiDB::TP::TypeLongLong},
                              {types_col_name[6], TiDB::TP::TypeFloat},
                              {types_col_name[7], TiDB::TP::TypeDouble},
                              {types_col_name[8], TiDB::TP::TypeDate},
                              {types_col_name[9], TiDB::TP::TypeDatetime},
                              {types_col_name[10], TiDB::TP::TypeString}},
                             /* columns= */
                             {toNullableVec<Int32>(types_col_name[0], col_id),
                              toNullableVec<Decimal32>(types_col_name[1], col_decimal),
                              toNullableVec<Int8>(types_col_name[2], col_tinyint),
                              toNullableVec<Int16>(types_col_name[3], col_smallint),
                              toNullableVec<Int32>(types_col_name[4], col_int),
                              toNullableVec<Int64>(types_col_name[5], col_bigint),
                              toNullableVec<Float32>(types_col_name[6], col_float),
                              toNullableVec<Float64>(types_col_name[7], col_double),
                              toNullableVec<MyDate>(types_col_name[8], col_mydate),
                              toNullableVec<MyDateTime>(types_col_name[9], col_mydatetime),
                              toNullableVec<String>(types_col_name[10], col_string)});

        /// Create table for tests of aggregation functions
        context.addMockTable(/* name= */ {db_name, table_name},
                             /* columnInfos= */
                             {{col_name[0], TiDB::TP::TypeLong},
                              {col_name[1], TiDB::TP::TypeString},
                              {col_name[2], TiDB::TP::TypeString},
                              {col_name[3], TiDB::TP::TypeDouble}},
                             /* columns= */
                             {toNullableVec<Int32>(col_name[0], col_age),
                              toNullableVec<String>(col_name[1], col_gender),
                              toNullableVec<String>(col_name[2], col_country),
                              toNullableVec<Float64>(col_name[3], col_salary)});

        context.addMockTable({"aggnull_test", "t1"},
                             {{"s1", TiDB::TP::TypeString}, {"s2", TiDB::TP::TypeString}},
                             {toNullableVec<String>("s1", {"banana", {}, "banana"}),
                              toNullableVec<String>("s2", {"apple", {}, "banana"})});

        context.addMockTable({"test_db", "test_table"},
                             {{"s1", TiDB::TP::TypeLongLong}, {"s2", TiDB::TP::TypeLongLong}},
                             {toVec<Int64>("s1", {1, 2, 3}),
                              toVec<Int64>("s2", {1, 2, 3})});
    }

    std::shared_ptr<tipb::DAGRequest> buildDAGRequest(std::pair<String, String> src, MockAstVec agg_funcs, MockAstVec group_by_exprs, MockColumnNameVec proj)
    {
        /// We can filter the group by column with project operator.
        /// project is applied to get partial aggregation output, so that we can remove redundant outputs and compare results with less handwriting codes.
        return context.scan(src.first, src.second).aggregation(agg_funcs, group_by_exprs).project(proj).build(context);
    }

    void executeWithConcurrency(const std::shared_ptr<tipb::DAGRequest> & request, const ColumnsWithTypeAndName & expect_columns)
    {
        WRAP_FOR_DIS_ENABLE_PLANNER_BEGIN
        for (size_t i = 1; i <= max_concurrency; i += step)
            ASSERT_COLUMNS_EQ_UR(expect_columns, executeStreams(request, i));
        WRAP_FOR_DIS_ENABLE_PLANNER_END
    }

    bool checkReturnType(const String & agg_name, const DataTypes & data_types, const DataTypePtr & expect_type)
    {
        AggregateFunctionPtr agg_ptr = DB::AggregateFunctionFactory::instance().get(agg_name, data_types, {});
        const DataTypePtr & ret_type = agg_ptr->getReturnType();
        return ret_type->getName() == expect_type->getName();
    }

    static const size_t max_concurrency = 10;
    static const size_t step = 2;

    const String db_name{"test_db"};

    /// Prepare some data and names for tests of group by
    const String table_types{"types"};
    const std::vector<String> types_col_name{"id", "decimal_", "tinyint_", "smallint_", "int_", "bigint_", "float_", "double_", "date_", "datetime_", "string_"};
    ColumnWithNullableInt32 col_id{1, 2, 3, 4, 5, 6, 7, 8, 9};
    ColumnWithNullableDecimal col_decimal{DT(55, 1), {}, DT(-24, 1), DT(40, 1), DT(-40, 1), DT(40, 1), {}, DT(55, 1), DT(0, 1)};
    ColumnWithNullableInt8 col_tinyint{1, 2, 3, {}, {}, 0, 0, -1, -2};
    ColumnWithNullableInt16 col_smallint{2, 3, {}, {}, 0, -1, -2, 4, 0};
    ColumnWithNullableInt32 col_int{4, {}, {}, 0, 123, -1, -1, 123, 4};
    ColumnWithNullableInt64 col_bigint{2, 2, {}, 0, -1, {}, -1, 0, 123};
    ColumnWithNullableFloat32 col_float{3.3, {}, 0, 4.0, 3.3, 5.6, -0.1, -0.1, {}};
    ColumnWithNullableFloat64 col_double{0.1, 0, 1.1, 1.1, 1.2, {}, {}, -1.2, -1.2};
    ColumnWithNullableMyDate col_mydate{1000000, 2000000, {}, 300000, 1000000, {}, 0, 2000000, {}};
    ColumnWithNullableMyDateTime col_mydatetime{2000000, 0, {}, 3000000, 1000000, {}, 0, 2000000, 1000000};
    ColumnWithNullableString col_string{{}, "pingcap", "PingCAP", {}, "PINGCAP", "PingCAP", {}, "Shanghai", "Shanghai"};

    /// Prepare some data and names for aggregation functions
    const String table_name{"clerk"};
    const std::vector<String> col_name{"age", "gender", "country", "salary"};
    ColumnWithNullableInt32 col_age{30, {}, 27, 32, 25, 36, {}, 22, 34};
    ColumnWithNullableString col_gender{
        "male",
        "female",
        "female",
        "male",
        "female",
        "female",
        "male",
        "female",
        "male",
    };
    ColumnWithNullableString col_country{"russia", "korea", "usa", "usa", "usa", "china", "china", "china", "china"};
    ColumnWithNullableFloat64 col_salary{1000.1, 1300.2, 0.3, {}, -200.4, 900.5, -999.6, 2000.7, -300.8};
};

/// Guarantee the correctness of group by
TEST_F(ExecutorAggTestRunner, GroupBy)
try
{
    std::shared_ptr<tipb::DAGRequest> request;
    std::vector<MockAstVec> group_by_exprs;
    std::vector<MockColumnNameVec> projections;
    std::vector<ColumnsWithTypeAndName> expect_cols;
    size_t test_num;

    {
        /// group by single column
        group_by_exprs = {{col(types_col_name[2])}, {col(types_col_name[3])}, {col(types_col_name[4])}, {col(types_col_name[5])}, {col(types_col_name[6])}, {col(types_col_name[7])}, {col(types_col_name[8])}, {col(types_col_name[9])}, {col(types_col_name[10])}};
        projections = {{types_col_name[2]}, {types_col_name[3]}, {types_col_name[4]}, {types_col_name[5]}, {types_col_name[6]}, {types_col_name[7]}, {types_col_name[8]}, {types_col_name[9]}, {types_col_name[10]}};
        expect_cols = {
            {toNullableVec<Int8>(types_col_name[2], ColumnWithNullableInt8{-1, 2, {}, 0, 1, 3, -2})}, /// select tinyint_ from test_db.types group by tinyint_;
            {toNullableVec<Int16>(types_col_name[3], ColumnWithNullableInt16{-1, 2, -2, {}, 0, 4, 3})}, /// select smallint_ from test_db.types group by smallint_;
            {toNullableVec<Int32>(types_col_name[4], ColumnWithNullableInt32{-1, {}, 4, 0, 123})}, /// select int_ from test_db.types group by int_;
            {toNullableVec<Int64>(types_col_name[5], ColumnWithNullableInt64{2, -1, 0, 123, {}})}, /// select bigint_ from test_db.types group by bigint_;
            {toNullableVec<Float32>(types_col_name[6], ColumnWithNullableFloat32{0, 4, 3.3, {}, 5.6, -0.1})}, /// select float_ from test_db.types group by float_;
            {toNullableVec<Float64>(types_col_name[7], ColumnWithNullableFloat64{0, {}, -1.2, 1.1, 1.2, 0.1})}, /// select double_ from test_db.types group by double_;
            {toNullableVec<MyDate>(types_col_name[8], ColumnWithNullableMyDate{{}, 0, 300000, 1000000, 2000000})}, /// select date_ from test_db.types group by date_;
            {toNullableVec<MyDateTime>(types_col_name[9], ColumnWithNullableMyDateTime{{}, 0, 1000000, 2000000, 3000000})}, /// select datetime_ from test_db.types group by datetime_;
            {toNullableVec<String>(types_col_name[10], ColumnWithNullableString{{}, "pingcap", "PingCAP", "PINGCAP", "Shanghai"})}}; /// select string_ from test_db.types group by string_;
        test_num = expect_cols.size();
        ASSERT_EQ(group_by_exprs.size(), test_num);
        ASSERT_EQ(projections.size(), test_num);

        for (size_t i = 0; i < test_num; ++i)
        {
            request = buildDAGRequest(std::make_pair(db_name, table_types), {}, group_by_exprs[i], projections[i]);
            executeWithConcurrency(request, expect_cols[i]);
        }
    }

    {
        /// group by two columns
        group_by_exprs = {COL_GROUP2(2, 6), COL_GROUP2(3, 9), COL_GROUP2(4, 7), COL_GROUP2(5, 10), COL_GROUP2(8, 9), COL_GROUP2(9, 10)};
        projections = {COL_PROJ2(2, 6), COL_PROJ2(3, 9), COL_PROJ2(4, 7), COL_PROJ2(5, 10), COL_PROJ2(8, 9), COL_PROJ2(9, 10)};
        expect_cols = {/// select tinyint_, float_ from test_db.types group by tinyint_, float_;
                       {toNullableVec<Int8>(types_col_name[2], ColumnWithNullableInt8{1, 2, {}, 3, 0, 0, -1, {}, -2}),
                        toNullableVec<Float32>(types_col_name[6], ColumnWithNullableFloat32{3.3, {}, 4, 0, -0.1, 5.6, -0.1, 3.3, {}})},
                       /// select smallint_, datetime_ from test_db.types group by smallint_, datetime_;
                       {toNullableVec<Int16>(types_col_name[3], ColumnWithNullableInt16{2, 3, {}, {}, 0, -1, -2, 4}),
                        toNullableVec<MyDateTime>(types_col_name[9], ColumnWithNullableMyDateTime{2000000, 0, {}, 3000000, 1000000, {}, 0, 2000000})},
                       /// select int_, double_ from test_db.types group by int_, double_;
                       {toNullableVec<Int32>(types_col_name[4], ColumnWithNullableInt32{{}, 123, -1, 0, {}, 4, 4, 123}),
                        toNullableVec<Float64>(types_col_name[7], ColumnWithNullableFloat64{0, -1.2, {}, 1.1, 1.1, -1.2, 0.1, 1.2})},
                       /// select bigint_, string_ from test_db.types group by bigint_, string_;
                       {toNullableVec<Int64>(types_col_name[5], ColumnWithNullableInt64{-1, 0, 0, 123, 2, {}, -1, 2}),
                        toNullableVec<String>(types_col_name[10], ColumnWithNullableString{{}, {}, "Shanghai", "Shanghai", {}, "PingCAP", "PINGCAP", "pingcap"})},
                       /// select date_, datetime_ from test_db.types group by date_, datetime_;
                       {toNullableVec<MyDate>(types_col_name[8], ColumnWithNullableMyDate{1000000, 2000000, {}, 300000, 1000000, 0, 2000000, {}}),
                        toNullableVec<MyDateTime>(types_col_name[9], ColumnWithNullableMyDateTime{2000000, 0, {}, 3000000, 1000000, 0, 2000000, 1000000})},
                       /// select datetime_, string_ from test_db.types group by datetime_, string_;
                       {toNullableVec<MyDateTime>(types_col_name[9], ColumnWithNullableMyDateTime{2000000, 0, {}, 3000000, 1000000, 0, 2000000, 1000000}),
                        toNullableVec<String>(types_col_name[10], ColumnWithNullableString{{}, "pingcap", "PingCAP", {}, "PINGCAP", {}, "Shanghai", "Shanghai"})}};
        test_num = expect_cols.size();
        ASSERT_EQ(group_by_exprs.size(), test_num);
        ASSERT_EQ(projections.size(), test_num);

        for (size_t i = 0; i < test_num; ++i)
        {
            request = buildDAGRequest(std::make_pair(db_name, table_types), {}, group_by_exprs[i], projections[i]);
            executeWithConcurrency(request, expect_cols[i]);
        }
    }

    /// TODO type: decimal, enum and unsigned numbers
}
CATCH

TEST_F(ExecutorAggTestRunner, AggregationMaxAndMin)
try
{
    std::shared_ptr<tipb::DAGRequest> request;
    auto agg_func0 = Max(col(col_name[0])); /// select max(age) from clerk group by country;
    auto agg_func1 = Max(col(col_name[3])); /// select max(salary) from clerk group by country, gender;

    auto group_by_expr0 = col(col_name[2]);
    auto group_by_expr10 = col(col_name[2]);
    auto group_by_expr11 = col(col_name[1]);

    /// Prepare some data for max function test
    std::vector<ColumnsWithTypeAndName> expect_cols{
        {toNullableVec<Int32>("max(age)", ColumnWithNullableInt32{36, 32, 30, {}})},
        {toNullableVec<Float64>("max(salary)", ColumnWithNullableFloat64{2000.7, 1300.2, 1000.1, 0.3, -300.8, {}})}};
    std::vector<MockAstVec> group_by_exprs{{group_by_expr0}, {group_by_expr10, group_by_expr11}};
    std::vector<MockColumnNameVec> projections{{"max(age)"}, {"max(salary)"}};
    std::vector<MockAstVec> agg_funcs{{agg_func0}, {agg_func1}};
    size_t test_num = expect_cols.size();

    /// Start to test max function
    for (size_t i = 0; i < test_num; ++i)
    {
        request = buildDAGRequest(std::make_pair(db_name, table_name), agg_funcs[i], group_by_exprs[i], projections[i]);
        executeWithConcurrency(request, expect_cols[i]);
    }

    /// Min function tests

    agg_func0 = Min(col(col_name[0])); /// select min(age) from clerk group by country;
    agg_func1 = Min(col(col_name[3])); /// select min(salary) from clerk group by country, gender;

    expect_cols = {
        {toNullableVec<Int32>("min(age)", ColumnWithNullableInt32{30, 25, 22, {}})},
        {toNullableVec<Float64>("min(salary)", ColumnWithNullableFloat64{1300.2, 1000.1, 900.5, -200.4, -999.6, {}})}};
    projections = {{"min(age)"}, {"min(salary)"}};
    agg_funcs = {{agg_func0}, {agg_func1}};
    test_num = expect_cols.size();

    /// Start to test min function
    for (size_t i = 0; i < test_num; ++i)
    {
        request = buildDAGRequest(std::make_pair(db_name, table_name), agg_funcs[i], group_by_exprs[i], projections[i]);
        executeWithConcurrency(request, expect_cols[i]);
    }
}
CATCH

TEST_F(ExecutorAggTestRunner, AggregationCount)
try
{
    /// Prepare some data
    std::shared_ptr<tipb::DAGRequest> request;
    auto agg_func0 = Count(col(col_name[0])); /// select count(age) from clerk group by country;
    auto agg_func1 = Count(col(col_name[1])); /// select count(gender) from clerk group by country, gender;
    std::vector<MockAstVec> agg_funcs = {{agg_func0}, {agg_func1}};

    auto group_by_expr0 = col(col_name[2]);
    auto group_by_expr10 = col(col_name[2]);
    auto group_by_expr11 = col(col_name[1]);

    std::vector<ColumnsWithTypeAndName> expect_cols{
        {toVec<UInt64>("count(age)", ColumnWithUInt64{3, 3, 1, 0})},
        {toVec<UInt64>("count(gender)", ColumnWithUInt64{2, 2, 2, 1, 1, 1})}};
    std::vector<MockAstVec> group_by_exprs{{group_by_expr0}, {group_by_expr10, group_by_expr11}};
    std::vector<MockColumnNameVec> projections{{"count(age)"}, {"count(gender)"}};
    size_t test_num = expect_cols.size();

    /// Start to test
    for (size_t i = 0; i < test_num; ++i)
    {
        request = buildDAGRequest(std::make_pair(db_name, table_name), {agg_funcs[i]}, group_by_exprs[i], projections[i]);
        executeWithConcurrency(request, expect_cols[i]);
    }
}
CATCH

TEST_F(ExecutorAggTestRunner, AggNull)
try
{
    auto request = context
                       .scan("aggnull_test", "t1")
                       .aggregation({Max(col("s1"))}, {})
                       .build(context);
    executeWithConcurrency(request, {{toNullableVec<String>({"banana"})}});

    request = context
                  .scan("aggnull_test", "t1")
                  .aggregation({}, {col("s1")})
                  .build(context);
    executeWithConcurrency(request, {{toNullableVec<String>("s1", {{}, "banana"})}});
}
CATCH

<<<<<<< HEAD
TEST_F(ExecutorAggTestRunner, AggregationSum)
try
{
    // Test output type of the first and second stage sum aggregation function
    PrecType precision = 33;
    ScaleType scale = 7;
    std::shared_ptr<IDataType> input_type_ptr1 = std::make_shared<DataTypeDecimal<Decimal64>>(precision, scale);
    std::shared_ptr<IDataType> expect_output_type_ptr1 = std::make_shared<DataTypeDecimal<Decimal64>>(precision, scale);
    EXPECT_TRUE(checkReturnType(NameSumOnPartialResult::name, {input_type_ptr1}, expect_output_type_ptr1));

    // TODO Test sum aggregation
}
CATCH

=======
TEST_F(ExecutorAggTestRunner, RepeatedAggregateFunction)
try
{
    /// select max(s1), max(s1) from test_db.test_table;
    auto request = context
                       .scan("test_db", "test_table")
                       .aggregation({Max(col("s1")), Max(col("s1"))}, {})
                       .build(context);
    executeWithConcurrency(
        request,
        {{toNullableVec<Int64>({3})}, {toNullableVec<Int64>({3})}});

    /// select max(s1), max(s1), sum(s2) from test_db.test_table;
    request = context
                  .scan("test_db", "test_table")
                  .aggregation({Max(col("s1")), Max(col("s1")), Sum(col("s2"))}, {})
                  .build(context);
    executeWithConcurrency(
        request,
        {{toNullableVec<Int64>({3})}, {toNullableVec<Int64>({3})}, {toVec<UInt64>({6})}});
}
CATCH
>>>>>>> 4f5e5cd3

// TODO support more type of min, max, count.
//      support more aggregation functions: sum, forst_row, group_concat

} // namespace tests
} // namespace DB<|MERGE_RESOLUTION|>--- conflicted
+++ resolved
@@ -342,22 +342,6 @@
 }
 CATCH
 
-<<<<<<< HEAD
-TEST_F(ExecutorAggTestRunner, AggregationSum)
-try
-{
-    // Test output type of the first and second stage sum aggregation function
-    PrecType precision = 33;
-    ScaleType scale = 7;
-    std::shared_ptr<IDataType> input_type_ptr1 = std::make_shared<DataTypeDecimal<Decimal64>>(precision, scale);
-    std::shared_ptr<IDataType> expect_output_type_ptr1 = std::make_shared<DataTypeDecimal<Decimal64>>(precision, scale);
-    EXPECT_TRUE(checkReturnType(NameSumOnPartialResult::name, {input_type_ptr1}, expect_output_type_ptr1));
-
-    // TODO Test sum aggregation
-}
-CATCH
-
-=======
 TEST_F(ExecutorAggTestRunner, RepeatedAggregateFunction)
 try
 {
@@ -380,7 +364,6 @@
         {{toNullableVec<Int64>({3})}, {toNullableVec<Int64>({3})}, {toVec<UInt64>({6})}});
 }
 CATCH
->>>>>>> 4f5e5cd3
 
 // TODO support more type of min, max, count.
 //      support more aggregation functions: sum, forst_row, group_concat
