// Copyright 2022 PingCAP, Ltd.
//
// Licensed under the Apache License, Version 2.0 (the "License");
// you may not use this file except in compliance with the License.
// You may obtain a copy of the License at
//
//     http://www.apache.org/licenses/LICENSE-2.0
//
// Unless required by applicable law or agreed to in writing, software
// distributed under the License is distributed on an "AS IS" BASIS,
// WITHOUT WARRANTIES OR CONDITIONS OF ANY KIND, either express or implied.
// See the License for the specific language governing permissions and
// limitations under the License.

#include <TestUtils/ExecutorTestUtils.h>
#include <TestUtils/mockExecutor.h>

namespace DB
{
namespace tests
{

#define DT DecimalField<Decimal32>
#define COL_GROUP2(a, b)                               \
    {                                                  \
        col(types_col_name[a]), col(types_col_name[b]) \
    }
#define COL_PROJ2(a, b)                      \
    {                                        \
        types_col_name[a], types_col_name[b] \
    }

class AggExecutorTestRunner : public ExecutorTest
{
public:
    using ColStringNullableType = std::optional<typename TypeTraits<String>::FieldType>;
    using ColInt8NullableType = std::optional<typename TypeTraits<Int8>::FieldType>;
    using ColInt16NullableType = std::optional<typename TypeTraits<Int16>::FieldType>;
    using ColInt32NullableType = std::optional<typename TypeTraits<Int32>::FieldType>;
    using ColInt64NullableType = std::optional<typename TypeTraits<Int64>::FieldType>;
    using ColFloat32NullableType = std::optional<typename TypeTraits<Float32>::FieldType>;
    using ColFloat64NullableType = std::optional<typename TypeTraits<Float64>::FieldType>;
    using ColMyDateNullableType = std::optional<typename TypeTraits<MyDate>::FieldType>;
    using ColMyDateTimeNullableType = std::optional<typename TypeTraits<MyDateTime>::FieldType>;
    using ColDecimalNullableType = std::optional<typename TypeTraits<Decimal32>::FieldType>;
    using ColUInt64Type = typename TypeTraits<UInt64>::FieldType;
    using ColFloat64Type = typename TypeTraits<Float64>::FieldType;
    using ColStringType = typename TypeTraits<String>::FieldType;

    using ColumnWithNullableString = std::vector<ColStringNullableType>;
    using ColumnWithNullableInt8 = std::vector<ColInt8NullableType>;
    using ColumnWithNullableInt16 = std::vector<ColInt16NullableType>;
    using ColumnWithNullableInt32 = std::vector<ColInt32NullableType>;
    using ColumnWithNullableInt64 = std::vector<ColInt64NullableType>;
    using ColumnWithNullableFloat32 = std::vector<ColFloat32NullableType>;
    using ColumnWithNullableFloat64 = std::vector<ColFloat64NullableType>;
    using ColumnWithNullableMyDate = std::vector<ColMyDateNullableType>;
    using ColumnWithNullableMyDateTime = std::vector<ColMyDateTimeNullableType>;
    using ColumnWithNullableDecimal = std::vector<ColDecimalNullableType>;
    using ColumnWithUInt64 = std::vector<ColUInt64Type>;
    using ColumnWithFloat64 = std::vector<ColFloat64Type>;
    using ColumnWithString = std::vector<ColStringType>;

    ~AggExecutorTestRunner() override = default;

    void initializeContext() override
    {
        ExecutorTest::initializeContext();

        /// Create table for tests of group by
        context.addMockTable(/* name= */ {db_name, table_types},
                             /* columnInfos= */
                             {{types_col_name[0], TiDB::TP::TypeLong},
                              {types_col_name[1], TiDB::TP::TypeDecimal},
                              {types_col_name[2], TiDB::TP::TypeTiny},
                              {types_col_name[3], TiDB::TP::TypeShort},
                              {types_col_name[4], TiDB::TP::TypeLong},
                              {types_col_name[5], TiDB::TP::TypeLongLong},
                              {types_col_name[6], TiDB::TP::TypeFloat},
                              {types_col_name[7], TiDB::TP::TypeDouble},
                              {types_col_name[8], TiDB::TP::TypeDate},
                              {types_col_name[9], TiDB::TP::TypeDatetime},
                              {types_col_name[10], TiDB::TP::TypeString}},
                             /* columns= */
                             {toNullableVec<Int32>(types_col_name[0], col_id),
                              toNullableVec<Decimal32>(types_col_name[1], col_decimal),
                              toNullableVec<Int8>(types_col_name[2], col_tinyint),
                              toNullableVec<Int16>(types_col_name[3], col_smallint),
                              toNullableVec<Int32>(types_col_name[4], col_int),
                              toNullableVec<Int64>(types_col_name[5], col_bigint),
                              toNullableVec<Float32>(types_col_name[6], col_float),
                              toNullableVec<Float64>(types_col_name[7], col_double),
                              toNullableVec<MyDate>(types_col_name[8], col_mydate),
                              toNullableVec<MyDateTime>(types_col_name[9], col_mydatetime),
                              toNullableVec<String>(types_col_name[10], col_string)});

        /// Create table for tests of aggregation functions
        context.addMockTable(/* name= */ {db_name, table_name},
                             /* columnInfos= */
                             {{col_name[0], TiDB::TP::TypeLong},
                              {col_name[1], TiDB::TP::TypeString},
                              {col_name[2], TiDB::TP::TypeString},
                              {col_name[3], TiDB::TP::TypeDouble},
                              {col_name[4], TiDB::TP::TypeLong}},
                             /* columns= */
                             {toNullableVec<Int32>(col_name[0], col_age),
                              toNullableVec<String>(col_name[1], col_gender),
                              toNullableVec<String>(col_name[2], col_country),
                              toNullableVec<Float64>(col_name[3], col_salary),
                              toVec<UInt64>(col_name[4], col_pr)});

        context.addMockTable({"aggnull_test", "t1"},
                             {{"s1", TiDB::TP::TypeString}, {"s2", TiDB::TP::TypeString}},
                             {toNullableVec<String>("s1", {"banana", {}, "banana"}),
                              toNullableVec<String>("s2", {"apple", {}, "banana"})});

        context.addMockTable({"test_db", "test_table"},
                             {{"s1", TiDB::TP::TypeLongLong}, {"s2", TiDB::TP::TypeLongLong}},
                             {toVec<Int64>("s1", {1, 2, 3}),
                              toVec<Int64>("s2", {1, 2, 3})});

        context.addMockTable({"test_db", "test_table_not_null"},
                             {
                                 {"c1_i64", TiDB::TP::TypeLongLong},
                                 {"c2_f64", TiDB::TP::TypeDouble},
                                 {"c3_str", TiDB::TP::TypeString},
                                 {"c4_str", TiDB::TP::TypeString},
                                 {"c5_date_time", TiDB::TP::TypeDatetime},
                             },
                             {
                                 toVec<Int64>("c1_i64", {1, 2, 2}),
                                 toVec<Float64>("c2_f64", {1, 3, 3}),
                                 toVec<String>("c3_str", {"1", "4  ", "4 "}),
                                 toVec<String>("c4_str", {"1", "2  ", "2 "}),
                                 toVec<MyDateTime>("c5_date_time", {2000000, 12000000, 12000000}),
                             });

        /// agg table with 200 rows
        {
            // with 15 types of key.
            std::vector<std::optional<TypeTraits<int>::FieldType>> key(200);
            std::vector<std::optional<String>> value(200);
            for (size_t i = 0; i < 200; ++i)
            {
                key[i] = i % 15;
                value[i] = {fmt::format("val_{}", i)};
            }
            context.addMockTable(
                {"test_db", "big_table_1"},
                {{"key", TiDB::TP::TypeLong}, {"value", TiDB::TP::TypeString}},
                {toNullableVec<Int32>("key", key), toNullableVec<String>("value", value)});
        }
        {
            // with 200 types of key.
            std::vector<std::optional<TypeTraits<int>::FieldType>> key(200);
            std::vector<std::optional<String>> value(200);
            for (size_t i = 0; i < 200; ++i)
            {
                key[i] = i;
                value[i] = {fmt::format("val_{}", i)};
            }
            context.addMockTable(
                {"test_db", "big_table_2"},
                {{"key", TiDB::TP::TypeLong}, {"value", TiDB::TP::TypeString}},
                {toNullableVec<Int32>("key", key), toNullableVec<String>("value", value)});
        }
        {
            // with 1 types of key.
            std::vector<std::optional<TypeTraits<int>::FieldType>> key(200);
            std::vector<std::optional<String>> value(200);
            for (size_t i = 0; i < 200; ++i)
            {
                key[i] = 0;
                value[i] = {fmt::format("val_{}", i)};
            }
            context.addMockTable(
                {"test_db", "big_table_3"},
                {{"key", TiDB::TP::TypeLong}, {"value", TiDB::TP::TypeString}},
                {toNullableVec<Int32>("key", key), toNullableVec<String>("value", value)});
        }
    }

    std::shared_ptr<tipb::DAGRequest> buildDAGRequest(std::pair<String, String> src, MockAstVec agg_funcs, MockAstVec group_by_exprs, MockColumnNameVec proj)
    {
        /// We can filter the group by column with project operator.
        /// project is applied to get partial aggregation output, so that we can remove redundant outputs and compare results with less handwriting codes.
        return context.scan(src.first, src.second).aggregation(agg_funcs, group_by_exprs).project(proj).build(context);
    }

    const String db_name{"test_db"};

    /// Prepare some data and names for tests of group by
    const String table_types{"types"};
    const std::vector<String> types_col_name{"id", "decimal_", "tinyint_", "smallint_", "int_", "bigint_", "float_", "double_", "date_", "datetime_", "string_"};
    ColumnWithNullableInt32 col_id{1, 2, 3, 4, 5, 6, 7, 8, 9};
    ColumnWithNullableDecimal col_decimal{DT(55, 1), {}, DT(-24, 1), DT(40, 1), DT(-40, 1), DT(40, 1), {}, DT(55, 1), DT(0, 1)};
    ColumnWithNullableInt8 col_tinyint{1, 2, 3, {}, {}, 0, 0, -1, -2};
    ColumnWithNullableInt16 col_smallint{2, 3, {}, {}, 0, -1, -2, 4, 0};
    ColumnWithNullableInt32 col_int{4, {}, {}, 0, 123, -1, -1, 123, 4};
    ColumnWithNullableInt64 col_bigint{2, 2, {}, 0, -1, {}, -1, 0, 123};
    ColumnWithNullableFloat32 col_float{3.3, {}, 0, 4.0, 3.3, 5.6, -0.1, -0.1, {}};
    ColumnWithNullableFloat64 col_double{0.1, 0, 1.1, 1.1, 1.2, {}, {}, -1.2, -1.2};
    ColumnWithNullableMyDate col_mydate{1000000, 2000000, {}, 300000, 1000000, {}, 0, 2000000, {}};
    ColumnWithNullableMyDateTime col_mydatetime{2000000, 0, {}, 3000000, 1000000, {}, 0, 2000000, 1000000};
    ColumnWithNullableString col_string{{}, "pingcap", "PingCAP", {}, "PINGCAP", "PingCAP", {}, "Shanghai", "Shanghai"};

    /// Prepare some data and names for aggregation functions
    const String table_name{"clerk"};
    const std::vector<String> col_name{"age", "gender", "country", "salary", "pr"};
    ColumnWithNullableInt32 col_age{30, {}, 27, 32, 25, 36, {}, 22, 34};
    ColumnWithNullableString col_gender{
        "male",
        "female",
        "female",
        "male",
        "female",
        "female",
        "male",
        "female",
        "male",
    };
    ColumnWithNullableString col_country{"russia", "korea", "usa", "usa", "usa", "china", "china", "china", "china"};
    ColumnWithNullableFloat64 col_salary{1000.1, 1300.2, 0.3, {}, -200.4, 900.5, -999.6, 2000.7, -300.8};
    ColumnWithUInt64 col_pr{1, 2, 0, 3290124, 968933, 3125, 31236, 4327, 80000};
};

/// Guarantee the correctness of group by
TEST_F(AggExecutorTestRunner, GroupBy)
try
{
    std::shared_ptr<tipb::DAGRequest> request;
    std::vector<MockAstVec> group_by_exprs;
    std::vector<MockColumnNameVec> projections;
    std::vector<ColumnsWithTypeAndName> expect_cols;
    size_t test_num;

    {
        /// group by single column
        group_by_exprs = {{col(types_col_name[2])}, {col(types_col_name[3])}, {col(types_col_name[4])}, {col(types_col_name[5])}, {col(types_col_name[6])}, {col(types_col_name[7])}, {col(types_col_name[8])}, {col(types_col_name[9])}, {col(types_col_name[10])}};
        projections = {{types_col_name[2]}, {types_col_name[3]}, {types_col_name[4]}, {types_col_name[5]}, {types_col_name[6]}, {types_col_name[7]}, {types_col_name[8]}, {types_col_name[9]}, {types_col_name[10]}};
        expect_cols = {
            {toNullableVec<Int8>(types_col_name[2], ColumnWithNullableInt8{-1, 2, {}, 0, 1, 3, -2})}, /// select tinyint_ from test_db.types group by tinyint_;
            {toNullableVec<Int16>(types_col_name[3], ColumnWithNullableInt16{-1, 2, -2, {}, 0, 4, 3})}, /// select smallint_ from test_db.types group by smallint_;
            {toNullableVec<Int32>(types_col_name[4], ColumnWithNullableInt32{-1, {}, 4, 0, 123})}, /// select int_ from test_db.types group by int_;
            {toNullableVec<Int64>(types_col_name[5], ColumnWithNullableInt64{2, -1, 0, 123, {}})}, /// select bigint_ from test_db.types group by bigint_;
            {toNullableVec<Float32>(types_col_name[6], ColumnWithNullableFloat32{0, 4, 3.3, {}, 5.6, -0.1})}, /// select float_ from test_db.types group by float_;
            {toNullableVec<Float64>(types_col_name[7], ColumnWithNullableFloat64{0, {}, -1.2, 1.1, 1.2, 0.1})}, /// select double_ from test_db.types group by double_;
            {toNullableVec<MyDate>(types_col_name[8], ColumnWithNullableMyDate{{}, 0, 300000, 1000000, 2000000})}, /// select date_ from test_db.types group by date_;
            {toNullableVec<MyDateTime>(types_col_name[9], ColumnWithNullableMyDateTime{{}, 0, 1000000, 2000000, 3000000})}, /// select datetime_ from test_db.types group by datetime_;
            {toNullableVec<String>(types_col_name[10], ColumnWithNullableString{{}, "pingcap", "PingCAP", "PINGCAP", "Shanghai"})}}; /// select string_ from test_db.types group by string_;
        test_num = expect_cols.size();
        ASSERT_EQ(group_by_exprs.size(), test_num);
        ASSERT_EQ(projections.size(), test_num);

        for (size_t i = 0; i < test_num; ++i)
        {
            request = buildDAGRequest(std::make_pair(db_name, table_types), {}, group_by_exprs[i], projections[i]);
            executeAndAssertColumnsEqual(request, expect_cols[i]);
        }
    }

    {
        /// group by two columns
        group_by_exprs = {COL_GROUP2(2, 6), COL_GROUP2(3, 9), COL_GROUP2(4, 7), COL_GROUP2(5, 10), COL_GROUP2(8, 9), COL_GROUP2(9, 10)};
        projections = {COL_PROJ2(2, 6), COL_PROJ2(3, 9), COL_PROJ2(4, 7), COL_PROJ2(5, 10), COL_PROJ2(8, 9), COL_PROJ2(9, 10)};
        expect_cols = {/// select tinyint_, float_ from test_db.types group by tinyint_, float_;
                       {toNullableVec<Int8>(types_col_name[2], ColumnWithNullableInt8{1, 2, {}, 3, 0, 0, -1, {}, -2}),
                        toNullableVec<Float32>(types_col_name[6], ColumnWithNullableFloat32{3.3, {}, 4, 0, -0.1, 5.6, -0.1, 3.3, {}})},
                       /// select smallint_, datetime_ from test_db.types group by smallint_, datetime_;
                       {toNullableVec<Int16>(types_col_name[3], ColumnWithNullableInt16{2, 3, {}, {}, 0, -1, -2, 4}),
                        toNullableVec<MyDateTime>(types_col_name[9], ColumnWithNullableMyDateTime{2000000, 0, {}, 3000000, 1000000, {}, 0, 2000000})},
                       /// select int_, double_ from test_db.types group by int_, double_;
                       {toNullableVec<Int32>(types_col_name[4], ColumnWithNullableInt32{{}, 123, -1, 0, {}, 4, 4, 123}),
                        toNullableVec<Float64>(types_col_name[7], ColumnWithNullableFloat64{0, -1.2, {}, 1.1, 1.1, -1.2, 0.1, 1.2})},
                       /// select bigint_, string_ from test_db.types group by bigint_, string_;
                       {toNullableVec<Int64>(types_col_name[5], ColumnWithNullableInt64{-1, 0, 0, 123, 2, {}, -1, 2}),
                        toNullableVec<String>(types_col_name[10], ColumnWithNullableString{{}, {}, "Shanghai", "Shanghai", {}, "PingCAP", "PINGCAP", "pingcap"})},
                       /// select date_, datetime_ from test_db.types group by date_, datetime_;
                       {toNullableVec<MyDate>(types_col_name[8], ColumnWithNullableMyDate{1000000, 2000000, {}, 300000, 1000000, 0, 2000000, {}}),
                        toNullableVec<MyDateTime>(types_col_name[9], ColumnWithNullableMyDateTime{2000000, 0, {}, 3000000, 1000000, 0, 2000000, 1000000})},
                       /// select datetime_, string_ from test_db.types group by datetime_, string_;
                       {toNullableVec<MyDateTime>(types_col_name[9], ColumnWithNullableMyDateTime{2000000, 0, {}, 3000000, 1000000, 0, 2000000, 1000000}),
                        toNullableVec<String>(types_col_name[10], ColumnWithNullableString{{}, "pingcap", "PingCAP", {}, "PINGCAP", {}, "Shanghai", "Shanghai"})}};
        test_num = expect_cols.size();
        ASSERT_EQ(group_by_exprs.size(), test_num);
        ASSERT_EQ(projections.size(), test_num);

        for (size_t i = 0; i < test_num; ++i)
        {
            request = buildDAGRequest(std::make_pair(db_name, table_types), {}, group_by_exprs[i], projections[i]);
            executeAndAssertColumnsEqual(request, expect_cols[i]);
        }
    }

    /// TODO type: decimal, enum and unsigned numbers
}
CATCH

TEST_F(AggExecutorTestRunner, AggregationMaxAndMin)
try
{
    std::shared_ptr<tipb::DAGRequest> request;
    auto agg_func0 = Max(col(col_name[0])); /// select max(age) from clerk group by country;
    auto agg_func1 = Max(col(col_name[3])); /// select max(salary) from clerk group by country, gender;

    auto group_by_expr0 = col(col_name[2]);
    auto group_by_expr10 = col(col_name[2]);
    auto group_by_expr11 = col(col_name[1]);

    /// Prepare some data for max function test
    std::vector<ColumnsWithTypeAndName> expect_cols{
        {toNullableVec<Int32>("max(age)", ColumnWithNullableInt32{36, 32, 30, {}})},
        {toNullableVec<Float64>("max(salary)", ColumnWithNullableFloat64{2000.7, 1300.2, 1000.1, 0.3, -300.8, {}})}};
    std::vector<MockAstVec> group_by_exprs{{group_by_expr0}, {group_by_expr10, group_by_expr11}};
    std::vector<MockColumnNameVec> projections{{"max(age)"}, {"max(salary)"}};
    std::vector<MockAstVec> agg_funcs{{agg_func0}, {agg_func1}};
    size_t test_num = expect_cols.size();

    /// Start to test max function
    for (size_t i = 0; i < test_num; ++i)
    {
        request = buildDAGRequest(std::make_pair(db_name, table_name), agg_funcs[i], group_by_exprs[i], projections[i]);
        executeAndAssertColumnsEqual(request, expect_cols[i]);
    }

    /// Min function tests

    agg_func0 = Min(col(col_name[0])); /// select min(age) from clerk group by country;
    agg_func1 = Min(col(col_name[3])); /// select min(salary) from clerk group by country, gender;

    expect_cols = {
        {toNullableVec<Int32>("min(age)", ColumnWithNullableInt32{30, 25, 22, {}})},
        {toNullableVec<Float64>("min(salary)", ColumnWithNullableFloat64{1300.2, 1000.1, 900.5, -200.4, -999.6, {}})}};
    projections = {{"min(age)"}, {"min(salary)"}};
    agg_funcs = {{agg_func0}, {agg_func1}};
    test_num = expect_cols.size();

    /// Start to test min function
    for (size_t i = 0; i < test_num; ++i)
    {
        request = buildDAGRequest(std::make_pair(db_name, table_name), agg_funcs[i], group_by_exprs[i], projections[i]);
        executeAndAssertColumnsEqual(request, expect_cols[i]);
    }
}
CATCH

TEST_F(AggExecutorTestRunner, AggregationCount)
try
{
    /// Prepare some data
    std::shared_ptr<tipb::DAGRequest> request;
    auto agg_func0 = Count(col(col_name[0])); /// select count(age) from clerk group by country;
    auto agg_func1 = Count(col(col_name[1])); /// select count(gender) from clerk group by country, gender;
    auto agg_func2 = Count(lit(Field(static_cast<UInt64>(1)))); /// select count(1) from clerk;
    auto agg_func3 = Count(lit(Field())); /// select count(NULL) from clerk;
    auto agg_func4 = Count(lit(Field(static_cast<UInt64>(1)))); /// select count(1) from clerk group by country;
    auto agg_func5 = Count(lit(Field())); /// select count(NULL) from clerk group by country;
    auto agg_func6 = Count(col(col_name[4])); /// select count(pr) from clerk group by country;
    std::vector<MockAstVec> agg_funcs = {{agg_func0}, {agg_func1}, {agg_func2}, {agg_func3}, {agg_func4}, {agg_func5}, {agg_func6}};

    auto group_by_expr0 = col(col_name[2]);
    auto group_by_expr10 = col(col_name[2]);
    auto group_by_expr11 = col(col_name[1]);
    auto group_by_expr4 = col(col_name[2]);
    auto group_by_expr5 = col(col_name[2]);
    auto group_by_expr6 = col(col_name[2]);

    std::vector<ColumnsWithTypeAndName> expect_cols{
        {toVec<UInt64>("count(age)", ColumnWithUInt64{3, 3, 1, 0})},
        {toVec<UInt64>("count(gender)", ColumnWithUInt64{2, 2, 2, 1, 1, 1})},
        {toVec<UInt64>("count(1)", ColumnWithUInt64{9})},
        {toVec<UInt64>("count(NULL)", ColumnWithUInt64{0})},
        {toVec<UInt64>("count(1)", ColumnWithUInt64{4, 3, 1, 1})},
        {toVec<UInt64>("count(NULL)", ColumnWithUInt64{0, 0, 0, 0})},
        {toVec<UInt64>("count(pr)", ColumnWithUInt64{4, 3, 1, 1})}};
    std::vector<MockAstVec> group_by_exprs{{group_by_expr0}, {group_by_expr10, group_by_expr11}, {}, {}, {group_by_expr4}, {group_by_expr5}, {group_by_expr6}};
    std::vector<MockColumnNameVec> projections{{"count(age)"}, {"count(gender)"}, {"count(1)"}, {"count(NULL)"}, {"count(1)"}, {"count(NULL)"}, {"count(pr)"}};
    size_t test_num = expect_cols.size();

    /// Start to test
    for (size_t i = 0; i < test_num; ++i)
    {
        request = buildDAGRequest(std::make_pair(db_name, table_name), {agg_funcs[i]}, group_by_exprs[i], projections[i]);
        executeAndAssertColumnsEqual(request, expect_cols[i]);
    }
}
CATCH

<<<<<<< HEAD
TEST_F(AggExecutorTestRunner, AggregationCountGroupByFastPathMultiKeys)
=======
// TODO support more type of min, max, count.
//      support more aggregation functions: sum, forst_row, group_concat

TEST_F(ExecutorAggTestRunner, AggregationCountGroupByFastPathMultiKeys)
>>>>>>> 156e2165
try
{
    /// Prepare some data
    std::shared_ptr<tipb::DAGRequest> request;
    auto agg_func = Count(lit(Field(static_cast<UInt64>(1)))); /// select count(1) from `test_table_not_null` group by ``;
    std::string agg_func_res_name = "count(1)";

    auto group_by_expr_c1_i64 = col("c1_i64");
    auto group_by_expr_c2_f64 = col("c2_f64");
    auto group_by_expr_c3_str = col("c3_str");
    auto group_by_expr_c4_str = col("c4_str");
    auto group_by_expr_c5_date_time = col("c5_date_time");

    std::vector<MockAstVec> group_by_exprs{
        {group_by_expr_c3_str, group_by_expr_c2_f64, group_by_expr_c1_i64},
        {group_by_expr_c1_i64, group_by_expr_c2_f64},
        {group_by_expr_c1_i64, group_by_expr_c3_str},
        {group_by_expr_c3_str, group_by_expr_c2_f64},
        {group_by_expr_c3_str, group_by_expr_c4_str},
        {group_by_expr_c1_i64},
        {group_by_expr_c3_str},
        {group_by_expr_c3_str, group_by_expr_c5_date_time},
    };

    std::vector<ColumnsWithTypeAndName> expect_cols{
        {toVec<UInt64>(agg_func_res_name, ColumnWithUInt64{1, 2})},
        {toVec<UInt64>(agg_func_res_name, ColumnWithUInt64{1, 2})},
        {toVec<UInt64>(agg_func_res_name, ColumnWithUInt64{1, 2})},
        {toVec<UInt64>(agg_func_res_name, ColumnWithUInt64{1, 2})},
        {toVec<UInt64>(agg_func_res_name, ColumnWithUInt64{1, 2})},
        {toVec<UInt64>(agg_func_res_name, ColumnWithUInt64{1, 2})},
        {toVec<UInt64>(agg_func_res_name, ColumnWithUInt64{1, 2})},
        {toVec<UInt64>(agg_func_res_name, ColumnWithUInt64{1, 2})},
    };

    std::vector<MockColumnNameVec> projections{
        {agg_func_res_name},
        {agg_func_res_name},
        {agg_func_res_name},
        {agg_func_res_name},
        {agg_func_res_name},
        {agg_func_res_name},
        {agg_func_res_name},
        {agg_func_res_name},
    };
    size_t test_num = expect_cols.size();

    ASSERT_EQ(test_num, projections.size());
    ASSERT_EQ(test_num, group_by_exprs.size());

    {
        context.setCollation(TiDB::ITiDBCollator::UTF8MB4_BIN);
        for (size_t i = 0; i < test_num; ++i)
        {
            request = buildDAGRequest(std::make_pair("test_db", "test_table_not_null"), {agg_func}, group_by_exprs[i], projections[i]);
            executeAndAssertColumnsEqual(request, expect_cols[i]);
        }
    }
    {
        context.setCollation(TiDB::ITiDBCollator::UTF8_UNICODE_CI);
        for (size_t i = 0; i < test_num; ++i)
        {
            request = buildDAGRequest(std::make_pair("test_db", "test_table_not_null"), {agg_func}, group_by_exprs[i], projections[i]);
            executeAndAssertColumnsEqual(request, expect_cols[i]);
        }
    }
    for (auto collation_id : {0, static_cast<int>(TiDB::ITiDBCollator::BINARY)})
    {
        // 0: no collation
        // binnary collation
        context.setCollation(collation_id);

        std::vector<MockAstVec> group_by_exprs{
            {group_by_expr_c1_i64, group_by_expr_c3_str},
            {group_by_expr_c3_str, group_by_expr_c2_f64},
            {group_by_expr_c3_str, group_by_expr_c4_str},
            {group_by_expr_c3_str},
        };
        std::vector<ColumnsWithTypeAndName> expect_cols{
            {toVec<UInt64>(agg_func_res_name, ColumnWithUInt64{1, 1, 1})},
            {toVec<UInt64>(agg_func_res_name, ColumnWithUInt64{1, 1, 1})},
            {toVec<UInt64>(agg_func_res_name, ColumnWithUInt64{1, 1, 1})},
            {toVec<UInt64>(agg_func_res_name, ColumnWithUInt64{1, 1, 1})},
        };
        std::vector<MockColumnNameVec> projections{
            {agg_func_res_name},
            {agg_func_res_name},
            {agg_func_res_name},
            {agg_func_res_name},
        };
        size_t test_num = expect_cols.size();
        ASSERT_EQ(test_num, projections.size());
        ASSERT_EQ(test_num, group_by_exprs.size());
        for (size_t i = 0; i < test_num; ++i)
        {
            request = buildDAGRequest(std::make_pair("test_db", "test_table_not_null"), {agg_func}, group_by_exprs[i], projections[i]);
            executeAndAssertColumnsEqual(request, expect_cols[i]);
        }
    }
}
CATCH

TEST_F(AggExecutorTestRunner, AggNull)
try
{
    auto request = context
                       .scan("aggnull_test", "t1")
                       .aggregation({Max(col("s1"))}, {})
                       .build(context);
    executeAndAssertColumnsEqual(request, {{toNullableVec<String>({"banana"})}});

    request = context
                  .scan("aggnull_test", "t1")
                  .aggregation({}, {col("s1")})
                  .build(context);
    executeAndAssertColumnsEqual(request, {{toNullableVec<String>("s1", {{}, "banana"})}});
}
CATCH

TEST_F(AggExecutorTestRunner, RepeatedAggregateFunction)
try
{
    std::vector<ASTPtr> functions = {Max(col("s1")), Min(col("s1")), Sum(col("s2"))};
    ColumnsWithTypeAndName functions_result = {toNullableVec<Int64>({3}), toNullableVec<Int64>({1}), toVec<UInt64>({6})};
    auto test_single_function = [&](size_t index) {
        auto request = context
                           .scan("test_db", "test_table")
                           .aggregation({functions[index]}, {})
                           .build(context);
        executeAndAssertColumnsEqual(request, {functions_result[index]});
    };
    for (size_t i = 0; i < functions.size(); ++i)
        test_single_function(i);

    std::vector<ASTPtr> funcs;
    ColumnsWithTypeAndName results;
    for (size_t i = 0; i < functions.size(); ++i)
    {
        funcs.push_back(functions[i]);
        results.push_back(functions_result[i]);
        for (size_t j = 0; j < functions.size(); ++j)
        {
            funcs.push_back(functions[j]);
            results.push_back(functions_result[j]);
            for (size_t k = 0; k < functions.size(); ++k)
            {
                funcs.push_back(functions[k]);
                results.push_back(functions_result[k]);

                auto request = context
                                   .scan("test_db", "test_table")
                                   .aggregation(funcs, {})
                                   .build(context);
                executeAndAssertColumnsEqual(request, results);

                funcs.pop_back();
                results.pop_back();
            }
            funcs.pop_back();
            results.pop_back();
        }
        funcs.pop_back();
        results.pop_back();
    }
}
CATCH

TEST_F(ExecutorAggTestRunner, AggMerge)
try
{
    std::vector<String> tables{"big_table_1", "big_table_2", "big_table_3"};
    for (const auto & table : tables)
    {
        auto request = context
                           .scan("test_db", table)
                           .aggregation({Max(col("value"))}, {col("key")})
                           .build(context);
        auto expect = executeStreams(request, 1);
        context.context.setSetting("group_by_two_level_threshold_bytes", Field(static_cast<UInt64>(0)));
        // 0: use one level merge
        // 1: use two level merge
        std::vector<UInt64> two_level_thresholds{0, 1};
        for (auto two_level_threshold : two_level_thresholds)
        {
            context.context.setSetting("group_by_two_level_threshold", Field(static_cast<UInt64>(two_level_threshold)));
            executeAndAssertColumnsEqual(request, expect);
        }
    }
}
CATCH

} // namespace tests
} // namespace DB<|MERGE_RESOLUTION|>--- conflicted
+++ resolved
@@ -386,14 +386,9 @@
 }
 CATCH
 
-<<<<<<< HEAD
-TEST_F(AggExecutorTestRunner, AggregationCountGroupByFastPathMultiKeys)
-=======
 // TODO support more type of min, max, count.
 //      support more aggregation functions: sum, forst_row, group_concat
-
-TEST_F(ExecutorAggTestRunner, AggregationCountGroupByFastPathMultiKeys)
->>>>>>> 156e2165
+TEST_F(AggExecutorTestRunner, AggregationCountGroupByFastPathMultiKeys)
 try
 {
     /// Prepare some data
@@ -561,7 +556,7 @@
 }
 CATCH
 
-TEST_F(ExecutorAggTestRunner, AggMerge)
+TEST_F(AggExecutorTestRunner, AggMerge)
 try
 {
     std::vector<String> tables{"big_table_1", "big_table_2", "big_table_3"};
