// Copyright 2022 PingCAP, Ltd.
//
// Licensed under the Apache License, Version 2.0 (the "License");
// you may not use this file except in compliance with the License.
// You may obtain a copy of the License at
//
//     http://www.apache.org/licenses/LICENSE-2.0
//
// Unless required by applicable law or agreed to in writing, software
// distributed under the License is distributed on an "AS IS" BASIS,
// WITHOUT WARRANTIES OR CONDITIONS OF ANY KIND, either express or implied.
// See the License for the specific language governing permissions and
// limitations under the License.

#include <TestUtils/InterpreterTestUtils.h>
#include <TestUtils/mockExecutor.h>

namespace DB
{
namespace tests
{
class InterpreterExecuteTest : public DB::tests::InterpreterTest
{
public:
    void initializeContext() override
    {
        InterpreterTest::initializeContext();

        context.addMockTable({"test_db", "test_table"}, {{"s1", TiDB::TP::TypeString}, {"s2", TiDB::TP::TypeString}});
        context.addMockTable({"test_db", "test_table_1"}, {{"s1", TiDB::TP::TypeString}, {"s2", TiDB::TP::TypeString}, {"s3", TiDB::TP::TypeString}});
        context.addMockTable({"test_db", "r_table"}, {{"r_a", TiDB::TP::TypeLong}, {"r_b", TiDB::TP::TypeString}, {"join_c", TiDB::TP::TypeString}});
        context.addMockTable({"test_db", "l_table"}, {{"l_a", TiDB::TP::TypeLong}, {"l_b", TiDB::TP::TypeString}, {"join_c", TiDB::TP::TypeString}});
        context.addExchangeRelationSchema("sender_1", {{"s1", TiDB::TP::TypeString}, {"s2", TiDB::TP::TypeString}, {"s3", TiDB::TP::TypeString}});
        context.addExchangeRelationSchema("sender_l", {{"l_a", TiDB::TP::TypeString}, {"l_b", TiDB::TP::TypeString}, {"join_c", TiDB::TP::TypeString}});
        context.addExchangeRelationSchema("sender_r", {{"r_a", TiDB::TP::TypeString}, {"r_b", TiDB::TP::TypeString}, {"join_c", TiDB::TP::TypeString}});
    }
};

TEST_F(InterpreterExecuteTest, SingleQueryBlock)
try
{
    auto request = context.scan("test_db", "test_table_1")
                       .filter(eq(col("s2"), col("s3")))
                       .aggregation({Max(col("s1"))}, {col("s2"), col("s3")})
                       .filter(eq(col("s2"), col("s3")))
                       .topN("s2", false, 10)
                       .build(context);
    {
        String expected = R"(
Union: <for mpp>
 SharedQuery x 10: <restore concurrency>
  Expression: <final projection>
   MergeSorting, limit = 10
    Union: <for partial order>
     PartialSorting x 10: limit = 10
      Expression: <before order and select>
       Filter: <execute having>
        SharedQuery: <restore concurrency>
         ParallelAggregating, max_threads: 10, final: true
          Expression x 10: <before aggregation>
           Filter: <execute where>
            MockTableScan)";
        ASSERT_BLOCKINPUTSTREAM_EQAUL(expected, request, 10);
    }

    request = context.scan("test_db", "test_table_1")
                  .filter(eq(col("s2"), col("s3")))
                  .aggregation({Max(col("s1"))}, {col("s2"), col("s3")})
                  .filter(eq(col("s2"), col("s3")))
                  .limit(10)
                  .build(context);

    {
        String expected = R"(
Union: <for mpp>
 SharedQuery x 10: <restore concurrency>
  Limit, limit = 10
   Union: <for partial limit>
    Limit x 10, limit = 10
     Expression: <final projection>
      Expression: <before order and select>
       Filter: <execute having>
        SharedQuery: <restore concurrency>
         ParallelAggregating, max_threads: 10, final: true
          Expression x 10: <before aggregation>
           Filter: <execute where>
            MockTableScan)";
        ASSERT_BLOCKINPUTSTREAM_EQAUL(expected, request, 10);
    }
}
CATCH

TEST_F(InterpreterExecuteTest, MultipleQueryBlockWithSource)
try
{
    auto request = context.scan("test_db", "test_table_1")
                       .project({"s1", "s2", "s3"})
                       .project({"s1", "s2"})
                       .project("s1")
                       .build(context);
    {
        String expected = R"(
Union: <for mpp>
 Expression x 10: <final projection>
  Expression: <projection>
   Expression: <before projection>
    Expression: <final projection>
     Expression: <projection>
      Expression: <before projection>
       Expression: <final projection>
        Expression: <projection>
         Expression: <before projection>
          Expression: <final projection>
           MockTableScan)";
        ASSERT_BLOCKINPUTSTREAM_EQAUL(expected, request, 10);
    }

    request = context.scan("test_db", "test_table_1")
                  .project({"s1", "s2", "s3"})
                  .topN({{"s1", true}, {"s2", false}}, 10)
                  .project({"s1", "s2"})
                  .build(context);
    {
        String expected = R"(
Union: <for mpp>
 Expression x 10: <final projection>
  Expression: <projection>
   Expression: <before projection>
    SharedQuery: <restore concurrency>
     Expression: <final projection>
      MergeSorting, limit = 10
       Union: <for partial order>
        PartialSorting x 10: limit = 10
         Expression: <projection>
          Expression: <before projection>
           Expression: <final projection>
            MockTableScan)";
        ASSERT_BLOCKINPUTSTREAM_EQAUL(expected, request, 10);
    }

    request = context.scan("test_db", "test_table_1")
                  .project({"s1", "s2", "s3"})
                  .topN({{"s1", true}, {"s2", false}}, 10)
                  .project({"s1", "s2"})
                  .aggregation({Max(col("s1"))}, {col("s1"), col("s2")})
                  .project({"max(s1)", "s1", "s2"})
                  .build(context);
    {
        String expected = R"(
Union: <for mpp>
 Expression x 10: <final projection>
  Expression: <projection>
   Expression: <before projection>
    Expression: <final projection>
     SharedQuery: <restore concurrency>
      ParallelAggregating, max_threads: 10, final: true
       Expression x 10: <before aggregation>
        Expression: <projection>
         Expression: <before projection>
          SharedQuery: <restore concurrency>
           Expression: <final projection>
            MergeSorting, limit = 10
             Union: <for partial order>
              PartialSorting x 10: limit = 10
               Expression: <projection>
                Expression: <before projection>
                 Expression: <final projection>
                  MockTableScan)";
        ASSERT_BLOCKINPUTSTREAM_EQAUL(expected, request, 10);
    }

    request = context.scan("test_db", "test_table_1")
                  .project({"s1", "s2", "s3"})
                  .topN({{"s1", true}, {"s2", false}}, 10)
                  .project({"s1", "s2"})
                  .aggregation({Max(col("s1"))}, {col("s1"), col("s2")})
                  .project({"max(s1)", "s1", "s2"})
                  .filter(eq(col("s1"), col("s2")))
                  .project({"max(s1)", "s1"})
                  .limit(10)
                  .build(context);
    {
        String expected = R"(
Union: <for mpp>
 SharedQuery x 10: <restore concurrency>
  Limit, limit = 10
   Union: <for partial limit>
    Limit x 10, limit = 10
     Expression: <final projection>
      Expression: <projection>
       Expression: <before projection>
        Expression: <final projection>
         Expression: <before order and select>
          Filter: <execute where>
           Expression: <projection>
            Expression: <before projection>
             Expression: <final projection>
              SharedQuery: <restore concurrency>
               ParallelAggregating, max_threads: 10, final: true
                Expression x 10: <before aggregation>
                 Expression: <projection>
                  Expression: <before projection>
                   SharedQuery: <restore concurrency>
                    Expression: <final projection>
                     MergeSorting, limit = 10
                      Union: <for partial order>
                       PartialSorting x 10: limit = 10
                        Expression: <projection>
                         Expression: <before projection>
                          Expression: <final projection>
                           MockTableScan)";
        ASSERT_BLOCKINPUTSTREAM_EQAUL(expected, request, 10);
    }

    // Join Source.
    DAGRequestBuilder table1 = context.scan("test_db", "r_table");
    DAGRequestBuilder table2 = context.scan("test_db", "l_table");
    DAGRequestBuilder table3 = context.scan("test_db", "r_table");
    DAGRequestBuilder table4 = context.scan("test_db", "l_table");

    request = table1.join(
                        table2.join(
                            table3.join(table4,
                                        {col("join_c")},
                                        ASTTableJoin::Kind::Left),
                            {col("join_c")},
                            ASTTableJoin::Kind::Left),
                        {col("join_c")},
                        ASTTableJoin::Kind::Left)
                  .build(context);
    {
        String expected = R"(
CreatingSets
 Union: <for join>
  HashJoinBuildBlockInputStream x 10: <join build, build_side_root_executor_id = table_scan_3>, join_kind = Left
   Expression: <append join key and join filters for build side>
    Expression: <final projection>
     MockTableScan
 Union x 2: <for join>
  HashJoinBuildBlockInputStream x 10: <join build, build_side_root_executor_id = Join_4>, join_kind = Left
   Expression: <append join key and join filters for build side>
    Expression: <final projection>
     Expression: <remove useless column after join>
      HashJoinProbe: <join probe, join_executor_id = Join_4>
       Expression: <final projection>
        MockTableScan
 Union: <for mpp>
  Expression x 10: <final projection>
   Expression: <remove useless column after join>
    HashJoinProbe: <join probe, join_executor_id = Join_6>
     Expression: <final projection>
      MockTableScan)";
        ASSERT_BLOCKINPUTSTREAM_EQAUL(expected, request, 10);
    }
<<<<<<< HEAD
    request = context.scan("test_db", "test_table").window(RowNumber(), {"s1", true}, {"s2", false}).build(context);
    {
        String expected = R"(
CreatingSets
 Union
  HashJoinBuildBlockInputStream x 10
   Expression
    Expression
     MockTableScan
 Union x 2
  HashJoinBuildBlockInputStream x 10
   Expression
    Expression
     Expression
      HashJoinProbe
       Expression
        MockTableScan
 Union
  Expression x 10
   Expression
    HashJoinProbe
     Expression
      MockTableScan)";
=======

    request = context.receive("sender_1")
                  .project({"s1", "s2", "s3"})
                  .project({"s1", "s2"})
                  .project("s1")
                  .build(context);
    {
        String expected = R"(
Union: <for mpp>
 Expression x 10: <final projection>
  Expression: <projection>
   Expression: <before projection>
    Expression: <final projection>
     Expression: <projection>
      Expression: <before projection>
       Expression: <final projection>
        Expression: <projection>
         Expression: <before projection>
          Expression: <final projection>
           MockExchangeReceiver)";
        ASSERT_BLOCKINPUTSTREAM_EQAUL(expected, request, 10);
    }

    request = context.receive("sender_1")
                  .project({"s1", "s2", "s3"})
                  .project({"s1", "s2"})
                  .project("s1")
                  .exchangeSender(tipb::Broadcast)
                  .build(context);
    {
        String expected = R"(
Union: <for mpp>
 MockExchangeSender x 10
  Expression: <final projection>
   Expression: <projection>
    Expression: <before projection>
     Expression: <final projection>
      Expression: <projection>
       Expression: <before projection>
        Expression: <final projection>
         Expression: <projection>
          Expression: <before projection>
           Expression: <final projection>
            MockExchangeReceiver)";
        ASSERT_BLOCKINPUTSTREAM_EQAUL(expected, request, 10);
    }

    // only join + ExchangeReceiver
    DAGRequestBuilder receiver1 = context.receive("sender_l");
    DAGRequestBuilder receiver2 = context.receive("sender_r");
    DAGRequestBuilder receiver3 = context.receive("sender_l");
    DAGRequestBuilder receiver4 = context.receive("sender_r");

    request = receiver1.join(
                           receiver2.join(
                               receiver3.join(receiver4,
                                              {col("join_c")},
                                              ASTTableJoin::Kind::Left),
                               {col("join_c")},
                               ASTTableJoin::Kind::Left),
                           {col("join_c")},
                           ASTTableJoin::Kind::Left)
                  .build(context);
    {
        String expected = R"(
CreatingSets
 Union: <for join>
  HashJoinBuildBlockInputStream x 10: <join build, build_side_root_executor_id = exchange_receiver_3>, join_kind = Left
   Expression: <append join key and join filters for build side>
    Expression: <final projection>
     MockExchangeReceiver
 Union x 2: <for join>
  HashJoinBuildBlockInputStream x 10: <join build, build_side_root_executor_id = Join_4>, join_kind = Left
   Expression: <append join key and join filters for build side>
    Expression: <final projection>
     Expression: <remove useless column after join>
      HashJoinProbe: <join probe, join_executor_id = Join_4>
       Expression: <final projection>
        MockExchangeReceiver
 Union: <for mpp>
  Expression x 10: <final projection>
   Expression: <remove useless column after join>
    HashJoinProbe: <join probe, join_executor_id = Join_6>
     Expression: <final projection>
      MockExchangeReceiver)";
        ASSERT_BLOCKINPUTSTREAM_EQAUL(expected, request, 10);
    }

    // join + receiver + sender
    // TODO: Find a way to write the request easier.
    DAGRequestBuilder receiver5 = context.receive("sender_l");
    DAGRequestBuilder receiver6 = context.receive("sender_r");
    DAGRequestBuilder receiver7 = context.receive("sender_l");
    DAGRequestBuilder receiver8 = context.receive("sender_r");
    request = receiver5.join(
                           receiver6.join(
                               receiver7.join(receiver8,
                                              {col("join_c")},
                                              ASTTableJoin::Kind::Left),
                               {col("join_c")},
                               ASTTableJoin::Kind::Left),
                           {col("join_c")},
                           ASTTableJoin::Kind::Left)
                  .exchangeSender(tipb::PassThrough)
                  .build(context);
    {
        String expected = R"(
CreatingSets
 Union: <for join>
  HashJoinBuildBlockInputStream x 10: <join build, build_side_root_executor_id = exchange_receiver_3>, join_kind = Left
   Expression: <append join key and join filters for build side>
    Expression: <final projection>
     MockExchangeReceiver
 Union x 2: <for join>
  HashJoinBuildBlockInputStream x 10: <join build, build_side_root_executor_id = Join_4>, join_kind = Left
   Expression: <append join key and join filters for build side>
    Expression: <final projection>
     Expression: <remove useless column after join>
      HashJoinProbe: <join probe, join_executor_id = Join_4>
       Expression: <final projection>
        MockExchangeReceiver
 Union: <for mpp>
  MockExchangeSender x 10
   Expression: <final projection>
    Expression: <remove useless column after join>
     HashJoinProbe: <join probe, join_executor_id = Join_6>
      Expression: <final projection>
       MockExchangeReceiver)";
>>>>>>> f10b6d27
        ASSERT_BLOCKINPUTSTREAM_EQAUL(expected, request, 10);
    }
}
CATCH

} // namespace tests
} // namespace DB<|MERGE_RESOLUTION|>--- conflicted
+++ resolved
@@ -252,31 +252,6 @@
       MockTableScan)";
         ASSERT_BLOCKINPUTSTREAM_EQAUL(expected, request, 10);
     }
-<<<<<<< HEAD
-    request = context.scan("test_db", "test_table").window(RowNumber(), {"s1", true}, {"s2", false}).build(context);
-    {
-        String expected = R"(
-CreatingSets
- Union
-  HashJoinBuildBlockInputStream x 10
-   Expression
-    Expression
-     MockTableScan
- Union x 2
-  HashJoinBuildBlockInputStream x 10
-   Expression
-    Expression
-     Expression
-      HashJoinProbe
-       Expression
-        MockTableScan
- Union
-  Expression x 10
-   Expression
-    HashJoinProbe
-     Expression
-      MockTableScan)";
-=======
 
     request = context.receive("sender_1")
                   .project({"s1", "s2", "s3"})
@@ -405,9 +380,10 @@
      HashJoinProbe: <join probe, join_executor_id = Join_6>
       Expression: <final projection>
        MockExchangeReceiver)";
->>>>>>> f10b6d27
-        ASSERT_BLOCKINPUTSTREAM_EQAUL(expected, request, 10);
-    }
+        ASSERT_BLOCKINPUTSTREAM_EQAUL(expected, request, 10);
+    }
+
+    
 }
 CATCH
 
