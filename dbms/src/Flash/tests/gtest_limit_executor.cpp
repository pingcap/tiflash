// Copyright 2022 PingCAP, Ltd.
//
// Licensed under the Apache License, Version 2.0 (the "License");
// you may not use this file except in compliance with the License.
// You may obtain a copy of the License at
//
//     http://www.apache.org/licenses/LICENSE-2.0
//
// Unless required by applicable law or agreed to in writing, software
// distributed under the License is distributed on an "AS IS" BASIS,
// WITHOUT WARRANTIES OR CONDITIONS OF ANY KIND, either express or implied.
// See the License for the specific language governing permissions and
// limitations under the License.

#include <TestUtils/ExecutorTestUtils.h>
#include <TestUtils/mockExecutor.h>

namespace DB
{
namespace tests
{
class LimitExecutorTestRunner : public DB::tests::ExecutorTest
{
public:
<<<<<<< HEAD
    using ColDataType = std::optional<typename TypeTraits<String>::FieldType>;
    using ColumnWithData = std::vector<ColDataType>;

    static constexpr size_t big_table_rows = 200;

=======
>>>>>>> 78fa108a
    void initializeContext() override
    {
        ExecutorTest::initializeContext();

        context.addMockTable({db_name, table_name},
                             {{col_name, TiDB::TP::TypeString}},
                             {toNullableVec<String>(col_name, col0)});

        ColumnWithData col;
        for (size_t i = 0; i < big_table_rows; ++i)
            col.emplace_back("a");
        context.addMockTable({"test", "bigtable"},
                             {{"col", TiDB::TP::TypeString}},
                             {toNullableVec<String>("col", col)});
    }

    std::shared_ptr<tipb::DAGRequest> buildDAGRequest(size_t limit_num)
    {
        return context.scan(db_name, table_name).limit(limit_num).build(context);
    }

    /// Prepare some names
    const String db_name{"test_db"};
    const String table_name{"projection_test_table"};
    const String col_name{"limit_col"};
    const ColumnWithNullableString col0{"col0-0", {}, "col0-2", "col0-3", {}, "col0-5", "col0-6", "col0-7"};
};

TEST_F(LimitExecutorTestRunner, Limit)
try
{
    std::shared_ptr<tipb::DAGRequest> request;
    ColumnsWithTypeAndName expect_cols;

    /// Check limit result with various parameters
    const size_t col_data_num = col0.size();
    for (size_t limit_num = 0; limit_num <= col_data_num + 3; ++limit_num)
    {
        if (limit_num == col_data_num + 3)
            limit_num = INT_MAX;
        request = buildDAGRequest(limit_num);

        if (limit_num == 0)
            expect_cols = {};
        else if (limit_num > col_data_num)
            expect_cols = {toNullableVec<String>(col_name, ColumnWithNullableString(col0.begin(), col0.end()))};
        else
            expect_cols = {toNullableVec<String>(col_name, ColumnWithNullableString(col0.begin(), col0.begin() + limit_num))};

        WRAP_FOR_TEST_BEGIN
        ASSERT_COLUMNS_EQ_R(executeStreams(request), expect_cols);
        WRAP_FOR_TEST_END

        executeAndAssertRowsEqual(request, std::min(limit_num, col_data_num));
    }
}
CATCH

TEST_F(LimitExecutorTestRunner, RawQuery)
try
{
    String query = "select * from test_db.projection_test_table limit 1";
    auto cols = {toNullableVec<String>(col_name, ColumnWithNullableString(col0.begin(), col0.begin() + 1))};
    ASSERT_COLUMNS_EQ_R(executeRawQuery(query, 1), cols);
}
CATCH

TEST_F(LimitExecutorTestRunner, BigTable)
try
{
    for (size_t limit = 1; limit < 2 * big_table_rows; limit += 7)
    {
        auto request = context.scan("test", "bigtable").limit(limit).build(context);
        executeAndAssertRowsEqual(request, std::min(limit, big_table_rows));
    }
}
CATCH

} // namespace tests
} // namespace DB<|MERGE_RESOLUTION|>--- conflicted
+++ resolved
@@ -22,14 +22,6 @@
 class LimitExecutorTestRunner : public DB::tests::ExecutorTest
 {
 public:
-<<<<<<< HEAD
-    using ColDataType = std::optional<typename TypeTraits<String>::FieldType>;
-    using ColumnWithData = std::vector<ColDataType>;
-
-    static constexpr size_t big_table_rows = 200;
-
-=======
->>>>>>> 78fa108a
     void initializeContext() override
     {
         ExecutorTest::initializeContext();
