--- conflicted
+++ resolved
@@ -72,9 +72,6 @@
         if (limit_num == col_data_num + 3)
             limit_num = INT_MAX;
         request = buildDAGRequest(limit_num);
-<<<<<<< HEAD
-        executeWithConcurrency(request, std::min(limit_num, col_data_num));
-=======
 
         if (limit_num == 0)
             expect_cols = {};
@@ -88,7 +85,6 @@
         WRAP_FOR_DIS_ENABLE_PLANNER_END
 
         executeAndAssertRowsEqual(request, std::min(limit_num, col_data_num));
->>>>>>> ef34f3b9
     }
 }
 CATCH
