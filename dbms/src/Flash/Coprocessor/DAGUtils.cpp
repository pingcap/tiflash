--- conflicted
+++ resolved
@@ -430,18 +430,11 @@
     //{tipb::ScalarFuncSig::CastDecimalAsDuration, "cast"},
     //{tipb::ScalarFuncSig::CastDecimalAsJson, "cast"},
 
-<<<<<<< HEAD
-    //{tipb::ScalarFuncSig::CastStringAsInt, "cast"},
+    {tipb::ScalarFuncSig::CastStringAsInt, "cast"},
     //{tipb::ScalarFuncSig::CastStringAsReal, "cast"},
     //{tipb::ScalarFuncSig::CastStringAsString, "cast"},
     {tipb::ScalarFuncSig::CastStringAsDecimal, "tidb_cast"},
     {tipb::ScalarFuncSig::CastStringAsTime, "tidb_cast"},
-=======
-    {tipb::ScalarFuncSig::CastStringAsInt, "tidb_cast"},
-    //{tipb::ScalarFuncSig::CastStringAsReal, "tidb_cast"},
-    {tipb::ScalarFuncSig::CastStringAsString, "tidb_cast"}, {tipb::ScalarFuncSig::CastStringAsDecimal, "tidb_cast"},
-    //{tipb::ScalarFuncSig::CastStringAsTime, "cast"},
->>>>>>> e9b5c96c
     //{tipb::ScalarFuncSig::CastStringAsDuration, "cast"},
     //{tipb::ScalarFuncSig::CastStringAsJson, "cast"},
 
