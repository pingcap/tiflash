#include <Flash/Coprocessor/DAGUtils.h>

#include <Core/Types.h>
#include <Flash/Coprocessor/DAGCodec.h>
#include <Interpreters/Context.h>
<<<<<<< HEAD
#include <Storages/Transaction/Codec.h>
#include <Storages/Transaction/TiKVRecordFormat.h>
=======
>>>>>>> 3d38b7b4

#include <unordered_map>

namespace DB
{

namespace ErrorCodes
{
extern const int COP_BAD_DAG_REQUEST;
extern const int UNSUPPORTED_METHOD;
extern const int LOGICAL_ERROR;
} // namespace ErrorCodes

bool isFunctionExpr(const tipb::Expr & expr) { return expr.tp() == tipb::ExprType::ScalarFunc || isAggFunctionExpr(expr); }

const String & getAggFunctionName(const tipb::Expr & expr)
{
    if (!agg_func_map.count(expr.tp()))
    {
        throw Exception(tipb::ExprType_Name(expr.tp()) + " is not supported.", ErrorCodes::UNSUPPORTED_METHOD);
    }
    return agg_func_map[expr.tp()];
}

const String & getFunctionName(const tipb::Expr & expr)
{
    if (isAggFunctionExpr(expr))
    {
        if (!agg_func_map.count(expr.tp()))
        {
            throw Exception(tipb::ExprType_Name(expr.tp()) + " is not supported.", ErrorCodes::UNSUPPORTED_METHOD);
        }
        return agg_func_map[expr.tp()];
    }
    else
    {
        if (!scalar_func_map.count(expr.sig()))
        {
            throw Exception(tipb::ScalarFuncSig_Name(expr.sig()) + " is not supported.", ErrorCodes::UNSUPPORTED_METHOD);
        }
        return scalar_func_map[expr.sig()];
    }
}

String exprToString(const tipb::Expr & expr, const NamesAndTypesList & input_col, bool for_parser)
{
    std::stringstream ss;
    Int64 column_id = 0;
    String func_name;
    Field f;
    switch (expr.tp())
    {
        case tipb::ExprType::Null:
            return "NULL";
        case tipb::ExprType::Int64:
<<<<<<< HEAD
            return std::to_string(RecordKVFormat::decodeInt64(RecordKVFormat::read<UInt64>(expr.val().data())));
=======
            return std::to_string(decodeDAGInt64(expr.val()));
>>>>>>> 3d38b7b4
        case tipb::ExprType::Uint64:
            return std::to_string(decodeDAGUInt64(expr.val()));
        case tipb::ExprType::Float32:
            return std::to_string(decodeDAGFloat32(expr.val()));
        case tipb::ExprType::Float64:
            return std::to_string(decodeDAGFloat64(expr.val()));
        case tipb::ExprType::String:
            return decodeDAGString(expr.val());
        case tipb::ExprType::Bytes:
<<<<<<< HEAD
            return expr.val();
        case tipb::ExprType::MysqlDecimal:
            return DecodeDecimal(cursor, expr.val()).toString();
        case tipb::ExprType::ColumnRef:
            column_id = RecordKVFormat::decodeInt64(RecordKVFormat::read<UInt64>(expr.val().data()));
=======
            return decodeDAGBytes(expr.val());
        case tipb::ExprType::MysqlDecimal:
            return decodeDAGDecimal(expr.val()).toString();
        case tipb::ExprType::ColumnRef:
            column_id = decodeDAGInt64(expr.val());
>>>>>>> 3d38b7b4
            if (column_id < 0 || column_id >= (ColumnID)input_col.size())
            {
                throw Exception("Column id out of bound", ErrorCodes::COP_BAD_DAG_REQUEST);
            }
            return input_col.getNames()[column_id];
        case tipb::ExprType::Count:
        case tipb::ExprType::Sum:
        case tipb::ExprType::Avg:
        case tipb::ExprType::Min:
        case tipb::ExprType::Max:
        case tipb::ExprType::First:
            if (!agg_func_map.count(expr.tp()))
            {
                throw Exception(tipb::ExprType_Name(expr.tp()) + " not supported", ErrorCodes::UNSUPPORTED_METHOD);
            }
            func_name = agg_func_map.find(expr.tp())->second;
            break;
        case tipb::ExprType::ScalarFunc:
            if (!scalar_func_map.count(expr.sig()))
            {
                throw Exception(tipb::ScalarFuncSig_Name(expr.sig()) + " not supported", ErrorCodes::UNSUPPORTED_METHOD);
            }
            func_name = scalar_func_map.find(expr.sig())->second;
            break;
        default:
            throw Exception(tipb::ExprType_Name(expr.tp()) + " not supported", ErrorCodes::UNSUPPORTED_METHOD);
    }
    // build function expr
    if (isInOrGlobalInOperator(func_name) && for_parser)
    {
        // for in, we could not represent the function expr using func_name(param1, param2, ...)
        throw Exception("Function " + func_name + " not supported", ErrorCodes::UNSUPPORTED_METHOD);
    }
    ss << func_name << "(";
    bool first = true;
    for (const tipb::Expr & child : expr.children())
    {
        String s = exprToString(child, input_col, for_parser);
        if (first)
        {
            first = false;
        }
        else
        {
            ss << ", ";
        }
        ss << s;
    }
    ss << ") ";
    return ss.str();
}

const String & getTypeName(const tipb::Expr & expr) { return tipb::ExprType_Name(expr.tp()); }

String getName(const tipb::Expr & expr, const NamesAndTypesList & current_input_columns)
{
    return exprToString(expr, current_input_columns, false);
}

bool isAggFunctionExpr(const tipb::Expr & expr)
{
    switch (expr.tp())
    {
        case tipb::ExprType::Count:
        case tipb::ExprType::Sum:
        case tipb::ExprType::Avg:
        case tipb::ExprType::Min:
        case tipb::ExprType::Max:
        case tipb::ExprType::First:
        case tipb::ExprType::GroupConcat:
        case tipb::ExprType::Agg_BitAnd:
        case tipb::ExprType::Agg_BitOr:
        case tipb::ExprType::Agg_BitXor:
        case tipb::ExprType::Std:
        case tipb::ExprType::Stddev:
        case tipb::ExprType::StddevPop:
        case tipb::ExprType::StddevSamp:
        case tipb::ExprType::VarPop:
        case tipb::ExprType::VarSamp:
        case tipb::ExprType::Variance:
        case tipb::ExprType::JsonArrayAgg:
        case tipb::ExprType::JsonObjectAgg:
            return true;
        default:
            return false;
    }
}

bool isLiteralExpr(const tipb::Expr & expr)
{
    switch (expr.tp())
    {
        case tipb::ExprType::Null:
        case tipb::ExprType::Int64:
        case tipb::ExprType::Uint64:
        case tipb::ExprType::Float32:
        case tipb::ExprType::Float64:
        case tipb::ExprType::String:
        case tipb::ExprType::Bytes:
        case tipb::ExprType::MysqlBit:
        case tipb::ExprType::MysqlDecimal:
        case tipb::ExprType::MysqlDuration:
        case tipb::ExprType::MysqlEnum:
        case tipb::ExprType::MysqlHex:
        case tipb::ExprType::MysqlSet:
        case tipb::ExprType::MysqlTime:
        case tipb::ExprType::MysqlJson:
        case tipb::ExprType::ValueList:
            return true;
        default:
            return false;
    }
}

bool isColumnExpr(const tipb::Expr & expr) { return expr.tp() == tipb::ExprType::ColumnRef; }

Field decodeLiteral(const tipb::Expr & expr)
{
    switch (expr.tp())
    {
        case tipb::ExprType::Null:
            return Field();
        case tipb::ExprType::Int64:
<<<<<<< HEAD
            return RecordKVFormat::decodeInt64(RecordKVFormat::read<UInt64>(expr.val().data()));
=======
            return decodeDAGInt64(expr.val());
>>>>>>> 3d38b7b4
        case tipb::ExprType::Uint64:
            return decodeDAGUInt64(expr.val());
        case tipb::ExprType::Float32:
            return Float64(decodeDAGFloat32(expr.val()));
        case tipb::ExprType::Float64:
            return decodeDAGFloat64(expr.val());
        case tipb::ExprType::String:
            return decodeDAGString(expr.val());
        case tipb::ExprType::Bytes:
<<<<<<< HEAD
            return expr.val();
        case tipb::ExprType::MysqlDecimal:
            return DecodeDecimal(cursor, expr.val());
=======
            return decodeDAGBytes(expr.val());
        case tipb::ExprType::MysqlDecimal:
            return decodeDAGDecimal(expr.val());
>>>>>>> 3d38b7b4
        case tipb::ExprType::MysqlBit:
        case tipb::ExprType::MysqlDuration:
        case tipb::ExprType::MysqlEnum:
        case tipb::ExprType::MysqlHex:
        case tipb::ExprType::MysqlSet:
        case tipb::ExprType::MysqlTime:
        case tipb::ExprType::MysqlJson:
        case tipb::ExprType::ValueList:
            throw Exception(tipb::ExprType_Name(expr.tp()) + " is not supported yet", ErrorCodes::UNSUPPORTED_METHOD);
        default:
            throw Exception("Should not reach here: not a literal expression", ErrorCodes::LOGICAL_ERROR);
    }
}

ColumnID getColumnID(const tipb::Expr & expr)
{
<<<<<<< HEAD
    auto column_id = RecordKVFormat::decodeInt64(RecordKVFormat::read<UInt64>(expr.val().data()));
=======
    auto column_id = decodeDAGInt64(expr.val());
>>>>>>> 3d38b7b4
    return column_id;
}

bool isInOrGlobalInOperator(const String & name) { return name == "in" || name == "notIn" || name == "globalIn" || name == "globalNotIn"; }

std::unordered_map<tipb::ExprType, String> agg_func_map({
    {tipb::ExprType::Count, "count"}, {tipb::ExprType::Sum, "sum"}, {tipb::ExprType::Min, "min"}, {tipb::ExprType::Max, "max"},
    {tipb::ExprType::First, "any"},
    //{tipb::ExprType::Avg, ""},
    //{tipb::ExprType::GroupConcat, ""},
    //{tipb::ExprType::Agg_BitAnd, ""},
    //{tipb::ExprType::Agg_BitOr, ""},
    //{tipb::ExprType::Agg_BitXor, ""},
    //{tipb::ExprType::Std, ""},
    //{tipb::ExprType::Stddev, ""},
    //{tipb::ExprType::StddevPop, ""},
    //{tipb::ExprType::StddevSamp, ""},
    //{tipb::ExprType::VarPop, ""},
    //{tipb::ExprType::VarSamp, ""},
    //{tipb::ExprType::Variance, ""},
    //{tipb::ExprType::JsonArrayAgg, ""},
    //{tipb::ExprType::JsonObjectAgg, ""},
});

std::unordered_map<tipb::ScalarFuncSig, String> scalar_func_map({
    /*
    {tipb::ScalarFuncSig::CastIntAsInt, "cast"},
    {tipb::ScalarFuncSig::CastIntAsReal, "cast"},
    {tipb::ScalarFuncSig::CastIntAsString, "cast"},
    {tipb::ScalarFuncSig::CastIntAsDecimal, "cast"},
    {tipb::ScalarFuncSig::CastIntAsTime, "cast"},
    {tipb::ScalarFuncSig::CastIntAsDuration, "cast"},
    {tipb::ScalarFuncSig::CastIntAsJson, "cast"},

    {tipb::ScalarFuncSig::CastRealAsInt, "cast"},
    {tipb::ScalarFuncSig::CastRealAsReal, "cast"},
    {tipb::ScalarFuncSig::CastRealAsString, "cast"},
    {tipb::ScalarFuncSig::CastRealAsDecimal, "cast"},
    {tipb::ScalarFuncSig::CastRealAsTime, "cast"},
    {tipb::ScalarFuncSig::CastRealAsDuration, "cast"},
    {tipb::ScalarFuncSig::CastRealAsJson, "cast"},

    {tipb::ScalarFuncSig::CastDecimalAsInt, "cast"},
    {tipb::ScalarFuncSig::CastDecimalAsReal, "cast"},
    {tipb::ScalarFuncSig::CastDecimalAsString, "cast"},
    {tipb::ScalarFuncSig::CastDecimalAsDecimal, "cast"},
    {tipb::ScalarFuncSig::CastDecimalAsTime, "cast"},
    {tipb::ScalarFuncSig::CastDecimalAsDuration, "cast"},
    {tipb::ScalarFuncSig::CastDecimalAsJson, "cast"},

    {tipb::ScalarFuncSig::CastStringAsInt, "cast"},
    {tipb::ScalarFuncSig::CastStringAsReal, "cast"},
    {tipb::ScalarFuncSig::CastStringAsString, "cast"},
    {tipb::ScalarFuncSig::CastStringAsDecimal, "cast"},
    {tipb::ScalarFuncSig::CastStringAsTime, "cast"},
    {tipb::ScalarFuncSig::CastStringAsDuration, "cast"},
    {tipb::ScalarFuncSig::CastStringAsJson, "cast"},

    {tipb::ScalarFuncSig::CastTimeAsInt, "cast"},
    {tipb::ScalarFuncSig::CastTimeAsReal, "cast"},
    {tipb::ScalarFuncSig::CastTimeAsString, "cast"},
    {tipb::ScalarFuncSig::CastTimeAsDecimal, "cast"},
    {tipb::ScalarFuncSig::CastTimeAsTime, "cast"},
    {tipb::ScalarFuncSig::CastTimeAsDuration, "cast"},
    {tipb::ScalarFuncSig::CastTimeAsJson, "cast"},

    {tipb::ScalarFuncSig::CastDurationAsInt, "cast"},
    {tipb::ScalarFuncSig::CastDurationAsReal, "cast"},
    {tipb::ScalarFuncSig::CastDurationAsString, "cast"},
    {tipb::ScalarFuncSig::CastDurationAsDecimal, "cast"},
    {tipb::ScalarFuncSig::CastDurationAsTime, "cast"},
    {tipb::ScalarFuncSig::CastDurationAsDuration, "cast"},
    {tipb::ScalarFuncSig::CastDurationAsJson, "cast"},

    {tipb::ScalarFuncSig::CastJsonAsInt, "cast"},
    {tipb::ScalarFuncSig::CastJsonAsReal, "cast"},
    {tipb::ScalarFuncSig::CastJsonAsString, "cast"},
    {tipb::ScalarFuncSig::CastJsonAsDecimal, "cast"},
    {tipb::ScalarFuncSig::CastJsonAsTime, "cast"},
    {tipb::ScalarFuncSig::CastJsonAsDuration, "cast"},
    {tipb::ScalarFuncSig::CastJsonAsJson, "cast"},
     */

    {tipb::ScalarFuncSig::CoalesceInt, "coalesce"},
    {tipb::ScalarFuncSig::CoalesceReal, "coalesce"},
    {tipb::ScalarFuncSig::CoalesceString, "coalesce"},
    {tipb::ScalarFuncSig::CoalesceDecimal, "coalesce"},
    {tipb::ScalarFuncSig::CoalesceTime, "coalesce"},
    {tipb::ScalarFuncSig::CoalesceDuration, "coalesce"},
    {tipb::ScalarFuncSig::CoalesceJson, "coalesce"},

    {tipb::ScalarFuncSig::LTInt, "less"},
    {tipb::ScalarFuncSig::LTReal, "less"},
    {tipb::ScalarFuncSig::LTString, "less"},
    {tipb::ScalarFuncSig::LTDecimal, "less"},
    {tipb::ScalarFuncSig::LTTime, "less"},
    {tipb::ScalarFuncSig::LTDuration, "less"},
    {tipb::ScalarFuncSig::LTJson, "less"},

    {tipb::ScalarFuncSig::LEInt, "lessOrEquals"},
    {tipb::ScalarFuncSig::LEReal, "lessOrEquals"},
    {tipb::ScalarFuncSig::LEString, "lessOrEquals"},
    {tipb::ScalarFuncSig::LEDecimal, "lessOrEquals"},
    {tipb::ScalarFuncSig::LETime, "lessOrEquals"},
    {tipb::ScalarFuncSig::LEDuration, "lessOrEquals"},
    {tipb::ScalarFuncSig::LEJson, "lessOrEquals"},

    {tipb::ScalarFuncSig::GTInt, "greater"},
    {tipb::ScalarFuncSig::GTReal, "greater"},
    {tipb::ScalarFuncSig::GTString, "greater"},
    {tipb::ScalarFuncSig::GTDecimal, "greater"},
    {tipb::ScalarFuncSig::GTTime, "greater"},
    {tipb::ScalarFuncSig::GTDuration, "greater"},
    {tipb::ScalarFuncSig::GTJson, "greater"},

    {tipb::ScalarFuncSig::GreatestInt, "greatest"},
    {tipb::ScalarFuncSig::GreatestReal, "greatest"},
    {tipb::ScalarFuncSig::GreatestString, "greatest"},
    {tipb::ScalarFuncSig::GreatestDecimal, "greatest"},
    {tipb::ScalarFuncSig::GreatestTime, "greatest"},

    {tipb::ScalarFuncSig::LeastInt, "least"},
    {tipb::ScalarFuncSig::LeastReal, "least"},
    {tipb::ScalarFuncSig::LeastString, "least"},
    {tipb::ScalarFuncSig::LeastDecimal, "least"},
    {tipb::ScalarFuncSig::LeastTime, "least"},

    //{tipb::ScalarFuncSig::IntervalInt, "cast"},
    //{tipb::ScalarFuncSig::IntervalReal, "cast"},

    {tipb::ScalarFuncSig::GEInt, "greaterOrEquals"},
    {tipb::ScalarFuncSig::GEReal, "greaterOrEquals"},
    {tipb::ScalarFuncSig::GEString, "greaterOrEquals"},
    {tipb::ScalarFuncSig::GEDecimal, "greaterOrEquals"},
    {tipb::ScalarFuncSig::GETime, "greaterOrEquals"},
    {tipb::ScalarFuncSig::GEDuration, "greaterOrEquals"},
    {tipb::ScalarFuncSig::GEJson, "greaterOrEquals"},

    {tipb::ScalarFuncSig::EQInt, "equals"},
    {tipb::ScalarFuncSig::EQReal, "equals"},
    {tipb::ScalarFuncSig::EQString, "equals"},
    {tipb::ScalarFuncSig::EQDecimal, "equals"},
    {tipb::ScalarFuncSig::EQTime, "equals"},
    {tipb::ScalarFuncSig::EQDuration, "equals"},
    {tipb::ScalarFuncSig::EQJson, "equals"},

    {tipb::ScalarFuncSig::NEInt, "notEquals"},
    {tipb::ScalarFuncSig::NEReal, "notEquals"},
    {tipb::ScalarFuncSig::NEString, "notEquals"},
    {tipb::ScalarFuncSig::NEDecimal, "notEquals"},
    {tipb::ScalarFuncSig::NETime, "notEquals"},
    {tipb::ScalarFuncSig::NEDuration, "notEquals"},
    {tipb::ScalarFuncSig::NEJson, "notEquals"},

    //{tipb::ScalarFuncSig::NullEQInt, "cast"},
    //{tipb::ScalarFuncSig::NullEQReal, "cast"},
    //{tipb::ScalarFuncSig::NullEQString, "cast"},
    //{tipb::ScalarFuncSig::NullEQDecimal, "cast"},
    //{tipb::ScalarFuncSig::NullEQTime, "cast"},
    //{tipb::ScalarFuncSig::NullEQDuration, "cast"},
    //{tipb::ScalarFuncSig::NullEQJson, "cast"},

    {tipb::ScalarFuncSig::PlusReal, "plus"},
    {tipb::ScalarFuncSig::PlusDecimal, "plus"},
    {tipb::ScalarFuncSig::PlusInt, "plus"},

    {tipb::ScalarFuncSig::MinusReal, "minus"},
    {tipb::ScalarFuncSig::MinusDecimal, "minus"},
    {tipb::ScalarFuncSig::MinusInt, "minus"},

    {tipb::ScalarFuncSig::MultiplyReal, "multiply"},
    {tipb::ScalarFuncSig::MultiplyDecimal, "multiply"},
    {tipb::ScalarFuncSig::MultiplyInt, "multiply"},

    {tipb::ScalarFuncSig::DivideReal, "divide"},
    {tipb::ScalarFuncSig::DivideDecimal, "divide"},
    {tipb::ScalarFuncSig::IntDivideInt, "intDiv"},
    {tipb::ScalarFuncSig::IntDivideDecimal, "divide"},

    {tipb::ScalarFuncSig::ModReal, "modulo"},
    {tipb::ScalarFuncSig::ModDecimal, "modulo"},
    {tipb::ScalarFuncSig::ModInt, "modulo"},

    {tipb::ScalarFuncSig::MultiplyIntUnsigned, "multiply"},

    {tipb::ScalarFuncSig::AbsInt, "abs"},
    {tipb::ScalarFuncSig::AbsUInt, "abs"},
    {tipb::ScalarFuncSig::AbsReal, "abs"},
    {tipb::ScalarFuncSig::AbsDecimal, "abs"},

    {tipb::ScalarFuncSig::CeilIntToDec, "ceil"},
    {tipb::ScalarFuncSig::CeilIntToInt, "ceil"},
    {tipb::ScalarFuncSig::CeilDecToInt, "ceil"},
    {tipb::ScalarFuncSig::CeilDecToDec, "ceil"},
    {tipb::ScalarFuncSig::CeilReal, "ceil"},

    {tipb::ScalarFuncSig::FloorIntToDec, "floor"},
    {tipb::ScalarFuncSig::FloorIntToInt, "floor"},
    {tipb::ScalarFuncSig::FloorDecToInt, "floor"},
    {tipb::ScalarFuncSig::FloorDecToDec, "floor"},
    {tipb::ScalarFuncSig::FloorReal, "floor"},

    {tipb::ScalarFuncSig::RoundReal, "round"},
    {tipb::ScalarFuncSig::RoundInt, "round"},
    {tipb::ScalarFuncSig::RoundDec, "round"},
    //{tipb::ScalarFuncSig::RoundWithFracReal, "cast"},
    //{tipb::ScalarFuncSig::RoundWithFracInt, "cast"},
    //{tipb::ScalarFuncSig::RoundWithFracDec, "cast"},

    {tipb::ScalarFuncSig::Log1Arg, "log"},
    //{tipb::ScalarFuncSig::Log2Args, "cast"},
    {tipb::ScalarFuncSig::Log2, "log2"},
    {tipb::ScalarFuncSig::Log10, "log10"},

    {tipb::ScalarFuncSig::Rand, "rand"},
    //{tipb::ScalarFuncSig::RandWithSeed, "cast"},

    {tipb::ScalarFuncSig::Pow, "pow"},
    //{tipb::ScalarFuncSig::Conv, "cast"},
    //{tipb::ScalarFuncSig::CRC32, "cast"},
    //{tipb::ScalarFuncSig::Sign, "cast"},

    {tipb::ScalarFuncSig::Sqrt, "sqrt"},
    {tipb::ScalarFuncSig::Acos, "acos"},
    {tipb::ScalarFuncSig::Asin, "asin"},
    {tipb::ScalarFuncSig::Atan1Arg, "atan"},
    //{tipb::ScalarFuncSig::Atan2Args, "cast"},
    {tipb::ScalarFuncSig::Cos, "cos"},
    //{tipb::ScalarFuncSig::Cot, "cast"},
    //{tipb::ScalarFuncSig::Degrees, "cast"},
    {tipb::ScalarFuncSig::Exp, "exp"},
    //{tipb::ScalarFuncSig::PI, "cast"},
    //{tipb::ScalarFuncSig::Radians, "cast"},
    {tipb::ScalarFuncSig::Sin, "sin"},
    {tipb::ScalarFuncSig::Tan, "tan"},
    {tipb::ScalarFuncSig::TruncateInt, "trunc"},
    {tipb::ScalarFuncSig::TruncateReal, "trunc"},
    //{tipb::ScalarFuncSig::TruncateDecimal, "cast"},

    {tipb::ScalarFuncSig::LogicalAnd, "and"},
    {tipb::ScalarFuncSig::LogicalOr, "or"},
    {tipb::ScalarFuncSig::LogicalXor, "xor"},
    {tipb::ScalarFuncSig::UnaryNot, "not"},
    {tipb::ScalarFuncSig::UnaryMinusInt, "negate"},
    {tipb::ScalarFuncSig::UnaryMinusReal, "negate"},
    {tipb::ScalarFuncSig::UnaryMinusDecimal, "negate"},
    {tipb::ScalarFuncSig::DecimalIsNull, "isNull"},
    {tipb::ScalarFuncSig::DurationIsNull, "isNull"},
    {tipb::ScalarFuncSig::RealIsNull, "isNull"},
    {tipb::ScalarFuncSig::StringIsNull, "isNull"},
    {tipb::ScalarFuncSig::TimeIsNull, "isNull"},
    {tipb::ScalarFuncSig::IntIsNull, "isNull"},
    {tipb::ScalarFuncSig::JsonIsNull, "isNull"},

    //{tipb::ScalarFuncSig::BitAndSig, "cast"},
    //{tipb::ScalarFuncSig::BitOrSig, "cast"},
    //{tipb::ScalarFuncSig::BitXorSig, "cast"},
    //{tipb::ScalarFuncSig::BitNegSig, "cast"},
    //{tipb::ScalarFuncSig::IntIsTrue, "cast"},
    //{tipb::ScalarFuncSig::RealIsTrue, "cast"},
    //{tipb::ScalarFuncSig::DecimalIsTrue, "cast"},
    //{tipb::ScalarFuncSig::IntIsFalse, "cast"},
    //{tipb::ScalarFuncSig::RealIsFalse, "cast"},
    //{tipb::ScalarFuncSig::DecimalIsFalse, "cast"},

    //{tipb::ScalarFuncSig::LeftShift, "cast"},
    //{tipb::ScalarFuncSig::RightShift, "cast"},

    //{tipb::ScalarFuncSig::BitCount, "cast"},
    //{tipb::ScalarFuncSig::GetParamString, "cast"},
    //{tipb::ScalarFuncSig::GetVar, "cast"},
    //{tipb::ScalarFuncSig::RowSig, "cast"},
    //{tipb::ScalarFuncSig::SetVar, "cast"},
    //{tipb::ScalarFuncSig::ValuesDecimal, "cast"},
    //{tipb::ScalarFuncSig::ValuesDuration, "cast"},
    //{tipb::ScalarFuncSig::ValuesInt, "cast"},
    //{tipb::ScalarFuncSig::ValuesJSON, "cast"},
    //{tipb::ScalarFuncSig::ValuesReal, "cast"},
    //{tipb::ScalarFuncSig::ValuesString, "cast"},
    //{tipb::ScalarFuncSig::ValuesTime, "cast"},

    {tipb::ScalarFuncSig::InInt, "in"},
    {tipb::ScalarFuncSig::InReal, "in"},
    {tipb::ScalarFuncSig::InString, "in"},
    {tipb::ScalarFuncSig::InDecimal, "in"},
    {tipb::ScalarFuncSig::InTime, "in"},
    {tipb::ScalarFuncSig::InDuration, "in"},
    {tipb::ScalarFuncSig::InJson, "in"},

    {tipb::ScalarFuncSig::IfNullInt, "ifNull"},
    {tipb::ScalarFuncSig::IfNullReal, "ifNull"},
    {tipb::ScalarFuncSig::IfNullString, "ifNull"},
    {tipb::ScalarFuncSig::IfNullDecimal, "ifNull"},
    {tipb::ScalarFuncSig::IfNullTime, "ifNull"},
    {tipb::ScalarFuncSig::IfNullDuration, "ifNull"},
    {tipb::ScalarFuncSig::IfNullJson, "ifNull"},

    {tipb::ScalarFuncSig::IfInt, "if"},
    {tipb::ScalarFuncSig::IfReal, "if"},
    {tipb::ScalarFuncSig::IfString, "if"},
    {tipb::ScalarFuncSig::IfDecimal, "if"},
    {tipb::ScalarFuncSig::IfTime, "if"},
    {tipb::ScalarFuncSig::IfDuration, "if"},
    {tipb::ScalarFuncSig::IfJson, "if"},

    //todo need further check for caseWithExpression and multiIf
    //{tipb::ScalarFuncSig::CaseWhenInt, "caseWithExpression"},
    //{tipb::ScalarFuncSig::CaseWhenReal, "caseWithExpression"},
    //{tipb::ScalarFuncSig::CaseWhenString, "caseWithExpression"},
    //{tipb::ScalarFuncSig::CaseWhenDecimal, "caseWithExpression"},
    //{tipb::ScalarFuncSig::CaseWhenTime, "caseWithExpression"},
    //{tipb::ScalarFuncSig::CaseWhenDuration, "caseWithExpression"},
    //{tipb::ScalarFuncSig::CaseWhenJson, "caseWithExpression"},

    //{tipb::ScalarFuncSig::AesDecrypt, "cast"},
    //{tipb::ScalarFuncSig::AesEncrypt, "cast"},
    //{tipb::ScalarFuncSig::Compress, "cast"},
    //{tipb::ScalarFuncSig::MD5, "cast"},
    //{tipb::ScalarFuncSig::Password, "cast"},
    //{tipb::ScalarFuncSig::RandomBytes, "cast"},
    //{tipb::ScalarFuncSig::SHA1, "cast"},
    //{tipb::ScalarFuncSig::SHA2, "cast"},
    //{tipb::ScalarFuncSig::Uncompress, "cast"},
    //{tipb::ScalarFuncSig::UncompressedLength, "cast"},

    //{tipb::ScalarFuncSig::Database, "cast"},
    //{tipb::ScalarFuncSig::FoundRows, "cast"},
    //{tipb::ScalarFuncSig::CurrentUser, "cast"},
    //{tipb::ScalarFuncSig::User, "cast"},
    //{tipb::ScalarFuncSig::ConnectionID, "cast"},
    //{tipb::ScalarFuncSig::LastInsertID, "cast"},
    //{tipb::ScalarFuncSig::LastInsertIDWithID, "cast"},
    //{tipb::ScalarFuncSig::Version, "cast"},
    //{tipb::ScalarFuncSig::TiDBVersion, "cast"},
    //{tipb::ScalarFuncSig::RowCount, "cast"},

    //{tipb::ScalarFuncSig::Sleep, "cast"},
    //{tipb::ScalarFuncSig::Lock, "cast"},
    //{tipb::ScalarFuncSig::ReleaseLock, "cast"},
    //{tipb::ScalarFuncSig::DecimalAnyValue, "cast"},
    //{tipb::ScalarFuncSig::DurationAnyValue, "cast"},
    //{tipb::ScalarFuncSig::IntAnyValue, "cast"},
    //{tipb::ScalarFuncSig::JSONAnyValue, "cast"},
    //{tipb::ScalarFuncSig::RealAnyValue, "cast"},
    //{tipb::ScalarFuncSig::StringAnyValue, "cast"},
    //{tipb::ScalarFuncSig::TimeAnyValue, "cast"},
    //{tipb::ScalarFuncSig::InetAton, "cast"},
    //{tipb::ScalarFuncSig::InetNtoa, "cast"},
    //{tipb::ScalarFuncSig::Inet6Aton, "cast"},
    //{tipb::ScalarFuncSig::Inet6Ntoa, "cast"},
    //{tipb::ScalarFuncSig::IsIPv4, "cast"},
    //{tipb::ScalarFuncSig::IsIPv4Compat, "cast"},
    //{tipb::ScalarFuncSig::IsIPv4Mapped, "cast"},
    //{tipb::ScalarFuncSig::IsIPv6, "cast"},
    //{tipb::ScalarFuncSig::UUID, "cast"},

    //{tipb::ScalarFuncSig::LikeSig, "cast"},
    //{tipb::ScalarFuncSig::RegexpBinarySig, "cast"},
    //{tipb::ScalarFuncSig::RegexpSig, "cast"},

    //{tipb::ScalarFuncSig::JsonExtractSig, "cast"},
    //{tipb::ScalarFuncSig::JsonUnquoteSig, "cast"},
    //{tipb::ScalarFuncSig::JsonTypeSig, "cast"},
    //{tipb::ScalarFuncSig::JsonSetSig, "cast"},
    //{tipb::ScalarFuncSig::JsonInsertSig, "cast"},
    //{tipb::ScalarFuncSig::JsonReplaceSig, "cast"},
    //{tipb::ScalarFuncSig::JsonRemoveSig, "cast"},
    //{tipb::ScalarFuncSig::JsonMergeSig, "cast"},
    //{tipb::ScalarFuncSig::JsonObjectSig, "cast"},
    //{tipb::ScalarFuncSig::JsonArraySig, "cast"},
    //{tipb::ScalarFuncSig::JsonValidJsonSig, "cast"},
    //{tipb::ScalarFuncSig::JsonContainsSig, "cast"},
    //{tipb::ScalarFuncSig::JsonArrayAppendSig, "cast"},
    //{tipb::ScalarFuncSig::JsonArrayInsertSig, "cast"},
    //{tipb::ScalarFuncSig::JsonMergePatchSig, "cast"},
    //{tipb::ScalarFuncSig::JsonMergePreserveSig, "cast"},
    //{tipb::ScalarFuncSig::JsonContainsPathSig, "cast"},
    //{tipb::ScalarFuncSig::JsonPrettySig, "cast"},
    //{tipb::ScalarFuncSig::JsonQuoteSig, "cast"},
    //{tipb::ScalarFuncSig::JsonSearchSig, "cast"},
    //{tipb::ScalarFuncSig::JsonStorageSizeSig, "cast"},
    //{tipb::ScalarFuncSig::JsonDepthSig, "cast"},
    //{tipb::ScalarFuncSig::JsonKeysSig, "cast"},
    //{tipb::ScalarFuncSig::JsonLengthSig, "cast"},
    //{tipb::ScalarFuncSig::JsonKeys2ArgsSig, "cast"},
    //{tipb::ScalarFuncSig::JsonValidStringSig, "cast"},

    //{tipb::ScalarFuncSig::DateFormatSig, "cast"},
    //{tipb::ScalarFuncSig::DateLiteral, "cast"},
    //{tipb::ScalarFuncSig::DateDiff, "cast"},
    //{tipb::ScalarFuncSig::NullTimeDiff, "cast"},
    //{tipb::ScalarFuncSig::TimeStringTimeDiff, "cast"},
    //{tipb::ScalarFuncSig::DurationDurationTimeDiff, "cast"},
    //{tipb::ScalarFuncSig::DurationDurationTimeDiff, "cast"},
    //{tipb::ScalarFuncSig::StringTimeTimeDiff, "cast"},
    //{tipb::ScalarFuncSig::StringDurationTimeDiff, "cast"},
    //{tipb::ScalarFuncSig::StringStringTimeDiff, "cast"},
    //{tipb::ScalarFuncSig::TimeTimeTimeDiff, "cast"},

    //{tipb::ScalarFuncSig::Date, "cast"},
    //{tipb::ScalarFuncSig::Hour, "cast"},
    //{tipb::ScalarFuncSig::Minute, "cast"},
    //{tipb::ScalarFuncSig::Second, "cast"},
    //{tipb::ScalarFuncSig::MicroSecond, "cast"},
    //{tipb::ScalarFuncSig::Month, "cast"},
    //{tipb::ScalarFuncSig::MonthName, "cast"},

    //{tipb::ScalarFuncSig::NowWithArg, "cast"},
    //{tipb::ScalarFuncSig::NowWithoutArg, "cast"},

    //{tipb::ScalarFuncSig::DayName, "cast"},
    //{tipb::ScalarFuncSig::DayOfMonth, "cast"},
    //{tipb::ScalarFuncSig::DayOfWeek, "cast"},
    //{tipb::ScalarFuncSig::DayOfYear, "cast"},

    //{tipb::ScalarFuncSig::WeekWithMode, "cast"},
    //{tipb::ScalarFuncSig::WeekWithoutMode, "cast"},
    //{tipb::ScalarFuncSig::WeekDay, "cast"},
    //{tipb::ScalarFuncSig::WeekOfYear, "cast"},

    //{tipb::ScalarFuncSig::Year, "cast"},
    //{tipb::ScalarFuncSig::YearWeekWithMode, "cast"},
    //{tipb::ScalarFuncSig::YearWeekWithoutMode, "cast"},

    //{tipb::ScalarFuncSig::GetFormat, "cast"},
    //{tipb::ScalarFuncSig::SysDateWithFsp, "cast"},
    //{tipb::ScalarFuncSig::SysDateWithoutFsp, "cast"},
    //{tipb::ScalarFuncSig::CurrentDate, "cast"},
    //{tipb::ScalarFuncSig::CurrentTime0Arg, "cast"},
    //{tipb::ScalarFuncSig::CurrentTime1Arg, "cast"},

    //{tipb::ScalarFuncSig::Time, "cast"},
    //{tipb::ScalarFuncSig::TimeLiteral, "cast"},
    //{tipb::ScalarFuncSig::UTCDate, "cast"},
    //{tipb::ScalarFuncSig::UTCTimestampWithArg, "cast"},
    //{tipb::ScalarFuncSig::UTCTimestampWithoutArg, "cast"},

    //{tipb::ScalarFuncSig::AddDatetimeAndDuration, "cast"},
    //{tipb::ScalarFuncSig::AddDatetimeAndString, "cast"},
    //{tipb::ScalarFuncSig::AddTimeDateTimeNull, "cast"},
    //{tipb::ScalarFuncSig::AddStringAndDuration, "cast"},
    //{tipb::ScalarFuncSig::AddStringAndString, "cast"},
    //{tipb::ScalarFuncSig::AddTimeStringNull, "cast"},
    //{tipb::ScalarFuncSig::AddDurationAndDuration, "cast"},
    //{tipb::ScalarFuncSig::AddDurationAndString, "cast"},
    //{tipb::ScalarFuncSig::AddTimeDurationNull, "cast"},
    //{tipb::ScalarFuncSig::AddDateAndDuration, "cast"},
    //{tipb::ScalarFuncSig::AddDateAndString, "cast"},

    //{tipb::ScalarFuncSig::SubDateAndDuration, "cast"},
    //{tipb::ScalarFuncSig::SubDateAndString, "cast"},
    //{tipb::ScalarFuncSig::SubTimeDateTimeNull, "cast"},
    //{tipb::ScalarFuncSig::SubStringAndDuration, "cast"},
    //{tipb::ScalarFuncSig::SubStringAndString, "cast"},
    //{tipb::ScalarFuncSig::SubTimeStringNull, "cast"},
    //{tipb::ScalarFuncSig::SubDurationAndDuration, "cast"},
    //{tipb::ScalarFuncSig::SubDurationAndString, "cast"},
    //{tipb::ScalarFuncSig::SubDateAndDuration, "cast"},
    //{tipb::ScalarFuncSig::SubDateAndString, "cast"},

    //{tipb::ScalarFuncSig::UnixTimestampCurrent, "cast"},
    //{tipb::ScalarFuncSig::UnixTimestampInt, "cast"},
    //{tipb::ScalarFuncSig::UnixTimestampDec, "cast"},

    //{tipb::ScalarFuncSig::ConvertTz, "cast"},
    //{tipb::ScalarFuncSig::MakeDate, "cast"},
    //{tipb::ScalarFuncSig::MakeTime, "cast"},
    //{tipb::ScalarFuncSig::PeriodAdd, "cast"},
    //{tipb::ScalarFuncSig::PeriodDiff, "cast"},
    //{tipb::ScalarFuncSig::Quarter, "cast"},

    //{tipb::ScalarFuncSig::SecToTime, "cast"},
    //{tipb::ScalarFuncSig::TimeToSec, "cast"},
    //{tipb::ScalarFuncSig::TimestampAdd, "cast"},
    //{tipb::ScalarFuncSig::ToDays, "cast"},
    //{tipb::ScalarFuncSig::ToSeconds, "cast"},
    //{tipb::ScalarFuncSig::UTCTimeWithArg, "cast"},
    //{tipb::ScalarFuncSig::UTCTimestampWithoutArg, "cast"},
    //{tipb::ScalarFuncSig::Timestamp1Arg, "cast"},
    //{tipb::ScalarFuncSig::Timestamp2Args, "cast"},
    //{tipb::ScalarFuncSig::TimestampLiteral, "cast"},

    //{tipb::ScalarFuncSig::LastDay, "cast"},
    //{tipb::ScalarFuncSig::StrToDateDate, "cast"},
    //{tipb::ScalarFuncSig::StrToDateDatetime, "cast"},
    //{tipb::ScalarFuncSig::StrToDateDuration, "cast"},
    //{tipb::ScalarFuncSig::FromUnixTime1Arg, "cast"},
    //{tipb::ScalarFuncSig::FromUnixTime2Arg, "cast"},
    //{tipb::ScalarFuncSig::ExtractDatetime, "cast"},
    //{tipb::ScalarFuncSig::ExtractDuration, "cast"},

    //{tipb::ScalarFuncSig::AddDateStringString, "cast"},
    //{tipb::ScalarFuncSig::AddDateStringInt, "cast"},
    //{tipb::ScalarFuncSig::AddDateStringDecimal, "cast"},
    //{tipb::ScalarFuncSig::AddDateIntString, "cast"},
    //{tipb::ScalarFuncSig::AddDateIntInt, "cast"},
    //{tipb::ScalarFuncSig::AddDateDatetimeString, "cast"},
    //{tipb::ScalarFuncSig::AddDateDatetimeInt, "cast"},

    //{tipb::ScalarFuncSig::SubDateStringString, "cast"},
    //{tipb::ScalarFuncSig::SubDateStringInt, "cast"},
    //{tipb::ScalarFuncSig::SubDateStringDecimal, "cast"},
    //{tipb::ScalarFuncSig::SubDateIntString, "cast"},
    //{tipb::ScalarFuncSig::SubDateIntInt, "cast"},
    //{tipb::ScalarFuncSig::SubDateDatetimeString, "cast"},
    //{tipb::ScalarFuncSig::SubDateDatetimeInt, "cast"},

    //{tipb::ScalarFuncSig::FromDays, "cast"},
    //{tipb::ScalarFuncSig::TimeFormat, "cast"},
    //{tipb::ScalarFuncSig::TimestampDiff, "cast"},

    //{tipb::ScalarFuncSig::BitLength, "cast"},
    //{tipb::ScalarFuncSig::Bin, "cast"},
    //{tipb::ScalarFuncSig::ASCII, "cast"},
    //{tipb::ScalarFuncSig::Char, "cast"},
    {tipb::ScalarFuncSig::CharLength, "lengthUTF8"},
    //{tipb::ScalarFuncSig::Concat, "cast"},
    //{tipb::ScalarFuncSig::ConcatWS, "cast"},
    //{tipb::ScalarFuncSig::Convert, "cast"},
    //{tipb::ScalarFuncSig::Elt, "cast"},
    //{tipb::ScalarFuncSig::ExportSet3Arg, "cast"},
    //{tipb::ScalarFuncSig::ExportSet4Arg, "cast"},
    //{tipb::ScalarFuncSig::ExportSet5Arg, "cast"},
    //{tipb::ScalarFuncSig::FieldInt, "cast"},
    //{tipb::ScalarFuncSig::FieldReal, "cast"},
    //{tipb::ScalarFuncSig::FieldString, "cast"},

    //{tipb::ScalarFuncSig::FindInSet, "cast"},
    //{tipb::ScalarFuncSig::Format, "cast"},
    //{tipb::ScalarFuncSig::FormatWithLocale, "cast"},
    //{tipb::ScalarFuncSig::FromBase64, "cast"},
    //{tipb::ScalarFuncSig::HexIntArg, "cast"},
    //{tipb::ScalarFuncSig::HexStrArg, "cast"},
    //{tipb::ScalarFuncSig::Insert, "cast"},
    //{tipb::ScalarFuncSig::InsertBinary, "cast"},
    //{tipb::ScalarFuncSig::Instr, "cast"},
    //{tipb::ScalarFuncSig::InstrBinary, "cast"},

    {tipb::ScalarFuncSig::LTrim, "ltrim"},
    //{tipb::ScalarFuncSig::Left, "cast"},
    //{tipb::ScalarFuncSig::LeftBinary, "cast"},
    {tipb::ScalarFuncSig::Length, "length"},
    //{tipb::ScalarFuncSig::Locate2Args, "cast"},
    //{tipb::ScalarFuncSig::Locate3Args, "cast"},
    //{tipb::ScalarFuncSig::LocateBinary2Args, "cast"},
    //{tipb::ScalarFuncSig::LocateBinary3Args, "cast"},

    {tipb::ScalarFuncSig::Lower, "lower"},
    //{tipb::ScalarFuncSig::Lpad, "cast"},
    //{tipb::ScalarFuncSig::LpadBinary, "cast"},
    //{tipb::ScalarFuncSig::MakeSet, "cast"},
    //{tipb::ScalarFuncSig::OctInt, "cast"},
    //{tipb::ScalarFuncSig::OctString, "cast"},
    //{tipb::ScalarFuncSig::Ord, "cast"},
    //{tipb::ScalarFuncSig::Quote, "cast"},
    {tipb::ScalarFuncSig::RTrim, "rtrim"},
    //{tipb::ScalarFuncSig::Repeat, "cast"},
    //{tipb::ScalarFuncSig::Replace, "cast"},
    //{tipb::ScalarFuncSig::Reverse, "cast"},
    //{tipb::ScalarFuncSig::ReverseBinary, "cast"},
    //{tipb::ScalarFuncSig::Right, "cast"},
    //{tipb::ScalarFuncSig::RightBinary, "cast"},
    //{tipb::ScalarFuncSig::Rpad, "cast"},
    //{tipb::ScalarFuncSig::RpadBinary, "cast"},
    //{tipb::ScalarFuncSig::Space, "cast"},
    //{tipb::ScalarFuncSig::Strcmp, "cast"},
    //{tipb::ScalarFuncSig::Substring2Args, "cast"},
    //{tipb::ScalarFuncSig::Substring3Args, "cast"},
    //{tipb::ScalarFuncSig::SubstringBinary2Args, "cast"},
    //{tipb::ScalarFuncSig::SubstringBinary3Args, "cast"},
    //{tipb::ScalarFuncSig::SubstringIndex, "cast"},

    //{tipb::ScalarFuncSig::ToBase64, "cast"},
    //{tipb::ScalarFuncSig::Trim1Arg, "cast"},
    //{tipb::ScalarFuncSig::Trim2Args, "cast"},
    //{tipb::ScalarFuncSig::Trim3Args, "cast"},
    //{tipb::ScalarFuncSig::UnHex, "cast"},
    {tipb::ScalarFuncSig::Upper, "upper"},
});
} // namespace DB<|MERGE_RESOLUTION|>--- conflicted
+++ resolved
@@ -3,11 +3,6 @@
 #include <Core/Types.h>
 #include <Flash/Coprocessor/DAGCodec.h>
 #include <Interpreters/Context.h>
-<<<<<<< HEAD
-#include <Storages/Transaction/Codec.h>
-#include <Storages/Transaction/TiKVRecordFormat.h>
-=======
->>>>>>> 3d38b7b4
 
 #include <unordered_map>
 
@@ -63,11 +58,7 @@
         case tipb::ExprType::Null:
             return "NULL";
         case tipb::ExprType::Int64:
-<<<<<<< HEAD
-            return std::to_string(RecordKVFormat::decodeInt64(RecordKVFormat::read<UInt64>(expr.val().data())));
-=======
             return std::to_string(decodeDAGInt64(expr.val()));
->>>>>>> 3d38b7b4
         case tipb::ExprType::Uint64:
             return std::to_string(decodeDAGUInt64(expr.val()));
         case tipb::ExprType::Float32:
@@ -77,19 +68,11 @@
         case tipb::ExprType::String:
             return decodeDAGString(expr.val());
         case tipb::ExprType::Bytes:
-<<<<<<< HEAD
-            return expr.val();
-        case tipb::ExprType::MysqlDecimal:
-            return DecodeDecimal(cursor, expr.val()).toString();
-        case tipb::ExprType::ColumnRef:
-            column_id = RecordKVFormat::decodeInt64(RecordKVFormat::read<UInt64>(expr.val().data()));
-=======
             return decodeDAGBytes(expr.val());
         case tipb::ExprType::MysqlDecimal:
             return decodeDAGDecimal(expr.val()).toString();
         case tipb::ExprType::ColumnRef:
             column_id = decodeDAGInt64(expr.val());
->>>>>>> 3d38b7b4
             if (column_id < 0 || column_id >= (ColumnID)input_col.size())
             {
                 throw Exception("Column id out of bound", ErrorCodes::COP_BAD_DAG_REQUEST);
@@ -213,11 +196,7 @@
         case tipb::ExprType::Null:
             return Field();
         case tipb::ExprType::Int64:
-<<<<<<< HEAD
-            return RecordKVFormat::decodeInt64(RecordKVFormat::read<UInt64>(expr.val().data()));
-=======
             return decodeDAGInt64(expr.val());
->>>>>>> 3d38b7b4
         case tipb::ExprType::Uint64:
             return decodeDAGUInt64(expr.val());
         case tipb::ExprType::Float32:
@@ -227,15 +206,9 @@
         case tipb::ExprType::String:
             return decodeDAGString(expr.val());
         case tipb::ExprType::Bytes:
-<<<<<<< HEAD
-            return expr.val();
-        case tipb::ExprType::MysqlDecimal:
-            return DecodeDecimal(cursor, expr.val());
-=======
             return decodeDAGBytes(expr.val());
         case tipb::ExprType::MysqlDecimal:
             return decodeDAGDecimal(expr.val());
->>>>>>> 3d38b7b4
         case tipb::ExprType::MysqlBit:
         case tipb::ExprType::MysqlDuration:
         case tipb::ExprType::MysqlEnum:
@@ -252,11 +225,7 @@
 
 ColumnID getColumnID(const tipb::Expr & expr)
 {
-<<<<<<< HEAD
-    auto column_id = RecordKVFormat::decodeInt64(RecordKVFormat::read<UInt64>(expr.val().data()));
-=======
     auto column_id = decodeDAGInt64(expr.val());
->>>>>>> 3d38b7b4
     return column_id;
 }
 
