#include <Common/TiFlashException.h>
#include <Core/Types.h>
#include <DataTypes/DataTypeNullable.h>
#include <DataTypes/FieldToDataType.h>
#include <Flash/Coprocessor/DAGCodec.h>
#include <Flash/Coprocessor/DAGUtils.h>
#include <Functions/FunctionHelpers.h>
#include <Interpreters/Context.h>
#include <Storages/Transaction/Datum.h>
#include <Storages/Transaction/TiDB.h>
#include <Storages/Transaction/TypeMapping.h>

#include <unordered_map>

namespace DB
{
namespace ErrorCodes
{
extern const int NOT_IMPLEMENTED;
extern const int UNKNOWN_USER;
extern const int WRONG_PASSWORD;
extern const int REQUIRED_PASSWORD;
extern const int IP_ADDRESS_NOT_ALLOWED;
} // namespace ErrorCodes

const Int8 VAR_SIZE = 0;

extern const String uniq_raw_res_name;

namespace
{
const std::unordered_map<tipb::ExprType, String> agg_func_map({
    {tipb::ExprType::Count, "count"},
    {tipb::ExprType::Sum, "sum"},
    {tipb::ExprType::Min, "min"},
    {tipb::ExprType::Max, "max"},
    {tipb::ExprType::First, "first_row"},
    {tipb::ExprType::ApproxCountDistinct, uniq_raw_res_name},
    {tipb::ExprType::GroupConcat, "groupArray"},
    //{tipb::ExprType::Avg, ""},
    //{tipb::ExprType::Agg_BitAnd, ""},
    //{tipb::ExprType::Agg_BitOr, ""},
    //{tipb::ExprType::Agg_BitXor, ""},
    //{tipb::ExprType::Std, ""},
    //{tipb::ExprType::Stddev, ""},
    //{tipb::ExprType::StddevPop, ""},
    //{tipb::ExprType::StddevSamp, ""},
    //{tipb::ExprType::VarPop, ""},
    //{tipb::ExprType::VarSamp, ""},
    //{tipb::ExprType::Variance, ""},
    //{tipb::ExprType::JsonArrayAgg, ""},
    //{tipb::ExprType::JsonObjectAgg, ""},
});

const std::unordered_map<tipb::ExprType, String> distinct_agg_func_map({
    {tipb::ExprType::Count, "countDistinct"},
    {tipb::ExprType::GroupConcat, "groupUniqArray"},
});

const std::unordered_map<tipb::ScalarFuncSig, String> scalar_func_map({
    {tipb::ScalarFuncSig::CastIntAsInt, "tidb_cast"},
    {tipb::ScalarFuncSig::CastIntAsReal, "tidb_cast"},
    {tipb::ScalarFuncSig::CastIntAsString, "tidb_cast"},
    {tipb::ScalarFuncSig::CastIntAsDecimal, "tidb_cast"},
    {tipb::ScalarFuncSig::CastIntAsTime, "tidb_cast"},
    //{tipb::ScalarFuncSig::CastIntAsDuration, "cast"},
    //{tipb::ScalarFuncSig::CastIntAsJson, "cast"},

    {tipb::ScalarFuncSig::CastRealAsInt, "tidb_cast"},
    {tipb::ScalarFuncSig::CastRealAsReal, "tidb_cast"},
    {tipb::ScalarFuncSig::CastRealAsString, "tidb_cast"},
    {tipb::ScalarFuncSig::CastRealAsDecimal, "tidb_cast"},
    {tipb::ScalarFuncSig::CastRealAsTime, "tidb_cast"},
    //{tipb::ScalarFuncSig::CastRealAsDuration, "cast"},
    //{tipb::ScalarFuncSig::CastRealAsJson, "cast"},

    {tipb::ScalarFuncSig::CastDecimalAsInt, "tidb_cast"},
    {tipb::ScalarFuncSig::CastDecimalAsReal, "tidb_cast"},
    {tipb::ScalarFuncSig::CastDecimalAsString, "tidb_cast"},
    {tipb::ScalarFuncSig::CastDecimalAsDecimal, "tidb_cast"},
    {tipb::ScalarFuncSig::CastDecimalAsTime, "tidb_cast"},
    //{tipb::ScalarFuncSig::CastDecimalAsDuration, "cast"},
    //{tipb::ScalarFuncSig::CastDecimalAsJson, "cast"},

    {tipb::ScalarFuncSig::CastStringAsInt, "tidb_cast"},
    {tipb::ScalarFuncSig::CastStringAsReal, "tidb_cast"},
    {tipb::ScalarFuncSig::CastStringAsString, "tidb_cast"},
    {tipb::ScalarFuncSig::CastStringAsDecimal, "tidb_cast"},
    {tipb::ScalarFuncSig::CastStringAsTime, "tidb_cast"},
    //{tipb::ScalarFuncSig::CastStringAsDuration, "cast"},
    //{tipb::ScalarFuncSig::CastStringAsJson, "cast"},

    {tipb::ScalarFuncSig::CastTimeAsInt, "tidb_cast"},
    {tipb::ScalarFuncSig::CastTimeAsReal, "tidb_cast"},
    {tipb::ScalarFuncSig::CastTimeAsString, "tidb_cast"},
    {tipb::ScalarFuncSig::CastTimeAsDecimal, "tidb_cast"},
    {tipb::ScalarFuncSig::CastTimeAsTime, "tidb_cast"},
    //{tipb::ScalarFuncSig::CastTimeAsDuration, "cast"},
    //{tipb::ScalarFuncSig::CastTimeAsJson, "cast"},

    //{tipb::ScalarFuncSig::CastDurationAsInt, "cast"},
    //{tipb::ScalarFuncSig::CastDurationAsReal, "cast"},
    //{tipb::ScalarFuncSig::CastDurationAsString, "cast"},
    //{tipb::ScalarFuncSig::CastDurationAsDecimal, "cast"},
    //{tipb::ScalarFuncSig::CastDurationAsTime, "cast"},
    {tipb::ScalarFuncSig::CastDurationAsDuration, "tidb_cast"},
    //{tipb::ScalarFuncSig::CastDurationAsJson, "cast"},

    //{tipb::ScalarFuncSig::CastJsonAsInt, "cast"},
    //{tipb::ScalarFuncSig::CastJsonAsReal, "cast"},
    //{tipb::ScalarFuncSig::CastJsonAsString, "cast"},
    //{tipb::ScalarFuncSig::CastJsonAsDecimal, "cast"},
    //{tipb::ScalarFuncSig::CastJsonAsTime, "cast"},
    //{tipb::ScalarFuncSig::CastJsonAsDuration, "cast"},
    //{tipb::ScalarFuncSig::CastJsonAsJson, "cast"},

    {tipb::ScalarFuncSig::CoalesceInt, "coalesce"},
    {tipb::ScalarFuncSig::CoalesceReal, "coalesce"},
    {tipb::ScalarFuncSig::CoalesceString, "coalesce"},
    {tipb::ScalarFuncSig::CoalesceDecimal, "coalesce"},
    {tipb::ScalarFuncSig::CoalesceTime, "coalesce"},
    {tipb::ScalarFuncSig::CoalesceDuration, "coalesce"},
    {tipb::ScalarFuncSig::CoalesceJson, "coalesce"},

    {tipb::ScalarFuncSig::LTInt, "less"},
    {tipb::ScalarFuncSig::LTReal, "less"},
    {tipb::ScalarFuncSig::LTString, "less"},
    {tipb::ScalarFuncSig::LTDecimal, "less"},
    {tipb::ScalarFuncSig::LTTime, "less"},
    {tipb::ScalarFuncSig::LTDuration, "less"},
    {tipb::ScalarFuncSig::LTJson, "less"},

    {tipb::ScalarFuncSig::LEInt, "lessOrEquals"},
    {tipb::ScalarFuncSig::LEReal, "lessOrEquals"},
    {tipb::ScalarFuncSig::LEString, "lessOrEquals"},
    {tipb::ScalarFuncSig::LEDecimal, "lessOrEquals"},
    {tipb::ScalarFuncSig::LETime, "lessOrEquals"},
    {tipb::ScalarFuncSig::LEDuration, "lessOrEquals"},
    {tipb::ScalarFuncSig::LEJson, "lessOrEquals"},

    {tipb::ScalarFuncSig::GTInt, "greater"},
    {tipb::ScalarFuncSig::GTReal, "greater"},
    {tipb::ScalarFuncSig::GTString, "greater"},
    {tipb::ScalarFuncSig::GTDecimal, "greater"},
    {tipb::ScalarFuncSig::GTTime, "greater"},
    {tipb::ScalarFuncSig::GTDuration, "greater"},
    {tipb::ScalarFuncSig::GTJson, "greater"},

<<<<<<< HEAD
DataTypePtr inferDataType4Literal(const tipb::Expr & expr)
{
    Field value = decodeLiteral(expr);
    DataTypePtr flash_type = applyVisitor(FieldToDataType(), value);
    /// need to extract target_type from expr.field_type() because the flash_type derived from
    /// value is just a `memory type`, which does not have enough information, for example:
    /// for date literal, the flash_type is `UInt64`
    DataTypePtr target_type;
    if (expr.tp() == tipb::ExprType::Null)
    {
        // todo We should use DataTypeNothing as NULL literal's TiFlash Type, because TiFlash has a lot of
        //  optimization for DataTypeNothing, but there are still some bugs when using DataTypeNothing: when
        //  TiFlash try to return data to TiDB or exchange data between TiFlash node, since codec only recognize
        //  TiDB type, use DataTypeNothing will meet error in the codec, so do not use DataTypeNothing until
        //  we fix the codec issue.
        if (exprHasValidFieldType(expr))
        {
            target_type = getDataTypeByFieldTypeForComputingLayer(expr.field_type());
        }
        else
        {
            if (expr.has_field_type() && expr.field_type().tp() == TiDB::TP::TypeNewDecimal)
                target_type = createDecimal(1, 0);
            else
                target_type = flash_type;
        }
        target_type = makeNullable(target_type);
    }
    else
    {
        if (expr.tp() == tipb::ExprType::MysqlDecimal)
        {
            /// to fix https://github.com/pingcap/tics/issues/1425, when TiDB push down
            /// a decimal literal, it contains two types: one is the type that encoded
            /// in Decimal value itself(i.e. expr.val()), the other is the type that in
            /// expr.field_type(). According to TiDB and Mysql behavior, the computing
            /// layer should use the type in expr.val(), which means we should ignore
            /// the type in expr.field_type()
            target_type = flash_type;
        }
        else
        {
            target_type = exprHasValidFieldType(expr) ? getDataTypeByFieldTypeForComputingLayer(expr.field_type()) : flash_type;
        }
        // We should remove nullable for constant value since TiDB may not set NOT_NULL flag for literal expression.
        target_type = removeNullable(target_type);
    }
    return target_type;
}
=======
    {tipb::ScalarFuncSig::GreatestInt, "greatest"},
    {tipb::ScalarFuncSig::GreatestReal, "greatest"},
    {tipb::ScalarFuncSig::GreatestString, "greatest"},
    {tipb::ScalarFuncSig::GreatestDecimal, "greatest"},
    {tipb::ScalarFuncSig::GreatestTime, "greatest"},
>>>>>>> 9fca53d1

    {tipb::ScalarFuncSig::LeastInt, "least"},
    {tipb::ScalarFuncSig::LeastReal, "least"},
    {tipb::ScalarFuncSig::LeastString, "least"},
    {tipb::ScalarFuncSig::LeastDecimal, "least"},
    {tipb::ScalarFuncSig::LeastTime, "least"},

    //{tipb::ScalarFuncSig::IntervalInt, "cast"},
    //{tipb::ScalarFuncSig::IntervalReal, "cast"},

    {tipb::ScalarFuncSig::GEInt, "greaterOrEquals"},
    {tipb::ScalarFuncSig::GEReal, "greaterOrEquals"},
    {tipb::ScalarFuncSig::GEString, "greaterOrEquals"},
    {tipb::ScalarFuncSig::GEDecimal, "greaterOrEquals"},
    {tipb::ScalarFuncSig::GETime, "greaterOrEquals"},
    {tipb::ScalarFuncSig::GEDuration, "greaterOrEquals"},
    {tipb::ScalarFuncSig::GEJson, "greaterOrEquals"},

    {tipb::ScalarFuncSig::EQInt, "equals"},
    {tipb::ScalarFuncSig::EQReal, "equals"},
    {tipb::ScalarFuncSig::EQString, "equals"},
    {tipb::ScalarFuncSig::EQDecimal, "equals"},
    {tipb::ScalarFuncSig::EQTime, "equals"},
    {tipb::ScalarFuncSig::EQDuration, "equals"},
    {tipb::ScalarFuncSig::EQJson, "equals"},

    {tipb::ScalarFuncSig::NEInt, "notEquals"},
    {tipb::ScalarFuncSig::NEReal, "notEquals"},
    {tipb::ScalarFuncSig::NEString, "notEquals"},
    {tipb::ScalarFuncSig::NEDecimal, "notEquals"},
    {tipb::ScalarFuncSig::NETime, "notEquals"},
    {tipb::ScalarFuncSig::NEDuration, "notEquals"},
    {tipb::ScalarFuncSig::NEJson, "notEquals"},

    //{tipb::ScalarFuncSig::NullEQInt, "cast"},
    //{tipb::ScalarFuncSig::NullEQReal, "cast"},
    //{tipb::ScalarFuncSig::NullEQString, "cast"},
    //{tipb::ScalarFuncSig::NullEQDecimal, "cast"},
    //{tipb::ScalarFuncSig::NullEQTime, "cast"},
    //{tipb::ScalarFuncSig::NullEQDuration, "cast"},
    //{tipb::ScalarFuncSig::NullEQJson, "cast"},

    {tipb::ScalarFuncSig::PlusReal, "plus"},
    {tipb::ScalarFuncSig::PlusDecimal, "plus"},
    {tipb::ScalarFuncSig::PlusInt, "plus"},

    {tipb::ScalarFuncSig::MinusReal, "minus"},
    {tipb::ScalarFuncSig::MinusDecimal, "minus"},
    {tipb::ScalarFuncSig::MinusInt, "minus"},

    {tipb::ScalarFuncSig::MultiplyReal, "multiply"},
    {tipb::ScalarFuncSig::MultiplyDecimal, "multiply"},
    {tipb::ScalarFuncSig::MultiplyInt, "multiply"},

    {tipb::ScalarFuncSig::DivideReal, "tidbDivide"},
    {tipb::ScalarFuncSig::DivideDecimal, "tidbDivide"},
    //{tipb::ScalarFuncSig::IntDivideInt, "intDiv"},
    //{tipb::ScalarFuncSig::IntDivideDecimal, "divide"},

    {tipb::ScalarFuncSig::ModReal, "modulo"},
    {tipb::ScalarFuncSig::ModDecimal, "modulo"},
    {tipb::ScalarFuncSig::ModIntUnsignedUnsigned, "modulo"},
    {tipb::ScalarFuncSig::ModIntUnsignedSigned, "modulo"},
    {tipb::ScalarFuncSig::ModIntSignedUnsigned, "modulo"},
    {tipb::ScalarFuncSig::ModIntSignedSigned, "modulo"},

    {tipb::ScalarFuncSig::MultiplyIntUnsigned, "multiply"},
    {tipb::ScalarFuncSig::MinusIntUnsignedUnsigned, "minus"},
    {tipb::ScalarFuncSig::MinusIntUnsignedSigned, "minus"},
    {tipb::ScalarFuncSig::MinusIntSignedUnsigned, "minus"},
    {tipb::ScalarFuncSig::MinusIntSignedSigned, "minus"},
    {tipb::ScalarFuncSig::MinusIntForcedUnsignedUnsigned, "minus"},
    {tipb::ScalarFuncSig::MinusIntForcedUnsignedSigned, "minus"},
    {tipb::ScalarFuncSig::MinusIntForcedSignedUnsigned, "minus"},
    {tipb::ScalarFuncSig::IntDivideIntUnsignedUnsigned, "intDiv"},
    {tipb::ScalarFuncSig::IntDivideIntUnsignedSigned, "intDiv"},
    {tipb::ScalarFuncSig::IntDivideIntSignedUnsigned, "intDiv"},
    {tipb::ScalarFuncSig::IntDivideIntSignedSigned, "intDiv"},

    {tipb::ScalarFuncSig::AbsInt, "abs"},
    {tipb::ScalarFuncSig::AbsUInt, "abs"},
    {tipb::ScalarFuncSig::AbsReal, "abs"},
    {tipb::ScalarFuncSig::AbsDecimal, "abs"},

    {tipb::ScalarFuncSig::CeilIntToDec, "ceil"},
    {tipb::ScalarFuncSig::CeilIntToInt, "ceil"},
    {tipb::ScalarFuncSig::CeilDecToInt, "ceilDecimalToInt"},
    {tipb::ScalarFuncSig::CeilDecToDec, "ceil"},
    {tipb::ScalarFuncSig::CeilReal, "ceil"},

    {tipb::ScalarFuncSig::FloorIntToDec, "floor"},
    {tipb::ScalarFuncSig::FloorIntToInt, "floor"},
    {tipb::ScalarFuncSig::FloorDecToInt, "floorDecimalToInt"},
    {tipb::ScalarFuncSig::FloorDecToDec, "floor"},
    {tipb::ScalarFuncSig::FloorReal, "floor"},

    {tipb::ScalarFuncSig::RoundReal, "tidbRound"},
    {tipb::ScalarFuncSig::RoundInt, "tidbRound"},
    {tipb::ScalarFuncSig::RoundDec, "tidbRound"},
    {tipb::ScalarFuncSig::RoundWithFracReal, "tidbRoundWithFrac"},
    {tipb::ScalarFuncSig::RoundWithFracInt, "tidbRoundWithFrac"},
    {tipb::ScalarFuncSig::RoundWithFracDec, "tidbRoundWithFrac"},

    {tipb::ScalarFuncSig::Log1Arg, "log"},
    {tipb::ScalarFuncSig::Log2Args, "log2args"},
    {tipb::ScalarFuncSig::Log2, "log2"},
    {tipb::ScalarFuncSig::Log10, "log10"},

    {tipb::ScalarFuncSig::Rand, "rand"},
    //{tipb::ScalarFuncSig::RandWithSeedFirstGen, "cast"},

    {tipb::ScalarFuncSig::Pow, "pow"},
    {tipb::ScalarFuncSig::Conv, "conv"},
    {tipb::ScalarFuncSig::CRC32, "crc32"},
    {tipb::ScalarFuncSig::Sign, "sign"},

    {tipb::ScalarFuncSig::Sqrt, "sqrt"},
    {tipb::ScalarFuncSig::Acos, "acos"},
    {tipb::ScalarFuncSig::Asin, "asin"},
    {tipb::ScalarFuncSig::Atan1Arg, "atan"},
    //{tipb::ScalarFuncSig::Atan2Args, "cast"},
    {tipb::ScalarFuncSig::Cos, "cos"},
    //{tipb::ScalarFuncSig::Cot, "cast"},
    {tipb::ScalarFuncSig::Degrees, "degrees"},
    {tipb::ScalarFuncSig::Exp, "exp"},
    //{tipb::ScalarFuncSig::PI, "cast"},
    {tipb::ScalarFuncSig::Radians, "radians"},
    {tipb::ScalarFuncSig::Sin, "sin"},
    {tipb::ScalarFuncSig::Tan, "tan"},
    {tipb::ScalarFuncSig::TruncateInt, "trunc"},
    {tipb::ScalarFuncSig::TruncateReal, "trunc"},
    //{tipb::ScalarFuncSig::TruncateDecimal, "cast"},
    {tipb::ScalarFuncSig::TruncateUint, "trunc"},

    {tipb::ScalarFuncSig::LogicalAnd, "and"},
    {tipb::ScalarFuncSig::LogicalOr, "or"},
    {tipb::ScalarFuncSig::LogicalXor, "xor"},
    {tipb::ScalarFuncSig::UnaryNotDecimal, "not"},
    {tipb::ScalarFuncSig::UnaryNotInt, "not"},
    {tipb::ScalarFuncSig::UnaryNotReal, "not"},
    {tipb::ScalarFuncSig::UnaryMinusInt, "negate"},
    {tipb::ScalarFuncSig::UnaryMinusReal, "negate"},
    {tipb::ScalarFuncSig::UnaryMinusDecimal, "negate"},
    {tipb::ScalarFuncSig::DecimalIsNull, "isNull"},
    {tipb::ScalarFuncSig::DurationIsNull, "isNull"},
    {tipb::ScalarFuncSig::RealIsNull, "isNull"},
    {tipb::ScalarFuncSig::StringIsNull, "isNull"},
    {tipb::ScalarFuncSig::TimeIsNull, "isNull"},
    {tipb::ScalarFuncSig::IntIsNull, "isNull"},
    {tipb::ScalarFuncSig::JsonIsNull, "isNull"},

    {tipb::ScalarFuncSig::BitAndSig, "bitAnd"},
    {tipb::ScalarFuncSig::BitOrSig, "bitOr"},
    {tipb::ScalarFuncSig::BitXorSig, "bitXor"},
    {tipb::ScalarFuncSig::BitNegSig, "bitNot"},
    //{tipb::ScalarFuncSig::IntIsTrue, "cast"},
    //{tipb::ScalarFuncSig::RealIsTrue, "cast"},
    //{tipb::ScalarFuncSig::DecimalIsTrue, "cast"},
    //{tipb::ScalarFuncSig::IntIsFalse, "cast"},
    //{tipb::ScalarFuncSig::RealIsFalse, "cast"},
    //{tipb::ScalarFuncSig::DecimalIsFalse, "cast"},

    //{tipb::ScalarFuncSig::LeftShift, "cast"},
    //{tipb::ScalarFuncSig::RightShift, "cast"},

    //{tipb::ScalarFuncSig::BitCount, "cast"},
    //{tipb::ScalarFuncSig::GetParamString, "cast"},
    //{tipb::ScalarFuncSig::GetVar, "cast"},
    //{tipb::ScalarFuncSig::RowSig, "cast"},
    //{tipb::ScalarFuncSig::SetVar, "cast"},
    //{tipb::ScalarFuncSig::ValuesDecimal, "cast"},
    //{tipb::ScalarFuncSig::ValuesDuration, "cast"},
    //{tipb::ScalarFuncSig::ValuesInt, "cast"},
    //{tipb::ScalarFuncSig::ValuesJSON, "cast"},
    //{tipb::ScalarFuncSig::ValuesReal, "cast"},
    //{tipb::ScalarFuncSig::ValuesString, "cast"},
    //{tipb::ScalarFuncSig::ValuesTime, "cast"},

    {tipb::ScalarFuncSig::InInt, "tidbIn"},
    {tipb::ScalarFuncSig::InReal, "tidbIn"},
    {tipb::ScalarFuncSig::InString, "tidbIn"},
    {tipb::ScalarFuncSig::InDecimal, "tidbIn"},
    {tipb::ScalarFuncSig::InTime, "tidbIn"},
    {tipb::ScalarFuncSig::InDuration, "tidbIn"},
    {tipb::ScalarFuncSig::InJson, "tidbIn"},

    {tipb::ScalarFuncSig::IfNullInt, "ifNull"},
    {tipb::ScalarFuncSig::IfNullReal, "ifNull"},
    {tipb::ScalarFuncSig::IfNullString, "ifNull"},
    {tipb::ScalarFuncSig::IfNullDecimal, "ifNull"},
    {tipb::ScalarFuncSig::IfNullTime, "ifNull"},
    {tipb::ScalarFuncSig::IfNullDuration, "ifNull"},
    {tipb::ScalarFuncSig::IfNullJson, "ifNull"},

    /// Do not use If because ClickHouse's implementation is not compatible with TiDB
    /// ClickHouse: If(null, a, b) returns null
    /// TiDB: If(null, a, b) returns b
    {tipb::ScalarFuncSig::IfInt, "multiIf"},
    {tipb::ScalarFuncSig::IfReal, "multiIf"},
    {tipb::ScalarFuncSig::IfString, "multiIf"},
    {tipb::ScalarFuncSig::IfDecimal, "multiIf"},
    {tipb::ScalarFuncSig::IfTime, "multiIf"},
    {tipb::ScalarFuncSig::IfDuration, "multiIf"},
    {tipb::ScalarFuncSig::IfJson, "multiIf"},

    {tipb::ScalarFuncSig::CaseWhenInt, "multiIf"},
    {tipb::ScalarFuncSig::CaseWhenReal, "multiIf"},
    {tipb::ScalarFuncSig::CaseWhenString, "multiIf"},
    {tipb::ScalarFuncSig::CaseWhenDecimal, "multiIf"},
    {tipb::ScalarFuncSig::CaseWhenTime, "multiIf"},
    {tipb::ScalarFuncSig::CaseWhenDuration, "multiIf"},
    {tipb::ScalarFuncSig::CaseWhenJson, "multiIf"},

    //{tipb::ScalarFuncSig::AesDecrypt, "cast"},
    //{tipb::ScalarFuncSig::AesEncrypt, "cast"},
    //{tipb::ScalarFuncSig::Compress, "cast"},
    //{tipb::ScalarFuncSig::MD5, "cast"},
    //{tipb::ScalarFuncSig::Password, "cast"},
    //{tipb::ScalarFuncSig::RandomBytes, "cast"},
    //{tipb::ScalarFuncSig::SHA1, "cast"},
    //{tipb::ScalarFuncSig::SHA2, "cast"},
    //{tipb::ScalarFuncSig::Uncompress, "cast"},
    //{tipb::ScalarFuncSig::UncompressedLength, "cast"},
    //{tipb::ScalarFuncSig::AesDecryptIV, "cast"},
    //{tipb::ScalarFuncSig::AesEncryptIV, "cast"},
    //{tipb::ScalarFuncSig::Encode, "cast"},
    //{tipb::ScalarFuncSig::Decode, "cast"},

    //{tipb::ScalarFuncSig::Database, "cast"},
    //{tipb::ScalarFuncSig::FoundRows, "cast"},
    //{tipb::ScalarFuncSig::CurrentUser, "cast"},
    //{tipb::ScalarFuncSig::User, "cast"},
    //{tipb::ScalarFuncSig::ConnectionID, "cast"},
    //{tipb::ScalarFuncSig::LastInsertID, "cast"},
    //{tipb::ScalarFuncSig::LastInsertIDWithID, "cast"},
    //{tipb::ScalarFuncSig::Version, "cast"},
    //{tipb::ScalarFuncSig::TiDBVersion, "cast"},
    //{tipb::ScalarFuncSig::RowCount, "cast"},

    //{tipb::ScalarFuncSig::Sleep, "cast"},
    //{tipb::ScalarFuncSig::Lock, "cast"},
    //{tipb::ScalarFuncSig::ReleaseLock, "cast"},
    //{tipb::ScalarFuncSig::DecimalAnyValue, "cast"},
    //{tipb::ScalarFuncSig::DurationAnyValue, "cast"},
    //{tipb::ScalarFuncSig::IntAnyValue, "cast"},
    //{tipb::ScalarFuncSig::JSONAnyValue, "cast"},
    //{tipb::ScalarFuncSig::RealAnyValue, "cast"},
    //{tipb::ScalarFuncSig::StringAnyValue, "cast"},
    //{tipb::ScalarFuncSig::TimeAnyValue, "cast"},
    {tipb::ScalarFuncSig::InetAton, "tiDBIPv4StringToNum"},
    {tipb::ScalarFuncSig::InetNtoa, "IPv4NumToString"},
    {tipb::ScalarFuncSig::Inet6Aton, "tiDBIPv6StringToNum"},
    {tipb::ScalarFuncSig::Inet6Ntoa, "tiDBIPv6NumToString"},
    //{tipb::ScalarFuncSig::IsIPv4, "cast"},
    //{tipb::ScalarFuncSig::IsIPv4Compat, "cast"},
    //{tipb::ScalarFuncSig::IsIPv4Mapped, "cast"},
    //{tipb::ScalarFuncSig::IsIPv6, "cast"},
    //{tipb::ScalarFuncSig::UUID, "cast"},

    {tipb::ScalarFuncSig::LikeSig, "like3Args"},
    //{tipb::ScalarFuncSig::RegexpSig, "cast"},
    //{tipb::ScalarFuncSig::RegexpUTF8Sig, "cast"},

    //{tipb::ScalarFuncSig::JsonExtractSig, "cast"},
    //{tipb::ScalarFuncSig::JsonUnquoteSig, "cast"},
    //{tipb::ScalarFuncSig::JsonTypeSig, "cast"},
    //{tipb::ScalarFuncSig::JsonSetSig, "cast"},
    //{tipb::ScalarFuncSig::JsonInsertSig, "cast"},
    //{tipb::ScalarFuncSig::JsonReplaceSig, "cast"},
    //{tipb::ScalarFuncSig::JsonRemoveSig, "cast"},
    //{tipb::ScalarFuncSig::JsonMergeSig, "cast"},
    //{tipb::ScalarFuncSig::JsonObjectSig, "cast"},
    //{tipb::ScalarFuncSig::JsonArraySig, "cast"},
    //{tipb::ScalarFuncSig::JsonValidJsonSig, "cast"},
    //{tipb::ScalarFuncSig::JsonContainsSig, "cast"},
    //{tipb::ScalarFuncSig::JsonArrayAppendSig, "cast"},
    //{tipb::ScalarFuncSig::JsonArrayInsertSig, "cast"},
    //{tipb::ScalarFuncSig::JsonMergePatchSig, "cast"},
    //{tipb::ScalarFuncSig::JsonMergePreserveSig, "cast"},
    //{tipb::ScalarFuncSig::JsonContainsPathSig, "cast"},
    //{tipb::ScalarFuncSig::JsonPrettySig, "cast"},
    //{tipb::ScalarFuncSig::JsonQuoteSig, "cast"},
    //{tipb::ScalarFuncSig::JsonSearchSig, "cast"},
    //{tipb::ScalarFuncSig::JsonStorageSizeSig, "cast"},
    //{tipb::ScalarFuncSig::JsonDepthSig, "cast"},
    //{tipb::ScalarFuncSig::JsonKeysSig, "cast"},
    {tipb::ScalarFuncSig::JsonLengthSig, "jsonLength"},
    //{tipb::ScalarFuncSig::JsonKeys2ArgsSig, "cast"},
    //{tipb::ScalarFuncSig::JsonValidStringSig, "cast"},

    {tipb::ScalarFuncSig::DateFormatSig, "dateFormat"},
    //{tipb::ScalarFuncSig::DateLiteral, "cast"},
    {tipb::ScalarFuncSig::DateDiff, "tidbDateDiff"},
    //{tipb::ScalarFuncSig::NullTimeDiff, "cast"},
    //{tipb::ScalarFuncSig::TimeStringTimeDiff, "cast"},
    //{tipb::ScalarFuncSig::DurationDurationTimeDiff, "cast"},
    //{tipb::ScalarFuncSig::DurationDurationTimeDiff, "cast"},
    //{tipb::ScalarFuncSig::StringTimeTimeDiff, "cast"},
    //{tipb::ScalarFuncSig::StringDurationTimeDiff, "cast"},
    //{tipb::ScalarFuncSig::StringStringTimeDiff, "cast"},
    //{tipb::ScalarFuncSig::TimeTimeTimeDiff, "cast"},
    //{tipb::ScalarFuncSig::SubDateStringReal, "cast"},
    //{tipb::ScalarFuncSig::SubDateIntReal, "cast"},
    //{tipb::ScalarFuncSig::SubDateIntDecimal, "cast"},
    //{tipb::ScalarFuncSig::SubDateDatetimeReal, "cast"},
    //{tipb::ScalarFuncSig::SubDateDatetimeDecimal, "cast"},
    //{tipb::ScalarFuncSig::SubDateDurationString, "cast"},
    //{tipb::ScalarFuncSig::SubDateDurationInt, "cast"},
    //{tipb::ScalarFuncSig::SubDateDatetimeReal, "cast"},
    //{tipb::ScalarFuncSig::SubDateDatetimeDecimal, "cast"},
    {tipb::ScalarFuncSig::AddDateStringReal, "date_add"},
    //{tipb::ScalarFuncSig::AddDateIntReal, "cast"},
    //{tipb::ScalarFuncSig::AddDateIntDecimal, "cast"},
    //{tipb::ScalarFuncSig::AddDateDatetimeReal, "cast"},
    //{tipb::ScalarFuncSig::AddDateDatetimeDecimal, "cast"},
    //{tipb::ScalarFuncSig::AddDateDurationString, "cast"},
    //{tipb::ScalarFuncSig::AddDateDurationInt, "cast"},
    //{tipb::ScalarFuncSig::AddDateDurationInt, "cast"},
    //{tipb::ScalarFuncSig::AddDateDurationDecimal, "cast"},

    {tipb::ScalarFuncSig::Date, "toMyDate"},
    {tipb::ScalarFuncSig::Hour, "hour"},
    {tipb::ScalarFuncSig::Minute, "minute"},
    {tipb::ScalarFuncSig::Second, "second"},
    {tipb::ScalarFuncSig::MicroSecond, "microSecond"},
    {tipb::ScalarFuncSig::Month, "toMonth"},
    //{tipb::ScalarFuncSig::MonthName, "cast"},

    //{tipb::ScalarFuncSig::NowWithArg, "cast"},
    //{tipb::ScalarFuncSig::NowWithoutArg, "cast"},

    //{tipb::ScalarFuncSig::DayName, "cast"},
    {tipb::ScalarFuncSig::DayOfMonth, "toDayOfMonth"},
    //{tipb::ScalarFuncSig::DayOfWeek, "cast"},
    //{tipb::ScalarFuncSig::DayOfYear, "cast"},

    //{tipb::ScalarFuncSig::WeekWithMode, "cast"},
    //{tipb::ScalarFuncSig::WeekWithoutMode, "cast"},
    //{tipb::ScalarFuncSig::WeekDay, "cast"},
    //{tipb::ScalarFuncSig::WeekOfYear, "cast"},

    {tipb::ScalarFuncSig::Year, "toYear"},
    //{tipb::ScalarFuncSig::YearWeekWithMode, "cast"},
    //{tipb::ScalarFuncSig::YearWeekWithoutMode, "cast"},

    //{tipb::ScalarFuncSig::GetFormat, "cast"},
    {tipb::ScalarFuncSig::SysDateWithFsp, "sysDateWithFsp"},
    {tipb::ScalarFuncSig::SysDateWithoutFsp, "sysDateWithoutFsp"},
    //{tipb::ScalarFuncSig::CurrentDate, "cast"},
    //{tipb::ScalarFuncSig::CurrentTime0Arg, "cast"},
    //{tipb::ScalarFuncSig::CurrentTime1Arg, "cast"},

    //{tipb::ScalarFuncSig::Time, "cast"},
    //{tipb::ScalarFuncSig::TimeLiteral, "cast"},
    //{tipb::ScalarFuncSig::UTCDate, "cast"},
    //{tipb::ScalarFuncSig::UTCTimestampWithArg, "cast"},
    //{tipb::ScalarFuncSig::UTCTimestampWithoutArg, "cast"},

    //{tipb::ScalarFuncSig::AddDatetimeAndDuration, "cast"},
    //{tipb::ScalarFuncSig::AddDatetimeAndString, "cast"},
    //{tipb::ScalarFuncSig::AddTimeDateTimeNull, "cast"},
    //{tipb::ScalarFuncSig::AddStringAndDuration, "cast"},
    //{tipb::ScalarFuncSig::AddStringAndString, "cast"},
    //{tipb::ScalarFuncSig::AddTimeStringNull, "cast"},
    //{tipb::ScalarFuncSig::AddDurationAndDuration, "cast"},
    //{tipb::ScalarFuncSig::AddDurationAndString, "cast"},
    //{tipb::ScalarFuncSig::AddTimeDurationNull, "cast"},
    //{tipb::ScalarFuncSig::AddDateAndDuration, "cast"},
    //{tipb::ScalarFuncSig::AddDateAndString, "cast"},

    //{tipb::ScalarFuncSig::SubDateAndDuration, "cast"},
    //{tipb::ScalarFuncSig::SubDateAndString, "cast"},
    //{tipb::ScalarFuncSig::SubTimeDateTimeNull, "cast"},
    //{tipb::ScalarFuncSig::SubStringAndDuration, "cast"},
    //{tipb::ScalarFuncSig::SubStringAndString, "cast"},
    //{tipb::ScalarFuncSig::SubTimeStringNull, "cast"},
    //{tipb::ScalarFuncSig::SubDurationAndDuration, "cast"},
    //{tipb::ScalarFuncSig::SubDurationAndString, "cast"},
    //{tipb::ScalarFuncSig::SubDateAndDuration, "cast"},
    //{tipb::ScalarFuncSig::SubDateAndString, "cast"},

    //{tipb::ScalarFuncSig::UnixTimestampCurrent, "cast"},
    {tipb::ScalarFuncSig::UnixTimestampInt, "tidbUnixTimeStampInt"},
    {tipb::ScalarFuncSig::UnixTimestampDec, "tidbUnixTimeStampDec"},

    //{tipb::ScalarFuncSig::ConvertTz, "cast"},
    //{tipb::ScalarFuncSig::MakeDate, "cast"},
    //{tipb::ScalarFuncSig::MakeTime, "cast"},
    //{tipb::ScalarFuncSig::PeriodAdd, "cast"},
    //{tipb::ScalarFuncSig::PeriodDiff, "cast"},
    //{tipb::ScalarFuncSig::Quarter, "cast"},

    //{tipb::ScalarFuncSig::SecToTime, "cast"},
    //{tipb::ScalarFuncSig::TimeToSec, "cast"},
    //{tipb::ScalarFuncSig::TimestampAdd, "cast"},
    //{tipb::ScalarFuncSig::ToDays, "cast"},
    //{tipb::ScalarFuncSig::ToSeconds, "cast"},
    //{tipb::ScalarFuncSig::UTCTimeWithArg, "cast"},
    //{tipb::ScalarFuncSig::UTCTimestampWithoutArg, "cast"},
    //{tipb::ScalarFuncSig::Timestamp1Arg, "cast"},
    //{tipb::ScalarFuncSig::Timestamp2Args, "cast"},
    //{tipb::ScalarFuncSig::TimestampLiteral, "cast"},

    //{tipb::ScalarFuncSig::LastDay, "cast"},
    {tipb::ScalarFuncSig::StrToDateDate, "strToDateDate"},
    {tipb::ScalarFuncSig::StrToDateDatetime, "strToDateDatetime"},
    // {tipb::ScalarFuncSig::StrToDateDuration, "cast"},
    {tipb::ScalarFuncSig::FromUnixTime1Arg, "fromUnixTime"},
    {tipb::ScalarFuncSig::FromUnixTime2Arg, "fromUnixTime"},
    {tipb::ScalarFuncSig::ExtractDatetime, "extractMyDateTime"},
    //{tipb::ScalarFuncSig::ExtractDuration, "cast"},

    //{tipb::ScalarFuncSig::AddDateStringString, "cast"},
    {tipb::ScalarFuncSig::AddDateStringInt, "date_add"},
    //{tipb::ScalarFuncSig::AddDateStringDecimal, "cast"},
    //{tipb::ScalarFuncSig::AddDateIntString, "cast"},
    //{tipb::ScalarFuncSig::AddDateIntInt, "cast"},
    //{tipb::ScalarFuncSig::AddDateDatetimeString, "date_add"},
    {tipb::ScalarFuncSig::AddDateDatetimeInt, "date_add"},

    //{tipb::ScalarFuncSig::SubDateStringString, "cast"},
    {tipb::ScalarFuncSig::SubDateStringInt, "date_sub"},
    //{tipb::ScalarFuncSig::SubDateStringDecimal, "cast"},
    //{tipb::ScalarFuncSig::SubDateIntString, "cast"},
    //{tipb::ScalarFuncSig::SubDateIntInt, "cast"},
    //{tipb::ScalarFuncSig::SubDateDatetimeString, "cast"},
    {tipb::ScalarFuncSig::SubDateDatetimeInt, "date_sub"},

    //{tipb::ScalarFuncSig::FromDays, "cast"},
    //{tipb::ScalarFuncSig::TimeFormat, "cast"},
    {tipb::ScalarFuncSig::TimestampDiff, "tidbTimestampDiff"},

    //{tipb::ScalarFuncSig::BitLength, "cast"},
    //{tipb::ScalarFuncSig::Bin, "cast"},
    {tipb::ScalarFuncSig::ASCII, "ascii"},
    //{tipb::ScalarFuncSig::Char, "cast"},
    {tipb::ScalarFuncSig::CharLengthUTF8, "lengthUTF8"},
    {tipb::ScalarFuncSig::Concat, "tidbConcat"},
    {tipb::ScalarFuncSig::ConcatWS, "tidbConcatWS"},
    //{tipb::ScalarFuncSig::Convert, "cast"},
    //{tipb::ScalarFuncSig::Elt, "cast"},
    //{tipb::ScalarFuncSig::ExportSet3Arg, "cast"},
    //{tipb::ScalarFuncSig::ExportSet4Arg, "cast"},
    //{tipb::ScalarFuncSig::ExportSet5Arg, "cast"},
    //{tipb::ScalarFuncSig::FieldInt, "cast"},
    //{tipb::ScalarFuncSig::FieldReal, "cast"},
    //{tipb::ScalarFuncSig::FieldString, "cast"},

    //{tipb::ScalarFuncSig::FindInSet, "cast"},
    //{tipb::ScalarFuncSig::Format, "cast"},
    //{tipb::ScalarFuncSig::FormatWithLocale, "cast"},
    //{tipb::ScalarFuncSig::FromBase64, "cast"},
    //{tipb::ScalarFuncSig::HexIntArg, "cast"},
    //{tipb::ScalarFuncSig::HexStrArg, "cast"},
    //{tipb::ScalarFuncSig::InsertUTF8, "cast"},
    //{tipb::ScalarFuncSig::Insert, "cast"},
    //{tipb::ScalarFuncSig::InstrUTF8, "cast"},
    //{tipb::ScalarFuncSig::Instr, "cast"},

    {tipb::ScalarFuncSig::LeftUTF8, "leftUTF8"},
    //{tipb::ScalarFuncSig::Left, "cast"},
    {tipb::ScalarFuncSig::Length, "length"},
    {tipb::ScalarFuncSig::Locate2ArgsUTF8, "position"},
    //{tipb::ScalarFuncSig::Locate3ArgsUTF8, "cast"},
    {tipb::ScalarFuncSig::Locate2Args, "position"},
    //{tipb::ScalarFuncSig::Locate3Args, "cast"},

    {tipb::ScalarFuncSig::Lower, "lowerBinary"},
    {tipb::ScalarFuncSig::LowerUTF8, "lowerUTF8"},
    //{tipb::ScalarFuncSig::LpadUTF8, "cast"},
    //{tipb::ScalarFuncSig::Lpad, "cast"},
    //{tipb::ScalarFuncSig::MakeSet, "cast"},
    //{tipb::ScalarFuncSig::OctInt, "cast"},
    //{tipb::ScalarFuncSig::OctString, "cast"},
    //{tipb::ScalarFuncSig::Ord, "cast"},
    //{tipb::ScalarFuncSig::Quote, "cast"},
    //{tipb::ScalarFuncSig::Repeat, "cast"},
    {tipb::ScalarFuncSig::Replace, "replaceAll"},
    //{tipb::ScalarFuncSig::ReverseUTF8, "cast"},
    //{tipb::ScalarFuncSig::Reverse, "cast"},
    {tipb::ScalarFuncSig::RightUTF8, "rightUTF8"},
    //{tipb::ScalarFuncSig::Right, "cast"},
    //{tipb::ScalarFuncSig::RpadUTF8, "cast"},
    //{tipb::ScalarFuncSig::Rpad, "cast"},
    //{tipb::ScalarFuncSig::Space, "cast"},
    //{tipb::ScalarFuncSig::Strcmp, "cast"},
    {tipb::ScalarFuncSig::Substring2ArgsUTF8, "substringUTF8"},
    {tipb::ScalarFuncSig::Substring3ArgsUTF8, "substringUTF8"},
    //{tipb::ScalarFuncSig::Substring2Args, "cast"},
    //{tipb::ScalarFuncSig::Substring3Args, "cast"},
    {tipb::ScalarFuncSig::SubstringIndex, "substringIndex"},
    {tipb::ScalarFuncSig::Format, "format"},
    {tipb::ScalarFuncSig::FormatWithLocale, "formatWithLocale"},

    //{tipb::ScalarFuncSig::ToBase64, "cast"},
    {tipb::ScalarFuncSig::Trim1Arg, "tidbTrim"},
    {tipb::ScalarFuncSig::Trim2Args, "tidbTrim"},
    {tipb::ScalarFuncSig::Trim3Args, "tidbTrim"},
    {tipb::ScalarFuncSig::LTrim, "tidbLTrim"},
    {tipb::ScalarFuncSig::RTrim, "tidbRTrim"},
    //{tipb::ScalarFuncSig::UnHex, "cast"},
    {tipb::ScalarFuncSig::UpperUTF8, "upperUTF8"},
    {tipb::ScalarFuncSig::Upper, "upperBinary"},
    //{tipb::ScalarFuncSig::CharLength, "upper"},
});
} // namespace

bool isScalarFunctionExpr(const tipb::Expr & expr)
{
    return expr.tp() == tipb::ExprType::ScalarFunc;
}

bool isFunctionExpr(const tipb::Expr & expr)
{
    return isScalarFunctionExpr(expr) || isAggFunctionExpr(expr);
}

const String & getAggFunctionName(const tipb::Expr & expr)
{
    if (expr.has_distinct())
    {
        auto it = distinct_agg_func_map.find(expr.tp());
        if (it != distinct_agg_func_map.end())
            return it->second;
    }
    else
    {
        auto it = agg_func_map.find(expr.tp());
        if (it != agg_func_map.end())
            return it->second;
    }

    const auto errmsg = fmt::format(
        "{}(distinct={}) is not supported.",
        tipb::ExprType_Name(expr.tp()),
        expr.has_distinct() ? "true" : "false");
    throw TiFlashException(errmsg, Errors::Coprocessor::Unimplemented);
}

const String & getFunctionName(const tipb::Expr & expr)
{
    if (isAggFunctionExpr(expr))
    {
        return getAggFunctionName(expr);
    }
    else
    {
        auto it = scalar_func_map.find(expr.sig());
        if (it == scalar_func_map.end())
            throw TiFlashException(tipb::ScalarFuncSig_Name(expr.sig()) + " is not supported.", Errors::Coprocessor::Unimplemented);
        return it->second;
    }
}

String exprToString(const tipb::Expr & expr, const std::vector<NameAndTypePair> & input_col)
{
    std::stringstream ss;
    String func_name;
    Field f;
    switch (expr.tp())
    {
    case tipb::ExprType::Null:
        return "NULL";
    case tipb::ExprType::Int64:
        return std::to_string(decodeDAGInt64(expr.val()));
    case tipb::ExprType::Uint64:
        return std::to_string(decodeDAGUInt64(expr.val()));
    case tipb::ExprType::Float32:
        return std::to_string(decodeDAGFloat32(expr.val()));
    case tipb::ExprType::Float64:
        return std::to_string(decodeDAGFloat64(expr.val()));
    case tipb::ExprType::String:
        return decodeDAGString(expr.val());
    case tipb::ExprType::Bytes:
        return decodeDAGBytes(expr.val());
    case tipb::ExprType::MysqlDecimal:
    {
        auto field = decodeDAGDecimal(expr.val());
        if (field.getType() == Field::Types::Decimal32)
            return field.get<DecimalField<Decimal32>>().toString();
        else if (field.getType() == Field::Types::Decimal64)
            return field.get<DecimalField<Decimal64>>().toString();
        else if (field.getType() == Field::Types::Decimal128)
            return field.get<DecimalField<Decimal128>>().toString();
        else if (field.getType() == Field::Types::Decimal256)
            return field.get<DecimalField<Decimal256>>().toString();
        else
            throw TiFlashException("Not decimal literal" + expr.DebugString(), Errors::Coprocessor::BadRequest);
    }
    case tipb::ExprType::MysqlTime:
    {
        if (!expr.has_field_type())
            throw TiFlashException("MySQL Time literal without field_type" + expr.DebugString(), Errors::Coprocessor::BadRequest);
        auto t = decodeDAGUInt64(expr.val());
        auto ret = std::to_string(TiDB::DatumFlat(t, static_cast<TiDB::TP>(expr.field_type().tp())).field().get<UInt64>());
        if (expr.field_type().tp() == TiDB::TypeTimestamp)
            ret = ret + "_ts";
        return ret;
    }
    case tipb::ExprType::MysqlDuration:
    {
        if (!expr.has_field_type())
            throw TiFlashException("MySQL Duration literal without field_type" + expr.DebugString(), Errors::Coprocessor::BadRequest);
        auto t = decodeDAGInt64(expr.val());
        auto ret = std::to_string(TiDB::DatumFlat(t, static_cast<TiDB::TP>(expr.field_type().tp())).field().get<Int64>());
        return ret;
    }
    case tipb::ExprType::ColumnRef:
        return getColumnNameForColumnExpr(expr, input_col);
    case tipb::ExprType::Count:
    case tipb::ExprType::Sum:
    case tipb::ExprType::Avg:
    case tipb::ExprType::Min:
    case tipb::ExprType::Max:
    case tipb::ExprType::First:
    case tipb::ExprType::ApproxCountDistinct:
    case tipb::ExprType::GroupConcat:
        func_name = getAggFunctionName(expr);
        break;
    case tipb::ExprType::ScalarFunc:
        if (scalar_func_map.find(expr.sig()) == scalar_func_map.end())
        {
            throw TiFlashException(tipb::ScalarFuncSig_Name(expr.sig()) + " not supported", Errors::Coprocessor::Unimplemented);
        }
        func_name = scalar_func_map.find(expr.sig())->second;
        break;
    default:
        throw TiFlashException(tipb::ExprType_Name(expr.tp()) + " not supported", Errors::Coprocessor::Unimplemented);
    }
    // build function expr
    if (functionIsInOrGlobalInOperator(func_name))
    {
        // for in, we could not represent the function expr using func_name(param1, param2, ...)
        ss << exprToString(expr.children(0), input_col) << " " << func_name << " (";
        bool first = true;
        for (int i = 1; i < expr.children_size(); i++)
        {
            String s = exprToString(expr.children(i), input_col);
            if (first)
                first = false;
            else
                ss << ", ";
            ss << s;
        }
        ss << ")";
    }
    else
    {
        ss << func_name << "(";
        bool first = true;
        for (const tipb::Expr & child : expr.children())
        {
            String s = exprToString(child, input_col);
            if (first)
                first = false;
            else
                ss << ", ";
            ss << s;
        }
        ss << ")";
    }
    return ss.str();
}

const String & getTypeName(const tipb::Expr & expr)
{
    return tipb::ExprType_Name(expr.tp());
}

bool isAggFunctionExpr(const tipb::Expr & expr)
{
    switch (expr.tp())
    {
    case tipb::ExprType::Count:
    case tipb::ExprType::Sum:
    case tipb::ExprType::Avg:
    case tipb::ExprType::Min:
    case tipb::ExprType::Max:
    case tipb::ExprType::First:
    case tipb::ExprType::GroupConcat:
    case tipb::ExprType::Agg_BitAnd:
    case tipb::ExprType::Agg_BitOr:
    case tipb::ExprType::Agg_BitXor:
    case tipb::ExprType::Std:
    case tipb::ExprType::Stddev:
    case tipb::ExprType::StddevPop:
    case tipb::ExprType::StddevSamp:
    case tipb::ExprType::VarPop:
    case tipb::ExprType::VarSamp:
    case tipb::ExprType::Variance:
    case tipb::ExprType::JsonArrayAgg:
    case tipb::ExprType::JsonObjectAgg:
    case tipb::ExprType::ApproxCountDistinct:
        return true;
    default:
        return false;
    }
}

bool isLiteralExpr(const tipb::Expr & expr)
{
    switch (expr.tp())
    {
    case tipb::ExprType::Null:
    case tipb::ExprType::Int64:
    case tipb::ExprType::Uint64:
    case tipb::ExprType::Float32:
    case tipb::ExprType::Float64:
    case tipb::ExprType::String:
    case tipb::ExprType::Bytes:
    case tipb::ExprType::MysqlBit:
    case tipb::ExprType::MysqlDecimal:
    case tipb::ExprType::MysqlDuration:
    case tipb::ExprType::MysqlEnum:
    case tipb::ExprType::MysqlHex:
    case tipb::ExprType::MysqlSet:
    case tipb::ExprType::MysqlTime:
    case tipb::ExprType::MysqlJson:
    case tipb::ExprType::ValueList:
        return true;
    default:
        return false;
    }
}

bool isColumnExpr(const tipb::Expr & expr)
{
    return expr.tp() == tipb::ExprType::ColumnRef;
}

Field decodeLiteral(const tipb::Expr & expr)
{
    switch (expr.tp())
    {
    case tipb::ExprType::Null:
        return Field();
    case tipb::ExprType::Int64:
        return decodeDAGInt64(expr.val());
    case tipb::ExprType::Uint64:
        return decodeDAGUInt64(expr.val());
    case tipb::ExprType::Float32:
        return Float64(decodeDAGFloat32(expr.val()));
    case tipb::ExprType::Float64:
        return decodeDAGFloat64(expr.val());
    case tipb::ExprType::String:
        return decodeDAGString(expr.val());
    case tipb::ExprType::Bytes:
        return decodeDAGBytes(expr.val());
    case tipb::ExprType::MysqlDecimal:
        return decodeDAGDecimal(expr.val());
    case tipb::ExprType::MysqlTime:
    {
        if (!expr.has_field_type())
            throw TiFlashException("MySQL Time literal without field_type" + expr.DebugString(), Errors::Coprocessor::BadRequest);
        auto t = decodeDAGUInt64(expr.val());
        return TiDB::DatumFlat(t, static_cast<TiDB::TP>(expr.field_type().tp())).field();
    }
    case tipb::ExprType::MysqlDuration:
    {
        if (!expr.has_field_type())
            throw TiFlashException("MySQL Duration literal without field_type" + expr.DebugString(), Errors::Coprocessor::BadRequest);
        auto t = decodeDAGInt64(expr.val());
        return TiDB::DatumFlat(t, static_cast<TiDB::TP>(expr.field_type().tp())).field();
    }
    case tipb::ExprType::MysqlBit:
    case tipb::ExprType::MysqlEnum:
    case tipb::ExprType::MysqlHex:
    case tipb::ExprType::MysqlSet:
    case tipb::ExprType::MysqlJson:
    case tipb::ExprType::ValueList:
        throw TiFlashException(tipb::ExprType_Name(expr.tp()) + " is not supported yet", Errors::Coprocessor::Unimplemented);
    default:
        throw TiFlashException("Should not reach here: not a literal expression", Errors::Coprocessor::Internal);
    }
}

String getColumnNameForColumnExpr(const tipb::Expr & expr, const std::vector<NameAndTypePair> & input_col)
{
    auto column_index = decodeDAGInt64(expr.val());
    if (column_index < 0 || column_index >= static_cast<Int64>(input_col.size()))
    {
        throw TiFlashException("Column index out of bound", Errors::Coprocessor::BadRequest);
    }
    return input_col[column_index].name;
}

// For some historical or unknown reasons, TiDB might set an invalid
// field type. This function checks if the expr has a valid field type.
// So far the known invalid field types are:
// 1. decimal type with scale == -1
// 2. decimal type with precision == 0
bool exprHasValidFieldType(const tipb::Expr & expr)
{
    return expr.has_field_type()
        && !(expr.field_type().tp() == TiDB::TP::TypeNewDecimal
             && (expr.field_type().decimal() == -1 || expr.field_type().flen() == 0));
}

bool isUnsupportedEncodeType(const std::vector<tipb::FieldType> & types, tipb::EncodeType encode_type)
{
    const static std::unordered_map<tipb::EncodeType, std::unordered_set<Int32>> unsupported_types_map({
        {tipb::EncodeType::TypeCHBlock, {TiDB::TypeSet, TiDB::TypeGeometry, TiDB::TypeNull, TiDB::TypeEnum, TiDB::TypeJSON, TiDB::TypeBit}},
        {tipb::EncodeType::TypeChunk, {TiDB::TypeSet, TiDB::TypeGeometry, TiDB::TypeNull}},
    });

    auto unsupported_set = unsupported_types_map.find(encode_type);
    if (unsupported_set == unsupported_types_map.end())
        return false;
    for (const auto & type : types)
    {
        if (unsupported_set->second.find(type.tp()) != unsupported_set->second.end())
            return true;
    }
    return false;
}

DataTypePtr inferDataType4Literal(const tipb::Expr & expr)
{
    Field value = decodeLiteral(expr);
    DataTypePtr flash_type = applyVisitor(FieldToDataType(), value);
    /// need to extract target_type from expr.field_type() because the flash_type derived from
    /// value is just a `memory type`, which does not have enough information, for example:
    /// for date literal, the flash_type is `UInt64`
    DataTypePtr target_type{};
    if (expr.tp() == tipb::ExprType::Null)
    {
        // todo We should use DataTypeNothing as NULL literal's TiFlash Type, because TiFlash has a lot of
        //  optimization for DataTypeNothing, but there are still some bugs when using DataTypeNothing: when
        //  TiFlash try to return data to TiDB or exchange data between TiFlash node, since codec only recognize
        //  TiDB type, use DataTypeNothing will meet error in the codec, so do not use DataTypeNothing until
        //  we fix the codec issue.
        if (exprHasValidFieldType(expr))
        {
            target_type = getDataTypeByFieldTypeForComputingLayer(expr.field_type());
        }
        else
        {
            if (expr.has_field_type() && expr.field_type().tp() == TiDB::TP::TypeNewDecimal)
                target_type = createDecimal(1, 0);
            else
                target_type = flash_type;
        }
        target_type = makeNullable(target_type);
    }
    else
    {
        if (expr.tp() == tipb::ExprType::MysqlDecimal)
        {
            /// to fix https://github.com/pingcap/tics/issues/1425, when TiDB push down
            /// a decimal literal, it contains two types: one is the type that encoded
            /// in Decimal value itself(i.e. expr.val()), the other is the type that in
            /// expr.field_type(). According to TiDB and Mysql behavior, the computing
            /// layer should use the type in expr.val(), which means we should ignore
            /// the type in expr.field_type()
            target_type = flash_type;
        }
        else
        {
            target_type = exprHasValidFieldType(expr) ? getDataTypeByFieldTypeForComputingLayer(expr.field_type()) : flash_type;
        }
        // We should remove nullable for constant value since TiDB may not set NOT_NULL flag for literal expression.
        target_type = removeNullable(target_type);
    }
    return target_type;
}

UInt8 getFieldLengthForArrowEncode(Int32 tp)
{
    switch (tp)
    {
    case TiDB::TypeTiny:
    case TiDB::TypeShort:
    case TiDB::TypeInt24:
    case TiDB::TypeLong:
    case TiDB::TypeLongLong:
    case TiDB::TypeYear:
    case TiDB::TypeDouble:
    case TiDB::TypeTime:
    case TiDB::TypeDate:
    case TiDB::TypeDatetime:
    case TiDB::TypeNewDate:
    case TiDB::TypeTimestamp:
        return 8;
    case TiDB::TypeFloat:
        return 4;
    case TiDB::TypeDecimal:
    case TiDB::TypeNewDecimal:
        return 40;
    case TiDB::TypeVarchar:
    case TiDB::TypeVarString:
    case TiDB::TypeString:
    case TiDB::TypeBlob:
    case TiDB::TypeTinyBlob:
    case TiDB::TypeMediumBlob:
    case TiDB::TypeLongBlob:
    case TiDB::TypeBit:
    case TiDB::TypeEnum:
    case TiDB::TypeJSON:
        return VAR_SIZE;
    default:
        throw TiFlashException("not supported field type in arrow encode: " + std::to_string(tp), Errors::Coprocessor::Internal);
    }
}

tipb::Expr constructStringLiteralTiExpr(const String & value)
{
    tipb::Expr expr;
    expr.set_tp(tipb::ExprType::String);
    expr.set_val(value);
    auto * field_type = expr.mutable_field_type();
    field_type->set_tp(TiDB::TypeString);
    field_type->set_flag(TiDB::ColumnFlagNotNull);
    return expr;
}

tipb::Expr constructInt64LiteralTiExpr(Int64 value)
{
    tipb::Expr expr;
    expr.set_tp(tipb::ExprType::Int64);
    WriteBufferFromOwnString ss;
    encodeDAGInt64(value, ss);
    expr.set_val(ss.releaseStr());
    auto * field_type = expr.mutable_field_type();
    field_type->set_tp(TiDB::TypeLongLong);
    field_type->set_flag(TiDB::ColumnFlagNotNull);
    return expr;
}

tipb::Expr constructDateTimeLiteralTiExpr(UInt64 packed_value)
{
    tipb::Expr expr;
    expr.set_tp(tipb::ExprType::MysqlTime);
    WriteBufferFromOwnString ss;
    encodeDAGUInt64(packed_value, ss);
    expr.set_val(ss.releaseStr());
    auto * field_type = expr.mutable_field_type();
    field_type->set_tp(TiDB::TypeDatetime);
    field_type->set_flag(TiDB::ColumnFlagNotNull);
    return expr;
}

tipb::Expr constructNULLLiteralTiExpr()
{
    tipb::Expr expr;
    expr.set_tp(tipb::ExprType::Null);
    auto * field_type = expr.mutable_field_type();
    field_type->set_tp(TiDB::TypeNull);
    return expr;
}

std::shared_ptr<TiDB::ITiDBCollator> getCollatorFromExpr(const tipb::Expr & expr)
{
    if (expr.has_field_type())
        return getCollatorFromFieldType(expr.field_type());
    return nullptr;
}

SortDescription getSortDescription(const std::vector<NameAndTypePair> & order_columns, const google::protobuf::RepeatedPtrField<tipb::ByItem> & by_items)
{
    SortDescription order_descr;
    order_descr.reserve(by_items.size());
    for (int i = 0; i < by_items.size(); i++)
    {
        const auto & name = order_columns[i].name;
        int direction = by_items[i].desc() ? -1 : 1;
        // MySQL/TiDB treats NULL as "minimum".
        int nulls_direction = -1;
        std::shared_ptr<ICollator> collator = nullptr;
        if (removeNullable(order_columns[i].type)->isString())
            collator = getCollatorFromExpr(by_items[i].expr());

        order_descr.emplace_back(name, direction, nulls_direction, collator);
    }
    return order_descr;
}

TiDB::TiDBCollatorPtr getCollatorFromFieldType(const tipb::FieldType & field_type)
{
    if (field_type.collate() < 0)
        return TiDB::ITiDBCollator::getCollator(-field_type.collate());
    return nullptr;
}

bool hasUnsignedFlag(const tipb::FieldType & tp)
{
    return tp.flag() & TiDB::ColumnFlagUnsigned;
}

grpc::StatusCode tiflashErrorCodeToGrpcStatusCode(int error_code)
{
    /// do not use switch statement because ErrorCodes::XXXX is not a compile time constant
    if (error_code == ErrorCodes::NOT_IMPLEMENTED)
        return grpc::StatusCode::UNIMPLEMENTED;
    if (error_code == ErrorCodes::UNKNOWN_USER || error_code == ErrorCodes::WRONG_PASSWORD || error_code == ErrorCodes::REQUIRED_PASSWORD
        || error_code == ErrorCodes::IP_ADDRESS_NOT_ALLOWED)
        return grpc::StatusCode::UNAUTHENTICATED;
    return grpc::StatusCode::INTERNAL;
}

void assertBlockSchema(const DataTypes & expected_types, const Block & block, const std::string & context_description)
{
    size_t columns = expected_types.size();
    if (block.columns() != columns)
        throw Exception("Block schema mismatch in " + context_description + ": different number of columns: expected "
                        + std::to_string(columns) + " columns, got " + std::to_string(block.columns()) + " columns");

    for (size_t i = 0; i < columns; ++i)
    {
        const auto & actual = block.getByPosition(i).type;
        const auto & expected = expected_types[i];

        if (!expected->equals(*actual))
        {
            throw Exception("Block schema mismatch in " + context_description + ": different types: expected " + expected->getName()
                            + ", got " + actual->getName());
        }
    }
}

tipb::DAGRequest getDAGRequestFromStringWithRetry(const String & s)
{
    tipb::DAGRequest dag_req;
    if (!dag_req.ParseFromString(s))
    {
        /// ParseFromString will use the default recursion limit, which is 100 to decode the plan, if the plan tree is too deep,
        /// it may exceed this limit, so just try again by double the recursion limit
        ::google::protobuf::io::CodedInputStream coded_input_stream(reinterpret_cast<const UInt8 *>(s.data()), s.size());
        coded_input_stream.SetRecursionLimit(::google::protobuf::io::CodedInputStream::GetDefaultRecursionLimit() * 2);
        if (!dag_req.ParseFromCodedStream(&coded_input_stream))
        {
            /// just return error if decode failed this time, because it's really a corner case, and even if we can decode the plan
            /// successfully by using a very large value of the recursion limit, it is kinds of meaningless because the runtime
            /// performance of this task may be very bad if the plan tree is too deep
            throw TiFlashException(
                std::string(__PRETTY_FUNCTION__) + ": Invalid encoded plan, the most likely is that the plan/expression tree is too deep",
                Errors::Coprocessor::BadRequest);
        }
    }
    return dag_req;
}

} // namespace DB<|MERGE_RESOLUTION|>--- conflicted
+++ resolved
@@ -146,63 +146,11 @@
     {tipb::ScalarFuncSig::GTDuration, "greater"},
     {tipb::ScalarFuncSig::GTJson, "greater"},
 
-<<<<<<< HEAD
-DataTypePtr inferDataType4Literal(const tipb::Expr & expr)
-{
-    Field value = decodeLiteral(expr);
-    DataTypePtr flash_type = applyVisitor(FieldToDataType(), value);
-    /// need to extract target_type from expr.field_type() because the flash_type derived from
-    /// value is just a `memory type`, which does not have enough information, for example:
-    /// for date literal, the flash_type is `UInt64`
-    DataTypePtr target_type;
-    if (expr.tp() == tipb::ExprType::Null)
-    {
-        // todo We should use DataTypeNothing as NULL literal's TiFlash Type, because TiFlash has a lot of
-        //  optimization for DataTypeNothing, but there are still some bugs when using DataTypeNothing: when
-        //  TiFlash try to return data to TiDB or exchange data between TiFlash node, since codec only recognize
-        //  TiDB type, use DataTypeNothing will meet error in the codec, so do not use DataTypeNothing until
-        //  we fix the codec issue.
-        if (exprHasValidFieldType(expr))
-        {
-            target_type = getDataTypeByFieldTypeForComputingLayer(expr.field_type());
-        }
-        else
-        {
-            if (expr.has_field_type() && expr.field_type().tp() == TiDB::TP::TypeNewDecimal)
-                target_type = createDecimal(1, 0);
-            else
-                target_type = flash_type;
-        }
-        target_type = makeNullable(target_type);
-    }
-    else
-    {
-        if (expr.tp() == tipb::ExprType::MysqlDecimal)
-        {
-            /// to fix https://github.com/pingcap/tics/issues/1425, when TiDB push down
-            /// a decimal literal, it contains two types: one is the type that encoded
-            /// in Decimal value itself(i.e. expr.val()), the other is the type that in
-            /// expr.field_type(). According to TiDB and Mysql behavior, the computing
-            /// layer should use the type in expr.val(), which means we should ignore
-            /// the type in expr.field_type()
-            target_type = flash_type;
-        }
-        else
-        {
-            target_type = exprHasValidFieldType(expr) ? getDataTypeByFieldTypeForComputingLayer(expr.field_type()) : flash_type;
-        }
-        // We should remove nullable for constant value since TiDB may not set NOT_NULL flag for literal expression.
-        target_type = removeNullable(target_type);
-    }
-    return target_type;
-}
-=======
     {tipb::ScalarFuncSig::GreatestInt, "greatest"},
     {tipb::ScalarFuncSig::GreatestReal, "greatest"},
     {tipb::ScalarFuncSig::GreatestString, "greatest"},
     {tipb::ScalarFuncSig::GreatestDecimal, "greatest"},
     {tipb::ScalarFuncSig::GreatestTime, "greatest"},
->>>>>>> 9fca53d1
 
     {tipb::ScalarFuncSig::LeastInt, "least"},
     {tipb::ScalarFuncSig::LeastReal, "least"},
