--- conflicted
+++ resolved
@@ -435,11 +435,7 @@
     {tipb::ScalarFuncSig::RegexpUTF8Sig, "regexp"},
     {tipb::ScalarFuncSig::RegexpLikeSig, "regexp_like"},
     {tipb::ScalarFuncSig::RegexpInStrSig, "regexp_instr"},
-<<<<<<< HEAD
     {tipb::ScalarFuncSig::RegexpReplaceSig, "regexp_replace"},
-=======
-    // {tipb::ScalarFuncSig::RegexpReplaceSig, "regexp_replace"},
->>>>>>> d8c369cb
     {tipb::ScalarFuncSig::RegexpSubstrSig, "regexp_substr"},
 
     {tipb::ScalarFuncSig::JsonExtractSig, "json_extract"},
