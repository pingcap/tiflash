#include <Common/TiFlashException.h>
#include <Core/Types.h>
#include <DataTypes/DataTypeNullable.h>
#include <DataTypes/FieldToDataType.h>
#include <Flash/Coprocessor/DAGCodec.h>
#include <Flash/Coprocessor/DAGUtils.h>
#include <Functions/FunctionHelpers.h>
#include <Interpreters/Context.h>
#include <Storages/Transaction/Datum.h>
#include <Storages/Transaction/TiDB.h>
#include <Storages/Transaction/TypeMapping.h>

#include <unordered_map>

namespace DB
{
namespace ErrorCodes
{
extern const int UNSUPPORTED_METHOD;
extern const int LOGICAL_ERROR;
extern const int NOT_IMPLEMENTED;
extern const int UNKNOWN_USER;
extern const int WRONG_PASSWORD;
extern const int REQUIRED_PASSWORD;
extern const int IP_ADDRESS_NOT_ALLOWED;
} // namespace ErrorCodes

const Int8 VAR_SIZE = 0;

bool isScalarFunctionExpr(const tipb::Expr & expr)
{
    return expr.tp() == tipb::ExprType::ScalarFunc;
}

bool isFunctionExpr(const tipb::Expr & expr)
{
    return isScalarFunctionExpr(expr) || isAggFunctionExpr(expr);
}

const String & getAggFunctionName(const tipb::Expr & expr)
{
    if (expr.has_distinct())
    {
        if (distinct_agg_func_map.find(expr.tp()) != distinct_agg_func_map.end())
        {
            return distinct_agg_func_map[expr.tp()];
        }
    }
    else
    {
        if (agg_func_map.find(expr.tp()) != agg_func_map.end())
        {
            return agg_func_map[expr.tp()];
        }
    }

    const auto errmsg
        = tipb::ExprType_Name(expr.tp()) + "(distinct=" + (expr.has_distinct() ? "true" : "false") + ")" + " is not supported.";
    throw TiFlashException(errmsg, Errors::Coprocessor::Unimplemented);
}

const String & getFunctionName(const tipb::Expr & expr)
{
    if (isAggFunctionExpr(expr))
    {
        return getAggFunctionName(expr);
    }
    else
    {
        if (scalar_func_map.find(expr.sig()) == scalar_func_map.end())
        {
            throw TiFlashException(tipb::ScalarFuncSig_Name(expr.sig()) + " is not supported.", Errors::Coprocessor::Unimplemented);
        }
        return scalar_func_map[expr.sig()];
    }
}

String exprToString(const tipb::Expr & expr, const std::vector<NameAndTypePair> & input_col)
{
    std::stringstream ss;
    String func_name;
    Field f;
    switch (expr.tp())
    {
    case tipb::ExprType::Null:
        return "NULL";
    case tipb::ExprType::Int64:
        return std::to_string(decodeDAGInt64(expr.val()));
    case tipb::ExprType::Uint64:
        return std::to_string(decodeDAGUInt64(expr.val()));
    case tipb::ExprType::Float32:
        return std::to_string(decodeDAGFloat32(expr.val()));
    case tipb::ExprType::Float64:
        return std::to_string(decodeDAGFloat64(expr.val()));
    case tipb::ExprType::String:
        return decodeDAGString(expr.val());
    case tipb::ExprType::Bytes:
        return decodeDAGBytes(expr.val());
    case tipb::ExprType::MysqlDecimal:
    {
        auto field = decodeDAGDecimal(expr.val());
        if (field.getType() == Field::Types::Decimal32)
            return field.get<DecimalField<Decimal32>>().toString();
        else if (field.getType() == Field::Types::Decimal64)
            return field.get<DecimalField<Decimal64>>().toString();
        else if (field.getType() == Field::Types::Decimal128)
            return field.get<DecimalField<Decimal128>>().toString();
        else if (field.getType() == Field::Types::Decimal256)
            return field.get<DecimalField<Decimal256>>().toString();
        else
            throw TiFlashException("Not decimal literal" + expr.DebugString(), Errors::Coprocessor::BadRequest);
    }
    case tipb::ExprType::MysqlTime:
    {
        if (!expr.has_field_type())
            throw TiFlashException("MySQL Time literal without field_type" + expr.DebugString(), Errors::Coprocessor::BadRequest);
        auto t = decodeDAGUInt64(expr.val());
        auto ret = std::to_string(TiDB::DatumFlat(t, static_cast<TiDB::TP>(expr.field_type().tp())).field().get<UInt64>());
        if (expr.field_type().tp() == TiDB::TypeTimestamp)
            ret = ret + "_ts";
        return ret;
    }
    case tipb::ExprType::MysqlDuration:
    {
        if (!expr.has_field_type())
            throw TiFlashException("MySQL Duration literal without field_type" + expr.DebugString(), Errors::Coprocessor::BadRequest);
        auto t = decodeDAGInt64(expr.val());
        auto ret = std::to_string(TiDB::DatumFlat(t, static_cast<TiDB::TP>(expr.field_type().tp())).field().get<Int64>());
        return ret;
    }
    case tipb::ExprType::ColumnRef:
        return getColumnNameForColumnExpr(expr, input_col);
    case tipb::ExprType::Count:
    case tipb::ExprType::Sum:
    case tipb::ExprType::Avg:
    case tipb::ExprType::Min:
    case tipb::ExprType::Max:
    case tipb::ExprType::First:
    case tipb::ExprType::ApproxCountDistinct:
    case tipb::ExprType::GroupConcat:
        func_name = getAggFunctionName(expr);
        break;
    case tipb::ExprType::ScalarFunc:
        if (scalar_func_map.find(expr.sig()) == scalar_func_map.end())
        {
            throw TiFlashException(tipb::ScalarFuncSig_Name(expr.sig()) + " not supported", Errors::Coprocessor::Unimplemented);
        }
        func_name = scalar_func_map.find(expr.sig())->second;
        break;
    default:
        throw TiFlashException(tipb::ExprType_Name(expr.tp()) + " not supported", Errors::Coprocessor::Unimplemented);
    }
    // build function expr
    if (functionIsInOrGlobalInOperator(func_name))
    {
        // for in, we could not represent the function expr using func_name(param1, param2, ...)
        ss << exprToString(expr.children(0), input_col) << " " << func_name << " (";
        bool first = true;
        for (int i = 1; i < expr.children_size(); i++)
        {
            String s = exprToString(expr.children(i), input_col);
            if (first)
                first = false;
            else
                ss << ", ";
            ss << s;
        }
        ss << ")";
    }
    else
    {
        ss << func_name << "(";
        bool first = true;
        for (const tipb::Expr & child : expr.children())
        {
            String s = exprToString(child, input_col);
            if (first)
                first = false;
            else
                ss << ", ";
            ss << s;
        }
        ss << ")";
    }
    return ss.str();
}

const String & getTypeName(const tipb::Expr & expr)
{
    return tipb::ExprType_Name(expr.tp());
}

bool isAggFunctionExpr(const tipb::Expr & expr)
{
    switch (expr.tp())
    {
    case tipb::ExprType::Count:
    case tipb::ExprType::Sum:
    case tipb::ExprType::Avg:
    case tipb::ExprType::Min:
    case tipb::ExprType::Max:
    case tipb::ExprType::First:
    case tipb::ExprType::GroupConcat:
    case tipb::ExprType::Agg_BitAnd:
    case tipb::ExprType::Agg_BitOr:
    case tipb::ExprType::Agg_BitXor:
    case tipb::ExprType::Std:
    case tipb::ExprType::Stddev:
    case tipb::ExprType::StddevPop:
    case tipb::ExprType::StddevSamp:
    case tipb::ExprType::VarPop:
    case tipb::ExprType::VarSamp:
    case tipb::ExprType::Variance:
    case tipb::ExprType::JsonArrayAgg:
    case tipb::ExprType::JsonObjectAgg:
    case tipb::ExprType::ApproxCountDistinct:
        return true;
    default:
        return false;
    }
}

bool isLiteralExpr(const tipb::Expr & expr)
{
    switch (expr.tp())
    {
    case tipb::ExprType::Null:
    case tipb::ExprType::Int64:
    case tipb::ExprType::Uint64:
    case tipb::ExprType::Float32:
    case tipb::ExprType::Float64:
    case tipb::ExprType::String:
    case tipb::ExprType::Bytes:
    case tipb::ExprType::MysqlBit:
    case tipb::ExprType::MysqlDecimal:
    case tipb::ExprType::MysqlDuration:
    case tipb::ExprType::MysqlEnum:
    case tipb::ExprType::MysqlHex:
    case tipb::ExprType::MysqlSet:
    case tipb::ExprType::MysqlTime:
    case tipb::ExprType::MysqlJson:
    case tipb::ExprType::ValueList:
        return true;
    default:
        return false;
    }
}

bool isColumnExpr(const tipb::Expr & expr)
{
    return expr.tp() == tipb::ExprType::ColumnRef;
}

Field decodeLiteral(const tipb::Expr & expr)
{
    switch (expr.tp())
    {
    case tipb::ExprType::Null:
        return Field();
    case tipb::ExprType::Int64:
        return decodeDAGInt64(expr.val());
    case tipb::ExprType::Uint64:
        return decodeDAGUInt64(expr.val());
    case tipb::ExprType::Float32:
        return Float64(decodeDAGFloat32(expr.val()));
    case tipb::ExprType::Float64:
        return decodeDAGFloat64(expr.val());
    case tipb::ExprType::String:
        return decodeDAGString(expr.val());
    case tipb::ExprType::Bytes:
        return decodeDAGBytes(expr.val());
    case tipb::ExprType::MysqlDecimal:
        return decodeDAGDecimal(expr.val());
    case tipb::ExprType::MysqlTime:
    {
        if (!expr.has_field_type())
            throw TiFlashException("MySQL Time literal without field_type" + expr.DebugString(), Errors::Coprocessor::BadRequest);
        auto t = decodeDAGUInt64(expr.val());
        return TiDB::DatumFlat(t, static_cast<TiDB::TP>(expr.field_type().tp())).field();
    }
    case tipb::ExprType::MysqlDuration:
    {
        if (!expr.has_field_type())
            throw TiFlashException("MySQL Duration literal without field_type" + expr.DebugString(), Errors::Coprocessor::BadRequest);
        auto t = decodeDAGInt64(expr.val());
        return TiDB::DatumFlat(t, static_cast<TiDB::TP>(expr.field_type().tp())).field();
    }
    case tipb::ExprType::MysqlBit:
    case tipb::ExprType::MysqlEnum:
    case tipb::ExprType::MysqlHex:
    case tipb::ExprType::MysqlSet:
    case tipb::ExprType::MysqlJson:
    case tipb::ExprType::ValueList:
        throw TiFlashException(tipb::ExprType_Name(expr.tp()) + " is not supported yet", Errors::Coprocessor::Unimplemented);
    default:
        throw TiFlashException("Should not reach here: not a literal expression", Errors::Coprocessor::Internal);
    }
}

String getColumnNameForColumnExpr(const tipb::Expr & expr, const std::vector<NameAndTypePair> & input_col)
{
    auto column_index = decodeDAGInt64(expr.val());
    if (column_index < 0 || column_index >= static_cast<Int64>(input_col.size()))
    {
        throw TiFlashException("Column index out of bound", Errors::Coprocessor::BadRequest);
    }
    return input_col[column_index].name;
}

<<<<<<< HEAD
// for some historical or unknown reasons, TiDB might set an invalid
// field type. This function checks if the expr has a valid field type
// so far the known invalid field types are:
=======
// For some historical or unknown reasons, TiDB might set an invalid
// field type. This function checks if the expr has a valid field type.
// So far the known invalid field types are:
>>>>>>> 5f48a320
// 1. decimal type with scale == -1
// 2. decimal type with precision == 0
bool exprHasValidFieldType(const tipb::Expr & expr)
{
    return expr.has_field_type()
        && !(expr.field_type().tp() == TiDB::TP::TypeNewDecimal
             && (expr.field_type().decimal() == -1 || expr.field_type().flen() == 0));
}

bool isUnsupportedEncodeType(const std::vector<tipb::FieldType> & types, tipb::EncodeType encode_type)
{
    const static std::unordered_map<tipb::EncodeType, std::unordered_set<Int32>> unsupported_types_map({
        {tipb::EncodeType::TypeCHBlock, {TiDB::TypeSet, TiDB::TypeGeometry, TiDB::TypeNull, TiDB::TypeEnum, TiDB::TypeJSON, TiDB::TypeBit}},
        {tipb::EncodeType::TypeChunk, {TiDB::TypeSet, TiDB::TypeGeometry, TiDB::TypeNull}},
    });

    auto unsupported_set = unsupported_types_map.find(encode_type);
    if (unsupported_set == unsupported_types_map.end())
        return false;
    for (const auto & type : types)
    {
        if (unsupported_set->second.find(type.tp()) != unsupported_set->second.end())
            return true;
    }
    return false;
}

DataTypePtr inferDataType4Literal(const tipb::Expr & expr)
{
    Field value = decodeLiteral(expr);
    DataTypePtr flash_type = applyVisitor(FieldToDataType(), value);
    /// need to extract target_type from expr.field_type() because the flash_type derived from
    /// value is just a `memory type`, which does not have enough information, for example:
    /// for date literal, the flash_type is `UInt64`
    DataTypePtr target_type{};
    if (expr.tp() == tipb::ExprType::Null)
    {
        // todo We should use DataTypeNothing as NULL literal's TiFlash Type, because TiFlash has a lot of
        //  optimization for DataTypeNothing, but there are still some bugs when using DataTypeNothing: when
        //  TiFlash try to return data to TiDB or exchange data between TiFlash node, since codec only recognize
        //  TiDB type, use DataTypeNothing will meet error in the codec, so do not use DataTypeNothing until
        //  we fix the codec issue.
        if (exprHasValidFieldType(expr))
        {
            target_type = getDataTypeByFieldTypeForComputingLayer(expr.field_type());
        }
        else
        {
            if (expr.has_field_type() && expr.field_type().tp() == TiDB::TP::TypeNewDecimal)
                target_type = createDecimal(1, 0);
            else
                target_type = flash_type;
        }
        target_type = makeNullable(target_type);
    }
    else
    {
        if (expr.tp() == tipb::ExprType::MysqlDecimal)
        {
            /// to fix https://github.com/pingcap/tics/issues/1425, when TiDB push down
            /// a decimal literal, it contains two types: one is the type that encoded
            /// in Decimal value itself(i.e. expr.val()), the other is the type that in
            /// expr.field_type(). According to TiDB and Mysql behavior, the computing
            /// layer should use the type in expr.val(), which means we should ignore
            /// the type in expr.field_type()
            target_type = flash_type;
        }
        else
        {
            target_type = exprHasValidFieldType(expr) ? getDataTypeByFieldTypeForComputingLayer(expr.field_type()) : flash_type;
        }
        // We should remove nullable for constant value since TiDB may not set NOT_NULL flag for literal expression.
        target_type = removeNullable(target_type);
    }
    return target_type;
}

UInt8 getFieldLengthForArrowEncode(Int32 tp)
{
    switch (tp)
    {
    case TiDB::TypeTiny:
    case TiDB::TypeShort:
    case TiDB::TypeInt24:
    case TiDB::TypeLong:
    case TiDB::TypeLongLong:
    case TiDB::TypeYear:
    case TiDB::TypeDouble:
    case TiDB::TypeTime:
    case TiDB::TypeDate:
    case TiDB::TypeDatetime:
    case TiDB::TypeNewDate:
    case TiDB::TypeTimestamp:
        return 8;
    case TiDB::TypeFloat:
        return 4;
    case TiDB::TypeDecimal:
    case TiDB::TypeNewDecimal:
        return 40;
    case TiDB::TypeVarchar:
    case TiDB::TypeVarString:
    case TiDB::TypeString:
    case TiDB::TypeBlob:
    case TiDB::TypeTinyBlob:
    case TiDB::TypeMediumBlob:
    case TiDB::TypeLongBlob:
    case TiDB::TypeBit:
    case TiDB::TypeEnum:
    case TiDB::TypeJSON:
        return VAR_SIZE;
    default:
        throw TiFlashException("not supported field type in arrow encode: " + std::to_string(tp), Errors::Coprocessor::Internal);
    }
}

void constructStringLiteralTiExpr(tipb::Expr & expr, const String & value)
{
    expr.set_tp(tipb::ExprType::String);
    expr.set_val(value);
    auto * field_type = expr.mutable_field_type();
    field_type->set_tp(TiDB::TypeString);
    field_type->set_flag(TiDB::ColumnFlagNotNull);
}

void constructInt64LiteralTiExpr(tipb::Expr & expr, Int64 value)
{
    expr.set_tp(tipb::ExprType::Int64);
    WriteBufferFromOwnString ss;
    encodeDAGInt64(value, ss);
    expr.set_val(ss.releaseStr());
    auto * field_type = expr.mutable_field_type();
    field_type->set_tp(TiDB::TypeLongLong);
    field_type->set_flag(TiDB::ColumnFlagNotNull);
}

void constructDateTimeLiteralTiExpr(tipb::Expr & expr, UInt64 packed_value)
{
    expr.set_tp(tipb::ExprType::MysqlTime);
    WriteBufferFromOwnString ss;
    encodeDAGUInt64(packed_value, ss);
    expr.set_val(ss.releaseStr());
    auto * field_type = expr.mutable_field_type();
    field_type->set_tp(TiDB::TypeDatetime);
    field_type->set_flag(TiDB::ColumnFlagNotNull);
}

void constructNULLLiteralTiExpr(tipb::Expr & expr)
{
    expr.set_tp(tipb::ExprType::Null);
    auto * field_type = expr.mutable_field_type();
    field_type->set_tp(TiDB::TypeNull);
}

std::shared_ptr<TiDB::ITiDBCollator> getCollatorFromExpr(const tipb::Expr & expr)
{
    if (expr.has_field_type())
        return getCollatorFromFieldType(expr.field_type());
    return nullptr;
}

SortDescription getSortDescription(std::vector<NameAndTypePair> & order_columns, const google::protobuf::RepeatedPtrField<tipb::ByItem> & by_items)
{
    SortDescription order_descr;
    order_descr.reserve(by_items.size());
    for (int i = 0; i < by_items.size(); i++)
    {
        const auto & name = order_columns[i].name;
        int direction = by_items[i].desc() ? -1 : 1;
        // MySQL/TiDB treats NULL as "minimum".
        int nulls_direction = -1;
        std::shared_ptr<ICollator> collator = nullptr;
        if (removeNullable(order_columns[i].type)->isString())
            collator = getCollatorFromExpr(by_items[i].expr());

        order_descr.emplace_back(name, direction, nulls_direction, collator);
    }
    return order_descr;
}

TiDB::TiDBCollatorPtr getCollatorFromFieldType(const tipb::FieldType & field_type)
{
    if (field_type.collate() < 0)
        return TiDB::ITiDBCollator::getCollator(-field_type.collate());
    return nullptr;
}

bool hasUnsignedFlag(const tipb::FieldType & tp)
{
    return tp.flag() & TiDB::ColumnFlagUnsigned;
}

grpc::StatusCode tiflashErrorCodeToGrpcStatusCode(int error_code)
{
    /// do not use switch statement because ErrorCodes::XXXX is not a compile time constant
    if (error_code == ErrorCodes::NOT_IMPLEMENTED)
        return grpc::StatusCode::UNIMPLEMENTED;
    if (error_code == ErrorCodes::UNKNOWN_USER || error_code == ErrorCodes::WRONG_PASSWORD || error_code == ErrorCodes::REQUIRED_PASSWORD
        || error_code == ErrorCodes::IP_ADDRESS_NOT_ALLOWED)
        return grpc::StatusCode::UNAUTHENTICATED;
    return grpc::StatusCode::INTERNAL;
}

void assertBlockSchema(const DataTypes & expected_types, const Block & block, const std::string & context_description)
{
    size_t columns = expected_types.size();
    if (block.columns() != columns)
        throw Exception("Block schema mismatch in " + context_description + ": different number of columns: expected "
                        + std::to_string(columns) + " columns, got " + std::to_string(block.columns()) + " columns");

    for (size_t i = 0; i < columns; ++i)
    {
        const auto & actual = block.getByPosition(i).type;
        const auto & expected = expected_types[i];

        if (!expected->equals(*actual))
        {
            throw Exception("Block schema mismatch in " + context_description + ": different types: expected " + expected->getName()
                            + ", got " + actual->getName());
        }
    }
}

void getDAGRequestFromStringWithRetry(tipb::DAGRequest & dag_req, const String & s)
{
    if (!dag_req.ParseFromString(s))
    {
        /// ParseFromString will use the default recursion limit, which is 100 to decode the plan, if the plan tree is too deep,
        /// it may exceed this limit, so just try again by double the recursion limit
        ::google::protobuf::io::CodedInputStream coded_input_stream(reinterpret_cast<const UInt8 *>(s.data()), s.size());
        coded_input_stream.SetRecursionLimit(::google::protobuf::io::CodedInputStream::GetDefaultRecursionLimit() * 2);
        if (!dag_req.ParseFromCodedStream(&coded_input_stream))
        {
            /// just return error if decode failed this time, because it's really a corner case, and even if we can decode the plan
            /// successfully by using a very large value of the recursion limit, it is kinds of meaningless because the runtime
            /// performance of this task may be very bad if the plan tree is too deep
            throw TiFlashException(
                std::string(__PRETTY_FUNCTION__) + ": Invalid encoded plan, the most likely is that the plan/expression tree is too deep",
                Errors::Coprocessor::BadRequest);
        }
    }
}

extern const String UniqRawResName;

std::unordered_map<tipb::ExprType, String> agg_func_map({
    {tipb::ExprType::Count, "count"},
    {tipb::ExprType::Sum, "sum"},
    {tipb::ExprType::Min, "min"},
    {tipb::ExprType::Max, "max"},
    {tipb::ExprType::First, "first_row"},
    {tipb::ExprType::ApproxCountDistinct, UniqRawResName},
    {tipb::ExprType::GroupConcat, "groupArray"},
    //{tipb::ExprType::Avg, ""},
    //{tipb::ExprType::Agg_BitAnd, ""},
    //{tipb::ExprType::Agg_BitOr, ""},
    //{tipb::ExprType::Agg_BitXor, ""},
    //{tipb::ExprType::Std, ""},
    //{tipb::ExprType::Stddev, ""},
    //{tipb::ExprType::StddevPop, ""},
    //{tipb::ExprType::StddevSamp, ""},
    //{tipb::ExprType::VarPop, ""},
    //{tipb::ExprType::VarSamp, ""},
    //{tipb::ExprType::Variance, ""},
    //{tipb::ExprType::JsonArrayAgg, ""},
    //{tipb::ExprType::JsonObjectAgg, ""},
});

std::unordered_map<tipb::ExprType, String> distinct_agg_func_map({
    {tipb::ExprType::Count, "countDistinct"},
    {tipb::ExprType::GroupConcat, "groupUniqArray"},
});

std::unordered_map<tipb::ScalarFuncSig, String> scalar_func_map({
    {tipb::ScalarFuncSig::CastIntAsInt, "tidb_cast"},
    {tipb::ScalarFuncSig::CastIntAsReal, "tidb_cast"},
    {tipb::ScalarFuncSig::CastIntAsString, "tidb_cast"},
    {tipb::ScalarFuncSig::CastIntAsDecimal, "tidb_cast"},
    {tipb::ScalarFuncSig::CastIntAsTime, "tidb_cast"},
    //{tipb::ScalarFuncSig::CastIntAsDuration, "cast"},
    //{tipb::ScalarFuncSig::CastIntAsJson, "cast"},

    {tipb::ScalarFuncSig::CastRealAsInt, "tidb_cast"},
    {tipb::ScalarFuncSig::CastRealAsReal, "tidb_cast"},
    {tipb::ScalarFuncSig::CastRealAsString, "tidb_cast"},
    {tipb::ScalarFuncSig::CastRealAsDecimal, "tidb_cast"},
    {tipb::ScalarFuncSig::CastRealAsTime, "tidb_cast"},
    //{tipb::ScalarFuncSig::CastRealAsDuration, "cast"},
    //{tipb::ScalarFuncSig::CastRealAsJson, "cast"},

    {tipb::ScalarFuncSig::CastDecimalAsInt, "tidb_cast"},
    {tipb::ScalarFuncSig::CastDecimalAsReal, "tidb_cast"},
    {tipb::ScalarFuncSig::CastDecimalAsString, "tidb_cast"},
    {tipb::ScalarFuncSig::CastDecimalAsDecimal, "tidb_cast"},
    {tipb::ScalarFuncSig::CastDecimalAsTime, "tidb_cast"},
    //{tipb::ScalarFuncSig::CastDecimalAsDuration, "cast"},
    //{tipb::ScalarFuncSig::CastDecimalAsJson, "cast"},

    {tipb::ScalarFuncSig::CastStringAsInt, "tidb_cast"},
    {tipb::ScalarFuncSig::CastStringAsReal, "tidb_cast"},
    {tipb::ScalarFuncSig::CastStringAsString, "tidb_cast"},
    {tipb::ScalarFuncSig::CastStringAsDecimal, "tidb_cast"},
    {tipb::ScalarFuncSig::CastStringAsTime, "tidb_cast"},
    //{tipb::ScalarFuncSig::CastStringAsDuration, "cast"},
    //{tipb::ScalarFuncSig::CastStringAsJson, "cast"},

    {tipb::ScalarFuncSig::CastTimeAsInt, "tidb_cast"},
    {tipb::ScalarFuncSig::CastTimeAsReal, "tidb_cast"},
    {tipb::ScalarFuncSig::CastTimeAsString, "tidb_cast"},
    {tipb::ScalarFuncSig::CastTimeAsDecimal, "tidb_cast"},
    {tipb::ScalarFuncSig::CastTimeAsTime, "tidb_cast"},
    //{tipb::ScalarFuncSig::CastTimeAsDuration, "cast"},
    //{tipb::ScalarFuncSig::CastTimeAsJson, "cast"},

    //{tipb::ScalarFuncSig::CastDurationAsInt, "cast"},
    //{tipb::ScalarFuncSig::CastDurationAsReal, "cast"},
    //{tipb::ScalarFuncSig::CastDurationAsString, "cast"},
    //{tipb::ScalarFuncSig::CastDurationAsDecimal, "cast"},
    //{tipb::ScalarFuncSig::CastDurationAsTime, "cast"},
    {tipb::ScalarFuncSig::CastDurationAsDuration, "tidb_cast"},
    //{tipb::ScalarFuncSig::CastDurationAsJson, "cast"},

    //{tipb::ScalarFuncSig::CastJsonAsInt, "cast"},
    //{tipb::ScalarFuncSig::CastJsonAsReal, "cast"},
    //{tipb::ScalarFuncSig::CastJsonAsString, "cast"},
    //{tipb::ScalarFuncSig::CastJsonAsDecimal, "cast"},
    //{tipb::ScalarFuncSig::CastJsonAsTime, "cast"},
    //{tipb::ScalarFuncSig::CastJsonAsDuration, "cast"},
    //{tipb::ScalarFuncSig::CastJsonAsJson, "cast"},

    {tipb::ScalarFuncSig::CoalesceInt, "coalesce"},
    {tipb::ScalarFuncSig::CoalesceReal, "coalesce"},
    {tipb::ScalarFuncSig::CoalesceString, "coalesce"},
    {tipb::ScalarFuncSig::CoalesceDecimal, "coalesce"},
    {tipb::ScalarFuncSig::CoalesceTime, "coalesce"},
    {tipb::ScalarFuncSig::CoalesceDuration, "coalesce"},
    {tipb::ScalarFuncSig::CoalesceJson, "coalesce"},

    {tipb::ScalarFuncSig::LTInt, "less"},
    {tipb::ScalarFuncSig::LTReal, "less"},
    {tipb::ScalarFuncSig::LTString, "less"},
    {tipb::ScalarFuncSig::LTDecimal, "less"},
    {tipb::ScalarFuncSig::LTTime, "less"},
    {tipb::ScalarFuncSig::LTDuration, "less"},
    {tipb::ScalarFuncSig::LTJson, "less"},

    {tipb::ScalarFuncSig::LEInt, "lessOrEquals"},
    {tipb::ScalarFuncSig::LEReal, "lessOrEquals"},
    {tipb::ScalarFuncSig::LEString, "lessOrEquals"},
    {tipb::ScalarFuncSig::LEDecimal, "lessOrEquals"},
    {tipb::ScalarFuncSig::LETime, "lessOrEquals"},
    {tipb::ScalarFuncSig::LEDuration, "lessOrEquals"},
    {tipb::ScalarFuncSig::LEJson, "lessOrEquals"},

    {tipb::ScalarFuncSig::GTInt, "greater"},
    {tipb::ScalarFuncSig::GTReal, "greater"},
    {tipb::ScalarFuncSig::GTString, "greater"},
    {tipb::ScalarFuncSig::GTDecimal, "greater"},
    {tipb::ScalarFuncSig::GTTime, "greater"},
    {tipb::ScalarFuncSig::GTDuration, "greater"},
    {tipb::ScalarFuncSig::GTJson, "greater"},

    {tipb::ScalarFuncSig::GreatestInt, "greatest"},
    {tipb::ScalarFuncSig::GreatestReal, "greatest"},
    {tipb::ScalarFuncSig::GreatestString, "greatest"},
    {tipb::ScalarFuncSig::GreatestDecimal, "greatest"},
    {tipb::ScalarFuncSig::GreatestTime, "greatest"},

    {tipb::ScalarFuncSig::LeastInt, "least"},
    {tipb::ScalarFuncSig::LeastReal, "least"},
    {tipb::ScalarFuncSig::LeastString, "least"},
    {tipb::ScalarFuncSig::LeastDecimal, "least"},
    {tipb::ScalarFuncSig::LeastTime, "least"},

    //{tipb::ScalarFuncSig::IntervalInt, "cast"},
    //{tipb::ScalarFuncSig::IntervalReal, "cast"},

    {tipb::ScalarFuncSig::GEInt, "greaterOrEquals"},
    {tipb::ScalarFuncSig::GEReal, "greaterOrEquals"},
    {tipb::ScalarFuncSig::GEString, "greaterOrEquals"},
    {tipb::ScalarFuncSig::GEDecimal, "greaterOrEquals"},
    {tipb::ScalarFuncSig::GETime, "greaterOrEquals"},
    {tipb::ScalarFuncSig::GEDuration, "greaterOrEquals"},
    {tipb::ScalarFuncSig::GEJson, "greaterOrEquals"},

    {tipb::ScalarFuncSig::EQInt, "equals"},
    {tipb::ScalarFuncSig::EQReal, "equals"},
    {tipb::ScalarFuncSig::EQString, "equals"},
    {tipb::ScalarFuncSig::EQDecimal, "equals"},
    {tipb::ScalarFuncSig::EQTime, "equals"},
    {tipb::ScalarFuncSig::EQDuration, "equals"},
    {tipb::ScalarFuncSig::EQJson, "equals"},

    {tipb::ScalarFuncSig::NEInt, "notEquals"},
    {tipb::ScalarFuncSig::NEReal, "notEquals"},
    {tipb::ScalarFuncSig::NEString, "notEquals"},
    {tipb::ScalarFuncSig::NEDecimal, "notEquals"},
    {tipb::ScalarFuncSig::NETime, "notEquals"},
    {tipb::ScalarFuncSig::NEDuration, "notEquals"},
    {tipb::ScalarFuncSig::NEJson, "notEquals"},

    //{tipb::ScalarFuncSig::NullEQInt, "cast"},
    //{tipb::ScalarFuncSig::NullEQReal, "cast"},
    //{tipb::ScalarFuncSig::NullEQString, "cast"},
    //{tipb::ScalarFuncSig::NullEQDecimal, "cast"},
    //{tipb::ScalarFuncSig::NullEQTime, "cast"},
    //{tipb::ScalarFuncSig::NullEQDuration, "cast"},
    //{tipb::ScalarFuncSig::NullEQJson, "cast"},

    {tipb::ScalarFuncSig::PlusReal, "plus"},
    {tipb::ScalarFuncSig::PlusDecimal, "plus"},
    {tipb::ScalarFuncSig::PlusInt, "plus"},

    {tipb::ScalarFuncSig::MinusReal, "minus"},
    {tipb::ScalarFuncSig::MinusDecimal, "minus"},
    {tipb::ScalarFuncSig::MinusInt, "minus"},

    {tipb::ScalarFuncSig::MultiplyReal, "multiply"},
    {tipb::ScalarFuncSig::MultiplyDecimal, "multiply"},
    {tipb::ScalarFuncSig::MultiplyInt, "multiply"},

    {tipb::ScalarFuncSig::DivideReal, "tidbDivide"},
    {tipb::ScalarFuncSig::DivideDecimal, "tidbDivide"},
    //{tipb::ScalarFuncSig::IntDivideInt, "intDiv"},
    //{tipb::ScalarFuncSig::IntDivideDecimal, "divide"},

    {tipb::ScalarFuncSig::ModReal, "modulo"},
    {tipb::ScalarFuncSig::ModDecimal, "modulo"},
    {tipb::ScalarFuncSig::ModIntUnsignedUnsigned, "modulo"},
    {tipb::ScalarFuncSig::ModIntUnsignedSigned, "modulo"},
    {tipb::ScalarFuncSig::ModIntSignedUnsigned, "modulo"},
    {tipb::ScalarFuncSig::ModIntSignedSigned, "modulo"},

    {tipb::ScalarFuncSig::MultiplyIntUnsigned, "multiply"},
    {tipb::ScalarFuncSig::MinusIntUnsignedUnsigned, "minus"},
    {tipb::ScalarFuncSig::MinusIntUnsignedSigned, "minus"},
    {tipb::ScalarFuncSig::MinusIntSignedUnsigned, "minus"},
    {tipb::ScalarFuncSig::MinusIntSignedSigned, "minus"},
    {tipb::ScalarFuncSig::MinusIntForcedUnsignedUnsigned, "minus"},
    {tipb::ScalarFuncSig::MinusIntForcedUnsignedSigned, "minus"},
    {tipb::ScalarFuncSig::MinusIntForcedSignedUnsigned, "minus"},
    {tipb::ScalarFuncSig::IntDivideIntUnsignedUnsigned, "intDiv"},
    {tipb::ScalarFuncSig::IntDivideIntUnsignedSigned, "intDiv"},
    {tipb::ScalarFuncSig::IntDivideIntSignedUnsigned, "intDiv"},
    {tipb::ScalarFuncSig::IntDivideIntSignedSigned, "intDiv"},

    {tipb::ScalarFuncSig::AbsInt, "abs"},
    {tipb::ScalarFuncSig::AbsUInt, "abs"},
    {tipb::ScalarFuncSig::AbsReal, "abs"},
    {tipb::ScalarFuncSig::AbsDecimal, "abs"},

    {tipb::ScalarFuncSig::CeilIntToDec, "ceil"},
    {tipb::ScalarFuncSig::CeilIntToInt, "ceil"},
    {tipb::ScalarFuncSig::CeilDecToInt, "ceilDecimalToInt"},
    {tipb::ScalarFuncSig::CeilDecToDec, "ceil"},
    {tipb::ScalarFuncSig::CeilReal, "ceil"},

    {tipb::ScalarFuncSig::FloorIntToDec, "floor"},
    {tipb::ScalarFuncSig::FloorIntToInt, "floor"},
    {tipb::ScalarFuncSig::FloorDecToInt, "floorDecimalToInt"},
    {tipb::ScalarFuncSig::FloorDecToDec, "floor"},
    {tipb::ScalarFuncSig::FloorReal, "floor"},

    {tipb::ScalarFuncSig::RoundReal, "tidbRound"},
    {tipb::ScalarFuncSig::RoundInt, "tidbRound"},
    {tipb::ScalarFuncSig::RoundDec, "tidbRound"},
    {tipb::ScalarFuncSig::RoundWithFracReal, "tidbRoundWithFrac"},
    {tipb::ScalarFuncSig::RoundWithFracInt, "tidbRoundWithFrac"},
    {tipb::ScalarFuncSig::RoundWithFracDec, "tidbRoundWithFrac"},

    {tipb::ScalarFuncSig::Log1Arg, "log"},
    {tipb::ScalarFuncSig::Log2Args, "log2args"},
    {tipb::ScalarFuncSig::Log2, "log2"},
    {tipb::ScalarFuncSig::Log10, "log10"},

    {tipb::ScalarFuncSig::Rand, "rand"},
    //{tipb::ScalarFuncSig::RandWithSeedFirstGen, "cast"},

    {tipb::ScalarFuncSig::Pow, "pow"},
    {tipb::ScalarFuncSig::Conv, "conv"},
    {tipb::ScalarFuncSig::CRC32, "crc32"},
    {tipb::ScalarFuncSig::Sign, "sign"},

    {tipb::ScalarFuncSig::Sqrt, "sqrt"},
    {tipb::ScalarFuncSig::Acos, "acos"},
    {tipb::ScalarFuncSig::Asin, "asin"},
    {tipb::ScalarFuncSig::Atan1Arg, "atan"},
    //{tipb::ScalarFuncSig::Atan2Args, "cast"},
    {tipb::ScalarFuncSig::Cos, "cos"},
    //{tipb::ScalarFuncSig::Cot, "cast"},
    {tipb::ScalarFuncSig::Degrees, "degrees"},
    {tipb::ScalarFuncSig::Exp, "exp"},
    //{tipb::ScalarFuncSig::PI, "cast"},
    {tipb::ScalarFuncSig::Radians, "radians"},
    {tipb::ScalarFuncSig::Sin, "sin"},
    {tipb::ScalarFuncSig::Tan, "tan"},
    {tipb::ScalarFuncSig::TruncateInt, "trunc"},
    {tipb::ScalarFuncSig::TruncateReal, "trunc"},
    //{tipb::ScalarFuncSig::TruncateDecimal, "cast"},
    {tipb::ScalarFuncSig::TruncateUint, "trunc"},

    {tipb::ScalarFuncSig::LogicalAnd, "and"},
    {tipb::ScalarFuncSig::LogicalOr, "or"},
    {tipb::ScalarFuncSig::LogicalXor, "xor"},
    {tipb::ScalarFuncSig::UnaryNotDecimal, "not"},
    {tipb::ScalarFuncSig::UnaryNotInt, "not"},
    {tipb::ScalarFuncSig::UnaryNotReal, "not"},
    {tipb::ScalarFuncSig::UnaryMinusInt, "negate"},
    {tipb::ScalarFuncSig::UnaryMinusReal, "negate"},
    {tipb::ScalarFuncSig::UnaryMinusDecimal, "negate"},
    {tipb::ScalarFuncSig::DecimalIsNull, "isNull"},
    {tipb::ScalarFuncSig::DurationIsNull, "isNull"},
    {tipb::ScalarFuncSig::RealIsNull, "isNull"},
    {tipb::ScalarFuncSig::StringIsNull, "isNull"},
    {tipb::ScalarFuncSig::TimeIsNull, "isNull"},
    {tipb::ScalarFuncSig::IntIsNull, "isNull"},
    {tipb::ScalarFuncSig::JsonIsNull, "isNull"},

    {tipb::ScalarFuncSig::BitAndSig, "bitAnd"},
    {tipb::ScalarFuncSig::BitOrSig, "bitOr"},
    {tipb::ScalarFuncSig::BitXorSig, "bitXor"},
    {tipb::ScalarFuncSig::BitNegSig, "bitNot"},
    //{tipb::ScalarFuncSig::IntIsTrue, "cast"},
    //{tipb::ScalarFuncSig::RealIsTrue, "cast"},
    //{tipb::ScalarFuncSig::DecimalIsTrue, "cast"},
    //{tipb::ScalarFuncSig::IntIsFalse, "cast"},
    //{tipb::ScalarFuncSig::RealIsFalse, "cast"},
    //{tipb::ScalarFuncSig::DecimalIsFalse, "cast"},

    //{tipb::ScalarFuncSig::LeftShift, "cast"},
    //{tipb::ScalarFuncSig::RightShift, "cast"},

    //{tipb::ScalarFuncSig::BitCount, "cast"},
    //{tipb::ScalarFuncSig::GetParamString, "cast"},
    //{tipb::ScalarFuncSig::GetVar, "cast"},
    //{tipb::ScalarFuncSig::RowSig, "cast"},
    //{tipb::ScalarFuncSig::SetVar, "cast"},
    //{tipb::ScalarFuncSig::ValuesDecimal, "cast"},
    //{tipb::ScalarFuncSig::ValuesDuration, "cast"},
    //{tipb::ScalarFuncSig::ValuesInt, "cast"},
    //{tipb::ScalarFuncSig::ValuesJSON, "cast"},
    //{tipb::ScalarFuncSig::ValuesReal, "cast"},
    //{tipb::ScalarFuncSig::ValuesString, "cast"},
    //{tipb::ScalarFuncSig::ValuesTime, "cast"},

    {tipb::ScalarFuncSig::InInt, "tidbIn"},
    {tipb::ScalarFuncSig::InReal, "tidbIn"},
    {tipb::ScalarFuncSig::InString, "tidbIn"},
    {tipb::ScalarFuncSig::InDecimal, "tidbIn"},
    {tipb::ScalarFuncSig::InTime, "tidbIn"},
    {tipb::ScalarFuncSig::InDuration, "tidbIn"},
    {tipb::ScalarFuncSig::InJson, "tidbIn"},

    {tipb::ScalarFuncSig::IfNullInt, "ifNull"},
    {tipb::ScalarFuncSig::IfNullReal, "ifNull"},
    {tipb::ScalarFuncSig::IfNullString, "ifNull"},
    {tipb::ScalarFuncSig::IfNullDecimal, "ifNull"},
    {tipb::ScalarFuncSig::IfNullTime, "ifNull"},
    {tipb::ScalarFuncSig::IfNullDuration, "ifNull"},
    {tipb::ScalarFuncSig::IfNullJson, "ifNull"},

    /// Do not use If because ClickHouse's implementation is not compatible with TiDB
    /// ClickHouse: If(null, a, b) returns null
    /// TiDB: If(null, a, b) returns b
    {tipb::ScalarFuncSig::IfInt, "multiIf"},
    {tipb::ScalarFuncSig::IfReal, "multiIf"},
    {tipb::ScalarFuncSig::IfString, "multiIf"},
    {tipb::ScalarFuncSig::IfDecimal, "multiIf"},
    {tipb::ScalarFuncSig::IfTime, "multiIf"},
    {tipb::ScalarFuncSig::IfDuration, "multiIf"},
    {tipb::ScalarFuncSig::IfJson, "multiIf"},

    {tipb::ScalarFuncSig::CaseWhenInt, "multiIf"},
    {tipb::ScalarFuncSig::CaseWhenReal, "multiIf"},
    {tipb::ScalarFuncSig::CaseWhenString, "multiIf"},
    {tipb::ScalarFuncSig::CaseWhenDecimal, "multiIf"},
    {tipb::ScalarFuncSig::CaseWhenTime, "multiIf"},
    {tipb::ScalarFuncSig::CaseWhenDuration, "multiIf"},
    {tipb::ScalarFuncSig::CaseWhenJson, "multiIf"},

    //{tipb::ScalarFuncSig::AesDecrypt, "cast"},
    //{tipb::ScalarFuncSig::AesEncrypt, "cast"},
    //{tipb::ScalarFuncSig::Compress, "cast"},
    //{tipb::ScalarFuncSig::MD5, "cast"},
    //{tipb::ScalarFuncSig::Password, "cast"},
    //{tipb::ScalarFuncSig::RandomBytes, "cast"},
    //{tipb::ScalarFuncSig::SHA1, "cast"},
    //{tipb::ScalarFuncSig::SHA2, "cast"},
    //{tipb::ScalarFuncSig::Uncompress, "cast"},
    //{tipb::ScalarFuncSig::UncompressedLength, "cast"},
    //{tipb::ScalarFuncSig::AesDecryptIV, "cast"},
    //{tipb::ScalarFuncSig::AesEncryptIV, "cast"},
    //{tipb::ScalarFuncSig::Encode, "cast"},
    //{tipb::ScalarFuncSig::Decode, "cast"},

    //{tipb::ScalarFuncSig::Database, "cast"},
    //{tipb::ScalarFuncSig::FoundRows, "cast"},
    //{tipb::ScalarFuncSig::CurrentUser, "cast"},
    //{tipb::ScalarFuncSig::User, "cast"},
    //{tipb::ScalarFuncSig::ConnectionID, "cast"},
    //{tipb::ScalarFuncSig::LastInsertID, "cast"},
    //{tipb::ScalarFuncSig::LastInsertIDWithID, "cast"},
    //{tipb::ScalarFuncSig::Version, "cast"},
    //{tipb::ScalarFuncSig::TiDBVersion, "cast"},
    //{tipb::ScalarFuncSig::RowCount, "cast"},

    //{tipb::ScalarFuncSig::Sleep, "cast"},
    //{tipb::ScalarFuncSig::Lock, "cast"},
    //{tipb::ScalarFuncSig::ReleaseLock, "cast"},
    //{tipb::ScalarFuncSig::DecimalAnyValue, "cast"},
    //{tipb::ScalarFuncSig::DurationAnyValue, "cast"},
    //{tipb::ScalarFuncSig::IntAnyValue, "cast"},
    //{tipb::ScalarFuncSig::JSONAnyValue, "cast"},
    //{tipb::ScalarFuncSig::RealAnyValue, "cast"},
    //{tipb::ScalarFuncSig::StringAnyValue, "cast"},
    //{tipb::ScalarFuncSig::TimeAnyValue, "cast"},
    {tipb::ScalarFuncSig::InetAton, "tiDBIPv4StringToNum"},
    {tipb::ScalarFuncSig::InetNtoa, "IPv4NumToString"},
    {tipb::ScalarFuncSig::Inet6Aton, "tiDBIPv6StringToNum"},
    {tipb::ScalarFuncSig::Inet6Ntoa, "tiDBIPv6NumToString"},
    //{tipb::ScalarFuncSig::IsIPv4, "cast"},
    //{tipb::ScalarFuncSig::IsIPv4Compat, "cast"},
    //{tipb::ScalarFuncSig::IsIPv4Mapped, "cast"},
    //{tipb::ScalarFuncSig::IsIPv6, "cast"},
    //{tipb::ScalarFuncSig::UUID, "cast"},

    {tipb::ScalarFuncSig::LikeSig, "like3Args"},
    //{tipb::ScalarFuncSig::RegexpSig, "cast"},
    //{tipb::ScalarFuncSig::RegexpUTF8Sig, "cast"},

    //{tipb::ScalarFuncSig::JsonExtractSig, "cast"},
    //{tipb::ScalarFuncSig::JsonUnquoteSig, "cast"},
    //{tipb::ScalarFuncSig::JsonTypeSig, "cast"},
    //{tipb::ScalarFuncSig::JsonSetSig, "cast"},
    //{tipb::ScalarFuncSig::JsonInsertSig, "cast"},
    //{tipb::ScalarFuncSig::JsonReplaceSig, "cast"},
    //{tipb::ScalarFuncSig::JsonRemoveSig, "cast"},
    //{tipb::ScalarFuncSig::JsonMergeSig, "cast"},
    //{tipb::ScalarFuncSig::JsonObjectSig, "cast"},
    //{tipb::ScalarFuncSig::JsonArraySig, "cast"},
    //{tipb::ScalarFuncSig::JsonValidJsonSig, "cast"},
    //{tipb::ScalarFuncSig::JsonContainsSig, "cast"},
    //{tipb::ScalarFuncSig::JsonArrayAppendSig, "cast"},
    //{tipb::ScalarFuncSig::JsonArrayInsertSig, "cast"},
    //{tipb::ScalarFuncSig::JsonMergePatchSig, "cast"},
    //{tipb::ScalarFuncSig::JsonMergePreserveSig, "cast"},
    //{tipb::ScalarFuncSig::JsonContainsPathSig, "cast"},
    //{tipb::ScalarFuncSig::JsonPrettySig, "cast"},
    //{tipb::ScalarFuncSig::JsonQuoteSig, "cast"},
    //{tipb::ScalarFuncSig::JsonSearchSig, "cast"},
    //{tipb::ScalarFuncSig::JsonStorageSizeSig, "cast"},
    //{tipb::ScalarFuncSig::JsonDepthSig, "cast"},
    //{tipb::ScalarFuncSig::JsonKeysSig, "cast"},
    {tipb::ScalarFuncSig::JsonLengthSig, "jsonLength"},
    //{tipb::ScalarFuncSig::JsonKeys2ArgsSig, "cast"},
    //{tipb::ScalarFuncSig::JsonValidStringSig, "cast"},

    {tipb::ScalarFuncSig::DateFormatSig, "dateFormat"},
    //{tipb::ScalarFuncSig::DateLiteral, "cast"},
    {tipb::ScalarFuncSig::DateDiff, "tidbDateDiff"},
    //{tipb::ScalarFuncSig::NullTimeDiff, "cast"},
    //{tipb::ScalarFuncSig::TimeStringTimeDiff, "cast"},
    //{tipb::ScalarFuncSig::DurationDurationTimeDiff, "cast"},
    //{tipb::ScalarFuncSig::DurationDurationTimeDiff, "cast"},
    //{tipb::ScalarFuncSig::StringTimeTimeDiff, "cast"},
    //{tipb::ScalarFuncSig::StringDurationTimeDiff, "cast"},
    //{tipb::ScalarFuncSig::StringStringTimeDiff, "cast"},
    //{tipb::ScalarFuncSig::TimeTimeTimeDiff, "cast"},
    //{tipb::ScalarFuncSig::SubDateStringReal, "cast"},
    //{tipb::ScalarFuncSig::SubDateIntReal, "cast"},
    //{tipb::ScalarFuncSig::SubDateIntDecimal, "cast"},
    //{tipb::ScalarFuncSig::SubDateDatetimeReal, "cast"},
    //{tipb::ScalarFuncSig::SubDateDatetimeDecimal, "cast"},
    //{tipb::ScalarFuncSig::SubDateDurationString, "cast"},
    //{tipb::ScalarFuncSig::SubDateDurationInt, "cast"},
    //{tipb::ScalarFuncSig::SubDateDatetimeReal, "cast"},
    //{tipb::ScalarFuncSig::SubDateDatetimeDecimal, "cast"},
    {tipb::ScalarFuncSig::AddDateStringReal, "date_add"},
    //{tipb::ScalarFuncSig::AddDateIntReal, "cast"},
    //{tipb::ScalarFuncSig::AddDateIntDecimal, "cast"},
    //{tipb::ScalarFuncSig::AddDateDatetimeReal, "cast"},
    //{tipb::ScalarFuncSig::AddDateDatetimeDecimal, "cast"},
    //{tipb::ScalarFuncSig::AddDateDurationString, "cast"},
    //{tipb::ScalarFuncSig::AddDateDurationInt, "cast"},
    //{tipb::ScalarFuncSig::AddDateDurationInt, "cast"},
    //{tipb::ScalarFuncSig::AddDateDurationDecimal, "cast"},

    {tipb::ScalarFuncSig::Date, "toMyDate"},
    {tipb::ScalarFuncSig::Hour, "hour"},
    {tipb::ScalarFuncSig::Minute, "minute"},
    {tipb::ScalarFuncSig::Second, "second"},
    {tipb::ScalarFuncSig::MicroSecond, "microSecond"},
    {tipb::ScalarFuncSig::Month, "toMonth"},
    //{tipb::ScalarFuncSig::MonthName, "cast"},

    //{tipb::ScalarFuncSig::NowWithArg, "cast"},
    //{tipb::ScalarFuncSig::NowWithoutArg, "cast"},

    //{tipb::ScalarFuncSig::DayName, "cast"},
    {tipb::ScalarFuncSig::DayOfMonth, "toDayOfMonth"},
    //{tipb::ScalarFuncSig::DayOfWeek, "cast"},
    //{tipb::ScalarFuncSig::DayOfYear, "cast"},

    //{tipb::ScalarFuncSig::WeekWithMode, "cast"},
    //{tipb::ScalarFuncSig::WeekWithoutMode, "cast"},
    //{tipb::ScalarFuncSig::WeekDay, "cast"},
    //{tipb::ScalarFuncSig::WeekOfYear, "cast"},

    {tipb::ScalarFuncSig::Year, "toYear"},
    //{tipb::ScalarFuncSig::YearWeekWithMode, "cast"},
    //{tipb::ScalarFuncSig::YearWeekWithoutMode, "cast"},

    //{tipb::ScalarFuncSig::GetFormat, "cast"},
    {tipb::ScalarFuncSig::SysDateWithFsp, "sysDateWithFsp"},
    {tipb::ScalarFuncSig::SysDateWithoutFsp, "sysDateWithoutFsp"},
    //{tipb::ScalarFuncSig::CurrentDate, "cast"},
    //{tipb::ScalarFuncSig::CurrentTime0Arg, "cast"},
    //{tipb::ScalarFuncSig::CurrentTime1Arg, "cast"},

    //{tipb::ScalarFuncSig::Time, "cast"},
    //{tipb::ScalarFuncSig::TimeLiteral, "cast"},
    //{tipb::ScalarFuncSig::UTCDate, "cast"},
    //{tipb::ScalarFuncSig::UTCTimestampWithArg, "cast"},
    //{tipb::ScalarFuncSig::UTCTimestampWithoutArg, "cast"},

    //{tipb::ScalarFuncSig::AddDatetimeAndDuration, "cast"},
    //{tipb::ScalarFuncSig::AddDatetimeAndString, "cast"},
    //{tipb::ScalarFuncSig::AddTimeDateTimeNull, "cast"},
    //{tipb::ScalarFuncSig::AddStringAndDuration, "cast"},
    //{tipb::ScalarFuncSig::AddStringAndString, "cast"},
    //{tipb::ScalarFuncSig::AddTimeStringNull, "cast"},
    //{tipb::ScalarFuncSig::AddDurationAndDuration, "cast"},
    //{tipb::ScalarFuncSig::AddDurationAndString, "cast"},
    //{tipb::ScalarFuncSig::AddTimeDurationNull, "cast"},
    //{tipb::ScalarFuncSig::AddDateAndDuration, "cast"},
    //{tipb::ScalarFuncSig::AddDateAndString, "cast"},

    //{tipb::ScalarFuncSig::SubDateAndDuration, "cast"},
    //{tipb::ScalarFuncSig::SubDateAndString, "cast"},
    //{tipb::ScalarFuncSig::SubTimeDateTimeNull, "cast"},
    //{tipb::ScalarFuncSig::SubStringAndDuration, "cast"},
    //{tipb::ScalarFuncSig::SubStringAndString, "cast"},
    //{tipb::ScalarFuncSig::SubTimeStringNull, "cast"},
    //{tipb::ScalarFuncSig::SubDurationAndDuration, "cast"},
    //{tipb::ScalarFuncSig::SubDurationAndString, "cast"},
    //{tipb::ScalarFuncSig::SubDateAndDuration, "cast"},
    //{tipb::ScalarFuncSig::SubDateAndString, "cast"},

    //{tipb::ScalarFuncSig::UnixTimestampCurrent, "cast"},
    {tipb::ScalarFuncSig::UnixTimestampInt, "tidbUnixTimeStampInt"},
    {tipb::ScalarFuncSig::UnixTimestampDec, "tidbUnixTimeStampDec"},

    //{tipb::ScalarFuncSig::ConvertTz, "cast"},
    //{tipb::ScalarFuncSig::MakeDate, "cast"},
    //{tipb::ScalarFuncSig::MakeTime, "cast"},
    //{tipb::ScalarFuncSig::PeriodAdd, "cast"},
    //{tipb::ScalarFuncSig::PeriodDiff, "cast"},
    //{tipb::ScalarFuncSig::Quarter, "cast"},

    //{tipb::ScalarFuncSig::SecToTime, "cast"},
    //{tipb::ScalarFuncSig::TimeToSec, "cast"},
    //{tipb::ScalarFuncSig::TimestampAdd, "cast"},
    //{tipb::ScalarFuncSig::ToDays, "cast"},
    //{tipb::ScalarFuncSig::ToSeconds, "cast"},
    //{tipb::ScalarFuncSig::UTCTimeWithArg, "cast"},
    //{tipb::ScalarFuncSig::UTCTimestampWithoutArg, "cast"},
    //{tipb::ScalarFuncSig::Timestamp1Arg, "cast"},
    //{tipb::ScalarFuncSig::Timestamp2Args, "cast"},
    //{tipb::ScalarFuncSig::TimestampLiteral, "cast"},

    //{tipb::ScalarFuncSig::LastDay, "cast"},
    {tipb::ScalarFuncSig::StrToDateDate, "strToDateDate"},
    {tipb::ScalarFuncSig::StrToDateDatetime, "strToDateDatetime"},
    // {tipb::ScalarFuncSig::StrToDateDuration, "cast"},
    {tipb::ScalarFuncSig::FromUnixTime1Arg, "fromUnixTime"},
    {tipb::ScalarFuncSig::FromUnixTime2Arg, "fromUnixTime"},
    {tipb::ScalarFuncSig::ExtractDatetime, "extractMyDateTime"},
    //{tipb::ScalarFuncSig::ExtractDuration, "cast"},

    //{tipb::ScalarFuncSig::AddDateStringString, "cast"},
    {tipb::ScalarFuncSig::AddDateStringInt, "date_add"},
    //{tipb::ScalarFuncSig::AddDateStringDecimal, "cast"},
    //{tipb::ScalarFuncSig::AddDateIntString, "cast"},
    //{tipb::ScalarFuncSig::AddDateIntInt, "cast"},
    //{tipb::ScalarFuncSig::AddDateDatetimeString, "date_add"},
    {tipb::ScalarFuncSig::AddDateDatetimeInt, "date_add"},

    //{tipb::ScalarFuncSig::SubDateStringString, "cast"},
    {tipb::ScalarFuncSig::SubDateStringInt, "date_sub"},
    //{tipb::ScalarFuncSig::SubDateStringDecimal, "cast"},
    //{tipb::ScalarFuncSig::SubDateIntString, "cast"},
    //{tipb::ScalarFuncSig::SubDateIntInt, "cast"},
    //{tipb::ScalarFuncSig::SubDateDatetimeString, "cast"},
    {tipb::ScalarFuncSig::SubDateDatetimeInt, "date_sub"},

    //{tipb::ScalarFuncSig::FromDays, "cast"},
    //{tipb::ScalarFuncSig::TimeFormat, "cast"},
    {tipb::ScalarFuncSig::TimestampDiff, "tidbTimestampDiff"},

    //{tipb::ScalarFuncSig::BitLength, "cast"},
    //{tipb::ScalarFuncSig::Bin, "cast"},
    {tipb::ScalarFuncSig::ASCII, "ascii"},
    //{tipb::ScalarFuncSig::Char, "cast"},
    {tipb::ScalarFuncSig::CharLengthUTF8, "lengthUTF8"},
    {tipb::ScalarFuncSig::Concat, "tidbConcat"},
    {tipb::ScalarFuncSig::ConcatWS, "tidbConcatWS"},
    //{tipb::ScalarFuncSig::Convert, "cast"},
    //{tipb::ScalarFuncSig::Elt, "cast"},
    //{tipb::ScalarFuncSig::ExportSet3Arg, "cast"},
    //{tipb::ScalarFuncSig::ExportSet4Arg, "cast"},
    //{tipb::ScalarFuncSig::ExportSet5Arg, "cast"},
    //{tipb::ScalarFuncSig::FieldInt, "cast"},
    //{tipb::ScalarFuncSig::FieldReal, "cast"},
    //{tipb::ScalarFuncSig::FieldString, "cast"},

    //{tipb::ScalarFuncSig::FindInSet, "cast"},
    //{tipb::ScalarFuncSig::Format, "cast"},
    //{tipb::ScalarFuncSig::FormatWithLocale, "cast"},
    //{tipb::ScalarFuncSig::FromBase64, "cast"},
    //{tipb::ScalarFuncSig::HexIntArg, "cast"},
    //{tipb::ScalarFuncSig::HexStrArg, "cast"},
    //{tipb::ScalarFuncSig::InsertUTF8, "cast"},
    //{tipb::ScalarFuncSig::Insert, "cast"},
    //{tipb::ScalarFuncSig::InstrUTF8, "cast"},
    //{tipb::ScalarFuncSig::Instr, "cast"},

    {tipb::ScalarFuncSig::LeftUTF8, "leftUTF8"},
    //{tipb::ScalarFuncSig::Left, "cast"},
    {tipb::ScalarFuncSig::Length, "length"},
    {tipb::ScalarFuncSig::Locate2ArgsUTF8, "position"},
    //{tipb::ScalarFuncSig::Locate3ArgsUTF8, "cast"},
    {tipb::ScalarFuncSig::Locate2Args, "position"},
    //{tipb::ScalarFuncSig::Locate3Args, "cast"},

    {tipb::ScalarFuncSig::Lower, "lowerBinary"},
    {tipb::ScalarFuncSig::LowerUTF8, "lowerUTF8"},
    //{tipb::ScalarFuncSig::LpadUTF8, "cast"},
    //{tipb::ScalarFuncSig::Lpad, "cast"},
    //{tipb::ScalarFuncSig::MakeSet, "cast"},
    //{tipb::ScalarFuncSig::OctInt, "cast"},
    //{tipb::ScalarFuncSig::OctString, "cast"},
    //{tipb::ScalarFuncSig::Ord, "cast"},
    //{tipb::ScalarFuncSig::Quote, "cast"},
    //{tipb::ScalarFuncSig::Repeat, "cast"},
    {tipb::ScalarFuncSig::Replace, "replaceAll"},
    //{tipb::ScalarFuncSig::ReverseUTF8, "cast"},
    //{tipb::ScalarFuncSig::Reverse, "cast"},
    {tipb::ScalarFuncSig::RightUTF8, "rightUTF8"},
    //{tipb::ScalarFuncSig::Right, "cast"},
    //{tipb::ScalarFuncSig::RpadUTF8, "cast"},
    //{tipb::ScalarFuncSig::Rpad, "cast"},
    //{tipb::ScalarFuncSig::Space, "cast"},
    //{tipb::ScalarFuncSig::Strcmp, "cast"},
    {tipb::ScalarFuncSig::Substring2ArgsUTF8, "substringUTF8"},
    {tipb::ScalarFuncSig::Substring3ArgsUTF8, "substringUTF8"},
    //{tipb::ScalarFuncSig::Substring2Args, "cast"},
    //{tipb::ScalarFuncSig::Substring3Args, "cast"},
    {tipb::ScalarFuncSig::SubstringIndex, "substringIndex"},
    {tipb::ScalarFuncSig::Format, "format"},
    {tipb::ScalarFuncSig::FormatWithLocale, "formatWithLocale"},

    //{tipb::ScalarFuncSig::ToBase64, "cast"},
    {tipb::ScalarFuncSig::Trim1Arg, "tidbTrim"},
    {tipb::ScalarFuncSig::Trim2Args, "tidbTrim"},
    {tipb::ScalarFuncSig::Trim3Args, "tidbTrim"},
    {tipb::ScalarFuncSig::LTrim, "tidbLTrim"},
    {tipb::ScalarFuncSig::RTrim, "tidbRTrim"},
    //{tipb::ScalarFuncSig::UnHex, "cast"},
    {tipb::ScalarFuncSig::UpperUTF8, "upperUTF8"},
    {tipb::ScalarFuncSig::Upper, "upperBinary"},
    //{tipb::ScalarFuncSig::CharLength, "upper"},
});

} // namespace DB<|MERGE_RESOLUTION|>--- conflicted
+++ resolved
@@ -307,15 +307,9 @@
     return input_col[column_index].name;
 }
 
-<<<<<<< HEAD
-// for some historical or unknown reasons, TiDB might set an invalid
-// field type. This function checks if the expr has a valid field type
-// so far the known invalid field types are:
-=======
 // For some historical or unknown reasons, TiDB might set an invalid
 // field type. This function checks if the expr has a valid field type.
 // So far the known invalid field types are:
->>>>>>> 5f48a320
 // 1. decimal type with scale == -1
 // 2. decimal type with precision == 0
 bool exprHasValidFieldType(const tipb::Expr & expr)
