#include <Common/TiFlashException.h>
#include <Core/Types.h>
#include <DataTypes/DataTypeNullable.h>
#include <DataTypes/FieldToDataType.h>
#include <Flash/Coprocessor/DAGCodec.h>
#include <Flash/Coprocessor/DAGUtils.h>
#include <Functions/FunctionHelpers.h>
#include <Interpreters/Context.h>
#include <Storages/Transaction/Datum.h>
#include <Storages/Transaction/TiDB.h>
#include <Storages/Transaction/TypeMapping.h>

#include <unordered_map>

namespace DB
{

namespace ErrorCodes
{
extern const int COP_BAD_DAG_REQUEST;
extern const int UNSUPPORTED_METHOD;
extern const int LOGICAL_ERROR;
extern const int NOT_IMPLEMENTED;
extern const int UNKNOWN_USER;
extern const int WRONG_PASSWORD;
extern const int REQUIRED_PASSWORD;
extern const int IP_ADDRESS_NOT_ALLOWED;
} // namespace ErrorCodes

const Int8 VAR_SIZE = 0;

bool isFunctionExpr(const tipb::Expr & expr) { return expr.tp() == tipb::ExprType::ScalarFunc || isAggFunctionExpr(expr); }

const String & getAggFunctionName(const tipb::Expr & expr)
{
    if (expr.has_distinct())
    {
        if (distinct_agg_func_map.find(expr.tp()) != distinct_agg_func_map.end())
        {
            return distinct_agg_func_map[expr.tp()];
        }
    }
    else
    {
        if (agg_func_map.find(expr.tp()) != agg_func_map.end())
        {
            return agg_func_map[expr.tp()];
        }
    }

    const auto errmsg
        = tipb::ExprType_Name(expr.tp()) + "(distinct=" + (expr.has_distinct() ? "true" : "false") + ")" + " is not supported.";
    throw TiFlashException(errmsg, Errors::Coprocessor::Unimplemented);
}

const String & getFunctionName(const tipb::Expr & expr)
{
    if (isAggFunctionExpr(expr))
    {
        return getAggFunctionName(expr);
    }
    else
    {
        if (scalar_func_map.find(expr.sig()) == scalar_func_map.end())
        {
            throw TiFlashException(tipb::ScalarFuncSig_Name(expr.sig()) + " is not supported.", Errors::Coprocessor::Unimplemented);
        }
        return scalar_func_map[expr.sig()];
    }
}

String exprToString(const tipb::Expr & expr, const std::vector<NameAndTypePair> & input_col)
{
    std::stringstream ss;
    String func_name;
    Field f;
    switch (expr.tp())
    {
        case tipb::ExprType::Null:
            return "NULL";
        case tipb::ExprType::Int64:
            return std::to_string(decodeDAGInt64(expr.val()));
        case tipb::ExprType::Uint64:
            return std::to_string(decodeDAGUInt64(expr.val()));
        case tipb::ExprType::Float32:
            return std::to_string(decodeDAGFloat32(expr.val()));
        case tipb::ExprType::Float64:
            return std::to_string(decodeDAGFloat64(expr.val()));
        case tipb::ExprType::String:
            return decodeDAGString(expr.val());
        case tipb::ExprType::Bytes:
            return decodeDAGBytes(expr.val());
        case tipb::ExprType::MysqlDecimal:
        {
            auto field = decodeDAGDecimal(expr.val());
            if (field.getType() == Field::Types::Decimal32)
                return field.get<DecimalField<Decimal32>>().toString();
            else if (field.getType() == Field::Types::Decimal64)
                return field.get<DecimalField<Decimal64>>().toString();
            else if (field.getType() == Field::Types::Decimal128)
                return field.get<DecimalField<Decimal128>>().toString();
            else if (field.getType() == Field::Types::Decimal256)
                return field.get<DecimalField<Decimal256>>().toString();
            else
                throw TiFlashException("Not decimal literal" + expr.DebugString(), Errors::Coprocessor::BadRequest);
        }
        case tipb::ExprType::MysqlTime:
        {
            if (!expr.has_field_type())
                throw TiFlashException("MySQL Time literal without field_type" + expr.DebugString(), Errors::Coprocessor::BadRequest);
            auto t = decodeDAGUInt64(expr.val());
            auto ret = std::to_string(TiDB::DatumFlat(t, static_cast<TiDB::TP>(expr.field_type().tp())).field().get<UInt64>());
            if (expr.field_type().tp() == TiDB::TypeTimestamp)
                ret = ret + "_ts";
            return ret;
        }
        case tipb::ExprType::ColumnRef:
            return getColumnNameForColumnExpr(expr, input_col);
        case tipb::ExprType::Count:
        case tipb::ExprType::Sum:
        case tipb::ExprType::Avg:
        case tipb::ExprType::Min:
        case tipb::ExprType::Max:
        case tipb::ExprType::First:
        case tipb::ExprType::ApproxCountDistinct:
            func_name = getAggFunctionName(expr);
            break;
        case tipb::ExprType::ScalarFunc:
            if (scalar_func_map.find(expr.sig()) == scalar_func_map.end())
            {
                throw TiFlashException(tipb::ScalarFuncSig_Name(expr.sig()) + " not supported", Errors::Coprocessor::Unimplemented);
            }
            func_name = scalar_func_map.find(expr.sig())->second;
            break;
        default:
            throw TiFlashException(tipb::ExprType_Name(expr.tp()) + " not supported", Errors::Coprocessor::Unimplemented);
    }
    // build function expr
    if (functionIsInOrGlobalInOperator(func_name))
    {
        // for in, we could not represent the function expr using func_name(param1, param2, ...)
        ss << exprToString(expr.children(0), input_col) << " " << func_name << " (";
        bool first = true;
        for (int i = 1; i < expr.children_size(); i++)
        {
            String s = exprToString(expr.children(i), input_col);
            if (first)
                first = false;
            else
                ss << ", ";
            ss << s;
        }
        ss << ")";
    }
    else
    {
        ss << func_name << "(";
        bool first = true;
        for (const tipb::Expr & child : expr.children())
        {
            String s = exprToString(child, input_col);
            if (first)
                first = false;
            else
                ss << ", ";
            ss << s;
        }
        ss << ")";
    }
    return ss.str();
}

const String & getTypeName(const tipb::Expr & expr) { return tipb::ExprType_Name(expr.tp()); }

bool isAggFunctionExpr(const tipb::Expr & expr)
{
    switch (expr.tp())
    {
        case tipb::ExprType::Count:
        case tipb::ExprType::Sum:
        case tipb::ExprType::Avg:
        case tipb::ExprType::Min:
        case tipb::ExprType::Max:
        case tipb::ExprType::First:
        case tipb::ExprType::GroupConcat:
        case tipb::ExprType::Agg_BitAnd:
        case tipb::ExprType::Agg_BitOr:
        case tipb::ExprType::Agg_BitXor:
        case tipb::ExprType::Std:
        case tipb::ExprType::Stddev:
        case tipb::ExprType::StddevPop:
        case tipb::ExprType::StddevSamp:
        case tipb::ExprType::VarPop:
        case tipb::ExprType::VarSamp:
        case tipb::ExprType::Variance:
        case tipb::ExprType::JsonArrayAgg:
        case tipb::ExprType::JsonObjectAgg:
        case tipb::ExprType::ApproxCountDistinct:
            return true;
        default:
            return false;
    }
}

bool isLiteralExpr(const tipb::Expr & expr)
{
    switch (expr.tp())
    {
        case tipb::ExprType::Null:
        case tipb::ExprType::Int64:
        case tipb::ExprType::Uint64:
        case tipb::ExprType::Float32:
        case tipb::ExprType::Float64:
        case tipb::ExprType::String:
        case tipb::ExprType::Bytes:
        case tipb::ExprType::MysqlBit:
        case tipb::ExprType::MysqlDecimal:
        case tipb::ExprType::MysqlDuration:
        case tipb::ExprType::MysqlEnum:
        case tipb::ExprType::MysqlHex:
        case tipb::ExprType::MysqlSet:
        case tipb::ExprType::MysqlTime:
        case tipb::ExprType::MysqlJson:
        case tipb::ExprType::ValueList:
            return true;
        default:
            return false;
    }
}

bool isColumnExpr(const tipb::Expr & expr) { return expr.tp() == tipb::ExprType::ColumnRef; }

Field decodeLiteral(const tipb::Expr & expr)
{
    switch (expr.tp())
    {
        case tipb::ExprType::Null:
            return Field();
        case tipb::ExprType::Int64:
            return decodeDAGInt64(expr.val());
        case tipb::ExprType::Uint64:
            return decodeDAGUInt64(expr.val());
        case tipb::ExprType::Float32:
            return Float64(decodeDAGFloat32(expr.val()));
        case tipb::ExprType::Float64:
            return decodeDAGFloat64(expr.val());
        case tipb::ExprType::String:
            return decodeDAGString(expr.val());
        case tipb::ExprType::Bytes:
            return decodeDAGBytes(expr.val());
        case tipb::ExprType::MysqlDecimal:
            return decodeDAGDecimal(expr.val());
        case tipb::ExprType::MysqlTime:
        {
            if (!expr.has_field_type())
                throw TiFlashException("MySQL Time literal without field_type" + expr.DebugString(), Errors::Coprocessor::BadRequest);
            auto t = decodeDAGUInt64(expr.val());
            return TiDB::DatumFlat(t, static_cast<TiDB::TP>(expr.field_type().tp())).field();
        }
        case tipb::ExprType::MysqlBit:
        case tipb::ExprType::MysqlDuration:
        case tipb::ExprType::MysqlEnum:
        case tipb::ExprType::MysqlHex:
        case tipb::ExprType::MysqlSet:
        case tipb::ExprType::MysqlJson:
        case tipb::ExprType::ValueList:
            throw TiFlashException(tipb::ExprType_Name(expr.tp()) + " is not supported yet", Errors::Coprocessor::Unimplemented);
        default:
            throw TiFlashException("Should not reach here: not a literal expression", Errors::Coprocessor::Internal);
    }
}

String getColumnNameForColumnExpr(const tipb::Expr & expr, const std::vector<NameAndTypePair> & input_col)
{
    auto column_index = decodeDAGInt64(expr.val());
    if (column_index < 0 || column_index >= (Int64)input_col.size())
    {
        throw TiFlashException("Column index out of bound", Errors::Coprocessor::BadRequest);
    }
    return input_col[column_index].name;
}

// for some historical or unknown reasons, TiDB might set a invalid
// field type. This function checks if the expr has a valid field type
// so far the known invalid field types are:
// 1. decimal type with scale == -1
// 2. decimal type with precision == 0
bool exprHasValidFieldType(const tipb::Expr & expr)
{
    return expr.has_field_type()
        && !((expr.field_type().tp() == TiDB::TP::TypeNewDecimal && expr.field_type().decimal() == -1)
            || (expr.field_type().tp() == TiDB::TP::TypeNewDecimal && expr.field_type().flen() == 0));
}

bool isUnsupportedEncodeType(const std::vector<tipb::FieldType> & types, tipb::EncodeType encode_type)
{
    const static std::unordered_map<tipb::EncodeType, std::unordered_set<Int32>> unsupported_types_map({
        {tipb::EncodeType::TypeCHBlock, {TiDB::TypeSet, TiDB::TypeGeometry, TiDB::TypeNull, TiDB::TypeEnum, TiDB::TypeJSON, TiDB::TypeBit}},
        {tipb::EncodeType::TypeChunk, {TiDB::TypeSet, TiDB::TypeGeometry, TiDB::TypeNull}},
    });

    auto unsupported_set = unsupported_types_map.find(encode_type);
    if (unsupported_set == unsupported_types_map.end())
        return false;
    for (const auto & type : types)
    {
        if (unsupported_set->second.find(type.tp()) != unsupported_set->second.end())
            return true;
    }
    return false;
}

DataTypePtr inferDataType4Literal(const tipb::Expr & expr)
{
    Field value = decodeLiteral(expr);
    DataTypePtr flash_type = applyVisitor(FieldToDataType(), value);
    /// need to extract target_type from expr.field_type() because the flash_type derived from
    /// value is just a `memory type`, which does not have enough information, for example:
    /// for date literal, the flash_type is `UInt64`
    DataTypePtr target_type{};
    if (expr.tp() == tipb::ExprType::Null)
    {
        // todo We should use DataTypeNothing as NULL literal's TiFlash Type, because TiFlash has a lot of
        //  optimization for DataTypeNothing, but there are still some bugs when using DataTypeNothing: when
        //  TiFlash try to return data to TiDB or exchange data between TiFlash node, since codec only recognize
        //  TiDB type, use DataTypeNothing will meet error in the codec, so do not use DataTypeNothing until
        //  we fix the codec issue.
        if (exprHasValidFieldType(expr))
        {
            target_type = getDataTypeByFieldType(expr.field_type());
        }
        else
        {
            if (expr.has_field_type() && expr.field_type().tp() == TiDB::TP::TypeNewDecimal)
                target_type = createDecimal(1, 0);
            else
                target_type = flash_type;
        }
        target_type = makeNullable(target_type);
    }
    else
    {
        if (expr.tp() == tipb::ExprType::MysqlDecimal)
        {
            /// to fix https://github.com/pingcap/tics/issues/1425, when TiDB push down
            /// a decimal literal, it contains two types: one is the type that encoded
            /// in Decimal value itself(i.e. expr.val()), the other is the type that in
            /// expr.field_type(). According to TiDB and Mysql behavior, the computing
            /// layer should use the type in expr.val(), which means we should ignore
            /// the type in expr.field_type()
            target_type = flash_type;
        }
        else
        {
            target_type = exprHasValidFieldType(expr) ? getDataTypeByFieldType(expr.field_type()) : flash_type;
        }
        // We should remove nullable for constant value since TiDB may not set NOT_NULL flag for literal expression.
        target_type = removeNullable(target_type);
    }
    return target_type;
}

UInt8 getFieldLengthForArrowEncode(Int32 tp)
{
    switch (tp)
    {
        case TiDB::TypeTiny:
        case TiDB::TypeShort:
        case TiDB::TypeInt24:
        case TiDB::TypeLong:
        case TiDB::TypeLongLong:
        case TiDB::TypeYear:
        case TiDB::TypeDouble:
        case TiDB::TypeTime:
        case TiDB::TypeDate:
        case TiDB::TypeDatetime:
        case TiDB::TypeNewDate:
        case TiDB::TypeTimestamp:
            return 8;
        case TiDB::TypeFloat:
            return 4;
        case TiDB::TypeDecimal:
        case TiDB::TypeNewDecimal:
            return 40;
        case TiDB::TypeVarchar:
        case TiDB::TypeVarString:
        case TiDB::TypeString:
        case TiDB::TypeBlob:
        case TiDB::TypeTinyBlob:
        case TiDB::TypeMediumBlob:
        case TiDB::TypeLongBlob:
        case TiDB::TypeBit:
        case TiDB::TypeEnum:
        case TiDB::TypeJSON:
            return VAR_SIZE;
        default:
            throw TiFlashException("not supported field type in arrow encode: " + std::to_string(tp), Errors::Coprocessor::Internal);
    }
}

void constructStringLiteralTiExpr(tipb::Expr & expr, const String & value)
{
    expr.set_tp(tipb::ExprType::String);
    expr.set_val(value);
    auto * field_type = expr.mutable_field_type();
    field_type->set_tp(TiDB::TypeString);
    field_type->set_flag(TiDB::ColumnFlagNotNull);
}

void constructInt64LiteralTiExpr(tipb::Expr & expr, Int64 value)
{
    expr.set_tp(tipb::ExprType::Int64);
    WriteBufferFromOwnString ss;
    encodeDAGInt64(value, ss);
    expr.set_val(ss.releaseStr());
    auto * field_type = expr.mutable_field_type();
    field_type->set_tp(TiDB::TypeLongLong);
    field_type->set_flag(TiDB::ColumnFlagNotNull);
}

void constructDateTimeLiteralTiExpr(tipb::Expr & expr, UInt64 packed_value)
{
    expr.set_tp(tipb::ExprType::MysqlTime);
    WriteBufferFromOwnString ss;
    encodeDAGUInt64(packed_value, ss);
    expr.set_val(ss.releaseStr());
    auto * field_type = expr.mutable_field_type();
    field_type->set_tp(TiDB::TypeDatetime);
    field_type->set_flag(TiDB::ColumnFlagNotNull);
}

void constructNULLLiteralTiExpr(tipb::Expr & expr)
{
    expr.set_tp(tipb::ExprType::Null);
    auto * field_type = expr.mutable_field_type();
    field_type->set_tp(TiDB::TypeNull);
}

std::shared_ptr<TiDB::ITiDBCollator> getCollatorFromExpr(const tipb::Expr & expr)
{
    if (expr.has_field_type())
        return getCollatorFromFieldType(expr.field_type());
    return nullptr;
}

std::shared_ptr<TiDB::ITiDBCollator> getCollatorFromFieldType(const tipb::FieldType & field_type)
{
    if (field_type.collate() < 0)
        return TiDB::ITiDBCollator::getCollator(-field_type.collate());
    return nullptr;
}

bool hasUnsignedFlag(const tipb::FieldType & tp) { return tp.flag() & TiDB::ColumnFlagUnsigned; }

grpc::StatusCode tiflashErrorCodeToGrpcStatusCode(int error_code)
{
    /// do not use switch statement because ErrorCodes::XXXX is not a compile time constant
    if (error_code == ErrorCodes::NOT_IMPLEMENTED)
        return grpc::StatusCode::UNIMPLEMENTED;
    if (error_code == ErrorCodes::UNKNOWN_USER || error_code == ErrorCodes::WRONG_PASSWORD || error_code == ErrorCodes::REQUIRED_PASSWORD
        || error_code == ErrorCodes::IP_ADDRESS_NOT_ALLOWED)
        return grpc::StatusCode::UNAUTHENTICATED;
    return grpc::StatusCode::INTERNAL;
}

void assertBlockSchema(const DataTypes & expected_types, const Block & block, const std::string & context_description)
{
    size_t columns = expected_types.size();
    if (block.columns() != columns)
        throw Exception("Block schema mismatch in " + context_description + ": different number of columns: expected "
            + std::to_string(columns) + " columns, got " + std::to_string(block.columns()) + " columns");

    for (size_t i = 0; i < columns; ++i)
    {
        const auto & actual = block.getByPosition(i).type;
        const auto & expected = expected_types[i];

        if (!expected->equals(*actual))
        {
            throw Exception("Block schema mismatch in " + context_description + ": different types: expected " + expected->getName()
                + ", got " + actual->getName());
        }
    }
}

extern const String UniqRawResName;

std::unordered_map<tipb::ExprType, String> agg_func_map({
    {tipb::ExprType::Count, "count"}, {tipb::ExprType::Sum, "sum"}, {tipb::ExprType::Min, "min"}, {tipb::ExprType::Max, "max"},
    {tipb::ExprType::First, "first_row"}, {tipb::ExprType::ApproxCountDistinct, UniqRawResName},
    //{tipb::ExprType::Avg, ""},
    //{tipb::ExprType::GroupConcat, ""},
    //{tipb::ExprType::Agg_BitAnd, ""},
    //{tipb::ExprType::Agg_BitOr, ""},
    //{tipb::ExprType::Agg_BitXor, ""},
    //{tipb::ExprType::Std, ""},
    //{tipb::ExprType::Stddev, ""},
    //{tipb::ExprType::StddevPop, ""},
    //{tipb::ExprType::StddevSamp, ""},
    //{tipb::ExprType::VarPop, ""},
    //{tipb::ExprType::VarSamp, ""},
    //{tipb::ExprType::Variance, ""},
    //{tipb::ExprType::JsonArrayAgg, ""},
    //{tipb::ExprType::JsonObjectAgg, ""},
});

std::unordered_map<tipb::ExprType, String> distinct_agg_func_map({
    {tipb::ExprType::Count, "countDistinct"},
});

std::unordered_map<tipb::ScalarFuncSig, String> scalar_func_map({
    {tipb::ScalarFuncSig::CastIntAsInt, "tidb_cast"}, {tipb::ScalarFuncSig::CastIntAsReal, "tidb_cast"},
    {tipb::ScalarFuncSig::CastIntAsString, "tidb_cast"}, {tipb::ScalarFuncSig::CastIntAsDecimal, "tidb_cast"},
    {tipb::ScalarFuncSig::CastIntAsTime, "tidb_cast"},
    //{tipb::ScalarFuncSig::CastIntAsDuration, "cast"},
    //{tipb::ScalarFuncSig::CastIntAsJson, "cast"},

    {tipb::ScalarFuncSig::CastRealAsInt, "tidb_cast"}, {tipb::ScalarFuncSig::CastRealAsReal, "tidb_cast"},
    {tipb::ScalarFuncSig::CastRealAsString, "tidb_cast"}, {tipb::ScalarFuncSig::CastRealAsDecimal, "tidb_cast"},
    {tipb::ScalarFuncSig::CastRealAsTime, "tidb_cast"},
    //{tipb::ScalarFuncSig::CastRealAsDuration, "cast"},
    //{tipb::ScalarFuncSig::CastRealAsJson, "cast"},

    {tipb::ScalarFuncSig::CastDecimalAsInt, "tidb_cast"},
    {tipb::ScalarFuncSig::CastDecimalAsReal, "tidb_cast"},
    {tipb::ScalarFuncSig::CastDecimalAsString, "tidb_cast"}, {tipb::ScalarFuncSig::CastDecimalAsDecimal, "tidb_cast"},
    {tipb::ScalarFuncSig::CastDecimalAsTime, "tidb_cast"},
    //{tipb::ScalarFuncSig::CastDecimalAsDuration, "cast"},
    //{tipb::ScalarFuncSig::CastDecimalAsJson, "cast"},

    {tipb::ScalarFuncSig::CastStringAsInt, "tidb_cast"}, {tipb::ScalarFuncSig::CastStringAsReal, "tidb_cast"},
    {tipb::ScalarFuncSig::CastStringAsString, "tidb_cast"}, {tipb::ScalarFuncSig::CastStringAsDecimal, "tidb_cast"},
    {tipb::ScalarFuncSig::CastStringAsTime, "tidb_cast"},
    //{tipb::ScalarFuncSig::CastStringAsDuration, "cast"},
    //{tipb::ScalarFuncSig::CastStringAsJson, "cast"},

    {tipb::ScalarFuncSig::CastTimeAsInt, "tidb_cast"},
    //{tipb::ScalarFuncSig::CastTimeAsReal, "tidb_cast"},
    {tipb::ScalarFuncSig::CastTimeAsString, "tidb_cast"}, {tipb::ScalarFuncSig::CastTimeAsDecimal, "tidb_cast"},
    {tipb::ScalarFuncSig::CastTimeAsTime, "tidb_cast"},
    //{tipb::ScalarFuncSig::CastTimeAsDuration, "cast"},
    //{tipb::ScalarFuncSig::CastTimeAsJson, "cast"},

    //{tipb::ScalarFuncSig::CastDurationAsInt, "cast"},
    //{tipb::ScalarFuncSig::CastDurationAsReal, "cast"},
    //{tipb::ScalarFuncSig::CastDurationAsString, "cast"},
    //{tipb::ScalarFuncSig::CastDurationAsDecimal, "cast"},
    //{tipb::ScalarFuncSig::CastDurationAsTime, "cast"},
    //{tipb::ScalarFuncSig::CastDurationAsDuration, "cast"},
    //{tipb::ScalarFuncSig::CastDurationAsJson, "cast"},

    //{tipb::ScalarFuncSig::CastJsonAsInt, "cast"},
    //{tipb::ScalarFuncSig::CastJsonAsReal, "cast"},
    //{tipb::ScalarFuncSig::CastJsonAsString, "cast"},
    //{tipb::ScalarFuncSig::CastJsonAsDecimal, "cast"},
    //{tipb::ScalarFuncSig::CastJsonAsTime, "cast"},
    //{tipb::ScalarFuncSig::CastJsonAsDuration, "cast"},
    //{tipb::ScalarFuncSig::CastJsonAsJson, "cast"},

    {tipb::ScalarFuncSig::CoalesceInt, "coalesce"}, {tipb::ScalarFuncSig::CoalesceReal, "coalesce"},
    {tipb::ScalarFuncSig::CoalesceString, "coalesce"}, {tipb::ScalarFuncSig::CoalesceDecimal, "coalesce"},
    {tipb::ScalarFuncSig::CoalesceTime, "coalesce"}, {tipb::ScalarFuncSig::CoalesceDuration, "coalesce"},
    {tipb::ScalarFuncSig::CoalesceJson, "coalesce"},

    {tipb::ScalarFuncSig::LTInt, "less"}, {tipb::ScalarFuncSig::LTReal, "less"}, {tipb::ScalarFuncSig::LTString, "less"},
    {tipb::ScalarFuncSig::LTDecimal, "less"}, {tipb::ScalarFuncSig::LTTime, "less"}, {tipb::ScalarFuncSig::LTDuration, "less"},
    {tipb::ScalarFuncSig::LTJson, "less"},

    {tipb::ScalarFuncSig::LEInt, "lessOrEquals"}, {tipb::ScalarFuncSig::LEReal, "lessOrEquals"},
    {tipb::ScalarFuncSig::LEString, "lessOrEquals"}, {tipb::ScalarFuncSig::LEDecimal, "lessOrEquals"},
    {tipb::ScalarFuncSig::LETime, "lessOrEquals"}, {tipb::ScalarFuncSig::LEDuration, "lessOrEquals"},
    {tipb::ScalarFuncSig::LEJson, "lessOrEquals"},

    {tipb::ScalarFuncSig::GTInt, "greater"}, {tipb::ScalarFuncSig::GTReal, "greater"}, {tipb::ScalarFuncSig::GTString, "greater"},
    {tipb::ScalarFuncSig::GTDecimal, "greater"}, {tipb::ScalarFuncSig::GTTime, "greater"}, {tipb::ScalarFuncSig::GTDuration, "greater"},
    {tipb::ScalarFuncSig::GTJson, "greater"},

    {tipb::ScalarFuncSig::GreatestInt, "greatest"}, {tipb::ScalarFuncSig::GreatestReal, "greatest"},
    {tipb::ScalarFuncSig::GreatestString, "greatest"}, {tipb::ScalarFuncSig::GreatestDecimal, "greatest"},
    {tipb::ScalarFuncSig::GreatestTime, "greatest"},

    {tipb::ScalarFuncSig::LeastInt, "least"}, {tipb::ScalarFuncSig::LeastReal, "least"}, {tipb::ScalarFuncSig::LeastString, "least"},
    {tipb::ScalarFuncSig::LeastDecimal, "least"}, {tipb::ScalarFuncSig::LeastTime, "least"},

    //{tipb::ScalarFuncSig::IntervalInt, "cast"},
    //{tipb::ScalarFuncSig::IntervalReal, "cast"},

    {tipb::ScalarFuncSig::GEInt, "greaterOrEquals"}, {tipb::ScalarFuncSig::GEReal, "greaterOrEquals"},
    {tipb::ScalarFuncSig::GEString, "greaterOrEquals"}, {tipb::ScalarFuncSig::GEDecimal, "greaterOrEquals"},
    {tipb::ScalarFuncSig::GETime, "greaterOrEquals"}, {tipb::ScalarFuncSig::GEDuration, "greaterOrEquals"},
    {tipb::ScalarFuncSig::GEJson, "greaterOrEquals"},

    {tipb::ScalarFuncSig::EQInt, "equals"}, {tipb::ScalarFuncSig::EQReal, "equals"}, {tipb::ScalarFuncSig::EQString, "equals"},
    {tipb::ScalarFuncSig::EQDecimal, "equals"}, {tipb::ScalarFuncSig::EQTime, "equals"}, {tipb::ScalarFuncSig::EQDuration, "equals"},
    {tipb::ScalarFuncSig::EQJson, "equals"},

    {tipb::ScalarFuncSig::NEInt, "notEquals"}, {tipb::ScalarFuncSig::NEReal, "notEquals"}, {tipb::ScalarFuncSig::NEString, "notEquals"},
    {tipb::ScalarFuncSig::NEDecimal, "notEquals"}, {tipb::ScalarFuncSig::NETime, "notEquals"},
    {tipb::ScalarFuncSig::NEDuration, "notEquals"}, {tipb::ScalarFuncSig::NEJson, "notEquals"},

    //{tipb::ScalarFuncSig::NullEQInt, "cast"},
    //{tipb::ScalarFuncSig::NullEQReal, "cast"},
    //{tipb::ScalarFuncSig::NullEQString, "cast"},
    //{tipb::ScalarFuncSig::NullEQDecimal, "cast"},
    //{tipb::ScalarFuncSig::NullEQTime, "cast"},
    //{tipb::ScalarFuncSig::NullEQDuration, "cast"},
    //{tipb::ScalarFuncSig::NullEQJson, "cast"},

    {tipb::ScalarFuncSig::PlusReal, "plus"}, {tipb::ScalarFuncSig::PlusDecimal, "plus"}, {tipb::ScalarFuncSig::PlusInt, "plus"},

    {tipb::ScalarFuncSig::MinusReal, "minus"}, {tipb::ScalarFuncSig::MinusDecimal, "minus"}, {tipb::ScalarFuncSig::MinusInt, "minus"},

    {tipb::ScalarFuncSig::MultiplyReal, "multiply"}, {tipb::ScalarFuncSig::MultiplyDecimal, "multiply"},
    {tipb::ScalarFuncSig::MultiplyInt, "multiply"},

    {tipb::ScalarFuncSig::DivideReal, "tidbDivide"}, {tipb::ScalarFuncSig::DivideDecimal, "tidbDivide"},
    //{tipb::ScalarFuncSig::IntDivideInt, "intDiv"},
    //{tipb::ScalarFuncSig::IntDivideDecimal, "divide"},

    {tipb::ScalarFuncSig::ModReal, "modulo"},
    {tipb::ScalarFuncSig::ModDecimal, "modulo"},
    {tipb::ScalarFuncSig::ModIntUnsignedUnsigned, "modulo"},
    {tipb::ScalarFuncSig::ModIntUnsignedSigned, "modulo"},
    {tipb::ScalarFuncSig::ModIntSignedUnsigned, "modulo"},
    {tipb::ScalarFuncSig::ModIntSignedSigned, "modulo"},

    {tipb::ScalarFuncSig::MultiplyIntUnsigned, "multiply"}, {tipb::ScalarFuncSig::MinusIntUnsignedUnsigned, "minus"},
    {tipb::ScalarFuncSig::MinusIntUnsignedSigned, "minus"}, {tipb::ScalarFuncSig::MinusIntSignedUnsigned, "minus"},
    {tipb::ScalarFuncSig::MinusIntSignedSigned, "minus"}, {tipb::ScalarFuncSig::MinusIntForcedUnsignedUnsigned, "minus"},
    {tipb::ScalarFuncSig::MinusIntForcedUnsignedSigned, "minus"}, {tipb::ScalarFuncSig::MinusIntForcedSignedUnsigned, "minus"},
    {tipb::ScalarFuncSig::IntDivideIntUnsignedUnsigned, "intDiv"}, {tipb::ScalarFuncSig::IntDivideIntUnsignedSigned, "intDiv"},
    {tipb::ScalarFuncSig::IntDivideIntSignedUnsigned, "intDiv"}, {tipb::ScalarFuncSig::IntDivideIntSignedSigned, "intDiv"},

    {tipb::ScalarFuncSig::AbsInt, "abs"}, {tipb::ScalarFuncSig::AbsUInt, "abs"}, {tipb::ScalarFuncSig::AbsReal, "abs"},
    {tipb::ScalarFuncSig::AbsDecimal, "abs"},

    {tipb::ScalarFuncSig::CeilIntToDec, "ceil"}, {tipb::ScalarFuncSig::CeilIntToInt, "ceil"}, {tipb::ScalarFuncSig::CeilDecToInt, "ceilDecimalToInt"},
    {tipb::ScalarFuncSig::CeilDecToDec, "ceil"}, {tipb::ScalarFuncSig::CeilReal, "ceil"},

    {tipb::ScalarFuncSig::FloorIntToDec, "floor"}, {tipb::ScalarFuncSig::FloorIntToInt, "floor"},
    {tipb::ScalarFuncSig::FloorDecToInt, "floorDecimalToInt"}, {tipb::ScalarFuncSig::FloorDecToDec, "floor"}, {tipb::ScalarFuncSig::FloorReal, "floor"},

    {tipb::ScalarFuncSig::RoundReal, "tidbRound"},
    {tipb::ScalarFuncSig::RoundInt, "tidbRound"},
    {tipb::ScalarFuncSig::RoundDec, "tidbRound"},
    // {tipb::ScalarFuncSig::RoundWithFracReal, "tidbRoundWithFrac"},
    // {tipb::ScalarFuncSig::RoundWithFracInt, "tidbRoundWithFrac"},
    // {tipb::ScalarFuncSig::RoundWithFracDec, "tidbRoundWithFrac"},

    {tipb::ScalarFuncSig::Log1Arg, "log"},
    {tipb::ScalarFuncSig::Log2Args, "log2args"},
    {tipb::ScalarFuncSig::Log2, "log2"}, {tipb::ScalarFuncSig::Log10, "log10"},

    {tipb::ScalarFuncSig::Rand, "rand"},
    //{tipb::ScalarFuncSig::RandWithSeedFirstGen, "cast"},

    {tipb::ScalarFuncSig::Pow, "pow"},
    {tipb::ScalarFuncSig::Conv, "conv"},
    {tipb::ScalarFuncSig::CRC32, "crc32"},
    {tipb::ScalarFuncSig::Sign, "sign"},

    {tipb::ScalarFuncSig::Sqrt, "sqrt"}, {tipb::ScalarFuncSig::Acos, "acos"}, {tipb::ScalarFuncSig::Asin, "asin"},
    {tipb::ScalarFuncSig::Atan1Arg, "atan"},
    //{tipb::ScalarFuncSig::Atan2Args, "cast"},
    {tipb::ScalarFuncSig::Cos, "cos"},
    //{tipb::ScalarFuncSig::Cot, "cast"},
    {tipb::ScalarFuncSig::Degrees, "degrees"},
    {tipb::ScalarFuncSig::Exp, "exp"},
    //{tipb::ScalarFuncSig::PI, "cast"},
    {tipb::ScalarFuncSig::Radians, "radians"},
    {tipb::ScalarFuncSig::Sin, "sin"}, {tipb::ScalarFuncSig::Tan, "tan"}, {tipb::ScalarFuncSig::TruncateInt, "trunc"},
    {tipb::ScalarFuncSig::TruncateReal, "trunc"},
    //{tipb::ScalarFuncSig::TruncateDecimal, "cast"},
    {tipb::ScalarFuncSig::TruncateUint, "trunc"},

    {tipb::ScalarFuncSig::LogicalAnd, "and"}, {tipb::ScalarFuncSig::LogicalOr, "or"}, {tipb::ScalarFuncSig::LogicalXor, "xor"},
    {tipb::ScalarFuncSig::UnaryNotDecimal, "not"}, {tipb::ScalarFuncSig::UnaryNotInt, "not"}, {tipb::ScalarFuncSig::UnaryNotReal, "not"},
    {tipb::ScalarFuncSig::UnaryMinusInt, "negate"}, {tipb::ScalarFuncSig::UnaryMinusReal, "negate"},
    {tipb::ScalarFuncSig::UnaryMinusDecimal, "negate"}, {tipb::ScalarFuncSig::DecimalIsNull, "isNull"},
    {tipb::ScalarFuncSig::DurationIsNull, "isNull"}, {tipb::ScalarFuncSig::RealIsNull, "isNull"},
    {tipb::ScalarFuncSig::StringIsNull, "isNull"}, {tipb::ScalarFuncSig::TimeIsNull, "isNull"}, {tipb::ScalarFuncSig::IntIsNull, "isNull"},
    {tipb::ScalarFuncSig::JsonIsNull, "isNull"},

    {tipb::ScalarFuncSig::BitAndSig, "bitAnd"}, {tipb::ScalarFuncSig::BitOrSig, "bitOr"}, {tipb::ScalarFuncSig::BitXorSig, "bitXor"},
    {tipb::ScalarFuncSig::BitNegSig, "bitNot"},
    //{tipb::ScalarFuncSig::IntIsTrue, "cast"},
    //{tipb::ScalarFuncSig::RealIsTrue, "cast"},
    //{tipb::ScalarFuncSig::DecimalIsTrue, "cast"},
    //{tipb::ScalarFuncSig::IntIsFalse, "cast"},
    //{tipb::ScalarFuncSig::RealIsFalse, "cast"},
    //{tipb::ScalarFuncSig::DecimalIsFalse, "cast"},

    //{tipb::ScalarFuncSig::LeftShift, "cast"},
    //{tipb::ScalarFuncSig::RightShift, "cast"},

    //{tipb::ScalarFuncSig::BitCount, "cast"},
    //{tipb::ScalarFuncSig::GetParamString, "cast"},
    //{tipb::ScalarFuncSig::GetVar, "cast"},
    //{tipb::ScalarFuncSig::RowSig, "cast"},
    //{tipb::ScalarFuncSig::SetVar, "cast"},
    //{tipb::ScalarFuncSig::ValuesDecimal, "cast"},
    //{tipb::ScalarFuncSig::ValuesDuration, "cast"},
    //{tipb::ScalarFuncSig::ValuesInt, "cast"},
    //{tipb::ScalarFuncSig::ValuesJSON, "cast"},
    //{tipb::ScalarFuncSig::ValuesReal, "cast"},
    //{tipb::ScalarFuncSig::ValuesString, "cast"},
    //{tipb::ScalarFuncSig::ValuesTime, "cast"},

    {tipb::ScalarFuncSig::InInt, "tidbIn"}, {tipb::ScalarFuncSig::InReal, "tidbIn"}, {tipb::ScalarFuncSig::InString, "tidbIn"},
    {tipb::ScalarFuncSig::InDecimal, "tidbIn"}, {tipb::ScalarFuncSig::InTime, "tidbIn"}, {tipb::ScalarFuncSig::InDuration, "tidbIn"},
    {tipb::ScalarFuncSig::InJson, "tidbIn"},

    {tipb::ScalarFuncSig::IfNullInt, "ifNull"}, {tipb::ScalarFuncSig::IfNullReal, "ifNull"}, {tipb::ScalarFuncSig::IfNullString, "ifNull"},
    {tipb::ScalarFuncSig::IfNullDecimal, "ifNull"}, {tipb::ScalarFuncSig::IfNullTime, "ifNull"},
    {tipb::ScalarFuncSig::IfNullDuration, "ifNull"}, {tipb::ScalarFuncSig::IfNullJson, "ifNull"},

    /// Do not use If because ClickHouse's implementation is not compatible with TiDB
    /// ClickHouse: If(null, a, b) returns null
    /// TiDB: If(null, a, b) returns b
    {tipb::ScalarFuncSig::IfInt, "multiIf"}, {tipb::ScalarFuncSig::IfReal, "multiIf"}, {tipb::ScalarFuncSig::IfString, "multiIf"},
    {tipb::ScalarFuncSig::IfDecimal, "multiIf"}, {tipb::ScalarFuncSig::IfTime, "multiIf"}, {tipb::ScalarFuncSig::IfDuration, "multiIf"},
    {tipb::ScalarFuncSig::IfJson, "multiIf"},

    {tipb::ScalarFuncSig::CaseWhenInt, "multiIf"}, {tipb::ScalarFuncSig::CaseWhenReal, "multiIf"},
    {tipb::ScalarFuncSig::CaseWhenString, "multiIf"}, {tipb::ScalarFuncSig::CaseWhenDecimal, "multiIf"},
    {tipb::ScalarFuncSig::CaseWhenTime, "multiIf"}, {tipb::ScalarFuncSig::CaseWhenDuration, "multiIf"},
    {tipb::ScalarFuncSig::CaseWhenJson, "multiIf"},

    //{tipb::ScalarFuncSig::AesDecrypt, "cast"},
    //{tipb::ScalarFuncSig::AesEncrypt, "cast"},
    //{tipb::ScalarFuncSig::Compress, "cast"},
    //{tipb::ScalarFuncSig::MD5, "cast"},
    //{tipb::ScalarFuncSig::Password, "cast"},
    //{tipb::ScalarFuncSig::RandomBytes, "cast"},
    //{tipb::ScalarFuncSig::SHA1, "cast"},
    //{tipb::ScalarFuncSig::SHA2, "cast"},
    //{tipb::ScalarFuncSig::Uncompress, "cast"},
    //{tipb::ScalarFuncSig::UncompressedLength, "cast"},
    //{tipb::ScalarFuncSig::AesDecryptIV, "cast"},
    //{tipb::ScalarFuncSig::AesEncryptIV, "cast"},
    //{tipb::ScalarFuncSig::Encode, "cast"},
    //{tipb::ScalarFuncSig::Decode, "cast"},

    //{tipb::ScalarFuncSig::Database, "cast"},
    //{tipb::ScalarFuncSig::FoundRows, "cast"},
    //{tipb::ScalarFuncSig::CurrentUser, "cast"},
    //{tipb::ScalarFuncSig::User, "cast"},
    //{tipb::ScalarFuncSig::ConnectionID, "cast"},
    //{tipb::ScalarFuncSig::LastInsertID, "cast"},
    //{tipb::ScalarFuncSig::LastInsertIDWithID, "cast"},
    //{tipb::ScalarFuncSig::Version, "cast"},
    //{tipb::ScalarFuncSig::TiDBVersion, "cast"},
    //{tipb::ScalarFuncSig::RowCount, "cast"},

    //{tipb::ScalarFuncSig::Sleep, "cast"},
    //{tipb::ScalarFuncSig::Lock, "cast"},
    //{tipb::ScalarFuncSig::ReleaseLock, "cast"},
    //{tipb::ScalarFuncSig::DecimalAnyValue, "cast"},
    //{tipb::ScalarFuncSig::DurationAnyValue, "cast"},
    //{tipb::ScalarFuncSig::IntAnyValue, "cast"},
    //{tipb::ScalarFuncSig::JSONAnyValue, "cast"},
    //{tipb::ScalarFuncSig::RealAnyValue, "cast"},
    //{tipb::ScalarFuncSig::StringAnyValue, "cast"},
    //{tipb::ScalarFuncSig::TimeAnyValue, "cast"},
    {tipb::ScalarFuncSig::InetAton, "tiDBIPv4StringToNum"},
    {tipb::ScalarFuncSig::InetNtoa, "IPv4NumToString"},
<<<<<<< HEAD
    {tipb::ScalarFuncSig::Inet6Aton, "tiDBIPv6StringToNum"},
    {tipb::ScalarFuncSig::Inet6Ntoa, "tiDBIPv6NumToString"},
=======
    //{tipb::ScalarFuncSig::Inet6Aton, "cast"},
    //{tipb::ScalarFuncSig::Inet6Ntoa, "IPv6NumToString"},
>>>>>>> 492c7aa5
    //{tipb::ScalarFuncSig::IsIPv4, "cast"},
    //{tipb::ScalarFuncSig::IsIPv4Compat, "cast"},
    //{tipb::ScalarFuncSig::IsIPv4Mapped, "cast"},
    //{tipb::ScalarFuncSig::IsIPv6, "cast"},
    //{tipb::ScalarFuncSig::UUID, "cast"},

    {tipb::ScalarFuncSig::LikeSig, "like3Args"},
    //{tipb::ScalarFuncSig::RegexpSig, "cast"},
    //{tipb::ScalarFuncSig::RegexpUTF8Sig, "cast"},

    //{tipb::ScalarFuncSig::JsonExtractSig, "cast"},
    //{tipb::ScalarFuncSig::JsonUnquoteSig, "cast"},
    //{tipb::ScalarFuncSig::JsonTypeSig, "cast"},
    //{tipb::ScalarFuncSig::JsonSetSig, "cast"},
    //{tipb::ScalarFuncSig::JsonInsertSig, "cast"},
    //{tipb::ScalarFuncSig::JsonReplaceSig, "cast"},
    //{tipb::ScalarFuncSig::JsonRemoveSig, "cast"},
    //{tipb::ScalarFuncSig::JsonMergeSig, "cast"},
    //{tipb::ScalarFuncSig::JsonObjectSig, "cast"},
    //{tipb::ScalarFuncSig::JsonArraySig, "cast"},
    //{tipb::ScalarFuncSig::JsonValidJsonSig, "cast"},
    //{tipb::ScalarFuncSig::JsonContainsSig, "cast"},
    //{tipb::ScalarFuncSig::JsonArrayAppendSig, "cast"},
    //{tipb::ScalarFuncSig::JsonArrayInsertSig, "cast"},
    //{tipb::ScalarFuncSig::JsonMergePatchSig, "cast"},
    //{tipb::ScalarFuncSig::JsonMergePreserveSig, "cast"},
    //{tipb::ScalarFuncSig::JsonContainsPathSig, "cast"},
    //{tipb::ScalarFuncSig::JsonPrettySig, "cast"},
    //{tipb::ScalarFuncSig::JsonQuoteSig, "cast"},
    //{tipb::ScalarFuncSig::JsonSearchSig, "cast"},
    //{tipb::ScalarFuncSig::JsonStorageSizeSig, "cast"},
    //{tipb::ScalarFuncSig::JsonDepthSig, "cast"},
    //{tipb::ScalarFuncSig::JsonKeysSig, "cast"},
    {tipb::ScalarFuncSig::JsonLengthSig, "jsonLength"},
    //{tipb::ScalarFuncSig::JsonKeys2ArgsSig, "cast"},
    //{tipb::ScalarFuncSig::JsonValidStringSig, "cast"},

    {tipb::ScalarFuncSig::DateFormatSig, "dateFormat"},
    //{tipb::ScalarFuncSig::DateLiteral, "cast"},
    {tipb::ScalarFuncSig::DateDiff, "tidbDateDiff"},
    //{tipb::ScalarFuncSig::NullTimeDiff, "cast"},
    //{tipb::ScalarFuncSig::TimeStringTimeDiff, "cast"},
    //{tipb::ScalarFuncSig::DurationDurationTimeDiff, "cast"},
    //{tipb::ScalarFuncSig::DurationDurationTimeDiff, "cast"},
    //{tipb::ScalarFuncSig::StringTimeTimeDiff, "cast"},
    //{tipb::ScalarFuncSig::StringDurationTimeDiff, "cast"},
    //{tipb::ScalarFuncSig::StringStringTimeDiff, "cast"},
    //{tipb::ScalarFuncSig::TimeTimeTimeDiff, "cast"},
    //{tipb::ScalarFuncSig::SubDateStringReal, "cast"},
    //{tipb::ScalarFuncSig::SubDateIntReal, "cast"},
    //{tipb::ScalarFuncSig::SubDateIntDecimal, "cast"},
    //{tipb::ScalarFuncSig::SubDateDatetimeReal, "cast"},
    //{tipb::ScalarFuncSig::SubDateDatetimeDecimal, "cast"},
    //{tipb::ScalarFuncSig::SubDateDurationString, "cast"},
    //{tipb::ScalarFuncSig::SubDateDurationInt, "cast"},
    //{tipb::ScalarFuncSig::SubDateDatetimeReal, "cast"},
    //{tipb::ScalarFuncSig::SubDateDatetimeDecimal, "cast"},
    {tipb::ScalarFuncSig::AddDateStringReal, "date_add"},
    //{tipb::ScalarFuncSig::AddDateIntReal, "cast"},
    //{tipb::ScalarFuncSig::AddDateIntDecimal, "cast"},
    //{tipb::ScalarFuncSig::AddDateDatetimeReal, "cast"},
    //{tipb::ScalarFuncSig::AddDateDatetimeDecimal, "cast"},
    //{tipb::ScalarFuncSig::AddDateDurationString, "cast"},
    //{tipb::ScalarFuncSig::AddDateDurationInt, "cast"},
    //{tipb::ScalarFuncSig::AddDateDurationInt, "cast"},
    //{tipb::ScalarFuncSig::AddDateDurationDecimal, "cast"},

    {tipb::ScalarFuncSig::Date, "toMyDate"},
    //{tipb::ScalarFuncSig::Hour, "cast"},
    //{tipb::ScalarFuncSig::Minute, "cast"},
    //{tipb::ScalarFuncSig::Second, "cast"},
    //{tipb::ScalarFuncSig::MicroSecond, "cast"},
    {tipb::ScalarFuncSig::Month, "toMonth"},
    //{tipb::ScalarFuncSig::MonthName, "cast"},

    //{tipb::ScalarFuncSig::NowWithArg, "cast"},
    //{tipb::ScalarFuncSig::NowWithoutArg, "cast"},

    //{tipb::ScalarFuncSig::DayName, "cast"},
    {tipb::ScalarFuncSig::DayOfMonth, "toDayOfMonth"},
    //{tipb::ScalarFuncSig::DayOfWeek, "cast"},
    //{tipb::ScalarFuncSig::DayOfYear, "cast"},

    //{tipb::ScalarFuncSig::WeekWithMode, "cast"},
    //{tipb::ScalarFuncSig::WeekWithoutMode, "cast"},
    //{tipb::ScalarFuncSig::WeekDay, "cast"},
    //{tipb::ScalarFuncSig::WeekOfYear, "cast"},

    {tipb::ScalarFuncSig::Year, "toYear"},
    //{tipb::ScalarFuncSig::YearWeekWithMode, "cast"},
    //{tipb::ScalarFuncSig::YearWeekWithoutMode, "cast"},

    //{tipb::ScalarFuncSig::GetFormat, "cast"},
    //{tipb::ScalarFuncSig::SysDateWithFsp, "cast"},
    //{tipb::ScalarFuncSig::SysDateWithoutFsp, "cast"},
    //{tipb::ScalarFuncSig::CurrentDate, "cast"},
    //{tipb::ScalarFuncSig::CurrentTime0Arg, "cast"},
    //{tipb::ScalarFuncSig::CurrentTime1Arg, "cast"},

    //{tipb::ScalarFuncSig::Time, "cast"},
    //{tipb::ScalarFuncSig::TimeLiteral, "cast"},
    //{tipb::ScalarFuncSig::UTCDate, "cast"},
    //{tipb::ScalarFuncSig::UTCTimestampWithArg, "cast"},
    //{tipb::ScalarFuncSig::UTCTimestampWithoutArg, "cast"},

    //{tipb::ScalarFuncSig::AddDatetimeAndDuration, "cast"},
    //{tipb::ScalarFuncSig::AddDatetimeAndString, "cast"},
    //{tipb::ScalarFuncSig::AddTimeDateTimeNull, "cast"},
    //{tipb::ScalarFuncSig::AddStringAndDuration, "cast"},
    //{tipb::ScalarFuncSig::AddStringAndString, "cast"},
    //{tipb::ScalarFuncSig::AddTimeStringNull, "cast"},
    //{tipb::ScalarFuncSig::AddDurationAndDuration, "cast"},
    //{tipb::ScalarFuncSig::AddDurationAndString, "cast"},
    //{tipb::ScalarFuncSig::AddTimeDurationNull, "cast"},
    //{tipb::ScalarFuncSig::AddDateAndDuration, "cast"},
    //{tipb::ScalarFuncSig::AddDateAndString, "cast"},

    //{tipb::ScalarFuncSig::SubDateAndDuration, "cast"},
    //{tipb::ScalarFuncSig::SubDateAndString, "cast"},
    //{tipb::ScalarFuncSig::SubTimeDateTimeNull, "cast"},
    //{tipb::ScalarFuncSig::SubStringAndDuration, "cast"},
    //{tipb::ScalarFuncSig::SubStringAndString, "cast"},
    //{tipb::ScalarFuncSig::SubTimeStringNull, "cast"},
    //{tipb::ScalarFuncSig::SubDurationAndDuration, "cast"},
    //{tipb::ScalarFuncSig::SubDurationAndString, "cast"},
    //{tipb::ScalarFuncSig::SubDateAndDuration, "cast"},
    //{tipb::ScalarFuncSig::SubDateAndString, "cast"},

    //{tipb::ScalarFuncSig::UnixTimestampCurrent, "cast"},
    {tipb::ScalarFuncSig::UnixTimestampInt, "tidbUnixTimeStampInt"}, {tipb::ScalarFuncSig::UnixTimestampDec, "tidbUnixTimeStampDec"},

    //{tipb::ScalarFuncSig::ConvertTz, "cast"},
    //{tipb::ScalarFuncSig::MakeDate, "cast"},
    //{tipb::ScalarFuncSig::MakeTime, "cast"},
    //{tipb::ScalarFuncSig::PeriodAdd, "cast"},
    //{tipb::ScalarFuncSig::PeriodDiff, "cast"},
    //{tipb::ScalarFuncSig::Quarter, "cast"},

    //{tipb::ScalarFuncSig::SecToTime, "cast"},
    //{tipb::ScalarFuncSig::TimeToSec, "cast"},
    //{tipb::ScalarFuncSig::TimestampAdd, "cast"},
    //{tipb::ScalarFuncSig::ToDays, "cast"},
    //{tipb::ScalarFuncSig::ToSeconds, "cast"},
    //{tipb::ScalarFuncSig::UTCTimeWithArg, "cast"},
    //{tipb::ScalarFuncSig::UTCTimestampWithoutArg, "cast"},
    //{tipb::ScalarFuncSig::Timestamp1Arg, "cast"},
    //{tipb::ScalarFuncSig::Timestamp2Args, "cast"},
    //{tipb::ScalarFuncSig::TimestampLiteral, "cast"},

    //{tipb::ScalarFuncSig::LastDay, "cast"},
    {tipb::ScalarFuncSig::StrToDateDate, "strToDateDate"},
    {tipb::ScalarFuncSig::StrToDateDatetime, "strToDateDatetime"},
    // {tipb::ScalarFuncSig::StrToDateDuration, "cast"},
    {tipb::ScalarFuncSig::FromUnixTime1Arg, "fromUnixTime"}, {tipb::ScalarFuncSig::FromUnixTime2Arg, "fromUnixTime"},
    {tipb::ScalarFuncSig::ExtractDatetime, "extractMyDateTime"},
    //{tipb::ScalarFuncSig::ExtractDuration, "cast"},

    //{tipb::ScalarFuncSig::AddDateStringString, "cast"},
    {tipb::ScalarFuncSig::AddDateStringInt, "date_add"},
    //{tipb::ScalarFuncSig::AddDateStringDecimal, "cast"},
    //{tipb::ScalarFuncSig::AddDateIntString, "cast"},
    //{tipb::ScalarFuncSig::AddDateIntInt, "cast"},
    //{tipb::ScalarFuncSig::AddDateDatetimeString, "date_add"},
    {tipb::ScalarFuncSig::AddDateDatetimeInt, "date_add"},

    //{tipb::ScalarFuncSig::SubDateStringString, "cast"},
    {tipb::ScalarFuncSig::SubDateStringInt, "date_sub"},
    //{tipb::ScalarFuncSig::SubDateStringDecimal, "cast"},
    //{tipb::ScalarFuncSig::SubDateIntString, "cast"},
    //{tipb::ScalarFuncSig::SubDateIntInt, "cast"},
    //{tipb::ScalarFuncSig::SubDateDatetimeString, "cast"},
    {tipb::ScalarFuncSig::SubDateDatetimeInt, "date_sub"},

    //{tipb::ScalarFuncSig::FromDays, "cast"},
    //{tipb::ScalarFuncSig::TimeFormat, "cast"},
    {tipb::ScalarFuncSig::TimestampDiff, "tidbTimestampDiff"},

    //{tipb::ScalarFuncSig::BitLength, "cast"},
    //{tipb::ScalarFuncSig::Bin, "cast"},
    //{tipb::ScalarFuncSig::ASCII, "cast"},
    //{tipb::ScalarFuncSig::Char, "cast"},
    {tipb::ScalarFuncSig::CharLengthUTF8, "lengthUTF8"}, {tipb::ScalarFuncSig::Concat, "tidbConcat"},
    {tipb::ScalarFuncSig::ConcatWS, "tidbConcatWS"},
    //{tipb::ScalarFuncSig::Convert, "cast"},
    //{tipb::ScalarFuncSig::Elt, "cast"},
    //{tipb::ScalarFuncSig::ExportSet3Arg, "cast"},
    //{tipb::ScalarFuncSig::ExportSet4Arg, "cast"},
    //{tipb::ScalarFuncSig::ExportSet5Arg, "cast"},
    //{tipb::ScalarFuncSig::FieldInt, "cast"},
    //{tipb::ScalarFuncSig::FieldReal, "cast"},
    //{tipb::ScalarFuncSig::FieldString, "cast"},

    //{tipb::ScalarFuncSig::FindInSet, "cast"},
    //{tipb::ScalarFuncSig::Format, "cast"},
    //{tipb::ScalarFuncSig::FormatWithLocale, "cast"},
    //{tipb::ScalarFuncSig::FromBase64, "cast"},
    //{tipb::ScalarFuncSig::HexIntArg, "cast"},
    //{tipb::ScalarFuncSig::HexStrArg, "cast"},
    //{tipb::ScalarFuncSig::InsertUTF8, "cast"},
    //{tipb::ScalarFuncSig::Insert, "cast"},
    //{tipb::ScalarFuncSig::InstrUTF8, "cast"},
    //{tipb::ScalarFuncSig::Instr, "cast"},

    {tipb::ScalarFuncSig::LTrim, "ltrim"}, {tipb::ScalarFuncSig::LeftUTF8, "leftUTF8"},
    //{tipb::ScalarFuncSig::Left, "cast"},
    {tipb::ScalarFuncSig::Length, "length"},
    //{tipb::ScalarFuncSig::Locate2ArgsUTF8, "cast"},
    //{tipb::ScalarFuncSig::Locate3ArgsUTF8, "cast"},
    //{tipb::ScalarFuncSig::Locate2Args, "cast"},
    //{tipb::ScalarFuncSig::Locate3Args, "cast"},

    {tipb::ScalarFuncSig::Lower, "lower"},
    //{tipb::ScalarFuncSig::LpadUTF8, "cast"},
    //{tipb::ScalarFuncSig::Lpad, "cast"},
    //{tipb::ScalarFuncSig::MakeSet, "cast"},
    //{tipb::ScalarFuncSig::OctInt, "cast"},
    //{tipb::ScalarFuncSig::OctString, "cast"},
    //{tipb::ScalarFuncSig::Ord, "cast"},
    //{tipb::ScalarFuncSig::Quote, "cast"},
    {tipb::ScalarFuncSig::RTrim, "rtrim"},
    //{tipb::ScalarFuncSig::Repeat, "cast"},
    {tipb::ScalarFuncSig::Replace, "replaceAll"},
    //{tipb::ScalarFuncSig::ReverseUTF8, "cast"},
    //{tipb::ScalarFuncSig::Reverse, "cast"},
    {tipb::ScalarFuncSig::RightUTF8, "rightUTF8"},
    //{tipb::ScalarFuncSig::Right, "cast"},
    //{tipb::ScalarFuncSig::RpadUTF8, "cast"},
    //{tipb::ScalarFuncSig::Rpad, "cast"},
    //{tipb::ScalarFuncSig::Space, "cast"},
    //{tipb::ScalarFuncSig::Strcmp, "cast"},
    {tipb::ScalarFuncSig::Substring2ArgsUTF8, "substringUTF8"}, {tipb::ScalarFuncSig::Substring3ArgsUTF8, "substringUTF8"},
    //{tipb::ScalarFuncSig::Substring2Args, "cast"},
    //{tipb::ScalarFuncSig::Substring3Args, "cast"},
    //{tipb::ScalarFuncSig::SubstringIndex, "cast"},

    //{tipb::ScalarFuncSig::ToBase64, "cast"},
    //{tipb::ScalarFuncSig::Trim1Arg, "cast"},
    //{tipb::ScalarFuncSig::Trim2Args, "cast"},
    //{tipb::ScalarFuncSig::Trim3Args, "cast"},
    //{tipb::ScalarFuncSig::UnHex, "cast"},
    {tipb::ScalarFuncSig::UpperUTF8, "upper"},
    //{tipb::ScalarFuncSig::Upper, "upper"},
    //{tipb::ScalarFuncSig::CharLength, "upper"},
});

} // namespace DB<|MERGE_RESOLUTION|>--- conflicted
+++ resolved
@@ -764,13 +764,8 @@
     //{tipb::ScalarFuncSig::TimeAnyValue, "cast"},
     {tipb::ScalarFuncSig::InetAton, "tiDBIPv4StringToNum"},
     {tipb::ScalarFuncSig::InetNtoa, "IPv4NumToString"},
-<<<<<<< HEAD
     {tipb::ScalarFuncSig::Inet6Aton, "tiDBIPv6StringToNum"},
     {tipb::ScalarFuncSig::Inet6Ntoa, "tiDBIPv6NumToString"},
-=======
-    //{tipb::ScalarFuncSig::Inet6Aton, "cast"},
-    //{tipb::ScalarFuncSig::Inet6Ntoa, "IPv6NumToString"},
->>>>>>> 492c7aa5
     //{tipb::ScalarFuncSig::IsIPv4, "cast"},
     //{tipb::ScalarFuncSig::IsIPv4Compat, "cast"},
     //{tipb::ScalarFuncSig::IsIPv4Mapped, "cast"},
