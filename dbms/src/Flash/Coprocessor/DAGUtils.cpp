#include <Common/TiFlashException.h>
#include <Core/Types.h>
#include <DataTypes/DataTypeNullable.h>
#include <DataTypes/FieldToDataType.h>
#include <Flash/Coprocessor/DAGCodec.h>
#include <Flash/Coprocessor/DAGUtils.h>
#include <Functions/FunctionHelpers.h>
#include <Interpreters/Context.h>
#include <Storages/Transaction/Datum.h>
#include <Storages/Transaction/TiDB.h>
#include <Storages/Transaction/TypeMapping.h>

#include <unordered_map>

namespace DB
{

namespace ErrorCodes
{
extern const int COP_BAD_DAG_REQUEST;
extern const int UNSUPPORTED_METHOD;
extern const int LOGICAL_ERROR;
extern const int NOT_IMPLEMENTED;
extern const int UNKNOWN_USER;
extern const int WRONG_PASSWORD;
extern const int REQUIRED_PASSWORD;
extern const int IP_ADDRESS_NOT_ALLOWED;
} // namespace ErrorCodes

const Int8 VAR_SIZE = 0;

bool isFunctionExpr(const tipb::Expr & expr) { return expr.tp() == tipb::ExprType::ScalarFunc || isAggFunctionExpr(expr); }

const String & getAggFunctionName(const tipb::Expr & expr)
{
    if (expr.has_distinct())
    {
        if (distinct_agg_func_map.find(expr.tp()) != distinct_agg_func_map.end())
        {
            return distinct_agg_func_map[expr.tp()];
        }
    }
    else
    {
        if (agg_func_map.find(expr.tp()) != agg_func_map.end())
        {
            return agg_func_map[expr.tp()];
        }
    }

    const auto errmsg
        = tipb::ExprType_Name(expr.tp()) + "(distinct=" + (expr.has_distinct() ? "true" : "false") + ")" + " is not supported.";
    throw TiFlashException(errmsg, Errors::Coprocessor::Unimplemented);
}

const String & getFunctionName(const tipb::Expr & expr)
{
    if (isAggFunctionExpr(expr))
    {
        return getAggFunctionName(expr);
    }
    else
    {
        if (scalar_func_map.find(expr.sig()) == scalar_func_map.end())
        {
            throw TiFlashException(tipb::ScalarFuncSig_Name(expr.sig()) + " is not supported.", Errors::Coprocessor::Unimplemented);
        }
        return scalar_func_map[expr.sig()];
    }
}

String exprToString(const tipb::Expr & expr, const std::vector<NameAndTypePair> & input_col)
{
    std::stringstream ss;
    String func_name;
    Field f;
    switch (expr.tp())
    {
        case tipb::ExprType::Null:
            return "NULL";
        case tipb::ExprType::Int64:
            return std::to_string(decodeDAGInt64(expr.val()));
        case tipb::ExprType::Uint64:
            return std::to_string(decodeDAGUInt64(expr.val()));
        case tipb::ExprType::Float32:
            return std::to_string(decodeDAGFloat32(expr.val()));
        case tipb::ExprType::Float64:
            return std::to_string(decodeDAGFloat64(expr.val()));
        case tipb::ExprType::String:
            return decodeDAGString(expr.val());
        case tipb::ExprType::Bytes:
            return decodeDAGBytes(expr.val());
        case tipb::ExprType::MysqlDecimal:
        {
            auto field = decodeDAGDecimal(expr.val());
            if (field.getType() == Field::Types::Decimal32)
                return field.get<DecimalField<Decimal32>>().toString();
            else if (field.getType() == Field::Types::Decimal64)
                return field.get<DecimalField<Decimal64>>().toString();
            else if (field.getType() == Field::Types::Decimal128)
                return field.get<DecimalField<Decimal128>>().toString();
            else if (field.getType() == Field::Types::Decimal256)
                return field.get<DecimalField<Decimal256>>().toString();
            else
                throw TiFlashException("Not decimal literal" + expr.DebugString(), Errors::Coprocessor::BadRequest);
        }
        case tipb::ExprType::MysqlTime:
        {
            if (!expr.has_field_type())
                throw TiFlashException("MySQL Time literal without field_type" + expr.DebugString(), Errors::Coprocessor::BadRequest);
            auto t = decodeDAGUInt64(expr.val());
            auto ret = std::to_string(TiDB::DatumFlat(t, static_cast<TiDB::TP>(expr.field_type().tp())).field().get<UInt64>());
            if (expr.field_type().tp() == TiDB::TypeTimestamp)
                ret = ret + "_ts";
            return ret;
        }
        case tipb::ExprType::ColumnRef:
            return getColumnNameForColumnExpr(expr, input_col);
        case tipb::ExprType::Count:
        case tipb::ExprType::Sum:
        case tipb::ExprType::Avg:
        case tipb::ExprType::Min:
        case tipb::ExprType::Max:
        case tipb::ExprType::First:
        case tipb::ExprType::ApproxCountDistinct:
            func_name = getAggFunctionName(expr);
            break;
        case tipb::ExprType::ScalarFunc:
            if (scalar_func_map.find(expr.sig()) == scalar_func_map.end())
            {
                throw TiFlashException(tipb::ScalarFuncSig_Name(expr.sig()) + " not supported", Errors::Coprocessor::Unimplemented);
            }
            func_name = scalar_func_map.find(expr.sig())->second;
            break;
        default:
            throw TiFlashException(tipb::ExprType_Name(expr.tp()) + " not supported", Errors::Coprocessor::Unimplemented);
    }
    // build function expr
    if (functionIsInOrGlobalInOperator(func_name))
    {
        // for in, we could not represent the function expr using func_name(param1, param2, ...)
        ss << exprToString(expr.children(0), input_col) << " " << func_name << " (";
        bool first = true;
        for (int i = 1; i < expr.children_size(); i++)
        {
            String s = exprToString(expr.children(i), input_col);
            if (first)
                first = false;
            else
                ss << ", ";
            ss << s;
        }
        ss << ")";
    }
    else
    {
        ss << func_name << "(";
        bool first = true;
        for (const tipb::Expr & child : expr.children())
        {
            String s = exprToString(child, input_col);
            if (first)
                first = false;
            else
                ss << ", ";
            ss << s;
        }
        ss << ")";
    }
    return ss.str();
}

const String & getTypeName(const tipb::Expr & expr) { return tipb::ExprType_Name(expr.tp()); }

bool isAggFunctionExpr(const tipb::Expr & expr)
{
    switch (expr.tp())
    {
        case tipb::ExprType::Count:
        case tipb::ExprType::Sum:
        case tipb::ExprType::Avg:
        case tipb::ExprType::Min:
        case tipb::ExprType::Max:
        case tipb::ExprType::First:
        case tipb::ExprType::GroupConcat:
        case tipb::ExprType::Agg_BitAnd:
        case tipb::ExprType::Agg_BitOr:
        case tipb::ExprType::Agg_BitXor:
        case tipb::ExprType::Std:
        case tipb::ExprType::Stddev:
        case tipb::ExprType::StddevPop:
        case tipb::ExprType::StddevSamp:
        case tipb::ExprType::VarPop:
        case tipb::ExprType::VarSamp:
        case tipb::ExprType::Variance:
        case tipb::ExprType::JsonArrayAgg:
        case tipb::ExprType::JsonObjectAgg:
        case tipb::ExprType::ApproxCountDistinct:
            return true;
        default:
            return false;
    }
}

bool isLiteralExpr(const tipb::Expr & expr)
{
    switch (expr.tp())
    {
        case tipb::ExprType::Null:
        case tipb::ExprType::Int64:
        case tipb::ExprType::Uint64:
        case tipb::ExprType::Float32:
        case tipb::ExprType::Float64:
        case tipb::ExprType::String:
        case tipb::ExprType::Bytes:
        case tipb::ExprType::MysqlBit:
        case tipb::ExprType::MysqlDecimal:
        case tipb::ExprType::MysqlDuration:
        case tipb::ExprType::MysqlEnum:
        case tipb::ExprType::MysqlHex:
        case tipb::ExprType::MysqlSet:
        case tipb::ExprType::MysqlTime:
        case tipb::ExprType::MysqlJson:
        case tipb::ExprType::ValueList:
            return true;
        default:
            return false;
    }
}

bool isColumnExpr(const tipb::Expr & expr) { return expr.tp() == tipb::ExprType::ColumnRef; }

Field decodeLiteral(const tipb::Expr & expr)
{
    switch (expr.tp())
    {
        case tipb::ExprType::Null:
            return Field();
        case tipb::ExprType::Int64:
            return decodeDAGInt64(expr.val());
        case tipb::ExprType::Uint64:
            return decodeDAGUInt64(expr.val());
        case tipb::ExprType::Float32:
            return Float64(decodeDAGFloat32(expr.val()));
        case tipb::ExprType::Float64:
            return decodeDAGFloat64(expr.val());
        case tipb::ExprType::String:
            return decodeDAGString(expr.val());
        case tipb::ExprType::Bytes:
            return decodeDAGBytes(expr.val());
        case tipb::ExprType::MysqlDecimal:
            return decodeDAGDecimal(expr.val());
        case tipb::ExprType::MysqlTime:
        {
            if (!expr.has_field_type())
                throw TiFlashException("MySQL Time literal without field_type" + expr.DebugString(), Errors::Coprocessor::BadRequest);
            auto t = decodeDAGUInt64(expr.val());
            return TiDB::DatumFlat(t, static_cast<TiDB::TP>(expr.field_type().tp())).field();
        }
        case tipb::ExprType::MysqlBit:
        case tipb::ExprType::MysqlDuration:
        case tipb::ExprType::MysqlEnum:
        case tipb::ExprType::MysqlHex:
        case tipb::ExprType::MysqlSet:
        case tipb::ExprType::MysqlJson:
        case tipb::ExprType::ValueList:
            throw TiFlashException(tipb::ExprType_Name(expr.tp()) + " is not supported yet", Errors::Coprocessor::Unimplemented);
        default:
            throw TiFlashException("Should not reach here: not a literal expression", Errors::Coprocessor::Internal);
    }
}

String getColumnNameForColumnExpr(const tipb::Expr & expr, const std::vector<NameAndTypePair> & input_col)
{
    auto column_index = decodeDAGInt64(expr.val());
    if (column_index < 0 || column_index >= (Int64)input_col.size())
    {
        throw TiFlashException("Column index out of bound", Errors::Coprocessor::BadRequest);
    }
    return input_col[column_index].name;
}

// for some historical or unknown reasons, TiDB might set a invalid
// field type. This function checks if the expr has a valid field type
// so far the known invalid field types are:
// 1. decimal type with scale == -1
// 2. decimal type with precision == 0
bool exprHasValidFieldType(const tipb::Expr & expr)
{
    return expr.has_field_type()
        && !((expr.field_type().tp() == TiDB::TP::TypeNewDecimal && expr.field_type().decimal() == -1)
            || (expr.field_type().tp() == TiDB::TP::TypeNewDecimal && expr.field_type().flen() == 0));
}

bool isUnsupportedEncodeType(const std::vector<tipb::FieldType> & types, tipb::EncodeType encode_type)
{
    const static std::unordered_map<tipb::EncodeType, std::unordered_set<Int32>> unsupported_types_map({
        {tipb::EncodeType::TypeCHBlock, {TiDB::TypeSet, TiDB::TypeGeometry, TiDB::TypeNull, TiDB::TypeEnum, TiDB::TypeJSON, TiDB::TypeBit}},
        {tipb::EncodeType::TypeChunk, {TiDB::TypeSet, TiDB::TypeGeometry, TiDB::TypeNull}},
    });

    auto unsupported_set = unsupported_types_map.find(encode_type);
    if (unsupported_set == unsupported_types_map.end())
        return false;
    for (const auto & type : types)
    {
        if (unsupported_set->second.find(type.tp()) != unsupported_set->second.end())
            return true;
    }
    return false;
}

DataTypePtr inferDataType4Literal(const tipb::Expr & expr)
{
    Field value = decodeLiteral(expr);
    DataTypePtr flash_type = applyVisitor(FieldToDataType(), value);
    /// need to extract target_type from expr.field_type() because the flash_type derived from
    /// value is just a `memory type`, which does not have enough information, for example:
    /// for date literal, the flash_type is `UInt64`
    DataTypePtr target_type{};
    if (expr.tp() == tipb::ExprType::Null)
    {
        // todo We should use DataTypeNothing as NULL literal's TiFlash Type, because TiFlash has a lot of
        //  optimization for DataTypeNothing, but there are still some bugs when using DataTypeNothing: when
        //  TiFlash try to return data to TiDB or exchange data between TiFlash node, since codec only recognize
        //  TiDB type, use DataTypeNothing will meet error in the codec, so do not use DataTypeNothing until
        //  we fix the codec issue.
        if (exprHasValidFieldType(expr))
        {
            target_type = getDataTypeByFieldType(expr.field_type());
        }
        else
        {
            if (expr.has_field_type() && expr.field_type().tp() == TiDB::TP::TypeNewDecimal)
                target_type = createDecimal(1, 0);
            else
                target_type = flash_type;
        }
        target_type = makeNullable(target_type);
    }
    else
    {
        if (expr.tp() == tipb::ExprType::MysqlDecimal)
        {
            /// to fix https://github.com/pingcap/tics/issues/1425, when TiDB push down
            /// a decimal literal, it contains two types: one is the type that encoded
            /// in Decimal value itself(i.e. expr.val()), the other is the type that in
            /// expr.field_type(). According to TiDB and Mysql behavior, the computing
            /// layer should use the type in expr.val(), which means we should ignore
            /// the type in expr.field_type()
            target_type = flash_type;
        }
        else
        {
            target_type = exprHasValidFieldType(expr) ? getDataTypeByFieldType(expr.field_type()) : flash_type;
        }
        // We should remove nullable for constant value since TiDB may not set NOT_NULL flag for literal expression.
        target_type = removeNullable(target_type);
    }
    return target_type;
}

UInt8 getFieldLengthForArrowEncode(Int32 tp)
{
    switch (tp)
    {
        case TiDB::TypeTiny:
        case TiDB::TypeShort:
        case TiDB::TypeInt24:
        case TiDB::TypeLong:
        case TiDB::TypeLongLong:
        case TiDB::TypeYear:
        case TiDB::TypeDouble:
        case TiDB::TypeTime:
        case TiDB::TypeDate:
        case TiDB::TypeDatetime:
        case TiDB::TypeNewDate:
        case TiDB::TypeTimestamp:
            return 8;
        case TiDB::TypeFloat:
            return 4;
        case TiDB::TypeDecimal:
        case TiDB::TypeNewDecimal:
            return 40;
        case TiDB::TypeVarchar:
        case TiDB::TypeVarString:
        case TiDB::TypeString:
        case TiDB::TypeBlob:
        case TiDB::TypeTinyBlob:
        case TiDB::TypeMediumBlob:
        case TiDB::TypeLongBlob:
        case TiDB::TypeBit:
        case TiDB::TypeEnum:
        case TiDB::TypeJSON:
            return VAR_SIZE;
        default:
            throw TiFlashException("not supported field type in arrow encode: " + std::to_string(tp), Errors::Coprocessor::Internal);
    }
}

void constructStringLiteralTiExpr(tipb::Expr & expr, const String & value)
{
    expr.set_tp(tipb::ExprType::String);
    expr.set_val(value);
    auto * field_type = expr.mutable_field_type();
    field_type->set_tp(TiDB::TypeString);
    field_type->set_flag(TiDB::ColumnFlagNotNull);
}

void constructInt64LiteralTiExpr(tipb::Expr & expr, Int64 value)
{
    expr.set_tp(tipb::ExprType::Int64);
    std::stringstream ss;
    encodeDAGInt64(value, ss);
    expr.set_val(ss.str());
    auto * field_type = expr.mutable_field_type();
    field_type->set_tp(TiDB::TypeLongLong);
    field_type->set_flag(TiDB::ColumnFlagNotNull);
}

void constructDateTimeLiteralTiExpr(tipb::Expr & expr, UInt64 packed_value)
{
    expr.set_tp(tipb::ExprType::MysqlTime);
    std::stringstream ss;
    encodeDAGUInt64(packed_value, ss);
    expr.set_val(ss.str());
    auto * field_type = expr.mutable_field_type();
    field_type->set_tp(TiDB::TypeDatetime);
    field_type->set_flag(TiDB::ColumnFlagNotNull);
}

void constructNULLLiteralTiExpr(tipb::Expr & expr)
{
    expr.set_tp(tipb::ExprType::Null);
    auto * field_type = expr.mutable_field_type();
    field_type->set_tp(TiDB::TypeNull);
}

std::shared_ptr<TiDB::ITiDBCollator> getCollatorFromExpr(const tipb::Expr & expr)
{
    if (expr.has_field_type())
        return getCollatorFromFieldType(expr.field_type());
    return nullptr;
}

std::shared_ptr<TiDB::ITiDBCollator> getCollatorFromFieldType(const tipb::FieldType & field_type)
{
    if (field_type.collate() < 0)
        return TiDB::ITiDBCollator::getCollator(-field_type.collate());
    return nullptr;
}

bool hasUnsignedFlag(const tipb::FieldType & tp) { return tp.flag() & TiDB::ColumnFlagUnsigned; }

grpc::StatusCode tiflashErrorCodeToGrpcStatusCode(int error_code)
{
    /// do not use switch statement because ErrorCodes::XXXX is not a compile time constant
    if (error_code == ErrorCodes::NOT_IMPLEMENTED)
        return grpc::StatusCode::UNIMPLEMENTED;
    if (error_code == ErrorCodes::UNKNOWN_USER || error_code == ErrorCodes::WRONG_PASSWORD || error_code == ErrorCodes::REQUIRED_PASSWORD
        || error_code == ErrorCodes::IP_ADDRESS_NOT_ALLOWED)
        return grpc::StatusCode::UNAUTHENTICATED;
    return grpc::StatusCode::INTERNAL;
}

void assertBlockSchema(const DataTypes & expected_types, const Block & block, const std::string & context_description)
{
    size_t columns = expected_types.size();
    if (block.columns() != columns)
        throw Exception("Block schema mismatch in " + context_description + ": different number of columns: expected "
            + std::to_string(columns) + " columns, got " + std::to_string(block.columns()) + " columns");

    for (size_t i = 0; i < columns; ++i)
    {
        const auto & actual = block.getByPosition(i).type;
        const auto & expected = expected_types[i];

        if (!expected->equals(*actual))
        {
            throw Exception("Block schema mismatch in " + context_description + ": different types: expected " + expected->getName()
                + ", got " + actual->getName());
        }
    }
}

extern const String UniqRawResName;

std::unordered_map<tipb::ExprType, String> agg_func_map({
    {tipb::ExprType::Count, "count"}, {tipb::ExprType::Sum, "sum"}, {tipb::ExprType::Min, "min"}, {tipb::ExprType::Max, "max"},
    {tipb::ExprType::First, "first_row"}, {tipb::ExprType::ApproxCountDistinct, UniqRawResName},
    //{tipb::ExprType::Avg, ""},
    //{tipb::ExprType::GroupConcat, ""},
    //{tipb::ExprType::Agg_BitAnd, ""},
    //{tipb::ExprType::Agg_BitOr, ""},
    //{tipb::ExprType::Agg_BitXor, ""},
    //{tipb::ExprType::Std, ""},
    //{tipb::ExprType::Stddev, ""},
    //{tipb::ExprType::StddevPop, ""},
    //{tipb::ExprType::StddevSamp, ""},
    //{tipb::ExprType::VarPop, ""},
    //{tipb::ExprType::VarSamp, ""},
    //{tipb::ExprType::Variance, ""},
    //{tipb::ExprType::JsonArrayAgg, ""},
    //{tipb::ExprType::JsonObjectAgg, ""},
});

std::unordered_map<tipb::ExprType, String> distinct_agg_func_map({
    {tipb::ExprType::Count, "countDistinct"},
});

std::unordered_map<tipb::ScalarFuncSig, String> scalar_func_map({
    {tipb::ScalarFuncSig::CastIntAsInt, "tidb_cast"}, {tipb::ScalarFuncSig::CastIntAsReal, "tidb_cast"},
    {tipb::ScalarFuncSig::CastIntAsString, "tidb_cast"}, {tipb::ScalarFuncSig::CastIntAsDecimal, "tidb_cast"},
    {tipb::ScalarFuncSig::CastIntAsTime, "tidb_cast"},
    //{tipb::ScalarFuncSig::CastIntAsDuration, "cast"},
    //{tipb::ScalarFuncSig::CastIntAsJson, "cast"},

    {tipb::ScalarFuncSig::CastRealAsInt, "tidb_cast"}, {tipb::ScalarFuncSig::CastRealAsReal, "tidb_cast"},
    {tipb::ScalarFuncSig::CastRealAsString, "tidb_cast"}, {tipb::ScalarFuncSig::CastRealAsDecimal, "tidb_cast"},
    {tipb::ScalarFuncSig::CastRealAsTime, "tidb_cast"},
    //{tipb::ScalarFuncSig::CastRealAsDuration, "cast"},
    //{tipb::ScalarFuncSig::CastRealAsJson, "cast"},

    {tipb::ScalarFuncSig::CastDecimalAsInt, "tidb_cast"},
    //{tipb::ScalarFuncSig::CastDecimalAsReal, "tidb_cast"},
    {tipb::ScalarFuncSig::CastDecimalAsString, "tidb_cast"}, {tipb::ScalarFuncSig::CastDecimalAsDecimal, "tidb_cast"},
    {tipb::ScalarFuncSig::CastDecimalAsTime, "tidb_cast"},
    //{tipb::ScalarFuncSig::CastDecimalAsDuration, "cast"},
    //{tipb::ScalarFuncSig::CastDecimalAsJson, "cast"},

    {tipb::ScalarFuncSig::CastStringAsInt, "tidb_cast"}, {tipb::ScalarFuncSig::CastStringAsReal, "tidb_cast"},
    {tipb::ScalarFuncSig::CastStringAsString, "tidb_cast"}, {tipb::ScalarFuncSig::CastStringAsDecimal, "tidb_cast"},
    {tipb::ScalarFuncSig::CastStringAsTime, "tidb_cast"},
    //{tipb::ScalarFuncSig::CastStringAsDuration, "cast"},
    //{tipb::ScalarFuncSig::CastStringAsJson, "cast"},

    {tipb::ScalarFuncSig::CastTimeAsInt, "tidb_cast"},
    //{tipb::ScalarFuncSig::CastTimeAsReal, "tidb_cast"},
    {tipb::ScalarFuncSig::CastTimeAsString, "tidb_cast"}, {tipb::ScalarFuncSig::CastTimeAsDecimal, "tidb_cast"},
    {tipb::ScalarFuncSig::CastTimeAsTime, "tidb_cast"},
    //{tipb::ScalarFuncSig::CastTimeAsDuration, "cast"},
    //{tipb::ScalarFuncSig::CastTimeAsJson, "cast"},

    //{tipb::ScalarFuncSig::CastDurationAsInt, "cast"},
    //{tipb::ScalarFuncSig::CastDurationAsReal, "cast"},
    //{tipb::ScalarFuncSig::CastDurationAsString, "cast"},
    //{tipb::ScalarFuncSig::CastDurationAsDecimal, "cast"},
    //{tipb::ScalarFuncSig::CastDurationAsTime, "cast"},
    //{tipb::ScalarFuncSig::CastDurationAsDuration, "cast"},
    //{tipb::ScalarFuncSig::CastDurationAsJson, "cast"},

    //{tipb::ScalarFuncSig::CastJsonAsInt, "cast"},
    //{tipb::ScalarFuncSig::CastJsonAsReal, "cast"},
    //{tipb::ScalarFuncSig::CastJsonAsString, "cast"},
    //{tipb::ScalarFuncSig::CastJsonAsDecimal, "cast"},
    //{tipb::ScalarFuncSig::CastJsonAsTime, "cast"},
    //{tipb::ScalarFuncSig::CastJsonAsDuration, "cast"},
    //{tipb::ScalarFuncSig::CastJsonAsJson, "cast"},

    {tipb::ScalarFuncSig::CoalesceInt, "coalesce"}, {tipb::ScalarFuncSig::CoalesceReal, "coalesce"},
    {tipb::ScalarFuncSig::CoalesceString, "coalesce"}, {tipb::ScalarFuncSig::CoalesceDecimal, "coalesce"},
    {tipb::ScalarFuncSig::CoalesceTime, "coalesce"}, {tipb::ScalarFuncSig::CoalesceDuration, "coalesce"},
    {tipb::ScalarFuncSig::CoalesceJson, "coalesce"},

    {tipb::ScalarFuncSig::LTInt, "less"}, {tipb::ScalarFuncSig::LTReal, "less"}, {tipb::ScalarFuncSig::LTString, "less"},
    {tipb::ScalarFuncSig::LTDecimal, "less"}, {tipb::ScalarFuncSig::LTTime, "less"}, {tipb::ScalarFuncSig::LTDuration, "less"},
    {tipb::ScalarFuncSig::LTJson, "less"},

    {tipb::ScalarFuncSig::LEInt, "lessOrEquals"}, {tipb::ScalarFuncSig::LEReal, "lessOrEquals"},
    {tipb::ScalarFuncSig::LEString, "lessOrEquals"}, {tipb::ScalarFuncSig::LEDecimal, "lessOrEquals"},
    {tipb::ScalarFuncSig::LETime, "lessOrEquals"}, {tipb::ScalarFuncSig::LEDuration, "lessOrEquals"},
    {tipb::ScalarFuncSig::LEJson, "lessOrEquals"},

    {tipb::ScalarFuncSig::GTInt, "greater"}, {tipb::ScalarFuncSig::GTReal, "greater"}, {tipb::ScalarFuncSig::GTString, "greater"},
    {tipb::ScalarFuncSig::GTDecimal, "greater"}, {tipb::ScalarFuncSig::GTTime, "greater"}, {tipb::ScalarFuncSig::GTDuration, "greater"},
    {tipb::ScalarFuncSig::GTJson, "greater"},

    {tipb::ScalarFuncSig::GreatestInt, "greatest"}, {tipb::ScalarFuncSig::GreatestReal, "greatest"},
    {tipb::ScalarFuncSig::GreatestString, "greatest"}, {tipb::ScalarFuncSig::GreatestDecimal, "greatest"},
    {tipb::ScalarFuncSig::GreatestTime, "greatest"},

    {tipb::ScalarFuncSig::LeastInt, "least"}, {tipb::ScalarFuncSig::LeastReal, "least"}, {tipb::ScalarFuncSig::LeastString, "least"},
    {tipb::ScalarFuncSig::LeastDecimal, "least"}, {tipb::ScalarFuncSig::LeastTime, "least"},

    //{tipb::ScalarFuncSig::IntervalInt, "cast"},
    //{tipb::ScalarFuncSig::IntervalReal, "cast"},

    {tipb::ScalarFuncSig::GEInt, "greaterOrEquals"}, {tipb::ScalarFuncSig::GEReal, "greaterOrEquals"},
    {tipb::ScalarFuncSig::GEString, "greaterOrEquals"}, {tipb::ScalarFuncSig::GEDecimal, "greaterOrEquals"},
    {tipb::ScalarFuncSig::GETime, "greaterOrEquals"}, {tipb::ScalarFuncSig::GEDuration, "greaterOrEquals"},
    {tipb::ScalarFuncSig::GEJson, "greaterOrEquals"},

    {tipb::ScalarFuncSig::EQInt, "equals"}, {tipb::ScalarFuncSig::EQReal, "equals"}, {tipb::ScalarFuncSig::EQString, "equals"},
    {tipb::ScalarFuncSig::EQDecimal, "equals"}, {tipb::ScalarFuncSig::EQTime, "equals"}, {tipb::ScalarFuncSig::EQDuration, "equals"},
    {tipb::ScalarFuncSig::EQJson, "equals"},

    {tipb::ScalarFuncSig::NEInt, "notEquals"}, {tipb::ScalarFuncSig::NEReal, "notEquals"}, {tipb::ScalarFuncSig::NEString, "notEquals"},
    {tipb::ScalarFuncSig::NEDecimal, "notEquals"}, {tipb::ScalarFuncSig::NETime, "notEquals"},
    {tipb::ScalarFuncSig::NEDuration, "notEquals"}, {tipb::ScalarFuncSig::NEJson, "notEquals"},

    //{tipb::ScalarFuncSig::NullEQInt, "cast"},
    //{tipb::ScalarFuncSig::NullEQReal, "cast"},
    //{tipb::ScalarFuncSig::NullEQString, "cast"},
    //{tipb::ScalarFuncSig::NullEQDecimal, "cast"},
    //{tipb::ScalarFuncSig::NullEQTime, "cast"},
    //{tipb::ScalarFuncSig::NullEQDuration, "cast"},
    //{tipb::ScalarFuncSig::NullEQJson, "cast"},

    {tipb::ScalarFuncSig::PlusReal, "plus"}, {tipb::ScalarFuncSig::PlusDecimal, "plus"}, {tipb::ScalarFuncSig::PlusInt, "plus"},

    {tipb::ScalarFuncSig::MinusReal, "minus"}, {tipb::ScalarFuncSig::MinusDecimal, "minus"}, {tipb::ScalarFuncSig::MinusInt, "minus"},

    {tipb::ScalarFuncSig::MultiplyReal, "multiply"}, {tipb::ScalarFuncSig::MultiplyDecimal, "multiply"},
    {tipb::ScalarFuncSig::MultiplyInt, "multiply"},

    {tipb::ScalarFuncSig::DivideReal, "tidbDivide"}, {tipb::ScalarFuncSig::DivideDecimal, "tidbDivide"},
    //{tipb::ScalarFuncSig::IntDivideInt, "intDiv"},
    //{tipb::ScalarFuncSig::IntDivideDecimal, "divide"},

    {tipb::ScalarFuncSig::ModReal, "modulo"}, {tipb::ScalarFuncSig::ModDecimal, "modulo"}, {tipb::ScalarFuncSig::ModInt, "modulo"},

    {tipb::ScalarFuncSig::MultiplyIntUnsigned, "multiply"}, {tipb::ScalarFuncSig::MinusIntUnsignedUnsigned, "minus"},
    {tipb::ScalarFuncSig::MinusIntUnsignedSigned, "minus"}, {tipb::ScalarFuncSig::MinusIntSignedUnsigned, "minus"},
    {tipb::ScalarFuncSig::MinusIntSignedSigned, "minus"}, {tipb::ScalarFuncSig::MinusIntForcedUnsignedUnsigned, "minus"},
    {tipb::ScalarFuncSig::MinusIntForcedUnsignedSigned, "minus"}, {tipb::ScalarFuncSig::MinusIntForcedSignedUnsigned, "minus"},
    {tipb::ScalarFuncSig::IntDivideIntUnsignedUnsigned, "intDiv"}, {tipb::ScalarFuncSig::IntDivideIntUnsignedSigned, "intDiv"},
    {tipb::ScalarFuncSig::IntDivideIntSignedUnsigned, "intDiv"}, {tipb::ScalarFuncSig::IntDivideIntSignedSigned, "intDiv"},

    {tipb::ScalarFuncSig::AbsInt, "abs"}, {tipb::ScalarFuncSig::AbsUInt, "abs"}, {tipb::ScalarFuncSig::AbsReal, "abs"},
    {tipb::ScalarFuncSig::AbsDecimal, "abs"},

    {tipb::ScalarFuncSig::CeilIntToDec, "ceil"}, {tipb::ScalarFuncSig::CeilIntToInt, "ceil"}, {tipb::ScalarFuncSig::CeilDecToInt, "ceil"},
    {tipb::ScalarFuncSig::CeilDecToDec, "ceil"}, {tipb::ScalarFuncSig::CeilReal, "ceil"},

    {tipb::ScalarFuncSig::FloorIntToDec, "floor"}, {tipb::ScalarFuncSig::FloorIntToInt, "floor"},
    {tipb::ScalarFuncSig::FloorDecToInt, "floor"}, {tipb::ScalarFuncSig::FloorDecToDec, "floor"}, {tipb::ScalarFuncSig::FloorReal, "floor"},

    {tipb::ScalarFuncSig::RoundReal, "round"}, {tipb::ScalarFuncSig::RoundInt, "round"}, {tipb::ScalarFuncSig::RoundDec, "round"},
    //{tipb::ScalarFuncSig::RoundWithFracReal, "cast"},
    //{tipb::ScalarFuncSig::RoundWithFracInt, "cast"},
    //{tipb::ScalarFuncSig::RoundWithFracDec, "cast"},

    {tipb::ScalarFuncSig::Log1Arg, "log"},
    //{tipb::ScalarFuncSig::Log2Args, "cast"},
    {tipb::ScalarFuncSig::Log2, "log2"}, {tipb::ScalarFuncSig::Log10, "log10"},

    {tipb::ScalarFuncSig::Rand, "rand"},
    //{tipb::ScalarFuncSig::RandWithSeedFirstGen, "cast"},

    {tipb::ScalarFuncSig::Pow, "pow"},
    //{tipb::ScalarFuncSig::Conv, "cast"},
    //{tipb::ScalarFuncSig::CRC32, "cast"},
    //{tipb::ScalarFuncSig::Sign, "cast"},

    {tipb::ScalarFuncSig::Sqrt, "sqrt"}, {tipb::ScalarFuncSig::Acos, "acos"}, {tipb::ScalarFuncSig::Asin, "asin"},
    {tipb::ScalarFuncSig::Atan1Arg, "atan"},
    //{tipb::ScalarFuncSig::Atan2Args, "cast"},
    {tipb::ScalarFuncSig::Cos, "cos"},
    //{tipb::ScalarFuncSig::Cot, "cast"},
    //{tipb::ScalarFuncSig::Degrees, "cast"},
    {tipb::ScalarFuncSig::Exp, "exp"},
    //{tipb::ScalarFuncSig::PI, "cast"},
    //{tipb::ScalarFuncSig::Radians, "cast"},
    {tipb::ScalarFuncSig::Sin, "sin"}, {tipb::ScalarFuncSig::Tan, "tan"}, {tipb::ScalarFuncSig::TruncateInt, "trunc"},
    {tipb::ScalarFuncSig::TruncateReal, "trunc"},
    //{tipb::ScalarFuncSig::TruncateDecimal, "cast"},
    {tipb::ScalarFuncSig::TruncateUint, "trunc"},

    {tipb::ScalarFuncSig::LogicalAnd, "and"}, {tipb::ScalarFuncSig::LogicalOr, "or"}, {tipb::ScalarFuncSig::LogicalXor, "xor"},
    {tipb::ScalarFuncSig::UnaryNotDecimal, "not"}, {tipb::ScalarFuncSig::UnaryNotInt, "not"}, {tipb::ScalarFuncSig::UnaryNotReal, "not"},
    {tipb::ScalarFuncSig::UnaryMinusInt, "negate"}, {tipb::ScalarFuncSig::UnaryMinusReal, "negate"},
    {tipb::ScalarFuncSig::UnaryMinusDecimal, "negate"}, {tipb::ScalarFuncSig::DecimalIsNull, "isNull"},
    {tipb::ScalarFuncSig::DurationIsNull, "isNull"}, {tipb::ScalarFuncSig::RealIsNull, "isNull"},
    {tipb::ScalarFuncSig::StringIsNull, "isNull"}, {tipb::ScalarFuncSig::TimeIsNull, "isNull"}, {tipb::ScalarFuncSig::IntIsNull, "isNull"},
    {tipb::ScalarFuncSig::JsonIsNull, "isNull"},

    {tipb::ScalarFuncSig::BitAndSig, "bitAnd"}, {tipb::ScalarFuncSig::BitOrSig, "bitOr"}, {tipb::ScalarFuncSig::BitXorSig, "bitXor"},
    {tipb::ScalarFuncSig::BitNegSig, "bitNot"},
    //{tipb::ScalarFuncSig::IntIsTrue, "cast"},
    //{tipb::ScalarFuncSig::RealIsTrue, "cast"},
    //{tipb::ScalarFuncSig::DecimalIsTrue, "cast"},
    //{tipb::ScalarFuncSig::IntIsFalse, "cast"},
    //{tipb::ScalarFuncSig::RealIsFalse, "cast"},
    //{tipb::ScalarFuncSig::DecimalIsFalse, "cast"},

    //{tipb::ScalarFuncSig::LeftShift, "cast"},
    //{tipb::ScalarFuncSig::RightShift, "cast"},

    //{tipb::ScalarFuncSig::BitCount, "cast"},
    //{tipb::ScalarFuncSig::GetParamString, "cast"},
    //{tipb::ScalarFuncSig::GetVar, "cast"},
    //{tipb::ScalarFuncSig::RowSig, "cast"},
    //{tipb::ScalarFuncSig::SetVar, "cast"},
    //{tipb::ScalarFuncSig::ValuesDecimal, "cast"},
    //{tipb::ScalarFuncSig::ValuesDuration, "cast"},
    //{tipb::ScalarFuncSig::ValuesInt, "cast"},
    //{tipb::ScalarFuncSig::ValuesJSON, "cast"},
    //{tipb::ScalarFuncSig::ValuesReal, "cast"},
    //{tipb::ScalarFuncSig::ValuesString, "cast"},
    //{tipb::ScalarFuncSig::ValuesTime, "cast"},

    {tipb::ScalarFuncSig::InInt, "tidbIn"}, {tipb::ScalarFuncSig::InReal, "tidbIn"}, {tipb::ScalarFuncSig::InString, "tidbIn"},
    {tipb::ScalarFuncSig::InDecimal, "tidbIn"}, {tipb::ScalarFuncSig::InTime, "tidbIn"}, {tipb::ScalarFuncSig::InDuration, "tidbIn"},
    {tipb::ScalarFuncSig::InJson, "tidbIn"},

    {tipb::ScalarFuncSig::IfNullInt, "ifNull"}, {tipb::ScalarFuncSig::IfNullReal, "ifNull"}, {tipb::ScalarFuncSig::IfNullString, "ifNull"},
    {tipb::ScalarFuncSig::IfNullDecimal, "ifNull"}, {tipb::ScalarFuncSig::IfNullTime, "ifNull"},
    {tipb::ScalarFuncSig::IfNullDuration, "ifNull"}, {tipb::ScalarFuncSig::IfNullJson, "ifNull"},

    /// Do not use If because ClickHouse's implementation is not compatible with TiDB
    /// ClickHouse: If(null, a, b) returns null
    /// TiDB: If(null, a, b) returns b
    {tipb::ScalarFuncSig::IfInt, "multiIf"}, {tipb::ScalarFuncSig::IfReal, "multiIf"}, {tipb::ScalarFuncSig::IfString, "multiIf"},
    {tipb::ScalarFuncSig::IfDecimal, "multiIf"}, {tipb::ScalarFuncSig::IfTime, "multiIf"}, {tipb::ScalarFuncSig::IfDuration, "multiIf"},
    {tipb::ScalarFuncSig::IfJson, "multiIf"},

    {tipb::ScalarFuncSig::CaseWhenInt, "multiIf"}, {tipb::ScalarFuncSig::CaseWhenReal, "multiIf"},
    {tipb::ScalarFuncSig::CaseWhenString, "multiIf"}, {tipb::ScalarFuncSig::CaseWhenDecimal, "multiIf"},
    {tipb::ScalarFuncSig::CaseWhenTime, "multiIf"}, {tipb::ScalarFuncSig::CaseWhenDuration, "multiIf"},
    {tipb::ScalarFuncSig::CaseWhenJson, "multiIf"},

    //{tipb::ScalarFuncSig::AesDecrypt, "cast"},
    //{tipb::ScalarFuncSig::AesEncrypt, "cast"},
    //{tipb::ScalarFuncSig::Compress, "cast"},
    //{tipb::ScalarFuncSig::MD5, "cast"},
    //{tipb::ScalarFuncSig::Password, "cast"},
    //{tipb::ScalarFuncSig::RandomBytes, "cast"},
    //{tipb::ScalarFuncSig::SHA1, "cast"},
    //{tipb::ScalarFuncSig::SHA2, "cast"},
    //{tipb::ScalarFuncSig::Uncompress, "cast"},
    //{tipb::ScalarFuncSig::UncompressedLength, "cast"},
    //{tipb::ScalarFuncSig::AesDecryptIV, "cast"},
    //{tipb::ScalarFuncSig::AesEncryptIV, "cast"},
    //{tipb::ScalarFuncSig::Encode, "cast"},
    //{tipb::ScalarFuncSig::Decode, "cast"},

    //{tipb::ScalarFuncSig::Database, "cast"},
    //{tipb::ScalarFuncSig::FoundRows, "cast"},
    //{tipb::ScalarFuncSig::CurrentUser, "cast"},
    //{tipb::ScalarFuncSig::User, "cast"},
    //{tipb::ScalarFuncSig::ConnectionID, "cast"},
    //{tipb::ScalarFuncSig::LastInsertID, "cast"},
    //{tipb::ScalarFuncSig::LastInsertIDWithID, "cast"},
    //{tipb::ScalarFuncSig::Version, "cast"},
    //{tipb::ScalarFuncSig::TiDBVersion, "cast"},
    //{tipb::ScalarFuncSig::RowCount, "cast"},

    //{tipb::ScalarFuncSig::Sleep, "cast"},
    //{tipb::ScalarFuncSig::Lock, "cast"},
    //{tipb::ScalarFuncSig::ReleaseLock, "cast"},
    //{tipb::ScalarFuncSig::DecimalAnyValue, "cast"},
    //{tipb::ScalarFuncSig::DurationAnyValue, "cast"},
    //{tipb::ScalarFuncSig::IntAnyValue, "cast"},
    //{tipb::ScalarFuncSig::JSONAnyValue, "cast"},
    //{tipb::ScalarFuncSig::RealAnyValue, "cast"},
    //{tipb::ScalarFuncSig::StringAnyValue, "cast"},
    //{tipb::ScalarFuncSig::TimeAnyValue, "cast"},
    //{tipb::ScalarFuncSig::InetAton, "cast"},
    //{tipb::ScalarFuncSig::InetNtoa, "cast"},
    //{tipb::ScalarFuncSig::Inet6Aton, "cast"},
    //{tipb::ScalarFuncSig::Inet6Ntoa, "cast"},
    //{tipb::ScalarFuncSig::IsIPv4, "cast"},
    //{tipb::ScalarFuncSig::IsIPv4Compat, "cast"},
    //{tipb::ScalarFuncSig::IsIPv4Mapped, "cast"},
    //{tipb::ScalarFuncSig::IsIPv6, "cast"},
    //{tipb::ScalarFuncSig::UUID, "cast"},

    {tipb::ScalarFuncSig::LikeSig, "like3Args"},
    //{tipb::ScalarFuncSig::RegexpSig, "cast"},
    //{tipb::ScalarFuncSig::RegexpUTF8Sig, "cast"},

    //{tipb::ScalarFuncSig::JsonExtractSig, "cast"},
    //{tipb::ScalarFuncSig::JsonUnquoteSig, "cast"},
    //{tipb::ScalarFuncSig::JsonTypeSig, "cast"},
    //{tipb::ScalarFuncSig::JsonSetSig, "cast"},
    //{tipb::ScalarFuncSig::JsonInsertSig, "cast"},
    //{tipb::ScalarFuncSig::JsonReplaceSig, "cast"},
    //{tipb::ScalarFuncSig::JsonRemoveSig, "cast"},
    //{tipb::ScalarFuncSig::JsonMergeSig, "cast"},
    //{tipb::ScalarFuncSig::JsonObjectSig, "cast"},
    //{tipb::ScalarFuncSig::JsonArraySig, "cast"},
    //{tipb::ScalarFuncSig::JsonValidJsonSig, "cast"},
    //{tipb::ScalarFuncSig::JsonContainsSig, "cast"},
    //{tipb::ScalarFuncSig::JsonArrayAppendSig, "cast"},
    //{tipb::ScalarFuncSig::JsonArrayInsertSig, "cast"},
    //{tipb::ScalarFuncSig::JsonMergePatchSig, "cast"},
    //{tipb::ScalarFuncSig::JsonMergePreserveSig, "cast"},
    //{tipb::ScalarFuncSig::JsonContainsPathSig, "cast"},
    //{tipb::ScalarFuncSig::JsonPrettySig, "cast"},
    //{tipb::ScalarFuncSig::JsonQuoteSig, "cast"},
    //{tipb::ScalarFuncSig::JsonSearchSig, "cast"},
    //{tipb::ScalarFuncSig::JsonStorageSizeSig, "cast"},
    //{tipb::ScalarFuncSig::JsonDepthSig, "cast"},
    //{tipb::ScalarFuncSig::JsonKeysSig, "cast"},
    {tipb::ScalarFuncSig::JsonLengthSig, "jsonLength"},
    //{tipb::ScalarFuncSig::JsonKeys2ArgsSig, "cast"},
    //{tipb::ScalarFuncSig::JsonValidStringSig, "cast"},

    {tipb::ScalarFuncSig::DateFormatSig, "dateFormat"},
    //{tipb::ScalarFuncSig::DateLiteral, "cast"},
    {tipb::ScalarFuncSig::DateDiff, "tidbDateDiff"},
    //{tipb::ScalarFuncSig::NullTimeDiff, "cast"},
    //{tipb::ScalarFuncSig::TimeStringTimeDiff, "cast"},
    //{tipb::ScalarFuncSig::DurationDurationTimeDiff, "cast"},
    //{tipb::ScalarFuncSig::DurationDurationTimeDiff, "cast"},
    //{tipb::ScalarFuncSig::StringTimeTimeDiff, "cast"},
    //{tipb::ScalarFuncSig::StringDurationTimeDiff, "cast"},
    //{tipb::ScalarFuncSig::StringStringTimeDiff, "cast"},
    //{tipb::ScalarFuncSig::TimeTimeTimeDiff, "cast"},
    //{tipb::ScalarFuncSig::SubDateStringReal, "cast"},
    //{tipb::ScalarFuncSig::SubDateIntReal, "cast"},
    //{tipb::ScalarFuncSig::SubDateIntDecimal, "cast"},
    //{tipb::ScalarFuncSig::SubDateDatetimeReal, "cast"},
    //{tipb::ScalarFuncSig::SubDateDatetimeDecimal, "cast"},
    //{tipb::ScalarFuncSig::SubDateDurationString, "cast"},
    //{tipb::ScalarFuncSig::SubDateDurationInt, "cast"},
    //{tipb::ScalarFuncSig::SubDateDatetimeReal, "cast"},
    //{tipb::ScalarFuncSig::SubDateDatetimeDecimal, "cast"},
    //{tipb::ScalarFuncSig::AddDateStringReal, "cast"},
    //{tipb::ScalarFuncSig::AddDateIntReal, "cast"},
    //{tipb::ScalarFuncSig::AddDateIntDecimal, "cast"},
    //{tipb::ScalarFuncSig::AddDateDatetimeReal, "cast"},
    //{tipb::ScalarFuncSig::AddDateDatetimeDecimal, "cast"},
    //{tipb::ScalarFuncSig::AddDateDurationString, "cast"},
    //{tipb::ScalarFuncSig::AddDateDurationInt, "cast"},
    //{tipb::ScalarFuncSig::AddDateDurationInt, "cast"},
    //{tipb::ScalarFuncSig::AddDateDurationDecimal, "cast"},

    //{tipb::ScalarFuncSig::Date, "cast"},
    //{tipb::ScalarFuncSig::Hour, "cast"},
    //{tipb::ScalarFuncSig::Minute, "cast"},
    //{tipb::ScalarFuncSig::Second, "cast"},
    //{tipb::ScalarFuncSig::MicroSecond, "cast"},
    {tipb::ScalarFuncSig::Month, "toMonth"},
    //{tipb::ScalarFuncSig::MonthName, "cast"},

    //{tipb::ScalarFuncSig::NowWithArg, "cast"},
    //{tipb::ScalarFuncSig::NowWithoutArg, "cast"},

    //{tipb::ScalarFuncSig::DayName, "cast"},
    {tipb::ScalarFuncSig::DayOfMonth, "toDayOfMonth"},
    //{tipb::ScalarFuncSig::DayOfWeek, "cast"},
    //{tipb::ScalarFuncSig::DayOfYear, "cast"},

    //{tipb::ScalarFuncSig::WeekWithMode, "cast"},
    //{tipb::ScalarFuncSig::WeekWithoutMode, "cast"},
    //{tipb::ScalarFuncSig::WeekDay, "cast"},
    //{tipb::ScalarFuncSig::WeekOfYear, "cast"},

    {tipb::ScalarFuncSig::Year, "toYear"},
    //{tipb::ScalarFuncSig::YearWeekWithMode, "cast"},
    //{tipb::ScalarFuncSig::YearWeekWithoutMode, "cast"},

    //{tipb::ScalarFuncSig::GetFormat, "cast"},
    //{tipb::ScalarFuncSig::SysDateWithFsp, "cast"},
    //{tipb::ScalarFuncSig::SysDateWithoutFsp, "cast"},
    //{tipb::ScalarFuncSig::CurrentDate, "cast"},
    //{tipb::ScalarFuncSig::CurrentTime0Arg, "cast"},
    //{tipb::ScalarFuncSig::CurrentTime1Arg, "cast"},

    //{tipb::ScalarFuncSig::Time, "cast"},
    //{tipb::ScalarFuncSig::TimeLiteral, "cast"},
    //{tipb::ScalarFuncSig::UTCDate, "cast"},
    //{tipb::ScalarFuncSig::UTCTimestampWithArg, "cast"},
    //{tipb::ScalarFuncSig::UTCTimestampWithoutArg, "cast"},

    //{tipb::ScalarFuncSig::AddDatetimeAndDuration, "cast"},
    //{tipb::ScalarFuncSig::AddDatetimeAndString, "cast"},
    //{tipb::ScalarFuncSig::AddTimeDateTimeNull, "cast"},
    //{tipb::ScalarFuncSig::AddStringAndDuration, "cast"},
    //{tipb::ScalarFuncSig::AddStringAndString, "cast"},
    //{tipb::ScalarFuncSig::AddTimeStringNull, "cast"},
    //{tipb::ScalarFuncSig::AddDurationAndDuration, "cast"},
    //{tipb::ScalarFuncSig::AddDurationAndString, "cast"},
    //{tipb::ScalarFuncSig::AddTimeDurationNull, "cast"},
    //{tipb::ScalarFuncSig::AddDateAndDuration, "cast"},
    //{tipb::ScalarFuncSig::AddDateAndString, "cast"},

    //{tipb::ScalarFuncSig::SubDateAndDuration, "cast"},
    //{tipb::ScalarFuncSig::SubDateAndString, "cast"},
    //{tipb::ScalarFuncSig::SubTimeDateTimeNull, "cast"},
    //{tipb::ScalarFuncSig::SubStringAndDuration, "cast"},
    //{tipb::ScalarFuncSig::SubStringAndString, "cast"},
    //{tipb::ScalarFuncSig::SubTimeStringNull, "cast"},
    //{tipb::ScalarFuncSig::SubDurationAndDuration, "cast"},
    //{tipb::ScalarFuncSig::SubDurationAndString, "cast"},
    //{tipb::ScalarFuncSig::SubDateAndDuration, "cast"},
    //{tipb::ScalarFuncSig::SubDateAndString, "cast"},

    //{tipb::ScalarFuncSig::UnixTimestampCurrent, "cast"},
    {tipb::ScalarFuncSig::UnixTimestampInt, "tidbUnixTimeStampInt"}, {tipb::ScalarFuncSig::UnixTimestampDec, "tidbUnixTimeStampDec"},

    //{tipb::ScalarFuncSig::ConvertTz, "cast"},
    //{tipb::ScalarFuncSig::MakeDate, "cast"},
    //{tipb::ScalarFuncSig::MakeTime, "cast"},
    //{tipb::ScalarFuncSig::PeriodAdd, "cast"},
    //{tipb::ScalarFuncSig::PeriodDiff, "cast"},
    //{tipb::ScalarFuncSig::Quarter, "cast"},

    //{tipb::ScalarFuncSig::SecToTime, "cast"},
    //{tipb::ScalarFuncSig::TimeToSec, "cast"},
    //{tipb::ScalarFuncSig::TimestampAdd, "cast"},
    //{tipb::ScalarFuncSig::ToDays, "cast"},
    //{tipb::ScalarFuncSig::ToSeconds, "cast"},
    //{tipb::ScalarFuncSig::UTCTimeWithArg, "cast"},
    //{tipb::ScalarFuncSig::UTCTimestampWithoutArg, "cast"},
    //{tipb::ScalarFuncSig::Timestamp1Arg, "cast"},
    //{tipb::ScalarFuncSig::Timestamp2Args, "cast"},
    //{tipb::ScalarFuncSig::TimestampLiteral, "cast"},

    //{tipb::ScalarFuncSig::LastDay, "cast"},
    {tipb::ScalarFuncSig::StrToDateDate, "strToDateDate"},
    {tipb::ScalarFuncSig::StrToDateDatetime, "strToDateDatetime"},
    // {tipb::ScalarFuncSig::StrToDateDuration, "cast"},
    {tipb::ScalarFuncSig::FromUnixTime1Arg, "fromUnixTime"}, {tipb::ScalarFuncSig::FromUnixTime2Arg, "fromUnixTime"},
    {tipb::ScalarFuncSig::ExtractDatetime, "extractMyDateTime"},
    //{tipb::ScalarFuncSig::ExtractDuration, "cast"},

    //{tipb::ScalarFuncSig::AddDateStringString, "cast"},
    {tipb::ScalarFuncSig::AddDateStringInt, "date_add"},
    //{tipb::ScalarFuncSig::AddDateStringDecimal, "cast"},
    //{tipb::ScalarFuncSig::AddDateIntString, "cast"},
    //{tipb::ScalarFuncSig::AddDateIntInt, "cast"},
    //{tipb::ScalarFuncSig::AddDateDatetimeString, "date_add"},
    {tipb::ScalarFuncSig::AddDateDatetimeInt, "date_add"},

    //{tipb::ScalarFuncSig::SubDateStringString, "cast"},
    {tipb::ScalarFuncSig::SubDateStringInt, "date_sub"},
    //{tipb::ScalarFuncSig::SubDateStringDecimal, "cast"},
    //{tipb::ScalarFuncSig::SubDateIntString, "cast"},
    //{tipb::ScalarFuncSig::SubDateIntInt, "cast"},
    //{tipb::ScalarFuncSig::SubDateDatetimeString, "cast"},
    {tipb::ScalarFuncSig::SubDateDatetimeInt, "date_sub"},

    //{tipb::ScalarFuncSig::FromDays, "cast"},
    //{tipb::ScalarFuncSig::TimeFormat, "cast"},
    {tipb::ScalarFuncSig::TimestampDiff, "tidbTimestampDiff"},

    //{tipb::ScalarFuncSig::BitLength, "cast"},
    //{tipb::ScalarFuncSig::Bin, "cast"},
    //{tipb::ScalarFuncSig::ASCII, "cast"},
    //{tipb::ScalarFuncSig::Char, "cast"},
<<<<<<< HEAD
<<<<<<< HEAD
    {tipb::ScalarFuncSig::CharLengthUTF8, "lengthUTF8"},
    //{tipb::ScalarFuncSig::Concat, "cast"},
=======
    {tipb::ScalarFuncSig::CharLengthUTF8, "lengthUTF8"}, {tipb::ScalarFuncSig::Concat, "tidbConcat"},
>>>>>>> 3e488acb
    //{tipb::ScalarFuncSig::ConcatWS, "cast"},
=======
    {tipb::ScalarFuncSig::CharLengthUTF8, "lengthUTF8"}, {tipb::ScalarFuncSig::Concat, "tidbConcat"},
    {tipb::ScalarFuncSig::ConcatWS, "tidbConcatWS"},
>>>>>>> 0ed0a075d... function: Support push function year,day,datediff,datesub,castTimeAsString,concat_ws down to TiFlash. (#2084)
    //{tipb::ScalarFuncSig::Convert, "cast"},
    //{tipb::ScalarFuncSig::Elt, "cast"},
    //{tipb::ScalarFuncSig::ExportSet3Arg, "cast"},
    //{tipb::ScalarFuncSig::ExportSet4Arg, "cast"},
    //{tipb::ScalarFuncSig::ExportSet5Arg, "cast"},
    //{tipb::ScalarFuncSig::FieldInt, "cast"},
    //{tipb::ScalarFuncSig::FieldReal, "cast"},
    //{tipb::ScalarFuncSig::FieldString, "cast"},

    //{tipb::ScalarFuncSig::FindInSet, "cast"},
    //{tipb::ScalarFuncSig::Format, "cast"},
    //{tipb::ScalarFuncSig::FormatWithLocale, "cast"},
    //{tipb::ScalarFuncSig::FromBase64, "cast"},
    //{tipb::ScalarFuncSig::HexIntArg, "cast"},
    //{tipb::ScalarFuncSig::HexStrArg, "cast"},
    //{tipb::ScalarFuncSig::InsertUTF8, "cast"},
    //{tipb::ScalarFuncSig::Insert, "cast"},
    //{tipb::ScalarFuncSig::InstrUTF8, "cast"},
    //{tipb::ScalarFuncSig::Instr, "cast"},

    {tipb::ScalarFuncSig::LTrim, "ltrim"}, {tipb::ScalarFuncSig::LeftUTF8, "leftUTF8"},
    //{tipb::ScalarFuncSig::Left, "cast"},
    {tipb::ScalarFuncSig::Length, "length"},
    //{tipb::ScalarFuncSig::Locate2ArgsUTF8, "cast"},
    //{tipb::ScalarFuncSig::Locate3ArgsUTF8, "cast"},
    //{tipb::ScalarFuncSig::Locate2Args, "cast"},
    //{tipb::ScalarFuncSig::Locate3Args, "cast"},

    {tipb::ScalarFuncSig::Lower, "lower"},
    //{tipb::ScalarFuncSig::LpadUTF8, "cast"},
    //{tipb::ScalarFuncSig::Lpad, "cast"},
    //{tipb::ScalarFuncSig::MakeSet, "cast"},
    //{tipb::ScalarFuncSig::OctInt, "cast"},
    //{tipb::ScalarFuncSig::OctString, "cast"},
    //{tipb::ScalarFuncSig::Ord, "cast"},
    //{tipb::ScalarFuncSig::Quote, "cast"},
    {tipb::ScalarFuncSig::RTrim, "rtrim"},
    //{tipb::ScalarFuncSig::Repeat, "cast"},
    {tipb::ScalarFuncSig::Replace, "replaceAll"},
    //{tipb::ScalarFuncSig::ReverseUTF8, "cast"},
    //{tipb::ScalarFuncSig::Reverse, "cast"},
    {tipb::ScalarFuncSig::RightUTF8, "rightUTF8"},
    //{tipb::ScalarFuncSig::Right, "cast"},
    //{tipb::ScalarFuncSig::RpadUTF8, "cast"},
    //{tipb::ScalarFuncSig::Rpad, "cast"},
    //{tipb::ScalarFuncSig::Space, "cast"},
    //{tipb::ScalarFuncSig::Strcmp, "cast"},
    {tipb::ScalarFuncSig::Substring2ArgsUTF8, "substringUTF8"}, {tipb::ScalarFuncSig::Substring3ArgsUTF8, "substringUTF8"},
    //{tipb::ScalarFuncSig::Substring2Args, "cast"},
    //{tipb::ScalarFuncSig::Substring3Args, "cast"},
    //{tipb::ScalarFuncSig::SubstringIndex, "cast"},

    //{tipb::ScalarFuncSig::ToBase64, "cast"},
    //{tipb::ScalarFuncSig::Trim1Arg, "cast"},
    //{tipb::ScalarFuncSig::Trim2Args, "cast"},
    //{tipb::ScalarFuncSig::Trim3Args, "cast"},
    //{tipb::ScalarFuncSig::UnHex, "cast"},
    {tipb::ScalarFuncSig::UpperUTF8, "upper"},
    //{tipb::ScalarFuncSig::Upper, "upper"},
    //{tipb::ScalarFuncSig::CharLength, "upper"},
});

} // namespace DB<|MERGE_RESOLUTION|>--- conflicted
+++ resolved
@@ -940,18 +940,8 @@
     //{tipb::ScalarFuncSig::Bin, "cast"},
     //{tipb::ScalarFuncSig::ASCII, "cast"},
     //{tipb::ScalarFuncSig::Char, "cast"},
-<<<<<<< HEAD
-<<<<<<< HEAD
-    {tipb::ScalarFuncSig::CharLengthUTF8, "lengthUTF8"},
-    //{tipb::ScalarFuncSig::Concat, "cast"},
-=======
-    {tipb::ScalarFuncSig::CharLengthUTF8, "lengthUTF8"}, {tipb::ScalarFuncSig::Concat, "tidbConcat"},
->>>>>>> 3e488acb
-    //{tipb::ScalarFuncSig::ConcatWS, "cast"},
-=======
     {tipb::ScalarFuncSig::CharLengthUTF8, "lengthUTF8"}, {tipb::ScalarFuncSig::Concat, "tidbConcat"},
     {tipb::ScalarFuncSig::ConcatWS, "tidbConcatWS"},
->>>>>>> 0ed0a075d... function: Support push function year,day,datediff,datesub,castTimeAsString,concat_ws down to TiFlash. (#2084)
     //{tipb::ScalarFuncSig::Convert, "cast"},
     //{tipb::ScalarFuncSig::Elt, "cast"},
     //{tipb::ScalarFuncSig::ExportSet3Arg, "cast"},
