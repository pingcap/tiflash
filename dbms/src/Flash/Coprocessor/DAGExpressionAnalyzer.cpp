--- conflicted
+++ resolved
@@ -614,7 +614,7 @@
     tipb::Expr type_expr;
     constructStringLiteralTiExpr(type_expr, target_type->getName());
     auto type_expr_name = getActions(type_expr, actions);
-    String cast_expr_name = applyFunction("CAST", {expr_name, type_expr_name}, actions);
+    String cast_expr_name = applyFunction("CAST", {expr_name, type_expr_name}, actions, nullptr);
     return cast_expr_name;
 }
 
@@ -638,17 +638,7 @@
         {
 
             implicit_cast_count += !explicit_cast;
-<<<<<<< HEAD
             return appendCast(expected_type, actions, expr_name);
-=======
-            // need to add cast function
-            // first construct the second argument
-            tipb::Expr type_expr;
-            constructStringLiteralTiExpr(type_expr, expected_type->getName());
-            auto type_expr_name = getActions(type_expr, actions);
-            String cast_expr_name = applyFunction("CAST", {expr_name, type_expr_name}, actions, nullptr);
-            return cast_expr_name;
->>>>>>> 31a25da6
         }
         else
         {
