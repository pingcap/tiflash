#include <AggregateFunctions/AggregateFunctionFactory.h>
#include <AggregateFunctions/AggregateFunctionGroupConcat.h>
#include <AggregateFunctions/AggregateFunctionNull.h>
#include <Columns/ColumnSet.h>
#include <Common/FmtUtils.h>
#include <Common/TiFlashException.h>
#include <DataTypes/DataTypeNullable.h>
#include <DataTypes/DataTypesNumber.h>
#include <DataTypes/FieldToDataType.h>
#include <Flash/Coprocessor/DAGCodec.h>
#include <Flash/Coprocessor/DAGExpressionAnalyzer.h>
#include <Flash/Coprocessor/DAGExpressionAnalyzerHelper.h>
#include <Flash/Coprocessor/DAGUtils.h>
#include <Functions/FunctionFactory.h>
#include <Functions/FunctionHelpers.h>
#include <Functions/FunctionsTiDBConversion.h>
#include <Interpreters/Context.h>
#include <Interpreters/Set.h>
#include <Interpreters/Settings.h>
#include <Interpreters/convertFieldToType.h>
#include <Parsers/ASTIdentifier.h>
#include <Storages/Transaction/TypeMapping.h>

namespace DB
{
namespace ErrorCodes
{
extern const int COP_BAD_DAG_REQUEST;
extern const int UNSUPPORTED_METHOD;
} // namespace ErrorCodes

DAGExpressionAnalyzer::DAGExpressionAnalyzer(std::vector<NameAndTypePair> source_columns_, const Context & context_)
    : source_columns(std::move(source_columns_))
    , context(context_)
    , settings(context.getSettingsRef())
{}

extern const String count_second_stage;

namespace
{
bool isUInt8Type(const DataTypePtr & type)
{
    return removeNullable(type)->getTypeId() == TypeIndex::UInt8;
}

tipb::Expr constructTZExpr(const TimezoneInfo & dag_timezone_info)
{
    return dag_timezone_info.is_name_based
        ? constructStringLiteralTiExpr(dag_timezone_info.timezone_name)
        : constructInt64LiteralTiExpr(dag_timezone_info.timezone_offset);
}

String getAggFuncName(
    const tipb::Expr & expr,
    const tipb::Aggregation & agg,
    const Settings & settings)
{
    String agg_func_name = getAggFunctionName(expr);

    static const String count_distinct_func_name = "countDistinct";
    if (expr.has_distinct() && agg_func_name == count_distinct_func_name)
        return settings.count_distinct_implementation;

    static const String sum_func_name = "sum";
    if (agg.group_by_size() == 0 && agg_func_name == sum_func_name && expr.has_field_type()
        && !getDataTypeByFieldTypeForComputingLayer(expr.field_type())->isNullable())
    {
        /// this is a little hack: if the query does not have group by column, and the result of sum is not nullable, then the sum
        /// must be the second stage for count, in this case we should return 0 instead of null if the input is empty.
        return count_second_stage;
    }

    return agg_func_name;
}

/// return `duplicated agg function`->getReturnType if duplicated.
/// or not return nullptr.
DataTypePtr findDuplicateAggFunc(
    const String & func_string,
    const AggregateDescriptions & aggregate_descriptions)
{
    for (const auto & aggregated : aggregate_descriptions)
    {
        if (aggregated.column_name == func_string)
        {
            auto return_type = aggregated.function->getReturnType();
            assert(return_type);
            return return_type;
        }
    }
    return nullptr;
}

/// Generate AggregateDescription and append it to AggregateDescriptions if need.
/// And append output column to aggregated_columns.
void appendAggDescription(
    const Names & arg_names,
    const DataTypes & arg_types,
    TiDB::TiDBCollators & arg_collators,
    const String & agg_func_name,
    AggregateDescriptions & aggregate_descriptions,
    NamesAndTypes & aggregated_columns,
    bool empty_input_as_null)
{
    assert(arg_names.size() == arg_collators.size() && arg_names.size() == arg_types.size());

    AggregateDescription aggregate;
    aggregate.argument_names = arg_names;
    String func_string = genFuncString(agg_func_name, aggregate.argument_names, arg_collators);
    if (auto duplicated_return_type = findDuplicateAggFunc(func_string, aggregate_descriptions))
    {
        // agg function duplicate, don't need to build again.
        aggregated_columns.emplace_back(func_string, duplicated_return_type);
        return;
    }

    aggregate.column_name = func_string;
    aggregate.parameters = Array();
    aggregate.function = AggregateFunctionFactory::instance().get(agg_func_name, arg_types, {}, 0, empty_input_as_null);
    aggregate.function->setCollators(arg_collators);

    DataTypePtr result_type = aggregate.function->getReturnType();
    aggregated_columns.emplace_back(func_string, aggregate.function->getReturnType());

    aggregate_descriptions.push_back(std::move(aggregate));
}
} // namespace

ExpressionActionsChain::Step & DAGExpressionAnalyzer::initAndGetLastStep(ExpressionActionsChain & chain) const
{
    initChain(chain, getCurrentInputColumns());
    return chain.getLastStep();
}

void DAGExpressionAnalyzer::fillAggArgumentDetail(
    const ExpressionActionsPtr & actions,
    const tipb::Expr & arg,
    Names & arg_names,
    DataTypes & arg_types,
    TiDB::TiDBCollators & arg_collators)
{
    arg_names.push_back(getActions(arg, actions));
    arg_types.push_back(actions->getSampleBlock().getByName(arg_names.back()).type);
    arg_collators.push_back(removeNullable(arg_types.back())->isString() ? getCollatorFromExpr(arg) : nullptr);
}

void DAGExpressionAnalyzer::buildGroupConcat(
    const tipb::Expr & expr,
    const ExpressionActionsPtr & actions,
    const String & agg_func_name,
    AggregateDescriptions & aggregate_descriptions,
    NamesAndTypes & aggregated_columns,
    bool result_is_nullable)
{
    AggregateDescription aggregate;
    /// the last parametric is the separator
    auto child_size = expr.children_size() - 1;
    NamesAndTypes all_columns_names_and_types;
    String delimiter;
    SortDescription sort_description;
    bool only_one_column = true;
    TiDB::TiDBCollators arg_collators;
    String arg_name;
    DataTypes types;

    /// more than one args will be combined to one
    if (child_size == 1 && expr.order_by_size() == 0)
    {
        /// only one arg
        Names arg_names;
        fillAggArgumentDetail(actions, expr.children(0), arg_names, types, arg_collators);
        arg_name = arg_names.back();
        all_columns_names_and_types.emplace_back(arg_name, types[0]);
    }
    else
    {
        /// args... -> tuple(args...)
        arg_name = buildTupleFunctionForGroupConcat(expr, sort_description, all_columns_names_and_types, arg_collators, actions);
        only_one_column = false;
        types.push_back(actions->getSampleBlock().getByName(arg_name).type);
    }
    aggregate.argument_names.push_back(arg_name);

    /// the separator
    arg_name = getActions(expr.children(child_size), actions);
    if (expr.children(child_size).tp() == tipb::String)
    {
        const ColumnConst * col_delim
            = checkAndGetColumnConstStringOrFixedString(actions->getSampleBlock().getByName(arg_name).column.get());
        if (col_delim == nullptr)
        {
            throw Exception("the separator of group concat should not be invalid!");
        }
        delimiter = col_delim->getValue<String>();
    }

    String func_string = genFuncString(agg_func_name, aggregate.argument_names, arg_collators);
    /// return directly if the agg is duplicated
    if (auto duplicated_return_type = findDuplicateAggFunc(func_string, aggregate_descriptions))
    {
        aggregated_columns.emplace_back(func_string, duplicated_return_type);
        return;
    }

    aggregate.column_name = func_string;
    aggregate.parameters = Array();
    /// if there is group by clause, there is no need to consider the empty input case
    aggregate.function = AggregateFunctionFactory::instance().get(agg_func_name, types, {}, 0, result_is_nullable);

    /// TODO(FZH) deliver these arguments through aggregate.parameters of Array() type to keep the same code fashion, the special arguments
    /// sort_description, all_columns_names_and_types can be set like the way of collators

    /// group_concat_max_length
    UInt64 max_len = decodeDAGUInt64(expr.val());

    int number_of_arguments = all_columns_names_and_types.size() - sort_description.size();
    for (int num = 0; num < number_of_arguments && !result_is_nullable; ++num)
    {
        if (all_columns_names_and_types[num].type->isNullable())
        {
            result_is_nullable = true;
        }
    }

#define NEW_GROUP_CONCAT_FUNC(result_is_nullable, only_one_column)                         \
    std::make_shared<AggregateFunctionGroupConcat<result_is_nullable, (only_one_column)>>( \
        aggregate.function,                                                                \
        types,                                                                             \
        delimiter,                                                                         \
        max_len,                                                                           \
        sort_description,                                                                  \
        all_columns_names_and_types,                                                       \
        arg_collators,                                                                     \
        expr.has_distinct())

    if (result_is_nullable)
    {
        if (only_one_column)
            aggregate.function = NEW_GROUP_CONCAT_FUNC(true, true);
        else
            aggregate.function = NEW_GROUP_CONCAT_FUNC(true, false);
    }
    else
    {
        if (only_one_column)
            aggregate.function = NEW_GROUP_CONCAT_FUNC(false, true);
        else
            aggregate.function = NEW_GROUP_CONCAT_FUNC(false, false);
    }
#undef NEW_GROUP_CONCAT_FUNC

    aggregate_descriptions.push_back(aggregate);
    DataTypePtr result_type = aggregate.function->getReturnType();
    // this is a temp result since implicit cast maybe added on these aggregated_columns
    aggregated_columns.emplace_back(func_string, result_type);
}

void DAGExpressionAnalyzer::buildCommonAggFunc(
    const tipb::Expr & expr,
    const ExpressionActionsPtr & actions,
    const String & agg_func_name,
    AggregateDescriptions & aggregate_descriptions,
    NamesAndTypes & aggregated_columns,
    bool empty_input_as_null)
{
    auto child_size = expr.children_size();
    Names arg_names;
    DataTypes arg_types;
    TiDB::TiDBCollators arg_collators;
    for (Int32 i = 0; i < child_size; ++i)
    {
        fillAggArgumentDetail(actions, expr.children(i), arg_names, arg_types, arg_collators);
    }

    appendAggDescription(arg_names, arg_types, arg_collators, agg_func_name, aggregate_descriptions, aggregated_columns, empty_input_as_null);
}

void DAGExpressionAnalyzer::buildAggGroupBy(
    const google::protobuf::RepeatedPtrField<tipb::Expr> & group_by,
    const ExpressionActionsPtr & actions,
    AggregateDescriptions & aggregate_descriptions,
    NamesAndTypes & aggregated_columns,
    Names & aggregation_keys,
    std::unordered_set<String> & agg_key_set,
    bool group_by_collation_sensitive,
    TiDB::TiDBCollators & collators)
{
    for (const tipb::Expr & expr : group_by)
    {
        String name = getActions(expr, actions);
        bool duplicated_key = agg_key_set.find(name) != agg_key_set.end();
        if (!duplicated_key)
        {
            /// note this assume that column with the same name has the same collator
            /// need double check this assumption when we support agg with collation
            aggregation_keys.push_back(name);
            agg_key_set.emplace(name);
        }
        /// when group_by_collation_sensitive is true, TiFlash will do the aggregation with collation
        /// info, since the aggregation in TiFlash is actually the partial stage, and TiDB always do
        /// the final stage of the aggregation, even if TiFlash do the aggregation without collation
        /// info, the correctness of the query result is guaranteed by TiDB itself, so add a flag to
        /// let TiDB/TiFlash to decide whether aggregate the data with collation info or not
        if (group_by_collation_sensitive)
        {
            auto type = actions->getSampleBlock().getByName(name).type;
            TiDB::TiDBCollatorPtr collator = nullptr;
            if (removeNullable(type)->isString())
                collator = getCollatorFromExpr(expr);
            if (!duplicated_key)
                collators.push_back(collator);
            if (collator != nullptr)
            {
                /// if the column is a string with collation info, the `sort_key` of the column is used during
                /// aggregation, but we can not reconstruct the origin column by `sort_key`, so add an extra
                /// extra aggregation function any(group_by_column) here as the output of the group by column
                TiDB::TiDBCollators arg_collators{collator};
                appendAggDescription({name}, {type}, arg_collators, "any", aggregate_descriptions, aggregated_columns, false);
            }
            else
            {
                aggregated_columns.emplace_back(name, actions->getSampleBlock().getByName(name).type);
            }
        }
        else
        {
            aggregated_columns.emplace_back(name, actions->getSampleBlock().getByName(name).type);
        }
    }
}

void DAGExpressionAnalyzer::buildAggFuncs(
    const tipb::Aggregation & aggregation,
    const ExpressionActionsPtr & actions,
    AggregateDescriptions & aggregate_descriptions,
    NamesAndTypes & aggregated_columns)
{
    for (const tipb::Expr & expr : aggregation.agg_func())
    {
        if (expr.tp() == tipb::ExprType::GroupConcat)
        {
            buildGroupConcat(expr, actions, getAggFuncName(expr, aggregation, settings), aggregate_descriptions, aggregated_columns, aggregation.group_by().empty());
        }
        else
        {
            /// if there is group by clause, there is no need to consider the empty input case
            bool empty_input_as_null = aggregation.group_by().empty();
            buildCommonAggFunc(expr, actions, getAggFuncName(expr, aggregation, settings), aggregate_descriptions, aggregated_columns, empty_input_as_null);
        }
    }
}

std::tuple<Names, TiDB::TiDBCollators, AggregateDescriptions, ExpressionActionsPtr> DAGExpressionAnalyzer::appendAggregation(
    ExpressionActionsChain & chain,
    const tipb::Aggregation & agg,
    bool group_by_collation_sensitive)
{
    if (agg.group_by_size() == 0 && agg.agg_func_size() == 0)
    {
        //should not reach here
        throw TiFlashException("Aggregation executor without group by/agg exprs", Errors::Coprocessor::BadRequest);
    }

    auto & step = initAndGetLastStep(chain);

    NamesAndTypes aggregated_columns;
    AggregateDescriptions aggregate_descriptions;
    Names aggregation_keys;
    TiDB::TiDBCollators collators;
    std::unordered_set<String> agg_key_set;
    buildAggFuncs(agg, step.actions, aggregate_descriptions, aggregated_columns);
    buildAggGroupBy(agg.group_by(), step.actions, aggregate_descriptions, aggregated_columns, aggregation_keys, agg_key_set, group_by_collation_sensitive, collators);
    // set required output for agg funcs's arguments and group by keys.
    for (const auto & aggregate_description : aggregate_descriptions)
    {
        for (const auto & argument_name : aggregate_description.argument_names)
            step.required_output.push_back(argument_name);
    }
    for (const auto & aggregation_key : aggregation_keys)
        step.required_output.push_back(aggregation_key);

    source_columns = std::move(aggregated_columns);

    auto before_agg = chain.getLastActions();
    chain.finalize();
    chain.clear();

    initChain(chain, getCurrentInputColumns());
    const auto & actions = chain.getLastActions();
    appendCastAfterAgg(actions, agg);
    // after appendCastAfterAgg, current input columns has been modified.
    for (const auto & column : getCurrentInputColumns())
        step.required_output.push_back(column.name);

    return {aggregation_keys, collators, aggregate_descriptions, before_agg};
}

String DAGExpressionAnalyzer::applyFunction(
    const String & func_name,
    const Names & arg_names,
    const ExpressionActionsPtr & actions,
    const TiDB::TiDBCollatorPtr & collator)
{
    String result_name = genFuncString(func_name, arg_names, {collator});
    if (actions->getSampleBlock().has(result_name))
        return result_name;
    const FunctionBuilderPtr & function_builder = FunctionFactory::instance().get(func_name, context);
    const ExpressionAction & action = ExpressionAction::applyFunction(function_builder, arg_names, result_name, collator);
    actions->add(action);
    return result_name;
}

String DAGExpressionAnalyzer::buildFilterColumn(
    const ExpressionActionsPtr & actions,
    const std::vector<const tipb::Expr *> & conditions)
{
    String filter_column_name;
    if (conditions.size() == 1)
    {
        filter_column_name = getActions(*conditions[0], actions, true);
        if (isColumnExpr(*conditions[0])
            && (!exprHasValidFieldType(*conditions[0])
                /// if the column is not UInt8 type, we already add some convert function to convert it ot UInt8 type
                || isUInt8Type(getDataTypeByFieldTypeForComputingLayer(conditions[0]->field_type()))))
        {
            /// FilterBlockInputStream will CHANGE the filter column inplace, so
            /// filter column should never be a columnRef in DAG request, otherwise
            /// for queries like select c1 from t where c1 will got wrong result
            /// as after FilterBlockInputStream, c1 will become a const column of 1
            filter_column_name = convertToUInt8(actions, filter_column_name);
        }
    }
    else
    {
        Names arg_names;
        for (const auto * condition : conditions)
            arg_names.push_back(getActions(*condition, actions, true));
        // connect all the conditions by logical and
        filter_column_name = applyFunction("and", arg_names, actions, nullptr);
    }
    return filter_column_name;
}

String DAGExpressionAnalyzer::appendWhere(
    ExpressionActionsChain & chain,
    const std::vector<const tipb::Expr *> & conditions)
{
    auto & last_step = initAndGetLastStep(chain);

    String filter_column_name = buildFilterColumn(last_step.actions, conditions);

    last_step.required_output.push_back(filter_column_name);
    return filter_column_name;
}

String DAGExpressionAnalyzer::convertToUInt8(const ExpressionActionsPtr & actions, const String & column_name)
{
    // Some of the TiFlash operators(e.g. FilterBlockInputStream) only support UInt8 as its input, so need to convert the
    // column type to UInt8
    // the basic rule is:
    // 1. if the column is only null, just return it
    // 2. if the column is numeric, compare it with 0
    // 3. if the column is string, convert it to float-point column, and compare with 0
    // 4. if the column is date/datetime, compare it with zeroDate
    // 5. otherwise throw exception
    if (actions->getSampleBlock().getByName(column_name).type->onlyNull())
    {
        return column_name;
    }
    const auto & org_type = removeNullable(actions->getSampleBlock().getByName(column_name).type);
    if (org_type->isNumber() || org_type->isDecimal())
    {
        tipb::Expr const_expr = constructInt64LiteralTiExpr(0);
        auto const_expr_name = getActions(const_expr, actions);
        return applyFunction("notEquals", {column_name, const_expr_name}, actions, nullptr);
    }
    if (org_type->isStringOrFixedString())
    {
        /// use tidb_cast to make it compatible with TiDB
        tipb::FieldType field_type;
        // TODO: Use TypeDouble as return type, to be compatible with TiDB
        field_type.set_tp(TiDB::TypeDouble);
        field_type.set_flen(-1);
        tipb::Expr type_expr = constructStringLiteralTiExpr("Nullable(Double)");
        auto type_expr_name = getActions(type_expr, actions);
        String num_col_name = DAGExpressionAnalyzerHelper::buildCastFunctionInternal(
            this,
            {column_name, type_expr_name},
            false,
            field_type,
            actions);

        tipb::Expr const_expr = constructInt64LiteralTiExpr(0);
        auto const_expr_name = getActions(const_expr, actions);
        return applyFunction("notEquals", {num_col_name, const_expr_name}, actions, nullptr);
    }
    if (org_type->isDateOrDateTime())
    {
        tipb::Expr const_expr = constructDateTimeLiteralTiExpr(0);
        auto const_expr_name = getActions(const_expr, actions);
        return applyFunction("notEquals", {column_name, const_expr_name}, actions, nullptr);
    }
    throw TiFlashException(fmt::format("Filter on {} is not supported.", org_type->getName()), Errors::Coprocessor::Unimplemented);
}

NamesAndTypes DAGExpressionAnalyzer::buildOrderColumns(
    const ExpressionActionsPtr & actions,
    const ::google::protobuf::RepeatedPtrField<tipb::ByItem> & order_by)
{
    NamesAndTypes order_columns;
    order_columns.reserve(order_by.size());
    for (const tipb::ByItem & by_item : order_by)
    {
        String name = getActions(by_item.expr(), actions);
        auto type = actions->getSampleBlock().getByName(name).type;
        order_columns.emplace_back(name, type);
    }
    return order_columns;
}

std::vector<NameAndTypePair> DAGExpressionAnalyzer::appendOrderBy(
    ExpressionActionsChain & chain,
    const tipb::TopN & topN)
{
    if (topN.order_by_size() == 0)
    {
        throw TiFlashException("TopN executor without order by exprs", Errors::Coprocessor::BadRequest);
    }

    auto & step = initAndGetLastStep(chain);
    auto order_columns = buildOrderColumns(step.actions, topN.order_by());

    assert(static_cast<int>(order_columns.size()) == topN.order_by_size());
    for (const auto & order_column : order_columns)
        step.required_output.push_back(order_column.name);

    return order_columns;
}

const std::vector<NameAndTypePair> & DAGExpressionAnalyzer::getCurrentInputColumns() const
{
    return source_columns;
}

String DAGExpressionAnalyzer::appendTimeZoneCast(
    const String & tz_col,
    const String & ts_col,
    const String & func_name,
    const ExpressionActionsPtr & actions)
{
    String cast_expr_name = applyFunction(func_name, {ts_col, tz_col}, actions, nullptr);
    return cast_expr_name;
}

bool DAGExpressionAnalyzer::buildExtraCastsAfterTS(
    const ExpressionActionsPtr & actions,
    const std::vector<ExtraCastAfterTSMode> & need_cast_column,
    const ::google::protobuf::RepeatedPtrField<tipb::ColumnInfo> & table_scan_columns)
{
    bool has_cast = false;

    // For TimeZone
    tipb::Expr tz_expr = constructTZExpr(context.getTimezoneInfo());
    String tz_col = getActions(tz_expr, actions);
    static const String convert_time_zone_form_utc = "ConvertTimeZoneFromUTC";
    static const String convert_time_zone_by_offset = "ConvertTimeZoneByOffsetFromUTC";
    const String & timezone_func_name = context.getTimezoneInfo().is_name_based ? convert_time_zone_form_utc : convert_time_zone_by_offset;

    // For Duration
    String fsp_col;
    static const String dur_func_name = "FunctionConvertDurationFromNanos";
    for (size_t i = 0; i < need_cast_column.size(); ++i)
    {
        if (!context.getTimezoneInfo().is_utc_timezone && need_cast_column[i] == ExtraCastAfterTSMode::AppendTimeZoneCast)
        {
            String casted_name = appendTimeZoneCast(tz_col, source_columns[i].name, timezone_func_name, actions);
            source_columns[i].name = casted_name;
            has_cast = true;
        }

        if (need_cast_column[i] == ExtraCastAfterTSMode::AppendDurationCast)
        {
            if (table_scan_columns[i].decimal() > 6)
                throw Exception("fsp must <= 6", ErrorCodes::LOGICAL_ERROR);
            auto fsp = table_scan_columns[i].decimal() < 0 ? 0 : table_scan_columns[i].decimal();
            tipb::Expr fsp_expr = constructInt64LiteralTiExpr(fsp);
            fsp_col = getActions(fsp_expr, actions);
            String casted_name = appendDurationCast(fsp_col, source_columns[i].name, dur_func_name, actions);
            source_columns[i].name = casted_name;
            source_columns[i].type = actions->getSampleBlock().getByName(casted_name).type;
            has_cast = true;
        }
    }
    NamesWithAliases project_cols;
    for (auto & col : source_columns)
        project_cols.emplace_back(col.name, col.name);
    actions->add(ExpressionAction::project(project_cols));

    return has_cast;
}

bool DAGExpressionAnalyzer::appendExtraCastsAfterTS(
    ExpressionActionsChain & chain,
    const std::vector<ExtraCastAfterTSMode> & need_cast_column,
    const tipb::TableScan & table_scan)
{
    auto & step = initAndGetLastStep(chain);

    bool has_cast = buildExtraCastsAfterTS(step.actions, need_cast_column, table_scan.columns());

    for (auto & col : source_columns)
        step.required_output.push_back(col.name);

    return has_cast;
}

String DAGExpressionAnalyzer::appendDurationCast(
    const String & fsp_expr,
    const String & dur_expr,
    const String & func_name,
    const ExpressionActionsPtr & actions)
{
    return applyFunction(func_name, {dur_expr, fsp_expr}, actions, nullptr);
}

void DAGExpressionAnalyzer::appendJoin(
    ExpressionActionsChain & chain,
    SubqueryForSet & join_query,
    const NamesAndTypesList & columns_added_by_join) const
{
    initChain(chain, getCurrentInputColumns());
    ExpressionActionsPtr actions = chain.getLastActions();
    actions->add(ExpressionAction::ordinaryJoin(join_query.join, columns_added_by_join));
}

std::pair<bool, Names> DAGExpressionAnalyzer::buildJoinKey(
    const ExpressionActionsPtr & actions,
    const google::protobuf::RepeatedPtrField<tipb::Expr> & keys,
    const DataTypes & key_types,
    bool left,
    bool is_right_out_join)
{
    bool has_actions_of_keys = false;

    Names key_names;

    UniqueNameGenerator unique_name_generator;
    for (int i = 0; i < keys.size(); ++i)
    {
        const auto & key = keys.at(i);
        bool has_actions = key.tp() != tipb::ExprType::ColumnRef;

        String key_name = getActions(key, actions);
        DataTypePtr current_type = actions->getSampleBlock().getByName(key_name).type;
        if (!removeNullable(current_type)->equals(*removeNullable(key_types[i])))
        {
            /// need to convert to key type
            key_name = appendCast(key_types[i], actions, key_name);
            has_actions = true;
        }
        if (!has_actions && (!left || is_right_out_join))
        {
            /// if the join key is a columnRef, then add a new column as the join key if needed.
            /// In ClickHouse, the columns returned by join are: join_keys, left_columns and right_columns
            /// where left_columns and right_columns don't include the join keys if they are ColumnRef
            /// In TiDB, the columns returned by join are left_columns, right_columns, if the join keys
            /// are ColumnRef, they will be included in both left_columns and right_columns
            /// E.g, for table t1(id, value), t2(id, value) and query select * from t1 join t2 on t1.id = t2.id
            /// In ClickHouse, it returns id,t1_value,t2_value
            /// In TiDB, it returns t1_id,t1_value,t2_id,t2_value
            /// So in order to make the join compatible with TiDB, if the join key is a columnRef, for inner/left
            /// join, add a new key for right join key, for right join, add new key for both left and right join key
            String updated_key_name = unique_name_generator.toUniqueName((left ? "_l_k_" : "_r_k_") + key_name);
            /// duplicated key names, in Clickhouse join, it is assumed that here is no duplicated
            /// key names, so just copy a key with new name
            actions->add(ExpressionAction::copyColumn(key_name, updated_key_name));
            key_name = updated_key_name;
            has_actions = true;
        }
        else
        {
            String updated_key_name = unique_name_generator.toUniqueName(key_name);
            /// duplicated key names, in Clickhouse join, it is assumed that here is no duplicated
            /// key names, so just copy a key with new name
            if (key_name != updated_key_name)
            {
                actions->add(ExpressionAction::copyColumn(key_name, updated_key_name));
                key_name = updated_key_name;
                has_actions = true;
            }
        }
        key_names.push_back(key_name);
        has_actions_of_keys |= has_actions;
    }

    return std::make_pair(has_actions_of_keys, std::move(key_names));
}

bool DAGExpressionAnalyzer::appendJoinKeyAndJoinFilters(
    ExpressionActionsChain & chain,
    const google::protobuf::RepeatedPtrField<tipb::Expr> & keys,
    const DataTypes & key_types,
    Names & key_names,
    bool left,
    bool is_right_out_join,
    const google::protobuf::RepeatedPtrField<tipb::Expr> & filters,
    String & filter_column_name)
{
    initChain(chain, getCurrentInputColumns());
    ExpressionActionsPtr actions = chain.getLastActions();

    bool ret = false;
    std::tie(ret, key_names) = buildJoinKey(actions, keys, key_types, left, is_right_out_join);

    if (!filters.empty())
    {
        ret = true;
        std::vector<const tipb::Expr *> filter_vector;
        for (const auto & c : filters)
            filter_vector.push_back(&c);
        filter_column_name = appendWhere(chain, filter_vector);
    }
    /// remove useless columns to avoid duplicate columns
    /// as when compiling the key/filter expression, the origin
    /// streams may be added some columns that have the
    /// same name on left streams and right streams, for
    /// example, if the join condition is something like:
    /// id + 1 = id + 1,
    /// the left streams and the right streams will have the
    /// same constant column for `1`
    /// Note that the origin left streams and right streams
    /// will never have duplicated columns because in
    /// DAGQueryBlockInterpreter we add qb_column_prefix in
    /// final project step, so if the join condition is not
    /// literal expression, the key names should never be
    /// duplicated. In the above example, the final key names should be
    /// something like `add(__qb_2_id, 1)` and `add(__qb_3_id, 1)`
    if (ret)
    {
        std::unordered_set<String> needed_columns;
        for (const auto & c : getCurrentInputColumns())
            needed_columns.insert(c.name);
        for (const auto & s : key_names)
            needed_columns.insert(s);
        if (!filter_column_name.empty())
            needed_columns.insert(filter_column_name);

        const auto & names = actions->getSampleBlock().getNames();
        for (const auto & name : names)
        {
            if (needed_columns.find(name) == needed_columns.end())
                actions->add(ExpressionAction::removeColumn(name));
        }
    }
    return ret;
}

void DAGExpressionAnalyzer::appendCastAfterAgg(
    const ExpressionActionsPtr & actions,
    const tipb::Aggregation & aggregation)
{
    bool need_update_source_columns = false;
    std::vector<NameAndTypePair> updated_aggregated_columns;

    auto update_cast_column = [&](const tipb::Expr & expr, const NameAndTypePair & origin_column) {
        String updated_name = appendCastIfNeeded(expr, actions, origin_column.name);
        if (origin_column.name != updated_name)
        {
            DataTypePtr type = actions->getSampleBlock().getByName(updated_name).type;
            updated_aggregated_columns.emplace_back(updated_name, type);
            need_update_source_columns = true;
        }
        else
        {
            updated_aggregated_columns.emplace_back(origin_column.name, origin_column.type);
        }
    };

    for (Int32 i = 0; i < aggregation.agg_func_size(); ++i)
    {
        assert(static_cast<size_t>(i) < source_columns.size());
        update_cast_column(aggregation.agg_func(i), source_columns[i]);
    }
    for (Int32 i = 0; i < aggregation.group_by_size(); ++i)
    {
        size_t group_by_index = i + aggregation.agg_func_size();
        assert(group_by_index < source_columns.size());
        update_cast_column(aggregation.group_by(i), source_columns[group_by_index]);
    }

    if (need_update_source_columns)
    {
        std::swap(source_columns, updated_aggregated_columns);
    }
}

NamesWithAliases DAGExpressionAnalyzer::genNonRootFinalProjectAliases(const String & column_prefix) const
{
<<<<<<< HEAD
    const auto & current_columns = getCurrentInputColumns();
    NamesWithAliases final_project_aliases;
    UniqueNameGenerator unique_name_generator;
    for (const auto & element : current_columns)
        final_project_aliases.emplace_back(element.name, unique_name_generator.toUniqueName(column_prefix + element.name));
    return final_project_aliases;
}

NamesWithAliases DAGExpressionAnalyzer::appendFinalProjectForNonRootQueryBlock(
    ExpressionActionsChain & chain,
    const String & column_prefix) const
{
    NamesWithAliases final_project = genNonRootFinalProjectAliases(column_prefix);

    initChain(chain, getCurrentInputColumns());
=======
    NamesWithAliases final_project;
    UniqueNameGenerator unique_name_generator;
    for (const auto & element : getCurrentInputColumns())
        final_project.emplace_back(element.name, unique_name_generator.toUniqueName(column_prefix + element.name));

    auto & step = initAndGetLastStep(chain);
>>>>>>> 7a9be88f
    for (const auto & name : final_project)
        step.required_output.push_back(name.first);
    return final_project;
}

NamesWithAliases DAGExpressionAnalyzer::genRootFinalProjectAliases(
    const String & column_prefix,
    const std::vector<Int32> & output_offsets) const
{
    NamesWithAliases final_project_aliases;
    const auto & current_columns = getCurrentInputColumns();
    UniqueNameGenerator unique_name_generator;
    for (auto i : output_offsets)
    {
        final_project_aliases.emplace_back(
            current_columns[i].name,
            unique_name_generator.toUniqueName(column_prefix + current_columns[i].name));
    }
    return final_project_aliases;
}

void DAGExpressionAnalyzer::appendCastForRootFinalProjection(
    const ExpressionActionsPtr & actions,
    const std::vector<tipb::FieldType> & require_schema,
    const std::vector<Int32> & output_offsets,
    bool need_append_timezone_cast,
    const BoolVec & need_append_type_cast_vec)
{
    tipb::Expr tz_expr = constructTZExpr(context.getTimezoneInfo());
    String tz_col;
    String tz_cast_func_name = context.getTimezoneInfo().is_name_based ? "ConvertTimeZoneToUTC" : "ConvertTimeZoneByOffsetToUTC";
    std::unordered_map<String, size_t> had_casted_map;

    const auto & current_columns = getCurrentInputColumns();
    NamesAndTypes after_cast_columns = current_columns;

    for (size_t index = 0; index < output_offsets.size(); ++index)
    {
        UInt32 offset = output_offsets[index];
        assert(offset < current_columns.size());
        assert(offset < require_schema.size());
        assert(offset < after_cast_columns.size());

        /// for all the columns that need to be returned, if the type is timestamp, then convert
        /// the timestamp column to UTC based, refer to appendTimeZoneCastsAfterTS for more details
        if ((need_append_timezone_cast && require_schema[offset].tp() == TiDB::TypeTimestamp) || need_append_type_cast_vec[index])
        {
            auto it = had_casted_map.find(current_columns[offset].name);
            if (it == had_casted_map.end())
            {
                /// first add timestamp cast
                String updated_name = current_columns[offset].name;
                auto updated_type = current_columns[offset].type;
                if (need_append_timezone_cast && require_schema[offset].tp() == TiDB::TypeTimestamp)
                {
                    if (tz_col.empty())
                        tz_col = getActions(tz_expr, actions);
                    updated_name = appendTimeZoneCast(tz_col, current_columns[offset].name, tz_cast_func_name, actions);
                }
                /// then add type cast
                if (need_append_type_cast_vec[index])
                {
                    updated_type = getDataTypeByFieldTypeForComputingLayer(require_schema[offset]);
                    updated_name = appendCast(updated_type, actions, updated_name);
                }
                had_casted_map[current_columns[offset].name] = index;

                after_cast_columns[offset].name = updated_name;
                after_cast_columns[offset].type = updated_type;
            }
            else
            {
                size_t pre_casted_offset = it->second;
                assert(after_cast_columns.size() > pre_casted_offset);
                after_cast_columns[offset] = after_cast_columns[pre_casted_offset];
            }
        }
    }

    source_columns = std::move(after_cast_columns);
}

std::pair<bool, BoolVec> DAGExpressionAnalyzer::isCastRequiredForRootFinalProjection(
    const std::vector<tipb::FieldType> & require_schema,
    const std::vector<Int32> & output_offsets) const
{
    /// TiDB can not guarantee that the field type in DAG request is accurate, so in order to make things work,
    /// TiFlash will append extra type cast if needed.
    const auto & current_columns = getCurrentInputColumns();
    bool need_append_type_cast = false;
    BoolVec need_append_type_cast_vec;
    /// we need to append type cast for root final projection if necessary
    for (UInt32 i : output_offsets)
    {
        const auto & actual_type = current_columns[i].type;
        auto expected_type = getDataTypeByFieldTypeForComputingLayer(require_schema[i]);
        if (actual_type->getName() != expected_type->getName())
        {
            need_append_type_cast = true;
            need_append_type_cast_vec.push_back(true);
        }
        else
        {
            need_append_type_cast_vec.push_back(false);
        }
    }
<<<<<<< HEAD
    return std::make_pair(need_append_type_cast, std::move(need_append_type_cast_vec));
}
=======
    if (!need_append_timezone_cast && !need_append_type_cast)
    {
        for (auto i : output_offsets)
        {
            final_project.emplace_back(
                current_columns[i].name,
                unique_name_generator.toUniqueName(column_prefix + current_columns[i].name));
        }
    }
    else
    {
        /// for all the columns that need to be returned, if the type is timestamp, then convert
        /// the timestamp column to UTC based, refer to appendTimeZoneCastsAfterTS for more details
        auto & step = initAndGetLastStep(chain);
>>>>>>> 7a9be88f

NamesWithAliases DAGExpressionAnalyzer::appendFinalProjectForRootQueryBlock(
    ExpressionActionsChain & chain,
    const std::vector<tipb::FieldType> & schema,
    const std::vector<Int32> & output_offsets,
    const String & column_prefix,
    bool keep_session_timezone_info)
{
    if (unlikely(output_offsets.empty()))
        throw Exception("Root Query block without output_offsets", ErrorCodes::LOGICAL_ERROR);

    bool need_append_timezone_cast = !keep_session_timezone_info && !context.getTimezoneInfo().is_utc_timezone;
    auto [need_append_type_cast, need_append_type_cast_vec] = isCastRequiredForRootFinalProjection(schema, output_offsets);

    if (need_append_timezone_cast || need_append_type_cast)
    {
        initChain(chain, getCurrentInputColumns());
        appendCastForRootFinalProjection(chain.steps.back().actions, schema, output_offsets, need_append_timezone_cast, need_append_type_cast_vec);
    }

<<<<<<< HEAD
    NamesWithAliases final_project = genRootFinalProjectAliases(column_prefix, output_offsets);

    initChain(chain, getCurrentInputColumns());
=======
    auto & step = initAndGetLastStep(chain);
>>>>>>> 7a9be88f
    for (const auto & name : final_project)
    {
        step.required_output.push_back(name.first);
    }
    return final_project;
}

String DAGExpressionAnalyzer::alignReturnType(
    const tipb::Expr & expr,
    const ExpressionActionsPtr & actions,
    const String & expr_name,
    bool force_uint8)
{
    DataTypePtr orig_type = actions->getSampleBlock().getByName(expr_name).type;
    if (force_uint8 && isUInt8Type(orig_type))
        return expr_name;
    String updated_name = appendCastIfNeeded(expr, actions, expr_name);
    DataTypePtr updated_type = actions->getSampleBlock().getByName(updated_name).type;
    if (force_uint8 && !isUInt8Type(updated_type))
        updated_name = convertToUInt8(actions, updated_name);
    return updated_name;
}

void DAGExpressionAnalyzer::initChain(ExpressionActionsChain & chain, const std::vector<NameAndTypePair> & columns) const
{
    if (chain.steps.empty())
    {
        chain.settings = settings;
        NamesAndTypesList column_list;
        std::unordered_set<String> column_name_set;
        for (const auto & col : columns)
        {
            if (column_name_set.find(col.name) == column_name_set.end())
            {
                column_list.emplace_back(col.name, col.type);
                column_name_set.emplace(col.name);
            }
        }
        chain.steps.emplace_back(std::make_shared<ExpressionActions>(column_list, settings));
    }
}

String DAGExpressionAnalyzer::appendCast(const DataTypePtr & target_type, const ExpressionActionsPtr & actions, const String & expr_name)
{
    // need to add cast function
    // first construct the second argument
    tipb::Expr type_expr = constructStringLiteralTiExpr(target_type->getName());
    auto type_expr_name = getActions(type_expr, actions);
    String cast_expr_name = applyFunction("CAST", {expr_name, type_expr_name}, actions, nullptr);
    return cast_expr_name;
}

String DAGExpressionAnalyzer::appendCastIfNeeded(
    const tipb::Expr & expr,
    const ExpressionActionsPtr & actions,
    const String & expr_name)
{
    if (!isFunctionExpr(expr))
        return expr_name;

    if (!expr.has_field_type())
        throw TiFlashException("Function Expression without field type", Errors::Coprocessor::BadRequest);

    if (exprHasValidFieldType(expr))
    {
        DataTypePtr expected_type = getDataTypeByFieldTypeForComputingLayer(expr.field_type());
        DataTypePtr actual_type = actions->getSampleBlock().getByName(expr_name).type;
        if (expected_type->getName() != actual_type->getName())
            return appendCast(expected_type, actions, expr_name);
    }
    return expr_name;
}

void DAGExpressionAnalyzer::makeExplicitSet(
    const tipb::Expr & expr,
    const Block & sample_block,
    bool create_ordered_set,
    const String & left_arg_name)
{
    if (prepared_sets.count(&expr))
    {
        return;
    }
    DataTypes set_element_types;
    // todo support tuple in, i.e. (a,b) in ((1,2), (3,4)), currently TiDB convert tuple in into a series of or/and/eq exprs
    //  which means tuple in is never be pushed to coprocessor, but it is quite in-efficient
    set_element_types.push_back(sample_block.getByName(left_arg_name).type);

    // todo if this is a single value in, then convert it to equal expr
    SetPtr set = std::make_shared<Set>(SizeLimits(settings.max_rows_in_set, settings.max_bytes_in_set, settings.set_overflow_mode));
    TiDB::TiDBCollators collators;
    collators.push_back(getCollatorFromExpr(expr));
    set->setCollators(collators);
    auto remaining_exprs = set->createFromDAGExpr(set_element_types, expr, create_ordered_set);
    prepared_sets[&expr] = std::make_shared<DAGSet>(std::move(set), std::move(remaining_exprs));
}

String DAGExpressionAnalyzer::getActions(const tipb::Expr & expr, const ExpressionActionsPtr & actions, bool output_as_uint8_type)
{
    String ret;
    if (isLiteralExpr(expr))
    {
        Field value = decodeLiteral(expr);
        DataTypePtr flash_type = applyVisitor(FieldToDataType(), value);
        DataTypePtr target_type = inferDataType4Literal(expr);
        ret = exprToString(expr, getCurrentInputColumns()) + "_" + target_type->getName();
        if (!actions->getSampleBlock().has(ret))
        {
            ColumnWithTypeAndName column;
            column.column = target_type->createColumnConst(1, convertFieldToType(value, *target_type, flash_type.get()));
            column.name = ret;
            column.type = target_type;
            actions->add(ExpressionAction::addColumn(column));
        }
        if (expr.field_type().tp() == TiDB::TypeTimestamp && !context.getTimezoneInfo().is_utc_timezone)
        {
            /// append timezone cast for timestamp literal
            tipb::Expr tz_expr = constructTZExpr(context.getTimezoneInfo());
            String func_name = context.getTimezoneInfo().is_name_based ? "ConvertTimeZoneFromUTC" : "ConvertTimeZoneByOffsetFromUTC";
            String tz_col = getActions(tz_expr, actions);
            String casted_name = appendTimeZoneCast(tz_col, ret, func_name, actions);
            ret = casted_name;
        }
    }
    else if (isColumnExpr(expr))
    {
        ret = getColumnNameForColumnExpr(expr, getCurrentInputColumns());
    }
    else if (isScalarFunctionExpr(expr))
    {
        const String & func_name = getFunctionName(expr);
        if (DAGExpressionAnalyzerHelper::function_builder_map.count(func_name) != 0)
        {
            ret = DAGExpressionAnalyzerHelper::function_builder_map[func_name](this, expr, actions);
        }
        else
        {
            ret = buildFunction(expr, actions);
        }
    }
    else
    {
        throw TiFlashException(fmt::format("Unsupported expr type: {}", getTypeName(expr)), Errors::Coprocessor::Unimplemented);
    }

    ret = alignReturnType(expr, actions, ret, output_as_uint8_type);
    return ret;
}

String DAGExpressionAnalyzer::buildTupleFunctionForGroupConcat(
    const tipb::Expr & expr,
    SortDescription & sort_desc,
    NamesAndTypes & names_and_types,
    TiDB::TiDBCollators & collators,
    const ExpressionActionsPtr & actions)
{
    const String & func_name = "tuple";
    Names argument_names;

    /// add the first N-1 expr into the tuple
    int child_size = expr.children_size() - 1;
    for (auto i = 0; i < child_size; ++i)
    {
        const auto & child = expr.children(i);
        String name = getActions(child, actions, false);
        argument_names.push_back(name);
        auto type = actions->getSampleBlock().getByName(name).type;
        names_and_types.emplace_back(name, type);
        if (removeNullable(type)->isString())
            collators.push_back(getCollatorFromExpr(expr.children(i)));
        else
            collators.push_back(nullptr);
    }

    std::vector<NameAndTypePair> order_columns;
    for (auto i = 0; i < expr.order_by_size(); ++i)
    {
        String name = getActions(expr.order_by(i).expr(), actions);
        argument_names.push_back(name);
        auto type = actions->getSampleBlock().getByName(name).type;
        order_columns.emplace_back(name, type);
        names_and_types.emplace_back(name, type);
        if (removeNullable(type)->isString())
            collators.push_back(getCollatorFromExpr(expr.order_by(i).expr()));
        else
            collators.push_back(nullptr);
    }
    sort_desc = getSortDescription(order_columns, expr.order_by());

    return applyFunction(func_name, argument_names, actions, nullptr);
}

String DAGExpressionAnalyzer::buildFunction(
    const tipb::Expr & expr,
    const ExpressionActionsPtr & actions)
{
    const String & func_name = getFunctionName(expr);
    Names argument_names;
    for (const auto & child : expr.children())
    {
        String name = getActions(child, actions);
        argument_names.push_back(name);
    }
    return applyFunction(func_name, argument_names, actions, getCollatorFromExpr(expr));
}

} // namespace DB<|MERGE_RESOLUTION|>--- conflicted
+++ resolved
@@ -797,11 +797,9 @@
 
 NamesWithAliases DAGExpressionAnalyzer::genNonRootFinalProjectAliases(const String & column_prefix) const
 {
-<<<<<<< HEAD
-    const auto & current_columns = getCurrentInputColumns();
     NamesWithAliases final_project_aliases;
     UniqueNameGenerator unique_name_generator;
-    for (const auto & element : current_columns)
+    for (const auto & element : getCurrentInputColumns())
         final_project_aliases.emplace_back(element.name, unique_name_generator.toUniqueName(column_prefix + element.name));
     return final_project_aliases;
 }
@@ -812,15 +810,7 @@
 {
     NamesWithAliases final_project = genNonRootFinalProjectAliases(column_prefix);
 
-    initChain(chain, getCurrentInputColumns());
-=======
-    NamesWithAliases final_project;
-    UniqueNameGenerator unique_name_generator;
-    for (const auto & element : getCurrentInputColumns())
-        final_project.emplace_back(element.name, unique_name_generator.toUniqueName(column_prefix + element.name));
-
     auto & step = initAndGetLastStep(chain);
->>>>>>> 7a9be88f
     for (const auto & name : final_project)
         step.required_output.push_back(name.first);
     return final_project;
@@ -927,25 +917,8 @@
             need_append_type_cast_vec.push_back(false);
         }
     }
-<<<<<<< HEAD
     return std::make_pair(need_append_type_cast, std::move(need_append_type_cast_vec));
 }
-=======
-    if (!need_append_timezone_cast && !need_append_type_cast)
-    {
-        for (auto i : output_offsets)
-        {
-            final_project.emplace_back(
-                current_columns[i].name,
-                unique_name_generator.toUniqueName(column_prefix + current_columns[i].name));
-        }
-    }
-    else
-    {
-        /// for all the columns that need to be returned, if the type is timestamp, then convert
-        /// the timestamp column to UTC based, refer to appendTimeZoneCastsAfterTS for more details
-        auto & step = initAndGetLastStep(chain);
->>>>>>> 7a9be88f
 
 NamesWithAliases DAGExpressionAnalyzer::appendFinalProjectForRootQueryBlock(
     ExpressionActionsChain & chain,
@@ -966,13 +939,9 @@
         appendCastForRootFinalProjection(chain.steps.back().actions, schema, output_offsets, need_append_timezone_cast, need_append_type_cast_vec);
     }
 
-<<<<<<< HEAD
     NamesWithAliases final_project = genRootFinalProjectAliases(column_prefix, output_offsets);
 
-    initChain(chain, getCurrentInputColumns());
-=======
     auto & step = initAndGetLastStep(chain);
->>>>>>> 7a9be88f
     for (const auto & name : final_project)
     {
         step.required_output.push_back(name.first);
