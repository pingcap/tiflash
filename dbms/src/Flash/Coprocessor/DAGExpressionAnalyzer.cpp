#include <AggregateFunctions/AggregateFunctionFactory.h>
#include <AggregateFunctions/AggregateFunctionGroupConcat.h>
#include <AggregateFunctions/AggregateFunctionNull.h>
#include <Columns/ColumnSet.h>
#include <Common/TiFlashException.h>
#include <DataTypes/DataTypeMyDuration.h>
#include <DataTypes/DataTypeNullable.h>
#include <DataTypes/DataTypeSet.h>
#include <DataTypes/DataTypesNumber.h>
#include <DataTypes/FieldToDataType.h>
#include <Flash/Coprocessor/DAGCodec.h>
#include <Flash/Coprocessor/DAGExpressionAnalyzer.h>
#include <Flash/Coprocessor/DAGUtils.h>
#include <Functions/FunctionFactory.h>
#include <Functions/FunctionHelpers.h>
#include <Functions/FunctionsConditional.h>
#include <Functions/FunctionsTiDBConversion.h>
#include <Interpreters/Context.h>
#include <Interpreters/Set.h>
#include <Interpreters/convertFieldToType.h>
#include <Parsers/ASTIdentifier.h>
#include <Storages/StorageMergeTree.h>
#include <Storages/Transaction/DatumCodec.h>
#include <Storages/Transaction/TypeMapping.h>

namespace DB
{
namespace ErrorCodes
{
extern const int COP_BAD_DAG_REQUEST;
extern const int UNSUPPORTED_METHOD;
} // namespace ErrorCodes

class DAGExpressionAnalyzerHelper
{
public:
    static String buildInFunction(
        DAGExpressionAnalyzer * analyzer,
        const tipb::Expr & expr,
        ExpressionActionsPtr & actions);

    static String buildBitwiseFunction(
        DAGExpressionAnalyzer * analyzer,
        const tipb::Expr & expr,
        ExpressionActionsPtr & actions);

    static String buildMultiIfFunction(
        DAGExpressionAnalyzer * analyzer,
        const tipb::Expr & expr,
        ExpressionActionsPtr & actions);

    static String buildIfNullFunction(
        DAGExpressionAnalyzer * analyzer,
        const tipb::Expr & expr,
        ExpressionActionsPtr & actions);

    static String buildLogicalFunction(
        DAGExpressionAnalyzer * analyzer,
        const tipb::Expr & expr,
        ExpressionActionsPtr & actions);

    static String buildLeftUTF8Function(
        DAGExpressionAnalyzer * analyzer,
        const tipb::Expr & expr,
        ExpressionActionsPtr & actions);

    static String buildCastFunctionInternal(
        DAGExpressionAnalyzer * analyzer,
        const Names & argument_names,
        bool in_union,
        const tipb::FieldType & field_type,
        ExpressionActionsPtr & actions);

    static String buildCastFunction(
        DAGExpressionAnalyzer * analyzer,
        const tipb::Expr & expr,
        ExpressionActionsPtr & actions);

    template <typename Impl>
    static String buildDateAddOrSubFunction(
        DAGExpressionAnalyzer * analyzer,
        const tipb::Expr & expr,
        ExpressionActionsPtr & actions);

    static String buildRoundFunction(
        DAGExpressionAnalyzer * analyzer,
        const tipb::Expr & expr,
        ExpressionActionsPtr & actions);
};

static String genFuncString(const String & func_name, const Names & argument_names, const TiDB::TiDBCollators & collators)
{
    assert(!collators.empty());
    std::stringstream ss;
    ss << func_name << "(";
    bool first = true;
    for (const String & argument_name : argument_names)
    {
        if (first)
        {
            first = false;
        }
        else
        {
            ss << ", ";
        }
        ss << argument_name;
    }
    ss << ")_collator";
    for (const auto & collator : collators)
    {
        if (collator == nullptr)
            ss << "_0";
        else
            ss << "_" << collator->getCollatorId();
    }
    ss << " ";
    return ss.str();
}

static String getUniqueName(const Block & block, const String & prefix)
{
    int i = 1;
    while (block.has(prefix + toString(i)))
        ++i;
    return prefix + toString(i);
}

String DAGExpressionAnalyzerHelper::buildMultiIfFunction(
    DAGExpressionAnalyzer * analyzer,
    const tipb::Expr & expr,
    ExpressionActionsPtr & actions)
{
    // multiIf is special because
    // 1. the type of odd argument(except the last one) must be UInt8
    // 2. if the total number of arguments is even, we need to add an extra NULL to multiIf
    const String & func_name = getFunctionName(expr);
    Names argument_names;
    for (int i = 0; i < expr.children_size(); i++)
    {
        String name = analyzer->getActions(expr.children(i), actions, i != expr.children_size() - 1 && i % 2 == 0);
        argument_names.push_back(name);
    }
    if (argument_names.size() % 2 == 0)
    {
        tipb::Expr null_expr;
        constructNULLLiteralTiExpr(null_expr);
        String name = analyzer->getActions(null_expr, actions);
        argument_names.push_back(name);
    }
    return analyzer->applyFunction(func_name, argument_names, actions, getCollatorFromExpr(expr));
}

String DAGExpressionAnalyzerHelper::buildIfNullFunction(
    DAGExpressionAnalyzer * analyzer,
    const tipb::Expr & expr,
    ExpressionActionsPtr & actions)
{
    // rewrite IFNULL function with multiIf
    // ifNull(arg1, arg2) -> if(isNull(arg1), arg2, arg1)
    const String & func_name = "multiIf";
    Names argument_names;
    if (expr.children_size() != 2)
    {
        throw TiFlashException("Invalid arguments of IFNULL function", Errors::Coprocessor::BadRequest);
    }

    String condition_arg_name = analyzer->getActions(expr.children(0), actions, false);
    String else_arg_name = analyzer->getActions(expr.children(1), actions, false);
    String is_null_result = analyzer->applyFunction("isNull", {condition_arg_name}, actions, getCollatorFromExpr(expr));

    argument_names.push_back(std::move(is_null_result));
    argument_names.push_back(std::move(else_arg_name));
    argument_names.push_back(std::move(condition_arg_name));

    return analyzer->applyFunction(func_name, argument_names, actions, getCollatorFromExpr(expr));
}

String DAGExpressionAnalyzerHelper::buildInFunction(
    DAGExpressionAnalyzer * analyzer,
    const tipb::Expr & expr,
    ExpressionActionsPtr & actions)
{
    const String & func_name = getFunctionName(expr);
    Names argument_names;
    String key_name = analyzer->getActions(expr.children(0), actions);
    // TiDB guarantees that arguments of IN function have same data type family but doesn't guarantees that their data types
    // are completely the same. For example, in an expression like `col_decimal_10_0 IN (1.1, 2.34)`, `1.1` and `2.34` are
    // both decimal type but `1.1`'s flen and decimal are 2 and 1 while that of `2.34` are 3 and 2.
    // We should convert them to a least super data type.
    DataTypes argument_types;
    const Block & sample_block = actions->getSampleBlock();
    argument_types.push_back(sample_block.getByName(key_name).type);
    for (int i = 1; i < expr.children_size(); ++i)
    {
        const auto & child = expr.children(i);
        if (!isLiteralExpr(child))
        {
            // Non-literal expression will be rewritten with `OR`, for example:
            // `a IN (1, 2, b)` will be rewritten to `a IN (1, 2) OR a = b`
            continue;
        }
        DataTypePtr type = inferDataType4Literal(child);
        argument_types.push_back(type);
    }
    DataTypePtr resolved_type = getLeastSupertype(argument_types);
    if (!removeNullable(resolved_type)->equals(*removeNullable(argument_types[0])))
    {
        // Need cast left argument
        key_name = analyzer->appendCast(resolved_type, actions, key_name);
    }
    analyzer->makeExplicitSet(expr, sample_block, false, key_name);
    argument_names.push_back(key_name);
    const DAGSetPtr & set = analyzer->getPreparedSets()[&expr];

    ColumnWithTypeAndName column;
    column.type = std::make_shared<DataTypeSet>();

    column.name = getUniqueName(actions->getSampleBlock(), "___set");
    column.column = ColumnSet::create(1, set->constant_set);
    actions->add(ExpressionAction::addColumn(column));
    argument_names.push_back(column.name);

    auto collator = getCollatorFromExpr(expr);

    String expr_name = analyzer->applyFunction(func_name, argument_names, actions, collator);
    if (set->remaining_exprs.empty())
    {
        return expr_name;
    }
    // if there are remaining non_constant_expr, then convert
    // key in (const1, const2, non_const1, non_const2) => or(key in (const1, const2), key eq non_const1, key eq non_const2)
    // key not in (const1, const2, non_const1, non_const2) => and(key not in (const1, const2), key not eq non_const1, key not eq non_const2)
    argument_names.clear();
    argument_names.push_back(expr_name);
    bool is_not_in = func_name == "notIn" || func_name == "globalNotIn" || func_name == "tidbNotIn";
    for (const tipb::Expr * non_constant_expr : set->remaining_exprs)
    {
        Names eq_arg_names;
        eq_arg_names.push_back(key_name);
        eq_arg_names.push_back(analyzer->getActions(*non_constant_expr, actions));
        // do not need extra cast because TiDB will ensure type of key_name and right_expr_name is the same
        argument_names.push_back(
            analyzer->applyFunction(is_not_in ? "notEquals" : "equals", eq_arg_names, actions, getCollatorFromExpr(expr)));
    }
    // logical op does not need collator
    return analyzer->applyFunction(is_not_in ? "and" : "or", argument_names, actions, nullptr);
}

String DAGExpressionAnalyzerHelper::buildLogicalFunction(
    DAGExpressionAnalyzer * analyzer,
    const tipb::Expr & expr,
    ExpressionActionsPtr & actions)
{
    const String & func_name = getFunctionName(expr);
    Names argument_names;
    for (const auto & child : expr.children())
    {
        String name = analyzer->getActions(child, actions, true);
        argument_names.push_back(name);
    }
    return analyzer->applyFunction(func_name, argument_names, actions, getCollatorFromExpr(expr));
}

// left(str,len) = substrUTF8(str,1,len)
String DAGExpressionAnalyzerHelper::buildLeftUTF8Function(
    DAGExpressionAnalyzer * analyzer,
    const tipb::Expr & expr,
    ExpressionActionsPtr & actions)
{
    const String & func_name = "substringUTF8";
    Names argument_names;

    // the first parameter: str
    String str = analyzer->getActions(expr.children()[0], actions, false);
    argument_names.push_back(str);

    // the second parameter: const(1)
    auto const_one = tipb::Expr();
    constructInt64LiteralTiExpr(const_one, 1);
    auto col_const_one = analyzer->getActions(const_one, actions, false);
    argument_names.push_back(col_const_one);

    // the third parameter: len
    String name = analyzer->getActions(expr.children()[1], actions, false);
    argument_names.push_back(name);

    return analyzer->applyFunction(func_name, argument_names, actions, getCollatorFromExpr(expr));
}

String DAGExpressionAnalyzerHelper::buildCastFunctionInternal(
    DAGExpressionAnalyzer * analyzer,
    const Names & argument_names,
    bool in_union,
    const tipb::FieldType & field_type,
    ExpressionActionsPtr & actions)
{
    static const String tidb_cast_name = "tidb_cast";

    String result_name = genFuncString(tidb_cast_name, argument_names, {nullptr});
    if (actions->getSampleBlock().has(result_name))
        return result_name;

    FunctionBuilderPtr function_builder = FunctionFactory::instance().get(tidb_cast_name, analyzer->getContext());
    FunctionBuilderTiDBCast * function_builder_tidb_cast = dynamic_cast<FunctionBuilderTiDBCast *>(function_builder.get());
    function_builder_tidb_cast->setInUnion(in_union);
    function_builder_tidb_cast->setTiDBFieldType(field_type);

    const ExpressionAction & apply_function = ExpressionAction::applyFunction(function_builder, argument_names, result_name, nullptr);
    actions->add(apply_function);
    return result_name;
}

/// buildCastFunction build tidb_cast function
String DAGExpressionAnalyzerHelper::buildCastFunction(
    DAGExpressionAnalyzer * analyzer,
    const tipb::Expr & expr,
    ExpressionActionsPtr & actions)
{
    if (expr.children_size() != 1)
        throw TiFlashException("Cast function only support one argument", Errors::Coprocessor::BadRequest);
    if (!exprHasValidFieldType(expr))
        throw TiFlashException("CAST function without valid field type", Errors::Coprocessor::BadRequest);

    String name = analyzer->getActions(expr.children(0), actions);
    DataTypePtr expected_type = getDataTypeByFieldTypeForComputingLayer(expr.field_type());

    tipb::Expr type_expr;
    constructStringLiteralTiExpr(type_expr, expected_type->getName());
    auto type_expr_name = analyzer->getActions(type_expr, actions);

    // todo extract in_union from tipb::Expr
    return buildCastFunctionInternal(analyzer, {name, type_expr_name}, false, expr.field_type(), actions);
}

struct DateAdd
{
    static constexpr auto name = "date_add";
    static const std::unordered_map<String, String> unit_to_func_name_map;
};

const std::unordered_map<String, String> DateAdd::unit_to_func_name_map
    = {
        {"DAY", "addDays"},
        {"WEEK", "addWeeks"},
        {"MONTH", "addMonths"},
        {"YEAR", "addYears"},
        {"HOUR", "addHours"},
        {"MINUTE", "addMinutes"},
        {"SECOND", "addSeconds"}};

struct DateSub
{
    static constexpr auto name = "date_sub";
    static const std::unordered_map<String, String> unit_to_func_name_map;
};

const std::unordered_map<String, String> DateSub::unit_to_func_name_map
    = {
        {"DAY", "subtractDays"},
        {"WEEK", "subtractWeeks"},
        {"MONTH", "subtractMonths"},
        {"YEAR", "subtractYears"},
        {"HOUR", "subtractHours"},
        {"MINUTE", "subtractMinutes"},
        {"SECOND", "subtractSeconds"}};

template <typename Impl>
String DAGExpressionAnalyzerHelper::buildDateAddOrSubFunction(
    DAGExpressionAnalyzer * analyzer,
    const tipb::Expr & expr,
    ExpressionActionsPtr & actions)
{
    if (expr.children_size() != 3)
    {
        throw TiFlashException(std::string() + Impl::name + " function requires three arguments", Errors::Coprocessor::BadRequest);
    }
    String date_column = analyzer->getActions(expr.children(0), actions);
    String delta_column = analyzer->getActions(expr.children(1), actions);
    if (expr.children(2).tp() != tipb::ExprType::String)
    {
        throw TiFlashException(
            std::string() + "3rd argument of " + Impl::name + " function must be string literal",
            Errors::Coprocessor::BadRequest);
    }
    String unit = expr.children(2).val();
    if (Impl::unit_to_func_name_map.find(unit) == Impl::unit_to_func_name_map.end())
        throw TiFlashException(
            std::string() + Impl::name + " function does not support unit " + unit + " yet.",
            Errors::Coprocessor::Unimplemented);
    String func_name = Impl::unit_to_func_name_map.find(unit)->second;
    const auto & date_column_type = removeNullable(actions->getSampleBlock().getByName(date_column).type);
    if (!date_column_type->isDateOrDateTime())
    {
        // convert to datetime first
        Names arg_names;
        arg_names.push_back(date_column);
        date_column = analyzer->applyFunction("toMyDateTimeOrNull", arg_names, actions, nullptr);
    }
    const auto & delta_column_type = removeNullable(actions->getSampleBlock().getByName(delta_column).type);
    if (!delta_column_type->isNumber())
    {
        // convert to numeric first
        Names arg_names;
        arg_names.push_back(delta_column);
        delta_column = analyzer->applyFunction("toInt64OrNull", arg_names, actions, nullptr);
    }
    else if (!delta_column_type->isInteger())
    {
        // convert to integer
        Names arg_names;
        arg_names.push_back(delta_column);
        delta_column = analyzer->applyFunction("round", arg_names, actions, nullptr);
    }
    Names argument_names;
    argument_names.push_back(date_column);
    argument_names.push_back(delta_column);
    return analyzer->applyFunction(func_name, argument_names, actions, nullptr);
}

String DAGExpressionAnalyzerHelper::buildBitwiseFunction(
    DAGExpressionAnalyzer * analyzer,
    const tipb::Expr & expr,
    ExpressionActionsPtr & actions)
{
    const String & func_name = getFunctionName(expr);
    Names argument_names;
    // We should convert arguments to UInt64.
    // See https://github.com/pingcap/tics/issues/1756
    DataTypePtr uint64_type = std::make_shared<DataTypeUInt64>();
    const Block & sample_block = actions->getSampleBlock();
    for (const auto & child : expr.children())
    {
        String name = analyzer->getActions(child, actions);
        DataTypePtr orig_type = sample_block.getByName(name).type;

        // Bump argument type
        if (!removeNullable(orig_type)->equals(*uint64_type))
        {
            if (orig_type->isNullable())
            {
                name = analyzer->appendCast(makeNullable(uint64_type), actions, name);
            }
            else
            {
                name = analyzer->appendCast(uint64_type, actions, name);
            }
        }
        argument_names.push_back(name);
    }
    return analyzer->applyFunction(func_name, argument_names, actions, nullptr);
}

String DAGExpressionAnalyzerHelper::buildRoundFunction(
    DAGExpressionAnalyzer * analyzer,
    const tipb::Expr & expr,
    ExpressionActionsPtr & actions)
{
    // ROUND(x) -> ROUND(x, 0)

    if (expr.children_size() != 1)
        throw TiFlashException("Invalid arguments of ROUND function", Errors::Coprocessor::BadRequest);


    auto input_arg_name = analyzer->getActions(expr.children(0), actions);

    auto const_zero = tipb::Expr();
    constructInt64LiteralTiExpr(const_zero, 0);
    auto const_zero_arg_name = analyzer->getActions(const_zero, actions);

    Names argument_names;
    argument_names.push_back(std::move(input_arg_name));
    argument_names.push_back(std::move(const_zero_arg_name));

    return analyzer->applyFunction("tidbRoundWithFrac", argument_names, actions, getCollatorFromExpr(expr));
}

static std::unordered_map<String, std::function<String(DAGExpressionAnalyzer *, const tipb::Expr &, ExpressionActionsPtr &)>>
    function_builder_map(
        {{"in", DAGExpressionAnalyzerHelper::buildInFunction},
         {"notIn", DAGExpressionAnalyzerHelper::buildInFunction},
         {"globalIn", DAGExpressionAnalyzerHelper::buildInFunction},
         {"globalNotIn", DAGExpressionAnalyzerHelper::buildInFunction},
         {"tidbIn", DAGExpressionAnalyzerHelper::buildInFunction},
         {"tidbNotIn", DAGExpressionAnalyzerHelper::buildInFunction},
         {"ifNull", DAGExpressionAnalyzerHelper::buildIfNullFunction},
         {"multiIf", DAGExpressionAnalyzerHelper::buildMultiIfFunction},
         {"tidb_cast", DAGExpressionAnalyzerHelper::buildCastFunction},
         {"and", DAGExpressionAnalyzerHelper::buildLogicalFunction},
         {"or", DAGExpressionAnalyzerHelper::buildLogicalFunction},
         {"xor", DAGExpressionAnalyzerHelper::buildLogicalFunction},
         {"not", DAGExpressionAnalyzerHelper::buildLogicalFunction},
         {"bitAnd", DAGExpressionAnalyzerHelper::buildBitwiseFunction},
         {"bitOr", DAGExpressionAnalyzerHelper::buildBitwiseFunction},
         {"bitXor", DAGExpressionAnalyzerHelper::buildBitwiseFunction},
         {"bitNot", DAGExpressionAnalyzerHelper::buildBitwiseFunction},
         {"leftUTF8", DAGExpressionAnalyzerHelper::buildLeftUTF8Function},
         {"date_add", DAGExpressionAnalyzerHelper::buildDateAddOrSubFunction<DateAdd>},
         {"date_sub", DAGExpressionAnalyzerHelper::buildDateAddOrSubFunction<DateSub>},
         {"tidbRound", DAGExpressionAnalyzerHelper::buildRoundFunction}});

DAGExpressionAnalyzer::DAGExpressionAnalyzer(std::vector<NameAndTypePair> source_columns_, const Context & context_)
    : source_columns(std::move(source_columns_))
    , context(context_)
    , after_agg(false)
    , implicit_cast_count(0)
{
    settings = context.getSettings();
}

void DAGExpressionAnalyzer::buildGroupConcat(
    const tipb::Expr & expr,
    ExpressionActionsChain::Step & step,
    const String & agg_func_name,
    AggregateDescriptions & aggregate_descriptions,
    bool result_is_nullable)
{
    AggregateDescription aggregate;
    /// the last parametric is the separator
    auto child_size = expr.children_size() - 1;
    NamesAndTypes all_columns_names_and_types;
    String delimiter;
    SortDescription sort_description;
    bool only_one_column = true;
    TiDB::TiDBCollators arg_collators;
    String arg_name;

    /// more than one args will be combined to one
    DataTypes types(1);
    aggregate.argument_names.resize(1);
    if (child_size == 1 && expr.order_by_size() == 0)
    {
        /// only one arg
        arg_name = getActions(expr.children(0), step.actions);
        types[0] = step.actions->getSampleBlock().getByName(arg_name).type;
        all_columns_names_and_types.emplace_back(arg_name, types[0]);
        if (removeNullable(types[0])->isString())
            arg_collators.push_back(getCollatorFromExpr(expr.children(0)));
        else
            arg_collators.push_back(nullptr);
    }
    else
    {
        /// args... -> tuple(args...)
        arg_name = buildTupleFunctionForGroupConcat(expr, sort_description, all_columns_names_and_types, arg_collators, step.actions);
        only_one_column = false;
        types[0] = step.actions->getSampleBlock().getByName(arg_name).type;
    }
    aggregate.argument_names[0] = arg_name;
    step.required_output.push_back(arg_name);

    /// the separator
    arg_name = getActions(expr.children(child_size), step.actions);
    if (expr.children(child_size).tp() == tipb::String)
    {
        const ColumnConst * col_delim
            = checkAndGetColumnConstStringOrFixedString(step.actions->getSampleBlock().getByName(arg_name).column.get());
        if (col_delim == nullptr)
        {
            throw Exception("the separator of group concat should not be invalid!");
        }
        delimiter = col_delim->getValue<String>();
    }

    /// return directly if the agg is duplicated
    String func_string = genFuncString(agg_func_name, aggregate.argument_names, arg_collators);
    for (const auto & pre_agg : aggregate_descriptions)
    {
        if (pre_agg.column_name == func_string)
        {
            aggregated_columns.emplace_back(func_string, pre_agg.function->getReturnType());
            return;
        }
    }

    aggregate.column_name = func_string;
    aggregate.parameters = Array();
    /// if there is group by clause, there is no need to consider the empty input case
    aggregate.function = AggregateFunctionFactory::instance().get(agg_func_name, types, {}, 0, result_is_nullable);

    /// TODO(FZH) deliver these arguments through aggregate.parameters of Array() type to keep the same code fashion, the special arguments
    /// sort_description, all_columns_names_and_types can be set like the way of collators

    /// group_concat_max_length
    UInt64 max_len = decodeDAGUInt64(expr.val());

    int number_of_arguments = all_columns_names_and_types.size() - sort_description.size();
    for (int num = 0; num < number_of_arguments && !result_is_nullable; ++num)
    {
        if (all_columns_names_and_types[num].type->isNullable())
        {
            result_is_nullable = true;
        }
    }

#define NEW_GROUP_CONCAT_FUNC(result_is_nullable, only_one_column)                       \
    std::make_shared<AggregateFunctionGroupConcat<result_is_nullable, only_one_column>>( \
        aggregate.function,                                                              \
        types,                                                                           \
        delimiter,                                                                       \
        max_len,                                                                         \
        sort_description,                                                                \
        all_columns_names_and_types,                                                     \
        arg_collators,                                                                   \
        expr.has_distinct())

    if (result_is_nullable)
    {
        if (only_one_column)
            aggregate.function = NEW_GROUP_CONCAT_FUNC(true, true);
        else
            aggregate.function = NEW_GROUP_CONCAT_FUNC(true, false);
    }
    else
    {
        if (only_one_column)
            aggregate.function = NEW_GROUP_CONCAT_FUNC(false, true);
        else
            aggregate.function = NEW_GROUP_CONCAT_FUNC(false, false);
    }
#undef NEW_GROUP_CONCAT_FUNC

    aggregate_descriptions.push_back(aggregate);
    DataTypePtr result_type = aggregate.function->getReturnType();
    // this is a temp result since implicit cast maybe added on these aggregated_columns
    aggregated_columns.emplace_back(func_string, result_type);
}

<<<<<<< HEAD
extern const String CountSecondStage;
=======

extern const String count_second_stage;
>>>>>>> ac774579

static String getAggFuncName(
    const tipb::Expr & expr,
    const tipb::Aggregation & agg,
    const Settings & settings)
{
    String agg_func_name = getAggFunctionName(expr);
    if (expr.has_distinct() && Poco::toLower(agg_func_name) == "countdistinct")
        return settings.count_distinct_implementation;
    if (agg.group_by_size() == 0 && agg_func_name == "sum" && expr.has_field_type()
        && !getDataTypeByFieldTypeForComputingLayer(expr.field_type())->isNullable())
    {
        /// this is a little hack: if the query does not have group by column, and the result of sum is not nullable, then the sum
        /// must be the second stage for count, in this case we should return 0 instead of null if the input is empty.
        return CountSecondStage;
    }
    return agg_func_name;
}

std::tuple<Names, TiDB::TiDBCollators, AggregateDescriptions> DAGExpressionAnalyzer::appendAggregation(
    ExpressionActionsChain & chain,
    const tipb::Aggregation & agg,
    bool group_by_collation_sensitive)
{
    if (agg.group_by_size() == 0 && agg.agg_func_size() == 0)
    {
        //should not reach here
        throw TiFlashException("Aggregation executor without group by/agg exprs", Errors::Coprocessor::BadRequest);
    }

    Names aggregation_keys;
    TiDB::TiDBCollators collators;
    AggregateDescriptions aggregate_descriptions;

    initChain(chain, getCurrentInputColumns());
    ExpressionActionsChain::Step & step = chain.steps.back();
    std::unordered_set<String> agg_key_set;

    for (const tipb::Expr & expr : agg.agg_func())
    {
<<<<<<< HEAD
        String agg_func_name = getAggFuncName(expr, agg, settings);
=======
        String agg_func_name = getAggFunctionName(expr);
        const String agg_func_name_lowercase = Poco::toLower(agg_func_name);
        if (expr.has_distinct() && agg_func_name_lowercase == "countdistinct")
        {
            agg_func_name = settings.count_distinct_implementation;
        }
        if (agg.group_by_size() == 0 && agg_func_name == "sum" && expr.has_field_type()
            && !getDataTypeByFieldTypeForComputingLayer(expr.field_type())->isNullable())
        {
            /// this is a little hack: if the query does not have group by column, and the result of sum is not nullable, then the sum
            /// must be the second stage for count, in this case we should return 0 instead of null if the input is empty.
            agg_func_name = count_second_stage;
        }

>>>>>>> ac774579
        if (expr.tp() == tipb::ExprType::GroupConcat)
        {
            buildGroupConcat(expr, step, agg_func_name, aggregate_descriptions, agg.group_by().empty());
            continue;
        }

        AggregateDescription aggregate;
        auto child_size = expr.children_size();
        DataTypes types(child_size);
        TiDB::TiDBCollators arg_collators;
        aggregate.argument_names.resize(child_size);
        for (Int32 i = 0; i < child_size; i++)
        {
            String arg_name = getActions(expr.children(i), step.actions);
            types[i] = step.actions->getSampleBlock().getByName(arg_name).type;
            if (removeNullable(types[i])->isString())
                arg_collators.push_back(getCollatorFromExpr(expr.children(i)));
            else
                arg_collators.push_back(nullptr);
            aggregate.argument_names[i] = arg_name;
            step.required_output.push_back(arg_name);
        }
        String func_string = genFuncString(agg_func_name, aggregate.argument_names, arg_collators);
        bool duplicate = false;
        for (const auto & pre_agg : aggregate_descriptions)
        {
            if (pre_agg.column_name == func_string)
            {
                aggregated_columns.emplace_back(func_string, pre_agg.function->getReturnType());
                duplicate = true;
                break;
            }
        }
        if (duplicate)
            continue;
        aggregate.column_name = func_string;
        aggregate.parameters = Array();
        /// if there is group by clause, there is no need to consider the empty input case
        aggregate.function = AggregateFunctionFactory::instance().get(agg_func_name, types, {}, 0, agg.group_by_size() == 0);
        aggregate.function->setCollators(arg_collators);
        aggregate_descriptions.push_back(aggregate);
        DataTypePtr result_type = aggregate.function->getReturnType();
        // this is a temp result since implicit cast maybe added on these aggregated_columns
        aggregated_columns.emplace_back(func_string, result_type);
    }

    for (const tipb::Expr & expr : agg.group_by())
    {
        String name = getActions(expr, step.actions);
        step.required_output.push_back(name);
        bool duplicated_key = agg_key_set.find(name) != agg_key_set.end();
        if (!duplicated_key)
        {
            /// note this assume that column with the same name has the same collator
            /// need double check this assumption when we support agg with collation
            aggregation_keys.push_back(name);
            agg_key_set.emplace(name);
        }
        /// when group_by_collation_sensitive is true, TiFlash will do the aggregation with collation
        /// info, since the aggregation in TiFlash is actually the partial stage, and TiDB always do
        /// the final stage of the aggregation, even if TiFlash do the aggregation without collation
        /// info, the correctness of the query result is guaranteed by TiDB itself, so add a flag to
        /// let TiDB/TiFlash to decide whether aggregate the data with collation info or not
        if (group_by_collation_sensitive)
        {
            auto type = step.actions->getSampleBlock().getByName(name).type;
            TiDB::TiDBCollatorPtr collator;
            if (removeNullable(type)->isString())
                collator = getCollatorFromExpr(expr);
            if (!duplicated_key)
                collators.push_back(collator);
            if (collator != nullptr)
            {
                /// if the column is a string with collation info, the `sort_key` of the column is used during
                /// aggregation, but we can not reconstruct the origin column by `sort_key`, so add an extra
                /// extra aggregation function any(group_by_column) here as the output of the group by column
                const String & agg_func_name = "any";
                AggregateDescription aggregate;
                TiDB::TiDBCollators arg_collators;
                arg_collators.push_back(collator);

                DataTypes types(1);
                aggregate.argument_names.resize(1);
                types[0] = type;
                aggregate.argument_names[0] = name;

                String func_string = genFuncString(agg_func_name, aggregate.argument_names, arg_collators);
                bool duplicate = false;
                for (const auto & pre_agg : aggregate_descriptions)
                {
                    if (pre_agg.column_name == func_string)
                    {
                        aggregated_columns.emplace_back(func_string, pre_agg.function->getReturnType());
                        duplicate = true;
                        break;
                    }
                }
                if (duplicate)
                    continue;
                aggregate.column_name = func_string;
                aggregate.parameters = Array();
                aggregate.function = AggregateFunctionFactory::instance().get(agg_func_name, types, {}, 0, false);
                aggregate.function->setCollators(arg_collators);
                aggregate_descriptions.push_back(aggregate);
                DataTypePtr result_type = aggregate.function->getReturnType();
                // this is a temp result since implicit cast maybe added on these aggregated_columns
                aggregated_columns.emplace_back(func_string, result_type);
            }
            else
            {
                aggregated_columns.emplace_back(name, step.actions->getSampleBlock().getByName(name).type);
            }
        }
        else
        {
            // this is a temp result since implicit cast maybe added on these aggregated_columns
            aggregated_columns.emplace_back(name, step.actions->getSampleBlock().getByName(name).type);
        }
    }
    after_agg = true;
    return {aggregation_keys, collators, aggregate_descriptions};
}

bool isUInt8Type(const DataTypePtr & type)
{
    auto non_nullable_type = type->isNullable() ? std::dynamic_pointer_cast<const DataTypeNullable>(type)->getNestedType() : type;
    return std::dynamic_pointer_cast<const DataTypeUInt8>(non_nullable_type) != nullptr;
}

String DAGExpressionAnalyzer::applyFunction(
    const String & func_name,
    const Names & arg_names,
    ExpressionActionsPtr & actions,
    const TiDB::TiDBCollatorPtr & collator)
{
    String result_name = genFuncString(func_name, arg_names, {collator});
    if (actions->getSampleBlock().has(result_name))
        return result_name;
    const FunctionBuilderPtr & function_builder = FunctionFactory::instance().get(func_name, context);
    const ExpressionAction & action = ExpressionAction::applyFunction(function_builder, arg_names, result_name, collator);
    actions->add(action);
    return result_name;
}

String DAGExpressionAnalyzer::appendWhere(
    ExpressionActionsChain & chain,
    const std::vector<const tipb::Expr *> & conditions)
{
    initChain(chain, getCurrentInputColumns());
    ExpressionActionsChain::Step & last_step = chain.steps.back();

    String filter_column_name;
    if (conditions.size() == 1)
    {
        filter_column_name = getActions(*conditions[0], last_step.actions, true);
        if (isColumnExpr(*conditions[0])
            && (!exprHasValidFieldType(*conditions[0])
                /// if the column is not UInt8 type, we already add some convert function to convert it ot UInt8 type
                || isUInt8Type(getDataTypeByFieldTypeForComputingLayer(conditions[0]->field_type()))))
        {
            /// FilterBlockInputStream will CHANGE the filter column inplace, so
            /// filter column should never be a columnRef in DAG request, otherwise
            /// for queries like select c1 from t where c1 will got wrong result
            /// as after FilterBlockInputStream, c1 will become a const column of 1
            filter_column_name = convertToUInt8(last_step.actions, filter_column_name);
        }
    }
    else
    {
        Names arg_names;
        for (const auto * condition : conditions)
            arg_names.push_back(getActions(*condition, last_step.actions, true));
        // connect all the conditions by logical and
        filter_column_name = applyFunction("and", arg_names, last_step.actions, nullptr);
    }
    chain.steps.back().required_output.push_back(filter_column_name);
    return filter_column_name;
}

String DAGExpressionAnalyzer::convertToUInt8(ExpressionActionsPtr & actions, const String & column_name)
{
    // Some of the TiFlash operators(e.g. FilterBlockInputStream) only support UInt8 as its input, so need to convert the
    // column type to UInt8
    // the basic rule is:
    // 1. if the column is only null, just return it
    // 2. if the column is numeric, compare it with 0
    // 3. if the column is string, convert it to numeric column, and compare with 0
    // 4. if the column is date/datetime, compare it with zeroDate
    // 5. otherwise throw exception
    if (actions->getSampleBlock().getByName(column_name).type->onlyNull())
    {
        return column_name;
    }
    const auto & org_type = removeNullable(actions->getSampleBlock().getByName(column_name).type);
    if (org_type->isNumber() || org_type->isDecimal())
    {
        tipb::Expr const_expr;
        constructInt64LiteralTiExpr(const_expr, 0);
        auto const_expr_name = getActions(const_expr, actions);
        return applyFunction("notEquals", {column_name, const_expr_name}, actions, nullptr);
    }
    if (org_type->isStringOrFixedString())
    {
        /// use tidb_cast to make it compatible with TiDB
        tipb::FieldType field_type;
        // TODO: Use TypeDouble as return type, to be compatible with TiDB
        field_type.set_tp(TiDB::TypeLongLong);
        tipb::Expr type_expr;
        constructStringLiteralTiExpr(type_expr, "Nullable(Int64)");
        auto type_expr_name = getActions(type_expr, actions);
        String num_col_name = DAGExpressionAnalyzerHelper::buildCastFunctionInternal(
            this,
            {column_name, type_expr_name},
            false,
            field_type,
            actions);

        tipb::Expr const_expr;
        constructInt64LiteralTiExpr(const_expr, 0);
        auto const_expr_name = getActions(const_expr, actions);
        return applyFunction("notEquals", {num_col_name, const_expr_name}, actions, nullptr);
    }
    if (org_type->isDateOrDateTime())
    {
        tipb::Expr const_expr;
        constructDateTimeLiteralTiExpr(const_expr, 0);
        auto const_expr_name = getActions(const_expr, actions);
        return applyFunction("notEquals", {column_name, const_expr_name}, actions, nullptr);
    }
    throw TiFlashException("Filter on " + org_type->getName() + " is not supported.", Errors::Coprocessor::Unimplemented);
}

std::vector<NameAndTypePair> DAGExpressionAnalyzer::appendOrderBy(
    ExpressionActionsChain & chain,
    const tipb::TopN & topN)
{
    if (topN.order_by_size() == 0)
    {
        throw TiFlashException("TopN executor without order by exprs", Errors::Coprocessor::BadRequest);
    }
    std::vector<NameAndTypePair> order_columns;
    order_columns.reserve(topN.order_by_size());

    initChain(chain, getCurrentInputColumns());
    ExpressionActionsChain::Step & step = chain.steps.back();
    for (const tipb::ByItem & by_item : topN.order_by())
    {
        String name = getActions(by_item.expr(), step.actions);
        auto type = step.actions->getSampleBlock().getByName(name).type;
        order_columns.emplace_back(name, type);
        step.required_output.push_back(name);
    }
    return order_columns;
}

const std::vector<NameAndTypePair> & DAGExpressionAnalyzer::getCurrentInputColumns() const
{
    return after_agg ? aggregated_columns : source_columns;
}

void constructTZExpr(
    tipb::Expr & tz_expr,
    const TimezoneInfo & dag_timezone_info,
    bool from_utc)
{
    if (dag_timezone_info.is_name_based)
        constructStringLiteralTiExpr(tz_expr, dag_timezone_info.timezone_name);
    else
        constructInt64LiteralTiExpr(tz_expr, from_utc ? dag_timezone_info.timezone_offset : -dag_timezone_info.timezone_offset);
}

String DAGExpressionAnalyzer::appendTimeZoneCast(
    const String & tz_col,
    const String & ts_col,
    const String & func_name,
    ExpressionActionsPtr & actions)
{
    String cast_expr_name = applyFunction(func_name, {ts_col, tz_col}, actions, nullptr);
    return cast_expr_name;
}

bool DAGExpressionAnalyzer::appendExtraCastsAfterTS(
    ExpressionActionsChain & chain,
    const std::vector<ExtraCastAfterTSMode> & need_cast_column,
    const DAGQueryBlock & query_block)
{
    bool ret = false;
    initChain(chain, getCurrentInputColumns());
    ExpressionActionsPtr actions = chain.getLastActions();
    // For TimeZone
    tipb::Expr tz_expr;
    constructTZExpr(tz_expr, context.getTimezoneInfo(), true);
    String tz_col = getActions(tz_expr, actions);
    static const String convert_time_zone_form_utc = "ConvertTimeZoneFromUTC";
    static const String convert_time_zone_by_offset = "ConvertTimeZoneByOffset";
    const String & timezone_func_name = context.getTimezoneInfo().is_name_based ? convert_time_zone_form_utc : convert_time_zone_by_offset;

    // For Duration
    String fsp_col;
    static const String dur_func_name = "FunctionConvertDurationFromNanos";
    const auto & columns = query_block.source->tbl_scan().columns();
    for (size_t i = 0; i < need_cast_column.size(); ++i)
    {
        if (!context.getTimezoneInfo().is_utc_timezone && need_cast_column[i] == ExtraCastAfterTSMode::AppendTimeZoneCast)
        {
            String casted_name = appendTimeZoneCast(tz_col, source_columns[i].name, timezone_func_name, actions);
            source_columns[i].name = casted_name;
            ret = true;
        }

        if (need_cast_column[i] == ExtraCastAfterTSMode::AppendDurationCast)
        {
            tipb::Expr fsp_expr;
            if (columns[i].decimal() > 6)
                throw Exception("fsp must <= 6", ErrorCodes::LOGICAL_ERROR);
            auto fsp = columns[i].decimal() < 0 ? 0 : columns[i].decimal();
            constructInt64LiteralTiExpr(fsp_expr, fsp);
            fsp_col = getActions(fsp_expr, actions);
            String casted_name = appendDurationCast(fsp_col, source_columns[i].name, dur_func_name, actions);
            source_columns[i].name = casted_name;
            source_columns[i].type = actions->getSampleBlock().getByName(casted_name).type;
            ret = true;
        }
    }
    NamesWithAliases project_cols;
    for (auto & col : source_columns)
        project_cols.emplace_back(col.name, col.name);
    actions->add(ExpressionAction::project(project_cols));
    return ret;
}

String DAGExpressionAnalyzer::appendDurationCast(
    const String & fsp_expr,
    const String & dur_expr,
    const String & func_name,
    ExpressionActionsPtr & actions)
{
    return applyFunction(func_name, {dur_expr, fsp_expr}, actions, nullptr);
}

void DAGExpressionAnalyzer::appendJoin(
    ExpressionActionsChain & chain,
    SubqueryForSet & join_query,
    const NamesAndTypesList & columns_added_by_join) const
{
    initChain(chain, getCurrentInputColumns());
    ExpressionActionsPtr actions = chain.getLastActions();
    actions->add(ExpressionAction::ordinaryJoin(join_query.join, columns_added_by_join));
}

bool DAGExpressionAnalyzer::appendJoinKeyAndJoinFilters(
    ExpressionActionsChain & chain,
    const google::protobuf::RepeatedPtrField<tipb::Expr> & keys,
    const DataTypes & key_types,
    Names & key_names,
    bool left,
    bool is_right_out_join,
    const google::protobuf::RepeatedPtrField<tipb::Expr> & filters,
    String & filter_column_name)
{
    bool ret = false;
    initChain(chain, getCurrentInputColumns());
    ExpressionActionsPtr actions = chain.getLastActions();
    UniqueNameGenerator unique_name_generator;

    for (int i = 0; i < keys.size(); i++)
    {
        const auto & key = keys.at(i);
        bool has_actions = key.tp() != tipb::ExprType::ColumnRef;

        String key_name = getActions(key, actions);
        DataTypePtr current_type = actions->getSampleBlock().getByName(key_name).type;
        if (!removeNullable(current_type)->equals(*removeNullable(key_types[i])))
        {
            /// need to convert to key type
            key_name = appendCast(key_types[i], actions, key_name);
            has_actions = true;
        }
        if (!has_actions && (!left || is_right_out_join))
        {
            /// if the join key is a columnRef, then add a new column as the join key if needed.
            /// In ClickHouse, the columns returned by join are: join_keys, left_columns and right_columns
            /// where left_columns and right_columns don't include the join keys if they are ColumnRef
            /// In TiDB, the columns returned by join are left_columns, right_columns, if the join keys
            /// are ColumnRef, they will be included in both left_columns and right_columns
            /// E.g, for table t1(id, value), t2(id, value) and query select * from t1 join t2 on t1.id = t2.id
            /// In ClickHouse, it returns id,t1_value,t2_value
            /// In TiDB, it returns t1_id,t1_value,t2_id,t2_value
            /// So in order to make the join compatible with TiDB, if the join key is a columnRef, for inner/left
            /// join, add a new key for right join key, for right join, add new key for both left and right join key
            String updated_key_name = unique_name_generator.toUniqueName((left ? "_l_k_" : "_r_k_") + key_name);
            /// duplicated key names, in Clickhouse join, it is assumed that here is no duplicated
            /// key names, so just copy a key with new name
            actions->add(ExpressionAction::copyColumn(key_name, updated_key_name));
            key_name = updated_key_name;
            has_actions = true;
        }
        else
        {
            String updated_key_name = unique_name_generator.toUniqueName(key_name);
            /// duplicated key names, in Clickhouse join, it is assumed that here is no duplicated
            /// key names, so just copy a key with new name
            if (key_name != updated_key_name)
            {
                actions->add(ExpressionAction::copyColumn(key_name, updated_key_name));
                key_name = updated_key_name;
                has_actions = true;
            }
        }
        key_names.push_back(key_name);
        ret |= has_actions;
    }

    if (!filters.empty())
    {
        ret = true;
        std::vector<const tipb::Expr *> filter_vector;
        for (const auto & c : filters)
        {
            filter_vector.push_back(&c);
        }
        filter_column_name = appendWhere(chain, filter_vector);
    }
    /// remove useless columns to avoid duplicate columns
    /// as when compiling the key/filter expression, the origin
    /// streams may be added some columns that have the
    /// same name on left streams and right streams, for
    /// example, if the join condition is something like:
    /// id + 1 = id + 1,
    /// the left streams and the right streams will have the
    /// same constant column for `1`
    /// Note that the origin left streams and right streams
    /// will never have duplicated columns because in
    /// DAGQueryBlockInterpreter we add qb_column_prefix in
    /// final project step, so if the join condition is not
    /// literal expression, the key names should never be
    /// duplicated. In the above example, the final key names should be
    /// something like `add(__qb_2_id, 1)` and `add(__qb_3_id, 1)`
    if (ret)
    {
        std::unordered_set<String> needed_columns;
        for (const auto & c : getCurrentInputColumns())
            needed_columns.insert(c.name);
        for (const auto & s : key_names)
            needed_columns.insert(s);
        if (!filter_column_name.empty())
            needed_columns.insert(filter_column_name);

        const auto & names = actions->getSampleBlock().getNames();
        for (const auto & name : names)
        {
            if (needed_columns.find(name) == needed_columns.end())
                actions->add(ExpressionAction::removeColumn(name));
        }
    }
    return ret;
}

void DAGExpressionAnalyzer::appendAggSelect(ExpressionActionsChain & chain, const tipb::Aggregation & aggregation)
{
    initChain(chain, getCurrentInputColumns());
    bool need_update_aggregated_columns = false;
    std::vector<NameAndTypePair> updated_aggregated_columns;
    ExpressionActionsChain::Step step = chain.steps.back();
    for (Int32 i = 0; i < aggregation.agg_func_size(); i++)
    {
        String & name = aggregated_columns[i].name;
        String updated_name = appendCastIfNeeded(aggregation.agg_func(i), step.actions, name, false);
        if (name != updated_name)
        {
            need_update_aggregated_columns = true;
            DataTypePtr type = step.actions->getSampleBlock().getByName(updated_name).type;
            updated_aggregated_columns.emplace_back(updated_name, type);
            step.required_output.push_back(updated_name);
        }
        else
        {
            updated_aggregated_columns.emplace_back(name, aggregated_columns[i].type);
            step.required_output.push_back(name);
        }
    }
    for (Int32 i = 0; i < aggregation.group_by_size(); i++)
    {
        Int32 output_column_index = i + aggregation.agg_func_size();
        String & name = aggregated_columns[output_column_index].name;
        String updated_name = appendCastIfNeeded(aggregation.group_by(i), step.actions, name, false);
        if (name != updated_name)
        {
            need_update_aggregated_columns = true;
            DataTypePtr type = step.actions->getSampleBlock().getByName(updated_name).type;
            updated_aggregated_columns.emplace_back(updated_name, type);
            step.required_output.push_back(updated_name);
        }
        else
        {
            updated_aggregated_columns.emplace_back(name, aggregated_columns[output_column_index].type);
            step.required_output.push_back(name);
        }
    }

    if (need_update_aggregated_columns)
    {
        aggregated_columns.clear();
        for (auto & col : updated_aggregated_columns)
        {
            aggregated_columns.emplace_back(col.name, col.type);
        }
    }
}

NamesWithAliases DAGExpressionAnalyzer::appendFinalProject(
    ExpressionActionsChain & chain,
    const std::vector<tipb::FieldType> & schema,
    const std::vector<Int32> & output_offsets,
    const String & column_prefix,
    bool keep_session_timezone_info)
{
    if (unlikely(!keep_session_timezone_info && output_offsets.empty()))
        throw Exception("Root Query block without output_offsets", ErrorCodes::LOGICAL_ERROR);

    NamesWithAliases final_project;
    const auto & current_columns = getCurrentInputColumns();
    UniqueNameGenerator unique_name_generator;
    bool need_append_timezone_cast = !keep_session_timezone_info && !context.getTimezoneInfo().is_utc_timezone;
    /// TiDB can not guarantee that the field type in DAG request is accurate, so in order to make things work,
    /// TiFlash will append extra type cast if needed.
    bool need_append_type_cast = false;
    BoolVec need_append_type_cast_vec;
    /// we need to append type cast for root block if necessary
    for (UInt32 i : output_offsets)
    {
        const auto & actual_type = current_columns[i].type;
        auto expected_type = getDataTypeByFieldTypeForComputingLayer(schema[i]);
        if (actual_type->getName() != expected_type->getName())
        {
            need_append_type_cast = true;
            need_append_type_cast_vec.push_back(true);
        }
        else
        {
            need_append_type_cast_vec.push_back(false);
        }
    }
    if (!need_append_timezone_cast && !need_append_type_cast)
    {
        if (!output_offsets.empty())
        {
            for (auto i : output_offsets)
            {
                final_project.emplace_back(
                    current_columns[i].name,
                    unique_name_generator.toUniqueName(column_prefix + current_columns[i].name));
            }
        }
        else
        {
            for (const auto & element : current_columns)
            {
                final_project.emplace_back(element.name, unique_name_generator.toUniqueName(column_prefix + element.name));
            }
        }
    }
    else
    {
        /// for all the columns that need to be returned, if the type is timestamp, then convert
        /// the timestamp column to UTC based, refer to appendTimeZoneCastsAfterTS for more details
        initChain(chain, getCurrentInputColumns());
        ExpressionActionsChain::Step step = chain.steps.back();

        tipb::Expr tz_expr;
        constructTZExpr(tz_expr, context.getTimezoneInfo(), false);
        String tz_col;
        String tz_cast_func_name = context.getTimezoneInfo().is_name_based ? "ConvertTimeZoneToUTC" : "ConvertTimeZoneByOffset";
        std::vector<Int32> casted(schema.size(), 0);
        std::unordered_map<String, String> casted_name_map;

        for (size_t index = 0; index < output_offsets.size(); index++)
        {
            UInt32 i = output_offsets[index];
            if ((need_append_timezone_cast && schema[i].tp() == TiDB::TypeTimestamp) || need_append_type_cast_vec[index])
            {
                const auto & it = casted_name_map.find(current_columns[i].name);
                if (it == casted_name_map.end())
                {
                    /// first add timestamp cast
                    String updated_name = current_columns[i].name;
                    if (need_append_timezone_cast && schema[i].tp() == TiDB::TypeTimestamp)
                    {
                        if (tz_col.length() == 0)
                            tz_col = getActions(tz_expr, step.actions);
                        updated_name = appendTimeZoneCast(tz_col, current_columns[i].name, tz_cast_func_name, step.actions);
                    }
                    /// then add type cast
                    if (need_append_type_cast_vec[index])
                    {
                        updated_name = appendCast(getDataTypeByFieldTypeForComputingLayer(schema[i]), step.actions, updated_name);
                    }
                    final_project.emplace_back(updated_name, unique_name_generator.toUniqueName(column_prefix + updated_name));
                    casted_name_map[current_columns[i].name] = updated_name;
                }
                else
                {
                    final_project.emplace_back(it->second, unique_name_generator.toUniqueName(column_prefix + it->second));
                }
            }
            else
            {
                final_project.emplace_back(
                    current_columns[i].name,
                    unique_name_generator.toUniqueName(column_prefix + current_columns[i].name));
            }
        }
    }

    initChain(chain, getCurrentInputColumns());
    for (const auto & name : final_project)
    {
        chain.steps.back().required_output.push_back(name.first);
    }
    return final_project;
}

String DAGExpressionAnalyzer::alignReturnType(
    const tipb::Expr & expr,
    ExpressionActionsPtr & actions,
    const String & expr_name,
    bool force_uint8)
{
    DataTypePtr orig_type = actions->getSampleBlock().getByName(expr_name).type;
    if (force_uint8 && isUInt8Type(orig_type))
        return expr_name;
    String updated_name = appendCastIfNeeded(expr, actions, expr_name, false);
    DataTypePtr updated_type = actions->getSampleBlock().getByName(updated_name).type;
    if (force_uint8 && !isUInt8Type(updated_type))
        updated_name = convertToUInt8(actions, updated_name);
    return updated_name;
}

void DAGExpressionAnalyzer::initChain(ExpressionActionsChain & chain, const std::vector<NameAndTypePair> & columns) const
{
    if (chain.steps.empty())
    {
        chain.settings = settings;
        NamesAndTypesList column_list;
        std::unordered_set<String> column_name_set;
        for (const auto & col : columns)
        {
            if (column_name_set.find(col.name) == column_name_set.end())
            {
                column_list.emplace_back(col.name, col.type);
                column_name_set.emplace(col.name);
            }
        }
        chain.steps.emplace_back(std::make_shared<ExpressionActions>(column_list, settings));
    }
}

String DAGExpressionAnalyzer::appendCast(const DataTypePtr & target_type, ExpressionActionsPtr & actions, const String & expr_name)
{
    // need to add cast function
    // first construct the second argument
    tipb::Expr type_expr;
    constructStringLiteralTiExpr(type_expr, target_type->getName());
    auto type_expr_name = getActions(type_expr, actions);
    String cast_expr_name = applyFunction("CAST", {expr_name, type_expr_name}, actions, nullptr);
    return cast_expr_name;
}

String DAGExpressionAnalyzer::appendCastIfNeeded(
    const tipb::Expr & expr,
    ExpressionActionsPtr & actions,
    const String & expr_name,
    bool explicit_cast)
{
    if (!isFunctionExpr(expr))
        return expr_name;

    if (!expr.has_field_type())
    {
        throw TiFlashException("Function Expression without field type", Errors::Coprocessor::BadRequest);
    }
    if (exprHasValidFieldType(expr))
    {
        DataTypePtr expected_type = getDataTypeByFieldTypeForComputingLayer(expr.field_type());
        DataTypePtr actual_type = actions->getSampleBlock().getByName(expr_name).type;
        if (expected_type->getName() != actual_type->getName())
        {
            implicit_cast_count += !explicit_cast;
            return appendCast(expected_type, actions, expr_name);
        }
        else
        {
            return expr_name;
        }
    }
    return expr_name;
}

void DAGExpressionAnalyzer::makeExplicitSet(
    const tipb::Expr & expr,
    const Block & sample_block,
    bool create_ordered_set,
    const String & left_arg_name)
{
    if (prepared_sets.count(&expr))
    {
        return;
    }
    DataTypes set_element_types;
    // todo support tuple in, i.e. (a,b) in ((1,2), (3,4)), currently TiDB convert tuple in into a series of or/and/eq exprs
    //  which means tuple in is never be pushed to coprocessor, but it is quite in-efficient
    set_element_types.push_back(sample_block.getByName(left_arg_name).type);

    // todo if this is a single value in, then convert it to equal expr
    SetPtr set = std::make_shared<Set>(SizeLimits(settings.max_rows_in_set, settings.max_bytes_in_set, settings.set_overflow_mode));
    TiDB::TiDBCollators collators;
    collators.push_back(getCollatorFromExpr(expr));
    set->setCollators(collators);
    auto remaining_exprs = set->createFromDAGExpr(set_element_types, expr, create_ordered_set);
    prepared_sets[&expr] = std::make_shared<DAGSet>(std::move(set), std::move(remaining_exprs));
}

String DAGExpressionAnalyzer::getActions(const tipb::Expr & expr, ExpressionActionsPtr & actions, bool output_as_uint8_type)
{
    String ret;
    if (isLiteralExpr(expr))
    {
        Field value = decodeLiteral(expr);
        DataTypePtr flash_type = applyVisitor(FieldToDataType(), value);
        DataTypePtr target_type = inferDataType4Literal(expr);
        ret = exprToString(expr, getCurrentInputColumns()) + "_" + target_type->getName();
        if (!actions->getSampleBlock().has(ret))
        {
            ColumnWithTypeAndName column;
            column.column = target_type->createColumnConst(1, convertFieldToType(value, *target_type, flash_type.get()));
            column.name = ret;
            column.type = target_type;
            actions->add(ExpressionAction::addColumn(column));
        }
        if (expr.field_type().tp() == TiDB::TypeTimestamp && !context.getTimezoneInfo().is_utc_timezone)
        {
            /// append timezone cast for timestamp literal
            tipb::Expr tz_expr;
            constructTZExpr(tz_expr, context.getTimezoneInfo(), true);
            String func_name = context.getTimezoneInfo().is_name_based ? "ConvertTimeZoneFromUTC" : "ConvertTimeZoneByOffset";
            String tz_col = getActions(tz_expr, actions);
            String casted_name = appendTimeZoneCast(tz_col, ret, func_name, actions);
            ret = casted_name;
        }
    }
    else if (isColumnExpr(expr))
    {
        ret = getColumnNameForColumnExpr(expr, getCurrentInputColumns());
    }
    else if (isScalarFunctionExpr(expr))
    {
        const String & func_name = getFunctionName(expr);
        if (function_builder_map.find(func_name) != function_builder_map.end())
        {
            ret = function_builder_map[func_name](this, expr, actions);
        }
        else
        {
            ret = buildFunction(expr, actions);
        }
    }
    else
    {
        throw TiFlashException("Unsupported expr type: " + getTypeName(expr), Errors::Coprocessor::Unimplemented);
    }

    ret = alignReturnType(expr, actions, ret, output_as_uint8_type);
    return ret;
}

String DAGExpressionAnalyzer::buildTupleFunctionForGroupConcat(
    const tipb::Expr & expr,
    SortDescription & sort_desc,
    NamesAndTypes & names_and_types,
    TiDB::TiDBCollators & collators,
    ExpressionActionsPtr & actions)
{
    const String & func_name = "tuple";
    Names argument_names;

    /// add the first N-1 expr into the tuple
    int child_size = expr.children_size() - 1;
    for (auto i = 0; i < child_size; ++i)
    {
        const auto & child = expr.children(i);
        String name = getActions(child, actions, false);
        argument_names.push_back(name);
        auto type = actions->getSampleBlock().getByName(name).type;
        names_and_types.emplace_back(name, type);
        if (removeNullable(type)->isString())
            collators.push_back(getCollatorFromExpr(expr.children(i)));
        else
            collators.push_back(nullptr);
    }

    std::vector<NameAndTypePair> order_columns;
    for (auto i = 0; i < expr.order_by_size(); ++i)
    {
        String name = getActions(expr.order_by(i).expr(), actions);
        argument_names.push_back(name);
        auto type = actions->getSampleBlock().getByName(name).type;
        order_columns.emplace_back(name, type);
        names_and_types.emplace_back(name, type);
        if (removeNullable(type)->isString())
            collators.push_back(getCollatorFromExpr(expr.order_by(i).expr()));
        else
            collators.push_back(nullptr);
    }
    sort_desc = getSortDescription(order_columns, expr.order_by());

    return applyFunction(func_name, argument_names, actions, nullptr);
}

String DAGExpressionAnalyzer::buildFunction(
    const tipb::Expr & expr,
    ExpressionActionsPtr & actions)
{
    const String & func_name = getFunctionName(expr);
    Names argument_names;
    for (const auto & child : expr.children())
    {
        String name = getActions(child, actions);
        argument_names.push_back(name);
    }
    return applyFunction(func_name, argument_names, actions, getCollatorFromExpr(expr));
}

} // namespace DB<|MERGE_RESOLUTION|>--- conflicted
+++ resolved
@@ -626,12 +626,7 @@
     aggregated_columns.emplace_back(func_string, result_type);
 }
 
-<<<<<<< HEAD
-extern const String CountSecondStage;
-=======
-
 extern const String count_second_stage;
->>>>>>> ac774579
 
 static String getAggFuncName(
     const tipb::Expr & expr,
@@ -646,7 +641,7 @@
     {
         /// this is a little hack: if the query does not have group by column, and the result of sum is not nullable, then the sum
         /// must be the second stage for count, in this case we should return 0 instead of null if the input is empty.
-        return CountSecondStage;
+        return count_second_stage;
     }
     return agg_func_name;
 }
@@ -672,24 +667,7 @@
 
     for (const tipb::Expr & expr : agg.agg_func())
     {
-<<<<<<< HEAD
         String agg_func_name = getAggFuncName(expr, agg, settings);
-=======
-        String agg_func_name = getAggFunctionName(expr);
-        const String agg_func_name_lowercase = Poco::toLower(agg_func_name);
-        if (expr.has_distinct() && agg_func_name_lowercase == "countdistinct")
-        {
-            agg_func_name = settings.count_distinct_implementation;
-        }
-        if (agg.group_by_size() == 0 && agg_func_name == "sum" && expr.has_field_type()
-            && !getDataTypeByFieldTypeForComputingLayer(expr.field_type())->isNullable())
-        {
-            /// this is a little hack: if the query does not have group by column, and the result of sum is not nullable, then the sum
-            /// must be the second stage for count, in this case we should return 0 instead of null if the input is empty.
-            agg_func_name = count_second_stage;
-        }
-
->>>>>>> ac774579
         if (expr.tp() == tipb::ExprType::GroupConcat)
         {
             buildGroupConcat(expr, step, agg_func_name, aggregate_descriptions, agg.group_by().empty());
