#include <AggregateFunctions/AggregateFunctionFactory.h>
#include <Columns/ColumnSet.h>
#include <Common/TiFlashException.h>
#include <DataTypes/DataTypeNullable.h>
#include <DataTypes/DataTypeSet.h>
#include <DataTypes/DataTypesNumber.h>
#include <DataTypes/FieldToDataType.h>
#include <Flash/Coprocessor/DAGCodec.h>
#include <Flash/Coprocessor/DAGExpressionAnalyzer.h>
#include <Flash/Coprocessor/DAGUtils.h>
#include <Functions/FunctionFactory.h>
#include <Functions/FunctionsConditional.h>
#include <Functions/FunctionsTiDBConversion.h>
#include <Interpreters/Context.h>
#include <Interpreters/Set.h>
#include <Interpreters/convertFieldToType.h>
#include <Parsers/ASTIdentifier.h>
#include <Storages/StorageMergeTree.h>
#include <Storages/Transaction/DatumCodec.h>
#include <Storages/Transaction/TypeMapping.h>

namespace DB
{

namespace ErrorCodes
{
extern const int COP_BAD_DAG_REQUEST;
extern const int UNSUPPORTED_METHOD;
} // namespace ErrorCodes

static String genFuncString(const String & func_name, const Names & argument_names)
{
    std::stringstream ss;
    ss << func_name << "(";
    bool first = true;
    for (const String & argument_name : argument_names)
    {
        if (first)
        {
            first = false;
        }
        else
        {
            ss << ", ";
        }
        ss << argument_name;
    }
    ss << ") ";
    return ss.str();
}

static String getUniqueName(const Block & block, const String & prefix)
{
    int i = 1;
    while (block.has(prefix + toString(i)))
        ++i;
    return prefix + toString(i);
}

static String buildMultiIfFunction(DAGExpressionAnalyzer * analyzer, const tipb::Expr & expr, ExpressionActionsPtr & actions)
{
    // multiIf is special because
    // 1. the type of odd argument(except the last one) must be UInt8
    // 2. if the total number of arguments is even, we need to add an extra NULL to multiIf
    const String & func_name = getFunctionName(expr);
    Names argument_names;
    for (int i = 0; i < expr.children_size(); i++)
    {
        String name = analyzer->getActions(expr.children(i), actions, i != expr.children_size() - 1 && i % 2 == 0);
        argument_names.push_back(name);
    }
    if (argument_names.size() % 2 == 0)
    {
        tipb::Expr null_expr;
        constructNULLLiteralTiExpr(null_expr);
        String name = analyzer->getActions(null_expr, actions);
        argument_names.push_back(name);
    }
    return analyzer->applyFunction(func_name, argument_names, actions, getCollatorFromExpr(expr));
}

static String buildIfNullFunction(DAGExpressionAnalyzer * analyzer, const tipb::Expr & expr, ExpressionActionsPtr & actions)
{
    // rewrite IFNULL function with multiIf
    // ifNull(arg1, arg2) -> if(isNull(arg1), arg2, arg1)
    const String & func_name = "multiIf";
    Names argument_names;
    if (expr.children_size() != 2)
    {
        throw TiFlashException("Invalid arguments of IFNULL function", Errors::Coprocessor::BadRequest);
    }

    String condition_arg_name = analyzer->getActions(expr.children(0), actions, false);
    String else_arg_name = analyzer->getActions(expr.children(1), actions, false);
    String is_null_result = analyzer->applyFunction("isNull", {condition_arg_name}, actions, getCollatorFromExpr(expr));

    argument_names.push_back(std::move(is_null_result));
    argument_names.push_back(std::move(else_arg_name));
    argument_names.push_back(std::move(condition_arg_name));

    return analyzer->applyFunction(func_name, argument_names, actions, getCollatorFromExpr(expr));
}

static String buildInFunction(DAGExpressionAnalyzer * analyzer, const tipb::Expr & expr, ExpressionActionsPtr & actions)
{
    const String & func_name = getFunctionName(expr);
    Names argument_names;
    String key_name = analyzer->getActions(expr.children(0), actions);
    // TiDB guarantees that arguments of IN function have same data type family but doesn't guarantees that their data types
    // are completely the same. For example, in an expression like `col_decimal_10_0 IN (1.1, 2.34)`, `1.1` and `2.34` are
    // both decimal type but `1.1`'s flen and decimal are 2 and 1 while that of `2.34` are 3 and 2.
    // We should convert them to a least super data type.
    DataTypes argument_types;
    const Block & sample_block = actions->getSampleBlock();
    argument_types.push_back(sample_block.getByName(key_name).type);
    for (int i = 1; i < expr.children_size(); ++i)
    {
        auto & child = expr.children(i);
        if (!isLiteralExpr(child))
        {
            // Non-literal expression will be rewritten with `OR`, for example:
            // `a IN (1, 2, b)` will be rewritten to `a IN (1, 2) OR a = b`
            continue;
        }
        DataTypePtr type = inferDataType4Literal(child);
        argument_types.push_back(type);
    }
    DataTypePtr resolved_type = getLeastSupertype(argument_types);
    if (!removeNullable(resolved_type)->equals(*removeNullable(argument_types[0])))
    {
        // Need cast left argument
        key_name = analyzer->appendCast(resolved_type, actions, key_name);
    }
    analyzer->makeExplicitSet(expr, sample_block, false, key_name);
    argument_names.push_back(key_name);
    const DAGSetPtr & set = analyzer->getPreparedSets()[&expr];

    ColumnWithTypeAndName column;
    column.type = std::make_shared<DataTypeSet>();

    column.name = getUniqueName(actions->getSampleBlock(), "___set");
    column.column = ColumnSet::create(1, set->constant_set);
    actions->add(ExpressionAction::addColumn(column));
    argument_names.push_back(column.name);

    auto collator = getCollatorFromExpr(expr);

    String expr_name = analyzer->applyFunction(func_name, argument_names, actions, collator);
    if (set->remaining_exprs.empty())
    {
        return expr_name;
    }
    // if there are remaining non_constant_expr, then convert
    // key in (const1, const2, non_const1, non_const2) => or(key in (const1, const2), key eq non_const1, key eq non_const2)
    // key not in (const1, const2, non_const1, non_const2) => and(key not in (const1, const2), key not eq non_const1, key not eq non_const2)
    argument_names.clear();
    argument_names.push_back(expr_name);
    bool is_not_in = func_name == "notIn" || func_name == "globalNotIn" || func_name == "tidbNotIn";
    for (const tipb::Expr * non_constant_expr : set->remaining_exprs)
    {
        Names eq_arg_names;
        eq_arg_names.push_back(key_name);
        eq_arg_names.push_back(analyzer->getActions(*non_constant_expr, actions));
        // do not need extra cast because TiDB will ensure type of key_name and right_expr_name is the same
        argument_names.push_back(
            analyzer->applyFunction(is_not_in ? "notEquals" : "equals", eq_arg_names, actions, getCollatorFromExpr(expr)));
    }
    // logical op does not need collator
    return analyzer->applyFunction(is_not_in ? "and" : "or", argument_names, actions, nullptr);
}

static String buildLogicalFunction(DAGExpressionAnalyzer * analyzer, const tipb::Expr & expr, ExpressionActionsPtr & actions)
{
    const String & func_name = getFunctionName(expr);
    Names argument_names;
    for (auto & child : expr.children())
    {
        String name = analyzer->getActions(child, actions, true);
        argument_names.push_back(name);
    }
    return analyzer->applyFunction(func_name, argument_names, actions, getCollatorFromExpr(expr));
}

static const String tidb_cast_name = "tidb_cast";

static String buildCastFunctionInternal(DAGExpressionAnalyzer * analyzer, const Names & argument_names, bool in_union,
    const tipb::FieldType & field_type, ExpressionActionsPtr & actions)
{
    String result_name = genFuncString(tidb_cast_name, argument_names);
    if (actions->getSampleBlock().has(result_name))
        return result_name;

    FunctionBuilderPtr function_builder = FunctionFactory::instance().get(tidb_cast_name, analyzer->getContext());
    FunctionBuilderTiDBCast * function_builder_tidb_cast = dynamic_cast<FunctionBuilderTiDBCast *>(function_builder.get());
    function_builder_tidb_cast->setInUnion(in_union);
    function_builder_tidb_cast->setTiDBFieldType(field_type);

    const ExpressionAction & apply_function = ExpressionAction::applyFunction(function_builder, argument_names, result_name, nullptr);
    actions->add(apply_function);
    return result_name;
}

/// buildCastFunction build tidb_cast function
static String buildCastFunction(DAGExpressionAnalyzer * analyzer, const tipb::Expr & expr, ExpressionActionsPtr & actions)
{
    if (expr.children_size() != 1)
        throw TiFlashException("Cast function only support one argument", Errors::Coprocessor::BadRequest);
    if (!exprHasValidFieldType(expr))
        throw TiFlashException("CAST function without valid field type", Errors::Coprocessor::BadRequest);

    String name = analyzer->getActions(expr.children(0), actions);
    DataTypePtr expected_type = getDataTypeByFieldType(expr.field_type());

    tipb::Expr type_expr;
    constructStringLiteralTiExpr(type_expr, expected_type->getName());
    auto type_expr_name = analyzer->getActions(type_expr, actions);

    // todo extract in_union from tipb::Expr
    return buildCastFunctionInternal(analyzer, {name, type_expr_name}, false, expr.field_type(), actions);
}

template <typename Impl>
static String buildDateAddOrSubFunction(DAGExpressionAnalyzer * analyzer, const tipb::Expr & expr, ExpressionActionsPtr & actions)
{
    if (expr.children_size() != 3)
    {
        throw TiFlashException(std::string() + Impl::name + " function requires three arguments", Errors::Coprocessor::BadRequest);
    }
    String date_column = analyzer->getActions(expr.children(0), actions);
    String delta_column = analyzer->getActions(expr.children(1), actions);
    if (expr.children(2).tp() != tipb::ExprType::String)
    {
        throw TiFlashException(
            std::string() + "3rd argument of " + Impl::name + " function must be string literal", Errors::Coprocessor::BadRequest);
    }
    String unit = expr.children(2).val();
    if (Impl::unit_to_func_name_map.find(unit) == Impl::unit_to_func_name_map.end())
        throw TiFlashException(
            std::string() + Impl::name + " function does not support unit " + unit + " yet.", Errors::Coprocessor::Unimplemented);
    String func_name = Impl::unit_to_func_name_map.find(unit)->second;
    const auto & date_column_type = removeNullable(actions->getSampleBlock().getByName(date_column).type);
    if (!date_column_type->isDateOrDateTime())
    {
        // convert to datetime first
        Names arg_names;
        arg_names.push_back(date_column);
        date_column = analyzer->applyFunction("toMyDateTimeOrNull", arg_names, actions, nullptr);
    }
    const auto & delta_column_type = removeNullable(actions->getSampleBlock().getByName(delta_column).type);
    if (!delta_column_type->isNumber())
    {
        // convert to numeric first
        Names arg_names;
        arg_names.push_back(delta_column);
        delta_column = analyzer->applyFunction("toInt64OrNull", arg_names, actions, nullptr);
    }
    Names argument_names;
    argument_names.push_back(date_column);
    argument_names.push_back(delta_column);
    return analyzer->applyFunction(func_name, argument_names, actions, nullptr);
}

static String buildBitwiseFunction(DAGExpressionAnalyzer * analyzer, const tipb::Expr & expr, ExpressionActionsPtr & actions)
{
    const String & func_name = getFunctionName(expr);
    Names argument_names;
    // We should convert arguments to UInt64.
    // See https://github.com/pingcap/tics/issues/1756
    DataTypePtr uint64_type = std::make_shared<DataTypeUInt64>();
    const Block & sample_block = actions->getSampleBlock();
    for (auto & child : expr.children())
    {
        String name = analyzer->getActions(child, actions);
        DataTypePtr orig_type = sample_block.getByName(name).type;

        // Bump argument type
        if (!removeNullable(orig_type)->equals(*uint64_type))
        {
            if (orig_type->isNullable())
            {
                name = analyzer->appendCast(makeNullable(uint64_type), actions, name);
            }
            else
            {
                name = analyzer->appendCast(uint64_type, actions, name);
            }
        }
        argument_names.push_back(name);
    }
    return analyzer->applyFunction(func_name, argument_names, actions, nullptr);
}

static String buildFunction(DAGExpressionAnalyzer * analyzer, const tipb::Expr & expr, ExpressionActionsPtr & actions)
{
    const String & func_name = getFunctionName(expr);
    Names argument_names;
    for (auto & child : expr.children())
    {
        String name = analyzer->getActions(child, actions);
        argument_names.push_back(name);
    }
    return analyzer->applyFunction(func_name, argument_names, actions, getCollatorFromExpr(expr));
}

struct DateAdd
{
    static constexpr auto name = "date_add";
    static const std::unordered_map<String, String> unit_to_func_name_map;
};
const std::unordered_map<String, String> DateAdd::unit_to_func_name_map = {{"DAY", "addDays"}, {"WEEK", "addWeeks"}, {"MONTH", "addMonths"},
    {"YEAR", "addYears"}, {"HOUR", "addHours"}, {"MINUTE", "addMinutes"}, {"SECOND", "addSeconds"}};
struct DateSub
{
    static constexpr auto name = "date_sub";
    static const std::unordered_map<String, String> unit_to_func_name_map;
};
const std::unordered_map<String, String> DateSub::unit_to_func_name_map
    = {{"DAY", "subtractDays"}, {"WEEK", "subtractWeeks"}, {"MONTH", "subtractMonths"}, {"YEAR", "subtractYears"},
        {"HOUR", "subtractHours"}, {"MINUTE", "subtractMinutes"}, {"SECOND", "subtractSeconds"}};

static std::unordered_map<String, std::function<String(DAGExpressionAnalyzer *, const tipb::Expr &, ExpressionActionsPtr &)>>
    function_builder_map({
        {"in", buildInFunction},
        {"notIn", buildInFunction},
        {"globalIn", buildInFunction},
        {"globalNotIn", buildInFunction},
        {"tidbIn", buildInFunction},
        {"tidbNotIn", buildInFunction},
        {"ifNull", buildIfNullFunction},
        {"multiIf", buildMultiIfFunction},
        {"tidb_cast", buildCastFunction},
        {"and", buildLogicalFunction},
        {"or", buildLogicalFunction},
        {"xor", buildLogicalFunction},
        {"not", buildLogicalFunction},
<<<<<<< HEAD
        {"date_add", buildDateAddOrSubFunction<DateAdd>},
        {"date_sub", buildDateAddOrSubFunction<DateSub>},
=======
        {"bitAnd", buildBitwiseFunction},
        {"bitOr", buildBitwiseFunction},
        {"bitXor", buildBitwiseFunction},
        {"bitNot", buildBitwiseFunction},
>>>>>>> 3f72aaa9
    });

DAGExpressionAnalyzer::DAGExpressionAnalyzer(std::vector<NameAndTypePair> && source_columns_, const Context & context_)
    : source_columns(std::move(source_columns_)), context(context_), after_agg(false), implicit_cast_count(0)
{
    settings = context.getSettings();
}

DAGExpressionAnalyzer::DAGExpressionAnalyzer(std::vector<NameAndTypePair> & source_columns_, const Context & context_)
    : source_columns(source_columns_), context(context_), after_agg(false), implicit_cast_count(0)
{
    settings = context.getSettings();
}

void DAGExpressionAnalyzer::appendAggregation(ExpressionActionsChain & chain, const tipb::Aggregation & agg, Names & aggregation_keys,
    TiDB::TiDBCollators & collators, AggregateDescriptions & aggregate_descriptions, bool group_by_collation_sensitive)
{
    if (agg.group_by_size() == 0 && agg.agg_func_size() == 0)
    {
        //should not reach here
        throw TiFlashException("Aggregation executor without group by/agg exprs", Errors::Coprocessor::BadRequest);
    }
    initChain(chain, getCurrentInputColumns());
    ExpressionActionsChain::Step & step = chain.steps.back();
    std::unordered_set<String> agg_key_set;

    for (const tipb::Expr & expr : agg.agg_func())
    {
        String agg_func_name = getAggFunctionName(expr);
        const String agg_func_name_lowercase = Poco::toLower(agg_func_name);
        if (expr.has_distinct() && agg_func_name_lowercase == "countdistinct")
        {
            agg_func_name = settings.count_distinct_implementation;
        }

        AggregateDescription aggregate;
        DataTypes types(expr.children_size());
        aggregate.argument_names.resize(expr.children_size());
        for (Int32 i = 0; i < expr.children_size(); i++)
        {
            String arg_name = getActions(expr.children(i), step.actions);
            types[i] = step.actions->getSampleBlock().getByName(arg_name).type;
            aggregate.argument_names[i] = arg_name;
            step.required_output.push_back(arg_name);
        }
        String func_string = genFuncString(agg_func_name, aggregate.argument_names);
        bool duplicate = false;
        for (const auto & pre_agg : aggregate_descriptions)
        {
            if (pre_agg.column_name == func_string)
            {
                aggregated_columns.emplace_back(func_string, pre_agg.function->getReturnType());
                duplicate = true;
                break;
            }
        }
        if (duplicate)
            continue;
        aggregate.column_name = func_string;
        aggregate.parameters = Array();
        /// if there is group by clause, there is no need to consider the empty input case
        aggregate.function = AggregateFunctionFactory::instance().get(agg_func_name, types, {}, 0, agg.group_by_size() == 0);
        aggregate.function->setCollator(getCollatorFromExpr(expr));
        aggregate_descriptions.push_back(aggregate);
        DataTypePtr result_type = aggregate.function->getReturnType();
        // this is a temp result since implicit cast maybe added on these aggregated_columns
        aggregated_columns.emplace_back(func_string, result_type);
    }

    for (const tipb::Expr & expr : agg.group_by())
    {
        String name = getActions(expr, step.actions);
        step.required_output.push_back(name);
        bool duplicated_key = agg_key_set.find(name) != agg_key_set.end();
        if (!duplicated_key)
        {
            /// note this assume that column with the same name has the same collator
            /// need double check this assumption when we support agg with collation
            aggregation_keys.push_back(name);
            agg_key_set.emplace(name);
        }
        /// when group_by_collation_sensitive is true, TiFlash will do the aggregation with collation
        /// info, since the aggregation in TiFlash is actually the partial stage, and TiDB always do
        /// the final stage of the aggregation, even if TiFlash do the aggregation without collation
        /// info, the correctness of the query result is guaranteed by TiDB itself, so add a flag to
        /// let TiDB/TiFlash to decide whether aggregate the data with collation info or not
        if (group_by_collation_sensitive)
        {
            auto type = step.actions->getSampleBlock().getByName(name).type;
            std::shared_ptr<TiDB::ITiDBCollator> collator = nullptr;
            if (removeNullable(type)->isString())
                collator = getCollatorFromExpr(expr);
            if (!duplicated_key)
                collators.push_back(collator);
            if (collator != nullptr)
            {
                /// if the column is a string with collation info, the `sort_key` of the column is used during
                /// aggregation, but we can not reconstruct the origin column by `sort_key`, so add an extra
                /// extra aggregation function any(group_by_column) here as the output of the group by column
                const String & agg_func_name = "any";
                AggregateDescription aggregate;

                DataTypes types(1);
                aggregate.argument_names.resize(1);
                types[0] = type;
                aggregate.argument_names[0] = name;

                String func_string = genFuncString(agg_func_name, aggregate.argument_names);
                bool duplicate = false;
                for (const auto & pre_agg : aggregate_descriptions)
                {
                    if (pre_agg.column_name == func_string)
                    {
                        aggregated_columns.emplace_back(func_string, pre_agg.function->getReturnType());
                        duplicate = true;
                        break;
                    }
                }
                if (duplicate)
                    continue;
                aggregate.column_name = func_string;
                aggregate.parameters = Array();
                aggregate.function = AggregateFunctionFactory::instance().get(agg_func_name, types, {}, 0, false);
                aggregate.function->setCollator(getCollatorFromExpr(expr));
                aggregate_descriptions.push_back(aggregate);
                DataTypePtr result_type = aggregate.function->getReturnType();
                // this is a temp result since implicit cast maybe added on these aggregated_columns
                aggregated_columns.emplace_back(func_string, result_type);
            }
            else
            {
                aggregated_columns.emplace_back(name, step.actions->getSampleBlock().getByName(name).type);
            }
        }
        else
        {
            // this is a temp result since implicit cast maybe added on these aggregated_columns
            aggregated_columns.emplace_back(name, step.actions->getSampleBlock().getByName(name).type);
        }
    }
    after_agg = true;
}

bool isUInt8Type(const DataTypePtr & type)
{
    auto non_nullable_type = type->isNullable() ? std::dynamic_pointer_cast<const DataTypeNullable>(type)->getNestedType() : type;
    return std::dynamic_pointer_cast<const DataTypeUInt8>(non_nullable_type) != nullptr;
}

String DAGExpressionAnalyzer::applyFunction(
    const String & func_name, const Names & arg_names, ExpressionActionsPtr & actions, std::shared_ptr<TiDB::ITiDBCollator> collator)
{
    String result_name = genFuncString(func_name, arg_names);
    if (actions->getSampleBlock().has(result_name))
        return result_name;
    const FunctionBuilderPtr & function_builder = FunctionFactory::instance().get(func_name, context);
    const ExpressionAction & apply_function = ExpressionAction::applyFunction(function_builder, arg_names, result_name, collator);
    actions->add(apply_function);
    return result_name;
}

void DAGExpressionAnalyzer::appendWhere(
    ExpressionActionsChain & chain, const std::vector<const tipb::Expr *> & conditions, String & filter_column_name)
{
    initChain(chain, getCurrentInputColumns());
    ExpressionActionsChain::Step & last_step = chain.steps.back();
    Names arg_names;
    for (const auto * condition : conditions)
    {
        arg_names.push_back(getActions(*condition, last_step.actions, true));
    }
    if (arg_names.size() == 1)
    {
        filter_column_name = arg_names[0];
        if (isColumnExpr(*conditions[0]))
        {
            bool need_warp_column_expr = true;
            if (exprHasValidFieldType(*conditions[0]) && !isUInt8Type(getDataTypeByFieldType(conditions[0]->field_type())))
            {
                /// if the column is not UInt8 type, we already add some convert function to convert it ot UInt8 type
                need_warp_column_expr = false;
            }
            if (need_warp_column_expr)
            {
                /// FilterBlockInputStream will CHANGE the filter column inplace, so
                /// filter column should never be a columnRef in DAG request, otherwise
                /// for queries like select c1 from t where c1 will got wrong result
                /// as after FilterBlockInputStream, c1 will become a const column of 1
                filter_column_name = convertToUInt8(last_step.actions, filter_column_name);
            }
        }
    }
    else
    {
        // connect all the conditions by logical and
        filter_column_name = applyFunction("and", arg_names, last_step.actions, nullptr);
    }
    chain.steps.back().required_output.push_back(filter_column_name);
}

String DAGExpressionAnalyzer::convertToUInt8(ExpressionActionsPtr & actions, const String & column_name)
{
    // Some of the TiFlash operators(e.g. FilterBlockInputStream) only support uint8 as its input, so need to convert the
    // column type to UInt8
    // the basic rule is:
    // 1. if the column is only null, just return it is fine
    // 2. if the column is numeric, compare it with 0
    // 3. if the column is string, convert it to numeric column, and compare with 0
    // 4. if the column is date/datetime, compare it with zeroDate
    // 5. if the column is other type, throw exception
    if (actions->getSampleBlock().getByName(column_name).type->onlyNull())
    {
        return column_name;
    }
    const auto & org_type = removeNullable(actions->getSampleBlock().getByName(column_name).type);
    if (org_type->isNumber() || org_type->isDecimal())
    {
        tipb::Expr const_expr;
        constructInt64LiteralTiExpr(const_expr, 0);
        auto const_expr_name = getActions(const_expr, actions);
        return applyFunction("notEquals", {column_name, const_expr_name}, actions, nullptr);
    }
    if (org_type->isStringOrFixedString())
    {
        /// use tidb_cast to make it compatible with TiDB
        tipb::FieldType field_type;
        // TODO: Use TypeDouble as return type, to be compatible with TiDB
        field_type.set_tp(TiDB::TypeLongLong);
        tipb::Expr type_expr;
        constructStringLiteralTiExpr(type_expr, "Nullable(Int64)");
        auto type_expr_name = getActions(type_expr, actions);
        String num_col_name = buildCastFunctionInternal(this, {column_name, type_expr_name}, false, field_type, actions);

        tipb::Expr const_expr;
        constructInt64LiteralTiExpr(const_expr, 0);
        auto const_expr_name = getActions(const_expr, actions);
        return applyFunction("notEquals", {num_col_name, const_expr_name}, actions, nullptr);
    }
    if (org_type->isDateOrDateTime())
    {
        tipb::Expr const_expr;
        constructDateTimeLiteralTiExpr(const_expr, 0);
        auto const_expr_name = getActions(const_expr, actions);
        return applyFunction("notEquals", {column_name, const_expr_name}, actions, nullptr);
    }
    throw TiFlashException("Filter on " + org_type->getName() + " is not supported.", Errors::Coprocessor::Unimplemented);
}

void DAGExpressionAnalyzer::appendOrderBy(
    ExpressionActionsChain & chain, const tipb::TopN & topN, std::vector<NameAndTypePair> & order_columns)
{
    if (topN.order_by_size() == 0)
    {
        throw TiFlashException("TopN executor without order by exprs", Errors::Coprocessor::BadRequest);
    }
    initChain(chain, getCurrentInputColumns());
    ExpressionActionsChain::Step & step = chain.steps.back();
    for (const tipb::ByItem & byItem : topN.order_by())
    {
        String name = getActions(byItem.expr(), step.actions);
        auto type = step.actions->getSampleBlock().getByName(name).type;
        order_columns.emplace_back(name, type);
        step.required_output.push_back(name);
    }
}

const std::vector<NameAndTypePair> & DAGExpressionAnalyzer::getCurrentInputColumns()
{
    return after_agg ? aggregated_columns : source_columns;
}

void DAGExpressionAnalyzer::appendFinalProject(ExpressionActionsChain & chain, const NamesWithAliases & final_project)
{
    initChain(chain, getCurrentInputColumns());
    for (const auto & name : final_project)
    {
        chain.steps.back().required_output.push_back(name.first);
    }
}

void constructTZExpr(tipb::Expr & tz_expr, const TimezoneInfo & dag_timezone_info, bool from_utc)
{
    if (dag_timezone_info.is_name_based)
        constructStringLiteralTiExpr(tz_expr, dag_timezone_info.timezone_name);
    else
        constructInt64LiteralTiExpr(tz_expr, from_utc ? dag_timezone_info.timezone_offset : -dag_timezone_info.timezone_offset);
}

String DAGExpressionAnalyzer::appendTimeZoneCast(
    const String & tz_col, const String & ts_col, const String & func_name, ExpressionActionsPtr & actions)
{
    String cast_expr_name = applyFunction(func_name, {ts_col, tz_col}, actions, nullptr);
    return cast_expr_name;
}

// add timezone cast after table scan, this is used for session level timezone support
// the basic idea of supporting session level timezone is that:
// 1. for every timestamp column used in the dag request, after reading it from table scan,
//    we add cast function to convert its timezone to the timezone specified in DAG request
// 2. based on the dag encode type, the return column will be with session level timezone(Arrow encode)
//    or UTC timezone(Default encode), if UTC timezone is needed, another cast function is used to
//    convert the session level timezone to UTC timezone.
// Note in the worst case(e.g select ts_col from table with Default encode), this will introduce two
// useless casts to all the timestamp columns, however, since TiDB now use chunk encode as the default
// encoding scheme, the worst case should happen rarely
bool DAGExpressionAnalyzer::appendTimeZoneCastsAfterTS(ExpressionActionsChain & chain, std::vector<bool> is_ts_column)
{
    if (context.getTimezoneInfo().is_utc_timezone)
        return false;

    bool ret = false;
    initChain(chain, getCurrentInputColumns());
    ExpressionActionsPtr actions = chain.getLastActions();
    tipb::Expr tz_expr;
    constructTZExpr(tz_expr, context.getTimezoneInfo(), true);
    String tz_col;
    String func_name = context.getTimezoneInfo().is_name_based ? "ConvertTimeZoneFromUTC" : "ConvertTimeZoneByOffset";
    for (size_t i = 0; i < is_ts_column.size(); i++)
    {
        if (is_ts_column[i])
        {
            if (tz_col.length() == 0)
                tz_col = getActions(tz_expr, actions);
            String casted_name = appendTimeZoneCast(tz_col, source_columns[i].name, func_name, actions);
            source_columns[i].name = casted_name;
            ret = true;
        }
    }
    return ret;
}

void DAGExpressionAnalyzer::appendJoin(
    ExpressionActionsChain & chain, SubqueryForSet & join_query, const NamesAndTypesList & columns_added_by_join)
{
    initChain(chain, getCurrentInputColumns());
    ExpressionActionsPtr actions = chain.getLastActions();
    actions->add(ExpressionAction::ordinaryJoin(join_query.join, columns_added_by_join));
}
/// return true if some actions is needed
bool DAGExpressionAnalyzer::appendJoinKeyAndJoinFilters(ExpressionActionsChain & chain,
    const google::protobuf::RepeatedPtrField<tipb::Expr> & keys, const DataTypes & key_types, Names & key_names, bool left,
    bool is_right_out_join, const google::protobuf::RepeatedPtrField<tipb::Expr> & filters, String & filter_column_name)
{
    bool ret = false;
    initChain(chain, getCurrentInputColumns());
    ExpressionActionsPtr actions = chain.getLastActions();
    UniqueNameGenerator unique_name_generator;

    for (int i = 0; i < keys.size(); i++)
    {
        const auto & key = keys.at(i);
        bool has_actions = key.tp() != tipb::ExprType::ColumnRef;

        String key_name = getActions(key, actions);
        DataTypePtr current_type = actions->getSampleBlock().getByName(key_name).type;
        if (!removeNullable(current_type)->equals(*removeNullable(key_types[i])))
        {
            /// need to convert to key type
            key_name = appendCast(key_types[i], actions, key_name);
            has_actions = true;
        }
        if (!has_actions && (!left || is_right_out_join))
        {
            /// if the join key is a columnRef, then add a new column as the join key if needed.
            /// In ClickHouse, the columns returned by join are: join_keys, left_columns and right_columns
            /// where left_columns and right_columns don't include the join keys if they are ColumnRef
            /// In TiDB, the columns returned by join are left_columns, right_columns, if the join keys
            /// are ColumnRef, they will be included in both left_columns and right_columns
            /// E.g, for table t1(id, value), t2(id, value) and query select * from t1 join t2 on t1.id = t2.id
            /// In ClickHouse, it returns id,t1_value,t2_value
            /// In TiDB, it returns t1_id,t1_value,t2_id,t2_value
            /// So in order to make the join compatible with TiDB, if the join key is a columnRef, for inner/left
            /// join, add a new key as right join key, for right join, add a new key as left join key
            String updated_key_name = unique_name_generator.toUniqueName((left ? "_l_k_" : "_r_k_") + key_name);
            /// duplicated key names, in Clickhouse join, it is assumed that here is no duplicated
            /// key names, so just copy a key with new name
            actions->add(ExpressionAction::copyColumn(key_name, updated_key_name));
            key_name = updated_key_name;
            has_actions = true;
        }
        else
        {
            String updated_key_name = unique_name_generator.toUniqueName(key_name);
            /// duplicated key names, in Clickhouse join, it is assumed that here is no duplicated
            /// key names, so just copy a key with new name
            if (key_name != updated_key_name)
            {
                actions->add(ExpressionAction::copyColumn(key_name, updated_key_name));
                key_name = updated_key_name;
                has_actions = true;
            }
        }
        key_names.push_back(key_name);
        ret |= has_actions;
    }

    if (!filters.empty())
    {
        ret = true;
        std::vector<const tipb::Expr *> filter_vector;
        for (const auto & c : filters)
        {
            filter_vector.push_back(&c);
        }
        appendWhere(chain, filter_vector, filter_column_name);
    }
    /// remove useless columns to avoid duplicate columns
    /// as when compiling the key/filter expression, the origin
    /// streams may be added some columns that have the
    /// same name on left streams and right streams, for
    /// example, if the join condition is something like:
    /// id + 1 = id + 1,
    /// the left streams and the right streams will have the
    /// same constant column for `1`
    /// Note that the origin left streams and right streams
    /// will never have duplicated columns because in
    /// DAGQueryBlockInterpreter we add qb_column_prefix in
    /// final project step, so if the join condition is not
    /// literal expression, the key names should never be
    /// duplicated. In the above example, the final key names should be
    /// something like `add(__qb_2_id, 1)` and `add(__qb_3_id, 1)`
    if (ret)
    {
        std::unordered_set<String> needed_columns;
        for (const auto & c : getCurrentInputColumns())
            needed_columns.insert(c.name);
        for (const auto & s : key_names)
            needed_columns.insert(s);
        if (!filter_column_name.empty())
            needed_columns.insert(filter_column_name);

        const auto & names = actions->getSampleBlock().getNames();
        for (const auto & name : names)
        {
            if (needed_columns.find(name) == needed_columns.end())
                actions->add(ExpressionAction::removeColumn(name));
        }
    }
    return ret;
}

void DAGExpressionAnalyzer::appendAggSelect(ExpressionActionsChain & chain, const tipb::Aggregation & aggregation)
{
    initChain(chain, getCurrentInputColumns());
    bool need_update_aggregated_columns = false;
    std::vector<NameAndTypePair> updated_aggregated_columns;
    ExpressionActionsChain::Step step = chain.steps.back();
    for (Int32 i = 0; i < aggregation.agg_func_size(); i++)
    {
        String & name = aggregated_columns[i].name;
        String updated_name = appendCastIfNeeded(aggregation.agg_func(i), step.actions, name, false);
        if (name != updated_name)
        {
            need_update_aggregated_columns = true;
            DataTypePtr type = step.actions->getSampleBlock().getByName(updated_name).type;
            updated_aggregated_columns.emplace_back(updated_name, type);
            step.required_output.push_back(updated_name);
        }
        else
        {
            updated_aggregated_columns.emplace_back(name, aggregated_columns[i].type);
            step.required_output.push_back(name);
        }
    }
    for (Int32 i = 0; i < aggregation.group_by_size(); i++)
    {
        Int32 output_column_index = i + aggregation.agg_func_size();
        String & name = aggregated_columns[output_column_index].name;
        String updated_name = appendCastIfNeeded(aggregation.group_by(i), step.actions, name, false);
        if (name != updated_name)
        {
            need_update_aggregated_columns = true;
            DataTypePtr type = step.actions->getSampleBlock().getByName(updated_name).type;
            updated_aggregated_columns.emplace_back(updated_name, type);
            step.required_output.push_back(updated_name);
        }
        else
        {
            updated_aggregated_columns.emplace_back(name, aggregated_columns[output_column_index].type);
            step.required_output.push_back(name);
        }
    }

    if (need_update_aggregated_columns)
    {
        aggregated_columns.clear();
        for (size_t i = 0; i < updated_aggregated_columns.size(); i++)
        {
            aggregated_columns.emplace_back(updated_aggregated_columns[i].name, updated_aggregated_columns[i].type);
        }
    }
}

void DAGExpressionAnalyzer::generateFinalProject(ExpressionActionsChain & chain, const std::vector<tipb::FieldType> & schema,
    const std::vector<Int32> & output_offsets, const String & column_prefix, bool keep_session_timezone_info,
    NamesWithAliases & final_project)
{
    if (unlikely(!keep_session_timezone_info && output_offsets.empty()))
        throw Exception("Root Query block without output_offsets", ErrorCodes::LOGICAL_ERROR);

    auto & current_columns = getCurrentInputColumns();
    UniqueNameGenerator unique_name_generator;
    bool need_append_timezone_cast = !keep_session_timezone_info && !context.getTimezoneInfo().is_utc_timezone;
    /// TiDB can not guarantee that the field type in DAG request is accurate, so in order to make things work,
    /// TiFlash will append extra type cast if needed.
    bool need_append_type_cast = false;
    std::vector<bool> need_append_type_cast_vec;
    if (!output_offsets.empty())
    {
        /// !output_offsets.empty() means root block, we need to append type cast for root block if necessary
        for (UInt32 i : output_offsets)
        {
            auto & actual_type = current_columns[i].type;
            auto expected_type = getDataTypeByFieldType(schema[i]);
            if (actual_type->getName() != expected_type->getName())
            {
                need_append_type_cast = true;
                need_append_type_cast_vec.push_back(true);
            }
            else
            {
                need_append_type_cast_vec.push_back(false);
            }
        }
    }
    if (!need_append_timezone_cast && !need_append_type_cast)
    {
        if (!output_offsets.empty())
        {
            for (auto i : output_offsets)
            {
                final_project.emplace_back(
                    current_columns[i].name, unique_name_generator.toUniqueName(column_prefix + current_columns[i].name));
            }
        }
        else
        {
            for (const auto & element : current_columns)
            {
                final_project.emplace_back(element.name, unique_name_generator.toUniqueName(column_prefix + element.name));
            }
        }
    }
    else
    {
        /// for all the columns that need to be returned, if the type is timestamp, then convert
        /// the timestamp column to UTC based, refer to appendTimeZoneCastsAfterTS for more details
        initChain(chain, getCurrentInputColumns());
        ExpressionActionsChain::Step step = chain.steps.back();

        tipb::Expr tz_expr;
        constructTZExpr(tz_expr, context.getTimezoneInfo(), false);
        String tz_col;
        String tz_cast_func_name = context.getTimezoneInfo().is_name_based ? "ConvertTimeZoneToUTC" : "ConvertTimeZoneByOffset";
        std::vector<Int32> casted(schema.size(), 0);
        std::unordered_map<String, String> casted_name_map;

        for (size_t index = 0; index < output_offsets.size(); index++)
        {
            UInt32 i = output_offsets[index];
            if (schema[i].tp() == TiDB::TypeTimestamp || need_append_type_cast_vec[index])
            {
                const auto & it = casted_name_map.find(current_columns[i].name);
                if (it == casted_name_map.end())
                {
                    /// first add timestamp cast
                    String updated_name = current_columns[i].name;
                    if (schema[i].tp() == TiDB::TypeTimestamp)
                    {
                        if (tz_col.length() == 0)
                            tz_col = getActions(tz_expr, step.actions);
                        updated_name = appendTimeZoneCast(tz_col, current_columns[i].name, tz_cast_func_name, step.actions);
                    }
                    /// then add type cast
                    if (need_append_type_cast_vec[index])
                    {
                        updated_name = appendCast(getDataTypeByFieldType(schema[i]), step.actions, updated_name);
                    }
                    final_project.emplace_back(updated_name, unique_name_generator.toUniqueName(column_prefix + updated_name));
                    casted_name_map[current_columns[i].name] = updated_name;
                }
                else
                {
                    final_project.emplace_back(it->second, unique_name_generator.toUniqueName(column_prefix + it->second));
                }
            }
            else
            {
                final_project.emplace_back(
                    current_columns[i].name, unique_name_generator.toUniqueName(column_prefix + current_columns[i].name));
            }
        }
    }
}

/**
 * when force_uint8 is false, alignReturnType align the data type in tiflash with the data type in dag request, otherwise
 * always convert the return type to uint8 or nullable(uint8)
 * @param expr
 * @param actions
 * @param expr_name
 * @param force_uint8
 * @return
 */
String DAGExpressionAnalyzer::alignReturnType(
    const tipb::Expr & expr, ExpressionActionsPtr & actions, const String & expr_name, bool force_uint8)
{
    DataTypePtr orig_type = actions->getSampleBlock().getByName(expr_name).type;
    if (force_uint8 && isUInt8Type(orig_type))
        return expr_name;
    String updated_name = appendCastIfNeeded(expr, actions, expr_name, false);
    DataTypePtr updated_type = actions->getSampleBlock().getByName(updated_name).type;
    if (force_uint8 && !isUInt8Type(updated_type))
        updated_name = convertToUInt8(actions, updated_name);
    return updated_name;
}

String DAGExpressionAnalyzer::appendCast(const DataTypePtr & target_type, ExpressionActionsPtr & actions, const String & expr_name)
{
    // need to add cast function
    // first construct the second argument
    tipb::Expr type_expr;
    constructStringLiteralTiExpr(type_expr, target_type->getName());
    auto type_expr_name = getActions(type_expr, actions);
    String cast_expr_name = applyFunction("CAST", {expr_name, type_expr_name}, actions, nullptr);
    return cast_expr_name;
}

String DAGExpressionAnalyzer::appendCastIfNeeded(
    const tipb::Expr & expr, ExpressionActionsPtr & actions, const String & expr_name, bool explicit_cast)
{
    if (!isFunctionExpr(expr))
        return expr_name;

    if (!expr.has_field_type())
    {
        throw TiFlashException("Function Expression without field type", Errors::Coprocessor::BadRequest);
    }
    if (exprHasValidFieldType(expr))
    {
        DataTypePtr expected_type = getDataTypeByFieldType(expr.field_type());
        DataTypePtr actual_type = actions->getSampleBlock().getByName(expr_name).type;
        if (expected_type->getName() != actual_type->getName())
        {

            implicit_cast_count += !explicit_cast;
            return appendCast(expected_type, actions, expr_name);
        }
        else
        {
            return expr_name;
        }
    }
    return expr_name;
}

void DAGExpressionAnalyzer::makeExplicitSet(
    const tipb::Expr & expr, const Block & sample_block, bool create_ordered_set, const String & left_arg_name)
{
    if (prepared_sets.count(&expr))
    {
        return;
    }
    DataTypes set_element_types;
    // todo support tuple in, i.e. (a,b) in ((1,2), (3,4)), currently TiDB convert tuple in into a series of or/and/eq exprs
    //  which means tuple in is never be pushed to coprocessor, but it is quite in-efficient
    set_element_types.push_back(sample_block.getByName(left_arg_name).type);

    // todo if this is a single value in, then convert it to equal expr
    SetPtr set = std::make_shared<Set>(SizeLimits(settings.max_rows_in_set, settings.max_bytes_in_set, settings.set_overflow_mode));
    TiDB::TiDBCollators collators;
    collators.push_back(getCollatorFromExpr(expr));
    set->setCollators(collators);
    auto remaining_exprs = set->createFromDAGExpr(set_element_types, expr, create_ordered_set);
    prepared_sets[&expr] = std::make_shared<DAGSet>(std::move(set), std::move(remaining_exprs));
}

String DAGExpressionAnalyzer::getActions(const tipb::Expr & expr, ExpressionActionsPtr & actions, bool output_as_uint8_type)
{
    String ret;
    if (isLiteralExpr(expr))
    {
        Field value = decodeLiteral(expr);
        DataTypePtr flash_type = applyVisitor(FieldToDataType(), value);
        DataTypePtr target_type = inferDataType4Literal(expr);
        ret = exprToString(expr, getCurrentInputColumns()) + "_" + target_type->getName();
        if (!actions->getSampleBlock().has(ret))
        {
            ColumnWithTypeAndName column;
            column.column = target_type->createColumnConst(1, convertFieldToType(value, *target_type, flash_type.get()));
            column.name = ret;
            column.type = target_type;
            actions->add(ExpressionAction::addColumn(column));
        }
        if (expr.field_type().tp() == TiDB::TypeTimestamp && !context.getTimezoneInfo().is_utc_timezone)
        {
            /// append timezone cast for timestamp literal
            tipb::Expr tz_expr;
            constructTZExpr(tz_expr, context.getTimezoneInfo(), true);
            String func_name = context.getTimezoneInfo().is_name_based ? "ConvertTimeZoneFromUTC" : "ConvertTimeZoneByOffset";
            String tz_col = getActions(tz_expr, actions);
            String casted_name = appendTimeZoneCast(tz_col, ret, func_name, actions);
            ret = casted_name;
        }
    }
    else if (isColumnExpr(expr))
    {
        ret = getColumnNameForColumnExpr(expr, getCurrentInputColumns());
    }
    else if (isFunctionExpr(expr))
    {
        if (isAggFunctionExpr(expr))
        {
            throw TiFlashException("agg function is not supported yet", Errors::Coprocessor::Unimplemented);
        }
        const String & func_name = getFunctionName(expr);
        if (function_builder_map.find(func_name) != function_builder_map.end())
        {
            ret = function_builder_map[func_name](this, expr, actions);
        }
        else
        {
            ret = buildFunction(this, expr, actions);
        }
    }
    else
    {
        throw TiFlashException("Unsupported expr type: " + getTypeName(expr), Errors::Coprocessor::Unimplemented);
    }

    ret = alignReturnType(expr, actions, ret, output_as_uint8_type);
    return ret;
}
} // namespace DB<|MERGE_RESOLUTION|>--- conflicted
+++ resolved
@@ -333,15 +333,12 @@
         {"or", buildLogicalFunction},
         {"xor", buildLogicalFunction},
         {"not", buildLogicalFunction},
-<<<<<<< HEAD
-        {"date_add", buildDateAddOrSubFunction<DateAdd>},
-        {"date_sub", buildDateAddOrSubFunction<DateSub>},
-=======
         {"bitAnd", buildBitwiseFunction},
         {"bitOr", buildBitwiseFunction},
         {"bitXor", buildBitwiseFunction},
         {"bitNot", buildBitwiseFunction},
->>>>>>> 3f72aaa9
+        {"date_add", buildDateAddOrSubFunction<DateAdd>},
+        {"date_sub", buildDateAddOrSubFunction<DateSub>},
     });
 
 DAGExpressionAnalyzer::DAGExpressionAnalyzer(std::vector<NameAndTypePair> && source_columns_, const Context & context_)
