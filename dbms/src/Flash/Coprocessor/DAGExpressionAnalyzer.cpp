#include <AggregateFunctions/AggregateFunctionFactory.h>
#include <Columns/ColumnSet.h>
#include <Common/TiFlashException.h>
#include <DataTypes/DataTypeNullable.h>
#include <DataTypes/DataTypeSet.h>
#include <DataTypes/DataTypesNumber.h>
#include <DataTypes/FieldToDataType.h>
#include <Flash/Coprocessor/DAGCodec.h>
#include <Flash/Coprocessor/DAGExpressionAnalyzer.h>
#include <Flash/Coprocessor/DAGUtils.h>
#include <Functions/FunctionFactory.h>
#include <Functions/FunctionHelpers.h>
#include <Functions/FunctionsConditional.h>
#include <Functions/FunctionsTiDBConversion.h>
#include <Interpreters/Context.h>
#include <Interpreters/Set.h>
#include <Interpreters/convertFieldToType.h>
#include <Parsers/ASTIdentifier.h>
#include <Storages/StorageMergeTree.h>
#include <Storages/Transaction/DatumCodec.h>
#include <Storages/Transaction/TypeMapping.h>

namespace DB
{

namespace ErrorCodes
{
extern const int COP_BAD_DAG_REQUEST;
extern const int UNSUPPORTED_METHOD;
} // namespace ErrorCodes

static String genFuncString(const String & func_name, const Names & argument_names)
{
    std::stringstream ss;
    ss << func_name << "(";
    bool first = true;
    for (const String & argument_name : argument_names)
    {
        if (first)
        {
            first = false;
        }
        else
        {
            ss << ", ";
        }
        ss << argument_name;
    }
    ss << ") ";
    return ss.str();
}

static String getUniqueName(const Block & block, const String & prefix)
{
    int i = 1;
    while (block.has(prefix + toString(i)))
        ++i;
    return prefix + toString(i);
}

static String buildMultiIfFunction(DAGExpressionAnalyzer * analyzer, const tipb::Expr & expr, ExpressionActionsPtr & actions)
{
    // multiIf is special because
    // 1. the type of odd argument(except the last one) must be UInt8
    // 2. if the total number of arguments is even, we need to add an extra NULL to multiIf
    const String & func_name = getFunctionName(expr);
    Names argument_names;
    for (int i = 0; i < expr.children_size(); i++)
    {
        String name = analyzer->getActions(expr.children(i), actions, i != expr.children_size() - 1 && i % 2 == 0);
        argument_names.push_back(name);
    }
    if (argument_names.size() % 2 == 0)
    {
        tipb::Expr null_expr;
        constructNULLLiteralTiExpr(null_expr);
        String name = analyzer->getActions(null_expr, actions);
        argument_names.push_back(name);
    }
    return analyzer->applyFunction(func_name, argument_names, actions, getCollatorFromExpr(expr));
}

static String buildInFunction(DAGExpressionAnalyzer * analyzer, const tipb::Expr & expr, ExpressionActionsPtr & actions)
{
    const String & func_name = getFunctionName(expr);
    Names argument_names;
    String key_name = analyzer->getActions(expr.children(0), actions);
    argument_names.push_back(key_name);
    analyzer->makeExplicitSet(expr, actions->getSampleBlock(), false, key_name);
    const DAGSetPtr & set = analyzer->getPreparedSets()[&expr];

    ColumnWithTypeAndName column;
    column.type = std::make_shared<DataTypeSet>();

    column.name = getUniqueName(actions->getSampleBlock(), "___set");
    column.column = ColumnSet::create(1, set->constant_set);
    actions->add(ExpressionAction::addColumn(column));
    argument_names.push_back(column.name);

    auto collator = getCollatorFromExpr(expr);

    String expr_name = analyzer->applyFunction(func_name, argument_names, actions, collator);
    if (set->remaining_exprs.empty())
    {
        return expr_name;
    }
    // if there are remaining non_constant_expr, then convert
    // key in (const1, const2, non_const1, non_const2) => or(key in (const1, const2), key eq non_const1, key eq non_const2)
    // key not in (const1, const2, non_const1, non_const2) => and(key not in (const1, const2), key not eq non_const1, key not eq non_const2)
    argument_names.clear();
    argument_names.push_back(expr_name);
    bool is_not_in = func_name == "notIn" || func_name == "globalNotIn" || func_name == "tidbNotIn";
    for (const tipb::Expr * non_constant_expr : set->remaining_exprs)
    {
        Names eq_arg_names;
        eq_arg_names.push_back(key_name);
        eq_arg_names.push_back(analyzer->getActions(*non_constant_expr, actions));
        // do not need extra cast because TiDB will ensure type of key_name and right_expr_name is the same
        argument_names.push_back(
            analyzer->applyFunction(is_not_in ? "notEquals" : "equals", eq_arg_names, actions, getCollatorFromExpr(expr)));
    }
    // logical op does not need collator
    return analyzer->applyFunction(is_not_in ? "and" : "or", argument_names, actions, nullptr);
}

static const String tidb_cast_name = "tidb_cast";

static String buildCastFunctionInternal(DAGExpressionAnalyzer * analyzer, const Names & argument_names, bool in_union,
    const tipb::FieldType & field_type, ExpressionActionsPtr & actions)
{
    String result_name = genFuncString(tidb_cast_name, argument_names);
    if (actions->getSampleBlock().has(result_name))
        return result_name;

    FunctionBuilderPtr function_builder = FunctionFactory::instance().get(tidb_cast_name, analyzer->getContext());
    FunctionBuilderTiDBCast * function_builder_tidb_cast = dynamic_cast<FunctionBuilderTiDBCast *>(function_builder.get());
    function_builder_tidb_cast->setInUnion(in_union);
    function_builder_tidb_cast->setTiDBFieldType(field_type);

    const ExpressionAction & apply_function = ExpressionAction::applyFunction(function_builder, argument_names, result_name, nullptr);
    actions->add(apply_function);
    return result_name;
}

/// buildCastFunction build tidb_cast function
static String buildCastFunction(DAGExpressionAnalyzer * analyzer, const tipb::Expr & expr, ExpressionActionsPtr & actions)
{
    if (expr.children_size() != 1)
<<<<<<< HEAD
        throw Exception("Cast function only support one argument", ErrorCodes::COP_BAD_DAG_REQUEST);
    if (!exprHasValidFieldType(expr))
        throw Exception("CAST function without valid field type", ErrorCodes::COP_BAD_DAG_REQUEST);

=======
    {
        throw TiFlashException("Cast function only support one argument", Errors::Coprocessor::BadRequest);
    }
>>>>>>> 0df55b19
    String name = analyzer->getActions(expr.children(0), actions);
    DataTypePtr expected_type = getDataTypeByFieldType(expr.field_type());

    tipb::Expr type_expr;
    constructStringLiteralTiExpr(type_expr, expected_type->getName());
    auto type_expr_name = analyzer->getActions(type_expr, actions);

    // todo extract in_union from tipb::Expr
    return buildCastFunctionInternal(analyzer, {name, type_expr_name}, false, expr.field_type(), actions);
}

static String buildDateAddFunction(DAGExpressionAnalyzer * analyzer, const tipb::Expr & expr, ExpressionActionsPtr & actions)
{

    static const std::unordered_map<String, String> unit_to_func_name_map({{"DAY", "addDays"}, {"WEEK", "addWeeks"}, {"MONTH", "addMonths"},
        {"YEAR", "addYears"}, {"HOUR", "addHours"}, {"MINUTE", "addMinutes"}, {"SECOND", "addSeconds"}});
    if (expr.children_size() != 3)
    {
        throw TiFlashException("date add function requires three arguments", Errors::Coprocessor::BadRequest);
    }
    String date_column = analyzer->getActions(expr.children(0), actions);
    String delta_column = analyzer->getActions(expr.children(1), actions);
    if (expr.children(2).tp() != tipb::ExprType::String)
    {
        throw TiFlashException("3rd argument of date add function must be string literal", Errors::Coprocessor::BadRequest);
    }
    String unit = expr.children(2).val();
    if (unit_to_func_name_map.find(unit) == unit_to_func_name_map.end())
        throw TiFlashException("date_add does not support unit " + unit + " yet.", Errors::Coprocessor::Unimplemented);
    String func_name = unit_to_func_name_map.find(unit)->second;
    const auto & date_column_type = removeNullable(actions->getSampleBlock().getByName(date_column).type);
    if (!date_column_type->isDateOrDateTime())
    {
        // convert to datetime first
        Names arg_names;
        arg_names.push_back(date_column);
        date_column = analyzer->applyFunction("toMyDateTimeOrNull", arg_names, actions, nullptr);
    }
    const auto & delta_column_type = removeNullable(actions->getSampleBlock().getByName(delta_column).type);
    if (!delta_column_type->isNumber())
    {
        // convert to numeric first
        Names arg_names;
        arg_names.push_back(delta_column);
        delta_column = analyzer->applyFunction("toInt64OrNull", arg_names, actions, nullptr);
    }
    Names argument_names;
    argument_names.push_back(date_column);
    argument_names.push_back(delta_column);
    return analyzer->applyFunction(func_name, argument_names, actions, nullptr);
}

static String buildFunction(DAGExpressionAnalyzer * analyzer, const tipb::Expr & expr, ExpressionActionsPtr & actions)
{
    const String & func_name = getFunctionName(expr);
    Names argument_names;
    for (auto & child : expr.children())
    {
        String name = analyzer->getActions(child, actions);
        argument_names.push_back(name);
    }
    return analyzer->applyFunction(func_name, argument_names, actions, getCollatorFromExpr(expr));
}

static std::unordered_map<String, std::function<String(DAGExpressionAnalyzer *, const tipb::Expr &, ExpressionActionsPtr &)>>
    function_builder_map({
        {"in", buildInFunction},
        {"notIn", buildInFunction},
        {"globalIn", buildInFunction},
        {"globalNotIn", buildInFunction},
        {"tidbIn", buildInFunction},
        {"tidbNotIn", buildInFunction},
        {"multiIf", buildMultiIfFunction},
        {"tidb_cast", buildCastFunction},
        {"date_add", buildDateAddFunction},
    });

DAGExpressionAnalyzer::DAGExpressionAnalyzer(std::vector<NameAndTypePair> && source_columns_, const Context & context_)
    : source_columns(std::move(source_columns_)), context(context_), after_agg(false), implicit_cast_count(0)
{
    settings = context.getSettings();
}

void DAGExpressionAnalyzer::appendAggregation(ExpressionActionsChain & chain, const tipb::Aggregation & agg, Names & aggregation_keys,
    TiDB::TiDBCollators & collators, AggregateDescriptions & aggregate_descriptions, bool group_by_collation_sensitive)
{
    if (agg.group_by_size() == 0 && agg.agg_func_size() == 0)
    {
        //should not reach here
        throw TiFlashException("Aggregation executor without group by/agg exprs", Errors::Coprocessor::BadRequest);
    }
    initChain(chain, getCurrentInputColumns());
    ExpressionActionsChain::Step & step = chain.steps.back();

    for (const tipb::Expr & expr : agg.agg_func())
    {
        const String & agg_func_name = getAggFunctionName(expr);
        AggregateDescription aggregate;
        DataTypes types(expr.children_size());
        aggregate.argument_names.resize(expr.children_size());
        for (Int32 i = 0; i < expr.children_size(); i++)
        {
            String arg_name = getActions(expr.children(i), step.actions);
            types[i] = step.actions->getSampleBlock().getByName(arg_name).type;
            aggregate.argument_names[i] = arg_name;
            step.required_output.push_back(arg_name);
        }
        String func_string = genFuncString(agg_func_name, aggregate.argument_names);
        bool duplicate = false;
        for (const auto & pre_agg : aggregate_descriptions)
        {
            if (pre_agg.column_name == func_string)
            {
                aggregated_columns.emplace_back(func_string, pre_agg.function->getReturnType());
                duplicate = true;
                break;
            }
        }
        if (duplicate)
            continue;
        aggregate.column_name = func_string;
        aggregate.parameters = Array();
        /// if there is group by clause, there is no need to consider the empty input case
        aggregate.function = AggregateFunctionFactory::instance().get(agg_func_name, types, {}, 0, agg.group_by_size() == 0);
        aggregate.function->setCollator(getCollatorFromExpr(expr));
        aggregate_descriptions.push_back(aggregate);
        DataTypePtr result_type = aggregate.function->getReturnType();
        // this is a temp result since implicit cast maybe added on these aggregated_columns
        aggregated_columns.emplace_back(func_string, result_type);
    }

    for (const tipb::Expr & expr : agg.group_by())
    {
        String name = getActions(expr, step.actions);
        step.required_output.push_back(name);
        aggregation_keys.push_back(name);
        /// when group_by_collation_sensitive is true, TiFlash will do the aggregation with collation
        /// info, since the aggregation in TiFlash is actually the partial stage, and TiDB always do
        /// the final stage of the aggregation, even if TiFlash do the aggregation without collation
        /// info, the correctness of the query result is guaranteed by TiDB itself, so add a flag to
        /// let TiDB/TiFlash to decide whether aggregate the data with collation info or not
        if (group_by_collation_sensitive)
        {
            auto type = step.actions->getSampleBlock().getByName(name).type;
            std::shared_ptr<TiDB::ITiDBCollator> collator = nullptr;
            if (removeNullable(type)->isString())
                collator = getCollatorFromExpr(expr);
            collators.push_back(collator);
            if (collator != nullptr)
            {
                /// if the column is a string with collation info, the `sort_key` of the column is used during
                /// aggregation, but we can not reconstruct the origin column by `sort_key`, so add an extra
                /// extra aggregation function any(group_by_column) here as the output of the group by column
                const String & agg_func_name = "any";
                AggregateDescription aggregate;

                DataTypes types(1);
                aggregate.argument_names.resize(1);
                types[0] = type;
                aggregate.argument_names[0] = name;

                String func_string = genFuncString(agg_func_name, aggregate.argument_names);
                bool duplicate = false;
                for (const auto & pre_agg : aggregate_descriptions)
                {
                    if (pre_agg.column_name == func_string)
                    {
                        aggregated_columns.emplace_back(func_string, pre_agg.function->getReturnType());
                        duplicate = true;
                        break;
                    }
                }
                if (duplicate)
                    continue;
                aggregate.column_name = func_string;
                aggregate.parameters = Array();
                aggregate.function = AggregateFunctionFactory::instance().get(agg_func_name, types, {}, 0, false);
                aggregate.function->setCollator(getCollatorFromExpr(expr));
                aggregate_descriptions.push_back(aggregate);
                DataTypePtr result_type = aggregate.function->getReturnType();
                // this is a temp result since implicit cast maybe added on these aggregated_columns
                aggregated_columns.emplace_back(func_string, result_type);
            }
            else
            {
                aggregated_columns.emplace_back(name, step.actions->getSampleBlock().getByName(name).type);
            }
        }
        else
        {
            // this is a temp result since implicit cast maybe added on these aggregated_columns
            aggregated_columns.emplace_back(name, step.actions->getSampleBlock().getByName(name).type);
        }
    }
    after_agg = true;
}

bool isUInt8Type(const DataTypePtr & type)
{
    auto non_nullable_type = type->isNullable() ? std::dynamic_pointer_cast<const DataTypeNullable>(type)->getNestedType() : type;
    return std::dynamic_pointer_cast<const DataTypeUInt8>(non_nullable_type) != nullptr;
}

String DAGExpressionAnalyzer::applyFunction(
    const String & func_name, const Names & arg_names, ExpressionActionsPtr & actions, std::shared_ptr<TiDB::ITiDBCollator> collator)
{
    String result_name = genFuncString(func_name, arg_names);
    if (actions->getSampleBlock().has(result_name))
        return result_name;
    const FunctionBuilderPtr & function_builder = FunctionFactory::instance().get(func_name, context);
    const ExpressionAction & apply_function = ExpressionAction::applyFunction(function_builder, arg_names, result_name, collator);
    actions->add(apply_function);
    return result_name;
}

void DAGExpressionAnalyzer::appendWhere(
    ExpressionActionsChain & chain, const std::vector<const tipb::Expr *> & conditions, String & filter_column_name)
{
    initChain(chain, getCurrentInputColumns());
    ExpressionActionsChain::Step & last_step = chain.steps.back();
    Names arg_names;
    for (const auto * condition : conditions)
    {
        arg_names.push_back(getActions(*condition, last_step.actions, true));
    }
    if (arg_names.size() == 1)
    {
        filter_column_name = arg_names[0];
        if (isColumnExpr(*conditions[0]))
        {
            bool need_warp_column_expr = true;
            if (exprHasValidFieldType(*conditions[0]) && !isUInt8Type(getDataTypeByFieldType(conditions[0]->field_type())))
            {
                /// if the column is not UInt8 type, we already add some convert function to convert it ot UInt8 type
                need_warp_column_expr = false;
            }
            if (need_warp_column_expr)
            {
                /// FilterBlockInputStream will CHANGE the filter column inplace, so
                /// filter column should never be a columnRef in DAG request, otherwise
                /// for queries like select c1 from t where c1 will got wrong result
                /// as after FilterBlockInputStream, c1 will become a const column of 1
                filter_column_name = convertToUInt8(last_step.actions, filter_column_name);
            }
        }
    }
    else
    {
        // connect all the conditions by logical and
        filter_column_name = applyFunction("and", arg_names, last_step.actions, nullptr);
    }
    chain.steps.back().required_output.push_back(filter_column_name);
}

String DAGExpressionAnalyzer::convertToUInt8(ExpressionActionsPtr & actions, const String & column_name)
{
    // Some of the TiFlash operators(e.g. FilterBlockInputStream) only support uint8 as its input, so need to convert the
    // column type to UInt8
    // the basic rule is:
    // 1. if the column is numeric, compare it with 0
    // 2. if the column is string, convert it to numeric column, and compare with 0
    // 3. if the column is date/datetime, compare it with zeroDate
    // 4. if the column is other type, throw exception
    const auto & org_type = removeNullable(actions->getSampleBlock().getByName(column_name).type);
    if (org_type->isNumber() || org_type->isDecimal())
    {
        tipb::Expr const_expr;
        constructInt64LiteralTiExpr(const_expr, 0);
        auto const_expr_name = getActions(const_expr, actions);
        return applyFunction("notEquals", {column_name, const_expr_name}, actions, nullptr);
    }
    if (org_type->isStringOrFixedString())
    {
        /// use tidb_cast to make it compatible with TiDB
        tipb::FieldType field_type;
        field_type.set_tp(TiDB::TypeLongLong);
        tipb::Expr type_expr;
        constructStringLiteralTiExpr(type_expr, "Nullable(Int64)");
        auto type_expr_name = getActions(type_expr, actions);
        String num_col_name = buildCastFunctionInternal(this, {column_name, type_expr_name}, false, field_type, actions);

        tipb::Expr const_expr;
        constructInt64LiteralTiExpr(const_expr, 0);
        auto const_expr_name = getActions(const_expr, actions);
        return applyFunction("notEquals", {num_col_name, const_expr_name}, actions, nullptr);
    }
    if (org_type->isDateOrDateTime())
    {
        tipb::Expr const_expr;
        constructDateTimeLiteralTiExpr(const_expr, 0);
        auto const_expr_name = getActions(const_expr, actions);
        return applyFunction("notEquals", {column_name, const_expr_name}, actions, nullptr);
    }
    throw TiFlashException("Filter on " + org_type->getName() + " is not supported.", Errors::Coprocessor::Unimplemented);
}

void DAGExpressionAnalyzer::appendOrderBy(
    ExpressionActionsChain & chain, const tipb::TopN & topN, std::vector<NameAndTypePair> & order_columns)
{
    if (topN.order_by_size() == 0)
    {
        throw TiFlashException("TopN executor without order by exprs", Errors::Coprocessor::BadRequest);
    }
    initChain(chain, getCurrentInputColumns());
    ExpressionActionsChain::Step & step = chain.steps.back();
    for (const tipb::ByItem & byItem : topN.order_by())
    {
        String name = getActions(byItem.expr(), step.actions);
        auto type = step.actions->getSampleBlock().getByName(name).type;
        order_columns.emplace_back(name, type);
        step.required_output.push_back(name);
    }
}

const std::vector<NameAndTypePair> & DAGExpressionAnalyzer::getCurrentInputColumns()
{
    return after_agg ? aggregated_columns : source_columns;
}

void DAGExpressionAnalyzer::appendFinalProject(ExpressionActionsChain & chain, const NamesWithAliases & final_project)
{
    initChain(chain, getCurrentInputColumns());
    for (const auto & name : final_project)
    {
        chain.steps.back().required_output.push_back(name.first);
    }
}

void constructTZExpr(tipb::Expr & tz_expr, const TimezoneInfo & dag_timezone_info, bool from_utc)
{
    if (dag_timezone_info.is_name_based)
        constructStringLiteralTiExpr(tz_expr, dag_timezone_info.timezone_name);
    else
        constructInt64LiteralTiExpr(tz_expr, from_utc ? dag_timezone_info.timezone_offset : -dag_timezone_info.timezone_offset);
}

String DAGExpressionAnalyzer::appendTimeZoneCast(
    const String & tz_col, const String & ts_col, const String & func_name, ExpressionActionsPtr & actions)
{
    String cast_expr_name = applyFunction(func_name, {ts_col, tz_col}, actions, nullptr);
    return cast_expr_name;
}

// add timezone cast after table scan, this is used for session level timezone support
// the basic idea of supporting session level timezone is that:
// 1. for every timestamp column used in the dag request, after reading it from table scan,
//    we add cast function to convert its timezone to the timezone specified in DAG request
// 2. based on the dag encode type, the return column will be with session level timezone(Arrow encode)
//    or UTC timezone(Default encode), if UTC timezone is needed, another cast function is used to
//    convert the session level timezone to UTC timezone.
// In the worst case(e.g select ts_col from table with Default encode), this will introduce two
// useless casts to all the timestamp columns, in order to avoid redundant cast, when cast the ts
// column to the columns with session-level timezone info, the original ts columns with UTC timezone
// are still kept, and the InterpreterDAG will choose the correct column based on encode type
bool DAGExpressionAnalyzer::appendTimeZoneCastsAfterTS(ExpressionActionsChain & chain, std::vector<bool> is_ts_column, bool keep_UTC_column)
{
    if (context.getTimezoneInfo().is_utc_timezone)
        return false;

    bool ret = false;
    initChain(chain, getCurrentInputColumns());
    ExpressionActionsPtr actions = chain.getLastActions();
    tipb::Expr tz_expr;
    constructTZExpr(tz_expr, context.getTimezoneInfo(), true);
    String tz_col;
    String func_name = context.getTimezoneInfo().is_name_based ? "ConvertTimeZoneFromUTC" : "ConvertTimeZoneByOffset";
    for (size_t i = 0; i < is_ts_column.size(); i++)
    {
        if (is_ts_column[i])
        {
            if (tz_col.length() == 0)
                tz_col = getActions(tz_expr, actions);
            String casted_name = appendTimeZoneCast(tz_col, source_columns[i].name, func_name, actions);
            if (keep_UTC_column)
                source_columns.emplace_back(source_columns[i].name, source_columns[i].type);
            source_columns[i].name = casted_name;
            ret = true;
        }
    }
    return ret;
}

void DAGExpressionAnalyzer::appendJoin(
    ExpressionActionsChain & chain, SubqueryForSet & join_query, const NamesAndTypesList & columns_added_by_join)
{
    initChain(chain, getCurrentInputColumns());
    ExpressionActionsPtr actions = chain.getLastActions();
    actions->add(ExpressionAction::ordinaryJoin(join_query.join, columns_added_by_join));
}
/// return true if some actions is needed
bool DAGExpressionAnalyzer::appendJoinKey(ExpressionActionsChain & chain, const google::protobuf::RepeatedPtrField<tipb::Expr> & keys,
    const DataTypes & key_types, Names & key_names, bool left, bool is_right_out_join)
{
    bool ret = false;
    initChain(chain, getCurrentInputColumns());
    ExpressionActionsPtr actions = chain.getLastActions();

    for (int i = 0; i < keys.size(); i++)
    {
        const auto & key = keys.at(i);
        bool has_actions = key.tp() != tipb::ExprType::ColumnRef;

        String key_name = getActions(key, actions);
        DataTypePtr current_type = actions->getSampleBlock().getByName(key_name).type;
        if (!removeNullable(current_type)->equals(*removeNullable(key_types[i])))
        {
            /// need to convert to key type
            key_name = appendCast(key_types[i], actions, key_name);
            has_actions = true;
        }
        if (!has_actions && (!left || is_right_out_join))
        {
            /// if the join key is a columnRef, then add a new column as the join key if needed.
            /// In ClickHouse, the columns returned by join are: join_keys, left_columns and right_columns
            /// where left_columns and right_columns don't include the join keys if they are ColumnRef
            /// In TiDB, the columns returned by join are left_columns, right_columns, if the join keys
            /// are ColumnRef, they will be included in both left_columns and right_columns
            /// E.g, for table t1(id, value), t2(id, value) and query select * from t1 join t2 on t1.id = t2.id
            /// In ClickHouse, it returns id,t1_value,t2_value
            /// In TiDB, it returns t1_id,t1_value,t2_id,t2_value
            /// So in order to make the join compatible with TiDB, if the join key is a columnRef, for inner/left
            /// join, add a new key as right join key, for right join, add a new key as left join key
            String updated_key_name = (left ? "_l_k_" : "_r_k_") + key_name;
            actions->add(ExpressionAction::copyColumn(key_name, updated_key_name));
            key_name = updated_key_name;
            has_actions = true;
        }
        key_names.push_back(key_name);
        ret |= has_actions;
    }
    /// remove useless columns to avoid duplicate columns
    /// as when compiling the key expression, the origin
    /// streams may be added some columns that have the
    /// same name on left streams and right streams, for
    /// example, if the join condition is something like:
    /// id + 1 = id + 1,
    /// the left streams and the right streams will have the
    /// same constant column for `1`
    /// Note that the origin left streams and right streams
    /// will never have duplicated columns because in
    /// DAGQueryBlockInterpreter we add qb_column_prefix in
    /// final project step, so if the join condition is not
    /// literal expression, the key names should never be
    /// duplicated. In the above example, the final key names should be
    /// something like `add(__qb_2_id, 1)` and `add(__qb_3_id, 1)`
    if (actions->getSampleBlock().getNames().size() != getCurrentInputColumns().size() + key_names.size())
    {
        std::unordered_set<String> needed_columns;
        for (const auto & c : getCurrentInputColumns())
            needed_columns.insert(c.name);
        for (const auto & s : key_names)
            needed_columns.insert(s);

        const auto & names = actions->getSampleBlock().getNames();
        for (const auto & name : names)
        {
            if (needed_columns.find(name) == needed_columns.end())
                actions->add(ExpressionAction::removeColumn(name));
        }
    }
    return ret;
}

void DAGExpressionAnalyzer::appendAggSelect(
    ExpressionActionsChain & chain, const tipb::Aggregation & aggregation, bool keep_session_timezone_info)
{
    initChain(chain, getCurrentInputColumns());
    bool need_update_aggregated_columns = false;
    std::vector<NameAndTypePair> updated_aggregated_columns;
    ExpressionActionsChain::Step step = chain.steps.back();
    bool need_append_timezone_cast = !keep_session_timezone_info && !context.getTimezoneInfo().is_utc_timezone;
    tipb::Expr tz_expr;
    if (need_append_timezone_cast)
        constructTZExpr(tz_expr, context.getTimezoneInfo(), false);
    String tz_col;
    String tz_cast_func_name = context.getTimezoneInfo().is_name_based ? "ConvertTimeZoneToUTC" : "ConvertTimeZoneByOffset";
    for (Int32 i = 0; i < aggregation.agg_func_size(); i++)
    {
        String & name = aggregated_columns[i].name;
        String updated_name = appendCastIfNeeded(aggregation.agg_func(i), step.actions, name, false);
        if (need_append_timezone_cast && aggregation.agg_func(i).field_type().tp() == TiDB::TypeTimestamp)
        {
            if (tz_col.length() == 0)
                tz_col = getActions(tz_expr, step.actions);
            updated_name = appendTimeZoneCast(tz_col, updated_name, tz_cast_func_name, step.actions);
        }
        if (name != updated_name)
        {
            need_update_aggregated_columns = true;
            DataTypePtr type = step.actions->getSampleBlock().getByName(updated_name).type;
            updated_aggregated_columns.emplace_back(updated_name, type);
            step.required_output.push_back(updated_name);
        }
        else
        {
            updated_aggregated_columns.emplace_back(name, aggregated_columns[i].type);
            step.required_output.push_back(name);
        }
    }
    for (Int32 i = 0; i < aggregation.group_by_size(); i++)
    {
        String & name = aggregated_columns[i + aggregation.agg_func_size()].name;
        String updated_name = appendCastIfNeeded(aggregation.group_by(i), step.actions, name, false);
        if (need_append_timezone_cast && aggregation.group_by(i).field_type().tp() == TiDB::TypeTimestamp)
        {
            if (tz_col.length() == 0)
                tz_col = getActions(tz_expr, step.actions);
            updated_name = appendTimeZoneCast(tz_col, updated_name, tz_cast_func_name, step.actions);
        }
        if (name != updated_name)
        {
            need_update_aggregated_columns = true;
            DataTypePtr type = step.actions->getSampleBlock().getByName(updated_name).type;
            updated_aggregated_columns.emplace_back(updated_name, type);
            step.required_output.push_back(updated_name);
        }
        else
        {
            updated_aggregated_columns.emplace_back(name, aggregated_columns[i].type);
            step.required_output.push_back(name);
        }
    }

    if (need_update_aggregated_columns)
    {
        aggregated_columns.clear();
        for (size_t i = 0; i < updated_aggregated_columns.size(); i++)
        {
            aggregated_columns.emplace_back(updated_aggregated_columns[i].name, updated_aggregated_columns[i].type);
        }
    }
}

/**
 * when force_uint8 is false, alignReturnType align the data type in tiflash with the data type in dag request, otherwise
 * always convert the return type to uint8 or nullable(uint8)
 * @param expr
 * @param actions
 * @param expr_name
 * @param force_uint8
 * @return
 */
String DAGExpressionAnalyzer::alignReturnType(
    const tipb::Expr & expr, ExpressionActionsPtr & actions, const String & expr_name, bool force_uint8)
{
    DataTypePtr orig_type = actions->getSampleBlock().getByName(expr_name).type;
    if (force_uint8 && isUInt8Type(orig_type))
        return expr_name;
    String updated_name = appendCastIfNeeded(expr, actions, expr_name, false);
    DataTypePtr updated_type = actions->getSampleBlock().getByName(updated_name).type;
    if (force_uint8 && !isUInt8Type(updated_type))
        updated_name = convertToUInt8(actions, updated_name);
    return updated_name;
}

String DAGExpressionAnalyzer::appendCast(const DataTypePtr & target_type, ExpressionActionsPtr & actions, const String & expr_name)
{
    // need to add cast function
    // first construct the second argument
    tipb::Expr type_expr;
    constructStringLiteralTiExpr(type_expr, target_type->getName());
    auto type_expr_name = getActions(type_expr, actions);
    String cast_expr_name = applyFunction("CAST", {expr_name, type_expr_name}, actions, nullptr);
    return cast_expr_name;
}

String DAGExpressionAnalyzer::appendCastIfNeeded(
    const tipb::Expr & expr, ExpressionActionsPtr & actions, const String & expr_name, bool explicit_cast)
{
    if (!isFunctionExpr(expr))
        return expr_name;

    if (!expr.has_field_type())
    {
        throw TiFlashException("Function Expression without field type", Errors::Coprocessor::BadRequest);
    }
    if (exprHasValidFieldType(expr))
    {
        DataTypePtr expected_type = getDataTypeByFieldType(expr.field_type());
        DataTypePtr actual_type = actions->getSampleBlock().getByName(expr_name).type;
        //todo maybe use a more decent compare method
        // todo ignore nullable info??
        if (expected_type->getName() != actual_type->getName())
        {

            implicit_cast_count += !explicit_cast;
            return appendCast(expected_type, actions, expr_name);
        }
        else
        {
            return expr_name;
        }
    }
    return expr_name;
}

void DAGExpressionAnalyzer::makeExplicitSetForIndex(const tipb::Expr & expr, const ManageableStoragePtr & storage)
{
    for (auto & child : expr.children())
    {
        makeExplicitSetForIndex(child, storage);
    }
    if (expr.tp() != tipb::ExprType::ScalarFunc)
    {
        return;
    }
    const String & func_name = getFunctionName(expr);
    // only support col_name in (value_list)
    if (functionIsInOrGlobalInOperator(func_name) && expr.children(0).tp() == tipb::ExprType::ColumnRef && !prepared_sets.count(&expr))
    {
        NamesAndTypesList column_list;
        for (const auto & col : getCurrentInputColumns())
        {
            column_list.emplace_back(col.name, col.type);
        }
        ExpressionActionsPtr temp_actions = std::make_shared<ExpressionActions>(column_list, settings);
        String name = getActions(expr.children(0), temp_actions);
        ASTPtr name_ast = std::make_shared<ASTIdentifier>(name);
        if (storage->mayBenefitFromIndexForIn(name_ast))
        {
            makeExplicitSet(expr, temp_actions->getSampleBlock(), true, name);
        }
    }
}

void DAGExpressionAnalyzer::makeExplicitSet(
    const tipb::Expr & expr, const Block & sample_block, bool create_ordered_set, const String & left_arg_name)
{
    if (prepared_sets.count(&expr))
    {
        return;
    }
    DataTypes set_element_types;
    // todo support tuple in, i.e. (a,b) in ((1,2), (3,4)), currently TiDB convert tuple in into a series of or/and/eq exprs
    //  which means tuple in is never be pushed to coprocessor, but it is quite in-efficient
    set_element_types.push_back(sample_block.getByName(left_arg_name).type);

    // todo if this is a single value in, then convert it to equal expr
    SetPtr set = std::make_shared<Set>(SizeLimits(settings.max_rows_in_set, settings.max_bytes_in_set, settings.set_overflow_mode));
    TiDB::TiDBCollators collators;
    collators.push_back(getCollatorFromExpr(expr));
    set->setCollators(collators);
    auto remaining_exprs = set->createFromDAGExpr(set_element_types, expr, create_ordered_set);
    prepared_sets[&expr] = std::make_shared<DAGSet>(std::move(set), std::move(remaining_exprs));
}

String DAGExpressionAnalyzer::getActions(const tipb::Expr & expr, ExpressionActionsPtr & actions, bool output_as_uint8_type)
{
    String ret;
    if (isLiteralExpr(expr))
    {
        Field value = decodeLiteral(expr);
        DataTypePtr flash_type = applyVisitor(FieldToDataType(), value);
        DataTypePtr target_type = exprHasValidFieldType(expr) ? getDataTypeByFieldType(expr.field_type()) : flash_type;
        ret = exprToString(expr, getCurrentInputColumns()) + "_" + target_type->getName();
        if (!actions->getSampleBlock().has(ret))
        {
            ColumnWithTypeAndName column;
            column.column = target_type->createColumnConst(1, convertFieldToType(value, *target_type, flash_type.get()));
            column.name = ret;
            column.type = target_type;
            actions->add(ExpressionAction::addColumn(column));
        }
    }
    else if (isColumnExpr(expr))
    {
        ret = getColumnNameForColumnExpr(expr, getCurrentInputColumns());
    }
    else if (isFunctionExpr(expr))
    {
        if (isAggFunctionExpr(expr))
        {
            throw TiFlashException("agg function is not supported yet", Errors::Coprocessor::Unimplemented);
        }
        const String & func_name = getFunctionName(expr);
        if (function_builder_map.find(func_name) != function_builder_map.end())
        {
            ret = function_builder_map[func_name](this, expr, actions);
        }
        else
        {
            ret = buildFunction(this, expr, actions);
        }
    }
    else
    {
        throw TiFlashException("Unsupported expr type: " + getTypeName(expr), Errors::Coprocessor::Unimplemented);
    }

    ret = alignReturnType(expr, actions, ret, output_as_uint8_type);
    return ret;
}
} // namespace DB<|MERGE_RESOLUTION|>--- conflicted
+++ resolved
@@ -146,16 +146,10 @@
 static String buildCastFunction(DAGExpressionAnalyzer * analyzer, const tipb::Expr & expr, ExpressionActionsPtr & actions)
 {
     if (expr.children_size() != 1)
-<<<<<<< HEAD
-        throw Exception("Cast function only support one argument", ErrorCodes::COP_BAD_DAG_REQUEST);
+        throw TiFlashException("Cast function only support one argument", Errors::Coprocessor::BadRequest);
     if (!exprHasValidFieldType(expr))
-        throw Exception("CAST function without valid field type", ErrorCodes::COP_BAD_DAG_REQUEST);
-
-=======
-    {
-        throw TiFlashException("Cast function only support one argument", Errors::Coprocessor::BadRequest);
-    }
->>>>>>> 0df55b19
+        throw TiFlashException("CAST function without valid field type", Errors::Coprocessor::BadRequest);
+
     String name = analyzer->getActions(expr.children(0), actions);
     DataTypePtr expected_type = getDataTypeByFieldType(expr.field_type());
 
