// Copyright 2022 PingCAP, Ltd.
//
// Licensed under the Apache License, Version 2.0 (the "License");
// you may not use this file except in compliance with the License.
// You may obtain a copy of the License at
//
//     http://www.apache.org/licenses/LICENSE-2.0
//
// Unless required by applicable law or agreed to in writing, software
// distributed under the License is distributed on an "AS IS" BASIS,
// WITHOUT WARRANTIES OR CONDITIONS OF ANY KIND, either express or implied.
// See the License for the specific language governing permissions and
// limitations under the License.

#include <AggregateFunctions/AggregateFunctionFactory.h>
#include <AggregateFunctions/AggregateFunctionGroupConcat.h>
#include <Columns/ColumnSet.h>
#include <Common/FmtUtils.h>
#include <Common/TiFlashException.h>
#include <DataTypes/DataTypeNullable.h>
#include <DataTypes/DataTypesNumber.h>
#include <DataTypes/FieldToDataType.h>
#include <Flash/Coprocessor/DAGCodec.h>
#include <Flash/Coprocessor/DAGExpressionAnalyzer.h>
#include <Flash/Coprocessor/DAGExpressionAnalyzerHelper.h>
#include <Flash/Coprocessor/DAGUtils.h>
#include <Functions/FunctionFactory.h>
#include <Functions/FunctionHelpers.h>
#include <Functions/FunctionsTiDBConversion.h>
#include <Interpreters/Context.h>
#include <Interpreters/Set.h>
#include <Interpreters/Settings.h>
#include <Interpreters/convertFieldToType.h>
#include <Parsers/ASTIdentifier.h>
#include <Storages/Transaction/TypeMapping.h>
#include <WindowFunctions/WindowFunctionFactory.h>

namespace DB
{
namespace ErrorCodes
{
extern const int UNSUPPORTED_METHOD;
} // namespace ErrorCodes

DAGExpressionAnalyzer::DAGExpressionAnalyzer(std::vector<NameAndTypePair> source_columns_, const Context & context_)
    : source_columns(std::move(source_columns_))
    , context(context_)
    , settings(context.getSettingsRef())
{}

extern const String count_second_stage;

namespace
{
bool isUInt8Type(const DataTypePtr & type)
{
    return removeNullable(type)->getTypeId() == TypeIndex::UInt8;
}

tipb::Expr constructTZExpr(const TimezoneInfo & dag_timezone_info)
{
    return dag_timezone_info.is_name_based
        ? constructStringLiteralTiExpr(dag_timezone_info.timezone_name)
        : constructInt64LiteralTiExpr(dag_timezone_info.timezone_offset);
}

String getAggFuncName(
    const tipb::Expr & expr,
    const tipb::Aggregation & agg,
    const Settings & settings)
{
    String agg_func_name = getAggFunctionName(expr);

    static const String count_distinct_func_name = "countDistinct";
    if (expr.has_distinct() && agg_func_name == count_distinct_func_name)
        return settings.count_distinct_implementation;

    static const String sum_func_name = "sum";
    if (agg.group_by_size() == 0 && agg_func_name == sum_func_name && expr.has_field_type()
        && !getDataTypeByFieldTypeForComputingLayer(expr.field_type())->isNullable())
    {
        /// this is a little hack: if the query does not have group by column, and the result of sum is not nullable, then the sum
        /// must be the second stage for count, in this case we should return 0 instead of null if the input is empty.
        return count_second_stage;
    }

    return agg_func_name;
}

/// return `duplicated agg function`->getReturnType if duplicated.
/// or not return nullptr.
DataTypePtr findDuplicateAggFunc(
    const String & func_string,
    const AggregateDescriptions & aggregate_descriptions)
{
    for (const auto & aggregated : aggregate_descriptions)
    {
        if (aggregated.column_name == func_string)
        {
            auto return_type = aggregated.function->getReturnType();
            assert(return_type);
            return return_type;
        }
    }
    return nullptr;
}

/// Generate AggregateDescription and append it to AggregateDescriptions if need.
/// And append output column to aggregated_columns.
void appendAggDescription(
    const Names & arg_names,
    const DataTypes & arg_types,
    TiDB::TiDBCollators & arg_collators,
    const String & agg_func_name,
    AggregateDescriptions & aggregate_descriptions,
    NamesAndTypes & aggregated_columns,
    bool empty_input_as_null)
{
    assert(arg_names.size() == arg_collators.size() && arg_names.size() == arg_types.size());

    AggregateDescription aggregate;
    aggregate.argument_names = arg_names;
    String func_string = genFuncString(agg_func_name, aggregate.argument_names, arg_collators);
    if (auto duplicated_return_type = findDuplicateAggFunc(func_string, aggregate_descriptions))
    {
        // agg function duplicate, don't need to build again.
        aggregated_columns.emplace_back(func_string, duplicated_return_type);
        return;
    }

    aggregate.column_name = func_string;
    aggregate.parameters = Array();
    aggregate.function = AggregateFunctionFactory::instance().get(agg_func_name, arg_types, {}, 0, empty_input_as_null);
    aggregate.function->setCollators(arg_collators);

    DataTypePtr result_type = aggregate.function->getReturnType();
    aggregated_columns.emplace_back(func_string, aggregate.function->getReturnType());

    aggregate_descriptions.push_back(std::move(aggregate));
}
} // namespace

ExpressionActionsChain::Step & DAGExpressionAnalyzer::initAndGetLastStep(ExpressionActionsChain & chain) const
{
    initChain(chain, getCurrentInputColumns());
    return chain.getLastStep();
}

void DAGExpressionAnalyzer::fillArgumentDetail(
    const ExpressionActionsPtr & actions,
    const tipb::Expr & arg,
    Names & arg_names,
    DataTypes & arg_types,
    TiDB::TiDBCollators & arg_collators)
{
    arg_names.push_back(getActions(arg, actions));
    arg_types.push_back(actions->getSampleBlock().getByName(arg_names.back()).type);
    arg_collators.push_back(removeNullable(arg_types.back())->isString() ? getCollatorFromExpr(arg) : nullptr);
}

void DAGExpressionAnalyzer::buildGroupConcat(
    const tipb::Expr & expr,
    const ExpressionActionsPtr & actions,
    const String & agg_func_name,
    AggregateDescriptions & aggregate_descriptions,
    NamesAndTypes & aggregated_columns,
    bool result_is_nullable)
{
    AggregateDescription aggregate;
    /// the last parametric is the separator
    auto child_size = expr.children_size() - 1;
    NamesAndTypes all_columns_names_and_types;
    String delimiter;
    SortDescription sort_description;
    bool only_one_column = true;
    TiDB::TiDBCollators arg_collators;
    String arg_name;
    DataTypes types;

    /// more than one args will be combined to one
    if (child_size == 1 && expr.order_by_size() == 0)
    {
        /// only one arg
        Names arg_names;
        fillArgumentDetail(actions, expr.children(0), arg_names, types, arg_collators);
        arg_name = arg_names.back();
        all_columns_names_and_types.emplace_back(arg_name, types[0]);
    }
    else
    {
        /// args... -> tuple(args...)
        arg_name = buildTupleFunctionForGroupConcat(expr, sort_description, all_columns_names_and_types, arg_collators, actions);
        only_one_column = false;
        types.push_back(actions->getSampleBlock().getByName(arg_name).type);
    }
    aggregate.argument_names.push_back(arg_name);

    /// the separator
    arg_name = getActions(expr.children(child_size), actions);
    if (expr.children(child_size).tp() == tipb::String)
    {
        const ColumnConst * col_delim
            = checkAndGetColumnConstStringOrFixedString(actions->getSampleBlock().getByName(arg_name).column.get());
        if (col_delim == nullptr)
        {
            throw Exception("the separator of group concat should not be invalid!");
        }
        delimiter = col_delim->getValue<String>();
    }

    String func_string = genFuncString(agg_func_name, aggregate.argument_names, arg_collators);
    /// return directly if the agg is duplicated
    if (auto duplicated_return_type = findDuplicateAggFunc(func_string, aggregate_descriptions))
    {
        aggregated_columns.emplace_back(func_string, duplicated_return_type);
        return;
    }

    aggregate.column_name = func_string;
    aggregate.parameters = Array();
    /// if there is group by clause, there is no need to consider the empty input case
    aggregate.function = AggregateFunctionFactory::instance().get(agg_func_name, types, {}, 0, result_is_nullable);

    /// TODO(FZH) deliver these arguments through aggregate.parameters of Array() type to keep the same code fashion, the special arguments
    /// sort_description, all_columns_names_and_types can be set like the way of collators

    /// group_concat_max_length
    UInt64 max_len = decodeDAGUInt64(expr.val());

    int number_of_arguments = all_columns_names_and_types.size() - sort_description.size();
    for (int num = 0; num < number_of_arguments && !result_is_nullable; ++num)
    {
        if (all_columns_names_and_types[num].type->isNullable())
        {
            result_is_nullable = true;
        }
    }

#define NEW_GROUP_CONCAT_FUNC(result_is_nullable, only_one_column)                         \
    std::make_shared<AggregateFunctionGroupConcat<result_is_nullable, (only_one_column)>>( \
        aggregate.function,                                                                \
        types,                                                                             \
        delimiter,                                                                         \
        max_len,                                                                           \
        sort_description,                                                                  \
        all_columns_names_and_types,                                                       \
        arg_collators,                                                                     \
        expr.has_distinct())

    if (result_is_nullable)
    {
        if (only_one_column)
            aggregate.function = NEW_GROUP_CONCAT_FUNC(true, true);
        else
            aggregate.function = NEW_GROUP_CONCAT_FUNC(true, false);
    }
    else
    {
        if (only_one_column)
            aggregate.function = NEW_GROUP_CONCAT_FUNC(false, true);
        else
            aggregate.function = NEW_GROUP_CONCAT_FUNC(false, false);
    }
#undef NEW_GROUP_CONCAT_FUNC

    aggregate_descriptions.push_back(aggregate);
    DataTypePtr result_type = aggregate.function->getReturnType();
    // this is a temp result since implicit cast maybe added on these aggregated_columns
    aggregated_columns.emplace_back(func_string, result_type);
}

void DAGExpressionAnalyzer::buildCommonAggFunc(
    const tipb::Expr & expr,
    const ExpressionActionsPtr & actions,
    const String & agg_func_name,
    AggregateDescriptions & aggregate_descriptions,
    NamesAndTypes & aggregated_columns,
    bool empty_input_as_null)
{
    auto child_size = expr.children_size();
    Names arg_names;
    DataTypes arg_types;
    TiDB::TiDBCollators arg_collators;
    for (Int32 i = 0; i < child_size; ++i)
    {
        fillArgumentDetail(actions, expr.children(i), arg_names, arg_types, arg_collators);
    }

    appendAggDescription(arg_names, arg_types, arg_collators, agg_func_name, aggregate_descriptions, aggregated_columns, empty_input_as_null);
}

void DAGExpressionAnalyzer::buildAggGroupBy(
    const google::protobuf::RepeatedPtrField<tipb::Expr> & group_by,
    const ExpressionActionsPtr & actions,
    AggregateDescriptions & aggregate_descriptions,
    NamesAndTypes & aggregated_columns,
    Names & aggregation_keys,
    std::unordered_set<String> & agg_key_set,
    bool group_by_collation_sensitive,
    TiDB::TiDBCollators & collators)
{
    for (const tipb::Expr & expr : group_by)
    {
        String name = getActions(expr, actions);
        bool duplicated_key = agg_key_set.find(name) != agg_key_set.end();
        if (!duplicated_key)
        {
            /// note this assume that column with the same name has the same collator
            /// need double check this assumption when we support agg with collation
            aggregation_keys.push_back(name);
            agg_key_set.emplace(name);
        }
        /// when group_by_collation_sensitive is true, TiFlash will do the aggregation with collation
        /// info, since the aggregation in TiFlash is actually the partial stage, and TiDB always do
        /// the final stage of the aggregation, even if TiFlash do the aggregation without collation
        /// info, the correctness of the query result is guaranteed by TiDB itself, so add a flag to
        /// let TiDB/TiFlash to decide whether aggregate the data with collation info or not
        if (group_by_collation_sensitive)
        {
            auto type = actions->getSampleBlock().getByName(name).type;
            TiDB::TiDBCollatorPtr collator = nullptr;
            if (removeNullable(type)->isString())
                collator = getCollatorFromExpr(expr);
            if (!duplicated_key)
                collators.push_back(collator);
            if (collator != nullptr)
            {
                /// if the column is a string with collation info, the `sort_key` of the column is used during
                /// aggregation, but we can not reconstruct the origin column by `sort_key`, so add an extra
                /// extra aggregation function any(group_by_column) here as the output of the group by column
                TiDB::TiDBCollators arg_collators{collator};
                appendAggDescription({name}, {type}, arg_collators, "any", aggregate_descriptions, aggregated_columns, false);
            }
            else
            {
                aggregated_columns.emplace_back(name, actions->getSampleBlock().getByName(name).type);
            }
        }
        else
        {
            aggregated_columns.emplace_back(name, actions->getSampleBlock().getByName(name).type);
        }
    }
}

void DAGExpressionAnalyzer::buildAggFuncs(
    const tipb::Aggregation & aggregation,
    const ExpressionActionsPtr & actions,
    AggregateDescriptions & aggregate_descriptions,
    NamesAndTypes & aggregated_columns)
{
    for (const tipb::Expr & expr : aggregation.agg_func())
    {
        if (expr.tp() == tipb::ExprType::GroupConcat)
        {
            buildGroupConcat(expr, actions, getAggFuncName(expr, aggregation, settings), aggregate_descriptions, aggregated_columns, aggregation.group_by().empty());
        }
        else
        {
            /// if there is group by clause, there is no need to consider the empty input case
            bool empty_input_as_null = aggregation.group_by().empty();
            buildCommonAggFunc(expr, actions, getAggFuncName(expr, aggregation, settings), aggregate_descriptions, aggregated_columns, empty_input_as_null);
        }
    }
}

std::tuple<Names, TiDB::TiDBCollators, AggregateDescriptions, ExpressionActionsPtr> DAGExpressionAnalyzer::appendAggregation(
    ExpressionActionsChain & chain,
    const tipb::Aggregation & agg,
    bool group_by_collation_sensitive)
{
    if (agg.group_by_size() == 0 && agg.agg_func_size() == 0)
    {
        //should not reach here
        throw TiFlashException("Aggregation executor without group by/agg exprs", Errors::Coprocessor::BadRequest);
    }

    auto & step = initAndGetLastStep(chain);

    NamesAndTypes aggregated_columns;
    AggregateDescriptions aggregate_descriptions;
    Names aggregation_keys;
    TiDB::TiDBCollators collators;
    std::unordered_set<String> agg_key_set;
    buildAggFuncs(agg, step.actions, aggregate_descriptions, aggregated_columns);
    buildAggGroupBy(agg.group_by(), step.actions, aggregate_descriptions, aggregated_columns, aggregation_keys, agg_key_set, group_by_collation_sensitive, collators);
    // set required output for agg funcs's arguments and group by keys.
    for (const auto & aggregate_description : aggregate_descriptions)
    {
        for (const auto & argument_name : aggregate_description.argument_names)
            step.required_output.push_back(argument_name);
    }
    for (const auto & aggregation_key : aggregation_keys)
        step.required_output.push_back(aggregation_key);

    source_columns = std::move(aggregated_columns);

    auto before_agg = chain.getLastActions();
    chain.finalize();
    chain.clear();

    auto & after_agg_step = initAndGetLastStep(chain);
    appendCastAfterAgg(after_agg_step.actions, agg);
    // after appendCastAfterAgg, current input columns has been modified.
    for (const auto & column : getCurrentInputColumns())
        after_agg_step.required_output.push_back(column.name);

    return {aggregation_keys, collators, aggregate_descriptions, before_agg};
}

bool isWindowFunctionsValid(const tipb::Window & window)
{
    bool has_agg_func = false;
    bool has_window_func = false;
    for (const tipb::Expr & expr : window.func_desc())
    {
        has_agg_func = has_agg_func || isAggFunctionExpr(expr);
        has_window_func = has_window_func || isWindowFunctionExpr(expr);
    }

    return !(has_agg_func && has_window_func);
}

SortDescription DAGExpressionAnalyzer::getWindowSortDescription(const ::google::protobuf::RepeatedPtrField<tipb::ByItem> & by_items) const
{
    NamesAndTypes by_item_columns;
    by_item_columns.reserve(by_items.size());

    for (const tipb::ByItem & by_item : by_items)
    {
        if (!isColumnExpr(by_item.expr()))
        {
            throw TiFlashException("must be column expr.", Errors::Coprocessor::BadRequest);
        }
        by_item_columns.emplace_back(getColumnNameAndTypeForColumnExpr(by_item.expr(), getCurrentInputColumns()));
    }

    return getSortDescription(by_item_columns, by_items);
}


void DAGExpressionAnalyzer::appendSourceColumnsToRequireOutput(ExpressionActionsChain::Step & step) const
{
    for (const auto & col : getCurrentInputColumns())
    {
        step.required_output.push_back(col.name);
    }
}

// This function will add new window function culumns to source_column
std::tuple<WindowDescription, NamesAndTypes> DAGExpressionAnalyzer::appendWindowColumns(const tipb::Window & window, ExpressionActionsChain::Step & step)
{
    WindowDescription window_description;
    NamesAndTypes window_columns;

    if (window.func_desc_size() == 0)
    {
        //should not reach here
        throw TiFlashException("window executor without agg/window expression", Errors::Coprocessor::BadRequest);
    }

    if (!isWindowFunctionsValid(window))
    {
        throw TiFlashException("can not have window and agg functions together in one window.", Errors::Coprocessor::BadRequest);
    }

    for (const tipb::Expr & expr : window.func_desc())
    {
        if (isAggFunctionExpr(expr))
        {
            throw TiFlashException("Unsupported agg function in window.", Errors::Coprocessor::BadRequest);
        }
        else if (isWindowFunctionExpr(expr))
        {
            WindowFunctionDescription window_function_description;
            String window_func_name = getWindowFunctionName(expr);
            auto child_size = expr.children_size();

            Names arg_names;
            DataTypes arg_types;
            TiDB::TiDBCollators arg_collators;
            for (Int32 i = 0; i < child_size; ++i)
            {
                fillArgumentDetail(step.actions, expr.children(i), arg_names, arg_types, arg_collators);
            }

            window_function_description.argument_names.resize(child_size);
            window_function_description.argument_names = arg_names;
            step.required_output.insert(step.required_output.end(), arg_names.begin(), arg_names.end());

            String func_string = genFuncString(window_func_name, window_function_description.argument_names, arg_collators);
            window_function_description.column_name = func_string;
            window_function_description.window_function = WindowFunctionFactory::instance().get(window_func_name, arg_types);
            DataTypePtr result_type = window_function_description.window_function->getReturnType();
            window_description.window_functions_descriptions.push_back(window_function_description);
            window_columns.emplace_back(func_string, result_type);
            source_columns.emplace_back(func_string, result_type);
        }
        else
        {
            throw TiFlashException("unknow function expr.", Errors::Coprocessor::BadRequest);
        }
    }

    return {window_description, window_columns};
}

WindowDescription DAGExpressionAnalyzer::buildWindowDescription(const tipb::Window & window)
{
    ExpressionActionsChain chain;
    ExpressionActionsChain::Step & step = initAndGetLastStep(chain);
    appendSourceColumnsToRequireOutput(step);
    size_t source_size = getCurrentInputColumns().size();

    auto [window_description, window_columns] = appendWindowColumns(window, step);

    window_description.add_columns = window_columns;

    if (window.has_frame())
    {
        window_description.setWindowFrame(window.frame());
    }

    window_description.before_window = chain.getLastActions();
    window_description.partition_by = getWindowSortDescription(window.partition_by());
    window_description.order_by = getWindowSortDescription(window.order_by());
    chain.finalize();
    chain.clear();


    auto & after_window_step = initAndGetLastStep(chain);
    appendCastAfterWindow(after_window_step.actions, window, source_size);
    window_description.after_window_columns = getCurrentInputColumns();
    appendSourceColumnsToRequireOutput(after_window_step);
    window_description.after_window = chain.getLastActions();
    chain.finalize();
    chain.clear();

    return window_description;
}

String DAGExpressionAnalyzer::applyFunction(
    const String & func_name,
    const Names & arg_names,
    const ExpressionActionsPtr & actions,
    const TiDB::TiDBCollatorPtr & collator)
{
    String result_name = genFuncString(func_name, arg_names, {collator});
    if (actions->getSampleBlock().has(result_name))
        return result_name;
    const FunctionBuilderPtr & function_builder = FunctionFactory::instance().get(func_name, context);
    const ExpressionAction & action = ExpressionAction::applyFunction(function_builder, arg_names, result_name, collator);
    actions->add(action);
    return result_name;
}

String DAGExpressionAnalyzer::buildFilterColumn(
    const ExpressionActionsPtr & actions,
    const std::vector<const tipb::Expr *> & conditions)
{
    String filter_column_name;
    if (conditions.size() == 1)
    {
        filter_column_name = getActions(*conditions[0], actions, true);
        if (isColumnExpr(*conditions[0])
            && (!exprHasValidFieldType(*conditions[0])
                /// if the column is not UInt8 type, we already add some convert function to convert it ot UInt8 type
                || isUInt8Type(getDataTypeByFieldTypeForComputingLayer(conditions[0]->field_type()))))
        {
            /// FilterBlockInputStream will CHANGE the filter column inplace, so
            /// filter column should never be a columnRef in DAG request, otherwise
            /// for queries like select c1 from t where c1 will got wrong result
            /// as after FilterBlockInputStream, c1 will become a const column of 1
            filter_column_name = convertToUInt8(actions, filter_column_name);
        }
    }
    else
    {
        Names arg_names;
        for (const auto * condition : conditions)
            arg_names.push_back(getActions(*condition, actions, true));
        // connect all the conditions by logical and
        filter_column_name = applyFunction("and", arg_names, actions, nullptr);
    }
    return filter_column_name;
}

String DAGExpressionAnalyzer::appendWhere(
    ExpressionActionsChain & chain,
    const std::vector<const tipb::Expr *> & conditions)
{
    auto & last_step = initAndGetLastStep(chain);

    String filter_column_name = buildFilterColumn(last_step.actions, conditions);

    last_step.required_output.push_back(filter_column_name);
    return filter_column_name;
}

String DAGExpressionAnalyzer::convertToUInt8(const ExpressionActionsPtr & actions, const String & column_name)
{
    // Some of the TiFlash operators(e.g. FilterBlockInputStream) only support UInt8 as its input, so need to convert the
    // column type to UInt8
    // the basic rule is:
    // 1. if the column is only null, just return it
    // 2. if the column is numeric, compare it with 0
    // 3. if the column is string, convert it to float-point column, and compare with 0
    // 4. if the column is date/datetime, compare it with zeroDate
    // 5. otherwise throw exception
    if (actions->getSampleBlock().getByName(column_name).type->onlyNull())
    {
        return column_name;
    }
    const auto & org_type = removeNullable(actions->getSampleBlock().getByName(column_name).type);
    if (org_type->isNumber() || org_type->isDecimal())
    {
        tipb::Expr const_expr = constructInt64LiteralTiExpr(0);
        auto const_expr_name = getActions(const_expr, actions);
        return applyFunction("notEquals", {column_name, const_expr_name}, actions, nullptr);
    }
    if (org_type->isStringOrFixedString())
    {
        /// use tidb_cast to make it compatible with TiDB
        tipb::FieldType field_type;
        // TODO: Use TypeDouble as return type, to be compatible with TiDB
        field_type.set_tp(TiDB::TypeDouble);
        field_type.set_flen(-1);
        tipb::Expr type_expr = constructStringLiteralTiExpr("Nullable(Double)");
        auto type_expr_name = getActions(type_expr, actions);
        String num_col_name = DAGExpressionAnalyzerHelper::buildCastFunctionInternal(
            this,
            {column_name, type_expr_name},
            false,
            field_type,
            actions);

        tipb::Expr const_expr = constructInt64LiteralTiExpr(0);
        auto const_expr_name = getActions(const_expr, actions);
        return applyFunction("notEquals", {num_col_name, const_expr_name}, actions, nullptr);
    }
    if (org_type->isDateOrDateTime())
    {
        tipb::Expr const_expr = constructDateTimeLiteralTiExpr(0);
        auto const_expr_name = getActions(const_expr, actions);
        return applyFunction("notEquals", {column_name, const_expr_name}, actions, nullptr);
    }
    throw TiFlashException(fmt::format("Filter on {} is not supported.", org_type->getName()), Errors::Coprocessor::Unimplemented);
}

NamesAndTypes DAGExpressionAnalyzer::buildWindowOrderColumns(const tipb::Sort & window_sort) const
{
    if (window_sort.byitems_size() == 0)
    {
        throw TiFlashException("window executor without order by exprs", Errors::Coprocessor::BadRequest);
    }
    NamesAndTypes order_columns;
    order_columns.reserve(window_sort.byitems_size());

    for (const tipb::ByItem & order_by : window_sort.byitems())
    {
        if (!isColumnExpr(order_by.expr()))
        {
            throw TiFlashException("must be column expr.", Errors::Coprocessor::BadRequest);
        }
        order_columns.emplace_back(getColumnNameAndTypeForColumnExpr(order_by.expr(), getCurrentInputColumns()));
    }
    return order_columns;
}

NamesAndTypes DAGExpressionAnalyzer::buildOrderColumns(
    const ExpressionActionsPtr & actions,
    const ::google::protobuf::RepeatedPtrField<tipb::ByItem> & order_by)
{
    NamesAndTypes order_columns;
    order_columns.reserve(order_by.size());
    for (const tipb::ByItem & by_item : order_by)
    {
        String name = getActions(by_item.expr(), actions);
        auto type = actions->getSampleBlock().getByName(name).type;
        order_columns.emplace_back(name, type);
    }
    return order_columns;
}

std::vector<NameAndTypePair> DAGExpressionAnalyzer::appendOrderBy(
    ExpressionActionsChain & chain,
    const tipb::TopN & topN)
{
    if (topN.order_by_size() == 0)
    {
        throw TiFlashException("TopN executor without order by exprs", Errors::Coprocessor::BadRequest);
    }

    auto & step = initAndGetLastStep(chain);
    auto order_columns = buildOrderColumns(step.actions, topN.order_by());

    assert(static_cast<int>(order_columns.size()) == topN.order_by_size());
    for (const auto & order_column : order_columns)
        step.required_output.push_back(order_column.name);

    return order_columns;
}

const std::vector<NameAndTypePair> & DAGExpressionAnalyzer::getCurrentInputColumns() const
{
    return source_columns;
}

String DAGExpressionAnalyzer::appendTimeZoneCast(
    const String & tz_col,
    const String & ts_col,
    const String & func_name,
    const ExpressionActionsPtr & actions)
{
    String cast_expr_name = applyFunction(func_name, {ts_col, tz_col}, actions, nullptr);
    return cast_expr_name;
}

bool DAGExpressionAnalyzer::buildExtraCastsAfterTS(
    const ExpressionActionsPtr & actions,
    const std::vector<ExtraCastAfterTSMode> & need_cast_column,
    const ::google::protobuf::RepeatedPtrField<tipb::ColumnInfo> & table_scan_columns)
{
    bool has_cast = false;

    // For TimeZone
    tipb::Expr tz_expr = constructTZExpr(context.getTimezoneInfo());
    String tz_col = getActions(tz_expr, actions);
    static const String convert_time_zone_form_utc = "ConvertTimeZoneFromUTC";
    static const String convert_time_zone_by_offset = "ConvertTimeZoneByOffsetFromUTC";
    const String & timezone_func_name = context.getTimezoneInfo().is_name_based ? convert_time_zone_form_utc : convert_time_zone_by_offset;

    // For Duration
    String fsp_col;
    static const String dur_func_name = "FunctionConvertDurationFromNanos";
    for (size_t i = 0; i < need_cast_column.size(); ++i)
    {
        if (!context.getTimezoneInfo().is_utc_timezone && need_cast_column[i] == ExtraCastAfterTSMode::AppendTimeZoneCast)
        {
            String casted_name = appendTimeZoneCast(tz_col, source_columns[i].name, timezone_func_name, actions);
            source_columns[i].name = casted_name;
            has_cast = true;
        }

        if (need_cast_column[i] == ExtraCastAfterTSMode::AppendDurationCast)
        {
            if (table_scan_columns[i].decimal() > 6)
                throw Exception("fsp must <= 6", ErrorCodes::LOGICAL_ERROR);
            auto fsp = table_scan_columns[i].decimal() < 0 ? 0 : table_scan_columns[i].decimal();
            tipb::Expr fsp_expr = constructInt64LiteralTiExpr(fsp);
            fsp_col = getActions(fsp_expr, actions);
            String casted_name = appendDurationCast(fsp_col, source_columns[i].name, dur_func_name, actions);
            source_columns[i].name = casted_name;
            source_columns[i].type = actions->getSampleBlock().getByName(casted_name).type;
            has_cast = true;
        }
    }
    NamesWithAliases project_cols;
    for (auto & col : source_columns)
        project_cols.emplace_back(col.name, col.name);
    actions->add(ExpressionAction::project(project_cols));

    return has_cast;
}

bool DAGExpressionAnalyzer::appendExtraCastsAfterTS(
    ExpressionActionsChain & chain,
    const std::vector<ExtraCastAfterTSMode> & need_cast_column,
    const TiDBTableScan & table_scan)
{
    auto & step = initAndGetLastStep(chain);

    bool has_cast = buildExtraCastsAfterTS(step.actions, need_cast_column, table_scan.getColumns());

    for (auto & col : source_columns)
        step.required_output.push_back(col.name);

    return has_cast;
}

String DAGExpressionAnalyzer::appendDurationCast(
    const String & fsp_expr,
    const String & dur_expr,
    const String & func_name,
    const ExpressionActionsPtr & actions)
{
    return applyFunction(func_name, {dur_expr, fsp_expr}, actions, nullptr);
}

void DAGExpressionAnalyzer::appendJoin(
    ExpressionActionsChain & chain,
    SubqueryForSet & join_query,
    const NamesAndTypesList & columns_added_by_join) const
{
    initChain(chain, getCurrentInputColumns());
    ExpressionActionsPtr actions = chain.getLastActions();
    actions->add(ExpressionAction::ordinaryJoin(join_query.join, columns_added_by_join));
}

std::pair<bool, Names> DAGExpressionAnalyzer::buildJoinKey(
    const ExpressionActionsPtr & actions,
    const google::protobuf::RepeatedPtrField<tipb::Expr> & keys,
    const DataTypes & key_types,
    bool left,
    bool is_right_out_join)
{
    bool has_actions_of_keys = false;

    Names key_names;

    UniqueNameGenerator unique_name_generator;
    for (int i = 0; i < keys.size(); ++i)
    {
        const auto & key = keys.at(i);
        bool has_actions = key.tp() != tipb::ExprType::ColumnRef;

        String key_name = getActions(key, actions);
        DataTypePtr current_type = actions->getSampleBlock().getByName(key_name).type;
        if (!removeNullable(current_type)->equals(*removeNullable(key_types[i])))
        {
            /// need to convert to key type
            key_name = appendCast(key_types[i], actions, key_name);
            has_actions = true;
        }
        if (!has_actions && (!left || is_right_out_join))
        {
            /// if the join key is a columnRef, then add a new column as the join key if needed.
            /// In ClickHouse, the columns returned by join are: join_keys, left_columns and right_columns
            /// where left_columns and right_columns don't include the join keys if they are ColumnRef
            /// In TiDB, the columns returned by join are left_columns, right_columns, if the join keys
            /// are ColumnRef, they will be included in both left_columns and right_columns
            /// E.g, for table t1(id, value), t2(id, value) and query select * from t1 join t2 on t1.id = t2.id
            /// In ClickHouse, it returns id,t1_value,t2_value
            /// In TiDB, it returns t1_id,t1_value,t2_id,t2_value
            /// So in order to make the join compatible with TiDB, if the join key is a columnRef, for inner/left
            /// join, add a new key for right join key, for right join, add new key for both left and right join key
            String updated_key_name = unique_name_generator.toUniqueName((left ? "_l_k_" : "_r_k_") + key_name);
            /// duplicated key names, in Clickhouse join, it is assumed that here is no duplicated
            /// key names, so just copy a key with new name
            actions->add(ExpressionAction::copyColumn(key_name, updated_key_name));
            key_name = updated_key_name;
            has_actions = true;
        }
        else
        {
            String updated_key_name = unique_name_generator.toUniqueName(key_name);
            /// duplicated key names, in Clickhouse join, it is assumed that here is no duplicated
            /// key names, so just copy a key with new name
            if (key_name != updated_key_name)
            {
                actions->add(ExpressionAction::copyColumn(key_name, updated_key_name));
                key_name = updated_key_name;
                has_actions = true;
            }
        }
        key_names.push_back(key_name);
        has_actions_of_keys |= has_actions;
    }

    return std::make_pair(has_actions_of_keys, std::move(key_names));
}

bool DAGExpressionAnalyzer::appendJoinKeyAndJoinFilters(
    ExpressionActionsChain & chain,
    const google::protobuf::RepeatedPtrField<tipb::Expr> & keys,
    const DataTypes & key_types,
    Names & key_names,
    bool left,
    bool is_right_out_join,
    const google::protobuf::RepeatedPtrField<tipb::Expr> & filters,
    String & filter_column_name)
{
    initChain(chain, getCurrentInputColumns());
    ExpressionActionsPtr actions = chain.getLastActions();

    bool ret = false;
    std::tie(ret, key_names) = buildJoinKey(actions, keys, key_types, left, is_right_out_join);

    if (!filters.empty())
    {
        ret = true;
        std::vector<const tipb::Expr *> filter_vector;
        for (const auto & c : filters)
            filter_vector.push_back(&c);
        filter_column_name = appendWhere(chain, filter_vector);
    }
    /// remove useless columns to avoid duplicate columns
    /// as when compiling the key/filter expression, the origin
    /// streams may be added some columns that have the
    /// same name on left streams and right streams, for
    /// example, if the join condition is something like:
    /// id + 1 = id + 1,
    /// the left streams and the right streams will have the
    /// same constant column for `1`
    /// Note that the origin left streams and right streams
    /// will never have duplicated columns because in
    /// DAGQueryBlockInterpreter we add qb_column_prefix in
    /// final project step, so if the join condition is not
    /// literal expression, the key names should never be
    /// duplicated. In the above example, the final key names should be
    /// something like `add(__qb_2_id, 1)` and `add(__qb_3_id, 1)`
    if (ret)
    {
        std::unordered_set<String> needed_columns;
        for (const auto & c : getCurrentInputColumns())
            needed_columns.insert(c.name);
        for (const auto & s : key_names)
            needed_columns.insert(s);
        if (!filter_column_name.empty())
            needed_columns.insert(filter_column_name);

        const auto & names = actions->getSampleBlock().getNames();
        for (const auto & name : names)
        {
            if (needed_columns.find(name) == needed_columns.end())
                actions->add(ExpressionAction::removeColumn(name));
        }
    }
    return ret;
}

void DAGExpressionAnalyzer::appendCastAfterWindow(
    const ExpressionActionsPtr & actions,
    const tipb::Window & window,
    size_t window_columns_start_index)
{
    bool need_update_source_columns = false;
    NamesAndTypes updated_window_columns;

    auto update_cast_column = [&](const tipb::Expr & expr, const NameAndTypePair & origin_column) {
        String updated_name = appendCastIfNeeded(expr, actions, origin_column.name);
        if (origin_column.name != updated_name)
        {
            DataTypePtr type = actions->getSampleBlock().getByName(updated_name).type;
            updated_window_columns.emplace_back(updated_name, type);
            need_update_source_columns = true;
        }
        else
        {
            updated_window_columns.emplace_back(origin_column.name, origin_column.type);
        }
    };

    for (size_t i = 0; i < window_columns_start_index; ++i)
    {
        updated_window_columns.emplace_back(source_columns[i]);
    }

    assert(window.func_desc_size() + window_columns_start_index == source_columns.size());
    for (Int32 i = 0; i < window.func_desc_size(); ++i)
    {
        update_cast_column(window.func_desc(i), source_columns[window_columns_start_index + i]);
    }

    if (need_update_source_columns)
    {
        std::swap(source_columns, updated_window_columns);
    }
}

void DAGExpressionAnalyzer::appendCastAfterAgg(
    const ExpressionActionsPtr & actions,
    const tipb::Aggregation & aggregation)
{
    bool need_update_source_columns = false;
    std::vector<NameAndTypePair> updated_aggregated_columns;

    auto update_cast_column = [&](const tipb::Expr & expr, const NameAndTypePair & origin_column) {
        String updated_name = appendCastIfNeeded(expr, actions, origin_column.name);
        if (origin_column.name != updated_name)
        {
            DataTypePtr type = actions->getSampleBlock().getByName(updated_name).type;
            updated_aggregated_columns.emplace_back(updated_name, type);
            need_update_source_columns = true;
        }
        else
        {
            updated_aggregated_columns.emplace_back(origin_column.name, origin_column.type);
        }
    };

    for (Int32 i = 0; i < aggregation.agg_func_size(); ++i)
    {
        assert(static_cast<size_t>(i) < source_columns.size());
        update_cast_column(aggregation.agg_func(i), source_columns[i]);
    }
    for (Int32 i = 0; i < aggregation.group_by_size(); ++i)
    {
        size_t group_by_index = i + aggregation.agg_func_size();
        assert(group_by_index < source_columns.size());
        update_cast_column(aggregation.group_by(i), source_columns[group_by_index]);
    }

    if (need_update_source_columns)
    {
        std::swap(source_columns, updated_aggregated_columns);
    }
}

NamesWithAliases DAGExpressionAnalyzer::genNonRootFinalProjectAliases(const String & column_prefix) const
{
    NamesWithAliases final_project_aliases;
    UniqueNameGenerator unique_name_generator;
    for (const auto & element : getCurrentInputColumns())
        final_project_aliases.emplace_back(element.name, unique_name_generator.toUniqueName(column_prefix + element.name));
    return final_project_aliases;
}

NamesWithAliases DAGExpressionAnalyzer::appendFinalProjectForNonRootQueryBlock(
    ExpressionActionsChain & chain,
    const String & column_prefix) const
{
    NamesWithAliases final_project = genNonRootFinalProjectAliases(column_prefix);

    auto & step = initAndGetLastStep(chain);
    for (const auto & name : final_project)
        step.required_output.push_back(name.first);
    return final_project;
}

NamesWithAliases DAGExpressionAnalyzer::genRootFinalProjectAliases(
    const String & column_prefix,
    const std::vector<Int32> & output_offsets) const
{
    NamesWithAliases final_project_aliases;
    const auto & current_columns = getCurrentInputColumns();
    UniqueNameGenerator unique_name_generator;
    for (auto i : output_offsets)
    {
        final_project_aliases.emplace_back(
            current_columns[i].name,
            unique_name_generator.toUniqueName(column_prefix + current_columns[i].name));
    }
    return final_project_aliases;
}

void DAGExpressionAnalyzer::appendCastForRootFinalProjection(
    const ExpressionActionsPtr & actions,
    const std::vector<tipb::FieldType> & require_schema,
    const std::vector<Int32> & output_offsets,
    bool need_append_timezone_cast,
    const BoolVec & need_append_type_cast_vec)
{
    tipb::Expr tz_expr = constructTZExpr(context.getTimezoneInfo());
    String tz_col;
    String tz_cast_func_name = context.getTimezoneInfo().is_name_based ? "ConvertTimeZoneToUTC" : "ConvertTimeZoneByOffsetToUTC";
    // <origin_column_name, offset>
    std::unordered_map<String, size_t> had_casted_map;

    const auto & current_columns = getCurrentInputColumns();
    NamesAndTypes after_cast_columns = current_columns;

    for (size_t index = 0; index < output_offsets.size(); ++index)
    {
        UInt32 offset = output_offsets[index];
        assert(offset < current_columns.size());
        assert(offset < require_schema.size());
        assert(offset < after_cast_columns.size());

        /// for all the columns that need to be returned, if the type is timestamp, then convert
        /// the timestamp column to UTC based, refer to appendTimeZoneCastsAfterTS for more details
        if ((need_append_timezone_cast && require_schema[offset].tp() == TiDB::TypeTimestamp) || need_append_type_cast_vec[index])
        {
            const String & origin_column_name = current_columns[offset].name;
            auto it = had_casted_map.find(origin_column_name);
            if (it == had_casted_map.end())
            {
                String updated_name = origin_column_name;
                auto updated_type = current_columns[offset].type;
                /// first add timestamp cast
                if (need_append_timezone_cast && require_schema[offset].tp() == TiDB::TypeTimestamp)
                {
                    if (tz_col.empty())
                        tz_col = getActions(tz_expr, actions);
                    updated_name = appendTimeZoneCast(tz_col, updated_name, tz_cast_func_name, actions);
                }
                /// then add type cast
                if (need_append_type_cast_vec[index])
                {
                    updated_type = getDataTypeByFieldTypeForComputingLayer(require_schema[offset]);
                    updated_name = appendCast(updated_type, actions, updated_name);
                }
                had_casted_map[origin_column_name] = offset;

                after_cast_columns[offset].name = updated_name;
                after_cast_columns[offset].type = updated_type;
            }
            else
            {
                size_t pre_casted_offset = it->second;
                assert(after_cast_columns.size() > pre_casted_offset);
                after_cast_columns[offset] = after_cast_columns[pre_casted_offset];
            }
        }
    }

    source_columns = std::move(after_cast_columns);
}

std::pair<bool, BoolVec> DAGExpressionAnalyzer::isCastRequiredForRootFinalProjection(
    const std::vector<tipb::FieldType> & require_schema,
    const std::vector<Int32> & output_offsets) const
{
    /// TiDB can not guarantee that the field type in DAG request is accurate, so in order to make things work,
    /// TiFlash will append extra type cast if needed.
    const auto & current_columns = getCurrentInputColumns();
    bool need_append_type_cast = false;
    BoolVec need_append_type_cast_vec;
    /// we need to append type cast for root final projection if necessary
    for (UInt32 i : output_offsets)
    {
        const auto & actual_type = current_columns[i].type;
        auto expected_type = getDataTypeByFieldTypeForComputingLayer(require_schema[i]);
        if (actual_type->getName() != expected_type->getName())
        {
            need_append_type_cast = true;
            need_append_type_cast_vec.push_back(true);
        }
        else
        {
            need_append_type_cast_vec.push_back(false);
        }
    }
    return std::make_pair(need_append_type_cast, std::move(need_append_type_cast_vec));
}

NamesWithAliases DAGExpressionAnalyzer::buildFinalProjection(
    const ExpressionActionsPtr & actions,
    const std::vector<tipb::FieldType> & schema,
    const std::vector<Int32> & output_offsets,
    const String & column_prefix,
    bool keep_session_timezone_info)
{
    auto & step = initAndGetLastStep(chain);

    NamesWithAliases final_project = buildFinalProjection(step.actions, schema, output_offsets, column_prefix, keep_session_timezone_info);

    for (const auto & name : final_project)
    {
        step.required_output.push_back(name.first);
    }
    return final_project;
}

NamesWithAliases DAGExpressionAnalyzer::buildFinalProjection(
    const ExpressionActionsPtr & actions,
    const std::vector<tipb::FieldType> & schema,
    const std::vector<Int32> & output_offsets,
    const String & column_prefix,
    bool keep_session_timezone_info)
{
    if (unlikely(output_offsets.empty()))
        throw Exception("DAGRequest without output_offsets", ErrorCodes::LOGICAL_ERROR);

    bool need_append_timezone_cast = !keep_session_timezone_info && !context.getTimezoneInfo().is_utc_timezone;
    auto [need_append_type_cast, need_append_type_cast_vec] = isCastRequiredForRootFinalProjection(schema, output_offsets);
    assert(need_append_type_cast_vec.size() == output_offsets.size());

    if (need_append_timezone_cast || need_append_type_cast)
    {
        // after appendCastForRootFinalProjection, source_columns has been modified.
        appendCastForRootFinalProjection(actions, schema, output_offsets, need_append_timezone_cast, need_append_type_cast_vec);
    }

    // generate project aliases from source_columns.
    return genRootFinalProjectAliases(column_prefix, output_offsets);
<<<<<<< HEAD
}

NamesWithAliases DAGExpressionAnalyzer::appendFinalProjectForRootQueryBlock(
    ExpressionActionsChain & chain,
    const std::vector<tipb::FieldType> & schema,
    const std::vector<Int32> & output_offsets,
    const String & column_prefix,
    bool keep_session_timezone_info)
{
    auto & step = initAndGetLastStep(chain);

    NamesWithAliases final_project = buildFinalProjection(step.actions, schema, output_offsets, column_prefix, keep_session_timezone_info);

    for (const auto & name : final_project)
    {
        step.required_output.push_back(name.first);
    }
    return final_project;
=======
>>>>>>> 70991849
}

String DAGExpressionAnalyzer::alignReturnType(
    const tipb::Expr & expr,
    const ExpressionActionsPtr & actions,
    const String & expr_name,
    bool force_uint8)
{
    DataTypePtr orig_type = actions->getSampleBlock().getByName(expr_name).type;
    if (force_uint8 && isUInt8Type(orig_type))
        return expr_name;
    String updated_name = appendCastIfNeeded(expr, actions, expr_name);
    DataTypePtr updated_type = actions->getSampleBlock().getByName(updated_name).type;
    if (force_uint8 && !isUInt8Type(updated_type))
        updated_name = convertToUInt8(actions, updated_name);
    return updated_name;
}

void DAGExpressionAnalyzer::initChain(ExpressionActionsChain & chain, const std::vector<NameAndTypePair> & columns) const
{
    if (chain.steps.empty())
    {
        chain.settings = settings;
        NamesAndTypesList column_list;
        std::unordered_set<String> column_name_set;
        for (const auto & col : columns)
        {
            if (column_name_set.find(col.name) == column_name_set.end())
            {
                column_list.emplace_back(col.name, col.type);
                column_name_set.emplace(col.name);
            }
        }
        chain.steps.emplace_back(std::make_shared<ExpressionActions>(column_list, settings));
    }
}

String DAGExpressionAnalyzer::appendCast(const DataTypePtr & target_type, const ExpressionActionsPtr & actions, const String & expr_name)
{
    // need to add cast function
    // first construct the second argument
    tipb::Expr type_expr = constructStringLiteralTiExpr(target_type->getName());
    auto type_expr_name = getActions(type_expr, actions);
    String cast_expr_name = applyFunction("CAST", {expr_name, type_expr_name}, actions, nullptr);
    return cast_expr_name;
}

String DAGExpressionAnalyzer::appendCastIfNeeded(
    const tipb::Expr & expr,
    const ExpressionActionsPtr & actions,
    const String & expr_name)
{
    if (!isFunctionExpr(expr))
        return expr_name;

    if (!expr.has_field_type())
        throw TiFlashException("Function Expression without field type", Errors::Coprocessor::BadRequest);

    if (exprHasValidFieldType(expr))
    {
        DataTypePtr expected_type = getDataTypeByFieldTypeForComputingLayer(expr.field_type());
        DataTypePtr actual_type = actions->getSampleBlock().getByName(expr_name).type;
        if (expected_type->getName() != actual_type->getName())
            return appendCast(expected_type, actions, expr_name);
    }
    return expr_name;
}

void DAGExpressionAnalyzer::makeExplicitSet(
    const tipb::Expr & expr,
    const Block & sample_block,
    bool create_ordered_set,
    const String & left_arg_name)
{
    if (prepared_sets.count(&expr))
    {
        return;
    }
    DataTypes set_element_types;
    // todo support tuple in, i.e. (a,b) in ((1,2), (3,4)), currently TiDB convert tuple in into a series of or/and/eq exprs
    //  which means tuple in is never be pushed to coprocessor, but it is quite in-efficient
    set_element_types.push_back(sample_block.getByName(left_arg_name).type);

    // todo if this is a single value in, then convert it to equal expr
    SetPtr set = std::make_shared<Set>(SizeLimits(settings.max_rows_in_set, settings.max_bytes_in_set, settings.set_overflow_mode));
    TiDB::TiDBCollators collators;
    collators.push_back(getCollatorFromExpr(expr));
    set->setCollators(collators);
    auto remaining_exprs = set->createFromDAGExpr(set_element_types, expr, create_ordered_set);
    prepared_sets[&expr] = std::make_shared<DAGSet>(std::move(set), std::move(remaining_exprs));
}

String DAGExpressionAnalyzer::getActions(const tipb::Expr & expr, const ExpressionActionsPtr & actions, bool output_as_uint8_type)
{
    String ret;
    if (isLiteralExpr(expr))
    {
        Field value = decodeLiteral(expr);
        DataTypePtr flash_type = applyVisitor(FieldToDataType(), value);
        DataTypePtr target_type = inferDataType4Literal(expr);
        ret = exprToString(expr, getCurrentInputColumns()) + "_" + target_type->getName();
        if (!actions->getSampleBlock().has(ret))
        {
            ColumnWithTypeAndName column;
            column.column = target_type->createColumnConst(1, convertFieldToType(value, *target_type, flash_type.get()));
            column.name = ret;
            column.type = target_type;
            actions->add(ExpressionAction::addColumn(column));
        }
        if (expr.field_type().tp() == TiDB::TypeTimestamp && !context.getTimezoneInfo().is_utc_timezone)
        {
            /// append timezone cast for timestamp literal
            tipb::Expr tz_expr = constructTZExpr(context.getTimezoneInfo());
            String func_name = context.getTimezoneInfo().is_name_based ? "ConvertTimeZoneFromUTC" : "ConvertTimeZoneByOffsetFromUTC";
            String tz_col = getActions(tz_expr, actions);
            String casted_name = appendTimeZoneCast(tz_col, ret, func_name, actions);
            ret = casted_name;
        }
    }
    else if (isColumnExpr(expr))
    {
        ret = getColumnNameForColumnExpr(expr, getCurrentInputColumns());
    }
    else if (isScalarFunctionExpr(expr))
    {
        ret = DAGExpressionAnalyzerHelper::buildFunction(this, expr, actions);
    }
    else
    {
        throw TiFlashException(fmt::format("Unsupported expr type: {}", getTypeName(expr)), Errors::Coprocessor::Unimplemented);
    }

    ret = alignReturnType(expr, actions, ret, output_as_uint8_type);
    return ret;
}

String DAGExpressionAnalyzer::buildTupleFunctionForGroupConcat(
    const tipb::Expr & expr,
    SortDescription & sort_desc,
    NamesAndTypes & names_and_types,
    TiDB::TiDBCollators & collators,
    const ExpressionActionsPtr & actions)
{
    const String & func_name = "tuple";
    Names argument_names;

    /// add the first N-1 expr into the tuple
    int child_size = expr.children_size() - 1;
    for (auto i = 0; i < child_size; ++i)
    {
        const auto & child = expr.children(i);
        String name = getActions(child, actions, false);
        argument_names.push_back(name);
        auto type = actions->getSampleBlock().getByName(name).type;
        names_and_types.emplace_back(name, type);
        if (removeNullable(type)->isString())
            collators.push_back(getCollatorFromExpr(expr.children(i)));
        else
            collators.push_back(nullptr);
    }

    NamesAndTypes order_columns;
    for (auto i = 0; i < expr.order_by_size(); ++i)
    {
        String name = getActions(expr.order_by(i).expr(), actions);
        argument_names.push_back(name);
        auto type = actions->getSampleBlock().getByName(name).type;
        order_columns.emplace_back(name, type);
        names_and_types.emplace_back(name, type);
        if (removeNullable(type)->isString())
            collators.push_back(getCollatorFromExpr(expr.order_by(i).expr()));
        else
            collators.push_back(nullptr);
    }
    sort_desc = getSortDescription(order_columns, expr.order_by());

    return applyFunction(func_name, argument_names, actions, nullptr);
}

} // namespace DB<|MERGE_RESOLUTION|>--- conflicted
+++ resolved
@@ -1124,49 +1124,6 @@
     return std::make_pair(need_append_type_cast, std::move(need_append_type_cast_vec));
 }
 
-NamesWithAliases DAGExpressionAnalyzer::buildFinalProjection(
-    const ExpressionActionsPtr & actions,
-    const std::vector<tipb::FieldType> & schema,
-    const std::vector<Int32> & output_offsets,
-    const String & column_prefix,
-    bool keep_session_timezone_info)
-{
-    auto & step = initAndGetLastStep(chain);
-
-    NamesWithAliases final_project = buildFinalProjection(step.actions, schema, output_offsets, column_prefix, keep_session_timezone_info);
-
-    for (const auto & name : final_project)
-    {
-        step.required_output.push_back(name.first);
-    }
-    return final_project;
-}
-
-NamesWithAliases DAGExpressionAnalyzer::buildFinalProjection(
-    const ExpressionActionsPtr & actions,
-    const std::vector<tipb::FieldType> & schema,
-    const std::vector<Int32> & output_offsets,
-    const String & column_prefix,
-    bool keep_session_timezone_info)
-{
-    if (unlikely(output_offsets.empty()))
-        throw Exception("DAGRequest without output_offsets", ErrorCodes::LOGICAL_ERROR);
-
-    bool need_append_timezone_cast = !keep_session_timezone_info && !context.getTimezoneInfo().is_utc_timezone;
-    auto [need_append_type_cast, need_append_type_cast_vec] = isCastRequiredForRootFinalProjection(schema, output_offsets);
-    assert(need_append_type_cast_vec.size() == output_offsets.size());
-
-    if (need_append_timezone_cast || need_append_type_cast)
-    {
-        // after appendCastForRootFinalProjection, source_columns has been modified.
-        appendCastForRootFinalProjection(actions, schema, output_offsets, need_append_timezone_cast, need_append_type_cast_vec);
-    }
-
-    // generate project aliases from source_columns.
-    return genRootFinalProjectAliases(column_prefix, output_offsets);
-<<<<<<< HEAD
-}
-
 NamesWithAliases DAGExpressionAnalyzer::appendFinalProjectForRootQueryBlock(
     ExpressionActionsChain & chain,
     const std::vector<tipb::FieldType> & schema,
@@ -1183,8 +1140,30 @@
         step.required_output.push_back(name.first);
     }
     return final_project;
-=======
->>>>>>> 70991849
+}
+
+NamesWithAliases DAGExpressionAnalyzer::buildFinalProjection(
+    const ExpressionActionsPtr & actions,
+    const std::vector<tipb::FieldType> & schema,
+    const std::vector<Int32> & output_offsets,
+    const String & column_prefix,
+    bool keep_session_timezone_info)
+{
+    if (unlikely(output_offsets.empty()))
+        throw Exception("DAGRequest without output_offsets", ErrorCodes::LOGICAL_ERROR);
+
+    bool need_append_timezone_cast = !keep_session_timezone_info && !context.getTimezoneInfo().is_utc_timezone;
+    auto [need_append_type_cast, need_append_type_cast_vec] = isCastRequiredForRootFinalProjection(schema, output_offsets);
+    assert(need_append_type_cast_vec.size() == output_offsets.size());
+
+    if (need_append_timezone_cast || need_append_type_cast)
+    {
+        // after appendCastForRootFinalProjection, source_columns has been modified.
+        appendCastForRootFinalProjection(actions, schema, output_offsets, need_append_timezone_cast, need_append_type_cast_vec);
+    }
+
+    // generate project aliases from source_columns.
+    return genRootFinalProjectAliases(column_prefix, output_offsets);
 }
 
 String DAGExpressionAnalyzer::alignReturnType(
