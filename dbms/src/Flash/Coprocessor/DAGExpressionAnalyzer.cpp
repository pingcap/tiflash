#include <AggregateFunctions/AggregateFunctionFactory.h>
#include <AggregateFunctions/AggregateFunctionGroupConcat.h>
#include <AggregateFunctions/AggregateFunctionNull.h>
#include <Columns/ColumnSet.h>
#include <Common/FmtUtils.h>
#include <Common/TiFlashException.h>
#include <DataTypes/DataTypeNullable.h>
#include <DataTypes/DataTypesNumber.h>
#include <DataTypes/FieldToDataType.h>
#include <Flash/Coprocessor/DAGCodec.h>
#include <Flash/Coprocessor/DAGExpressionAnalyzer.h>
#include <Flash/Coprocessor/DAGExpressionAnalyzerHelper.h>
#include <Flash/Coprocessor/DAGUtils.h>
#include <Functions/FunctionFactory.h>
#include <Functions/FunctionHelpers.h>
#include <Functions/FunctionsTiDBConversion.h>
#include <Interpreters/Context.h>
#include <Interpreters/Set.h>
#include <Interpreters/Settings.h>
#include <Interpreters/convertFieldToType.h>
#include <Parsers/ASTIdentifier.h>
#include <Storages/Transaction/TypeMapping.h>

namespace DB
{
namespace ErrorCodes
{
extern const int COP_BAD_DAG_REQUEST;
extern const int UNSUPPORTED_METHOD;
} // namespace ErrorCodes

DAGExpressionAnalyzer::DAGExpressionAnalyzer(std::vector<NameAndTypePair> source_columns_, const Context & context_)
    : source_columns(std::move(source_columns_))
    , context(context_)
    , settings(context.getSettingsRef())
{}

void DAGExpressionAnalyzer::buildGroupConcat(
    const tipb::Expr & expr,
    ExpressionActionsChain::Step & step,
    const String & agg_func_name,
    AggregateDescriptions & aggregate_descriptions,
    NamesAndTypes & aggregated_columns,
    bool result_is_nullable)
{
    AggregateDescription aggregate;
    /// the last parametric is the separator
    auto child_size = expr.children_size() - 1;
    NamesAndTypes all_columns_names_and_types;
    String delimiter;
    SortDescription sort_description;
    bool only_one_column = true;
    TiDB::TiDBCollators arg_collators;
    String arg_name;

    /// more than one args will be combined to one
    DataTypes types(1);
    aggregate.argument_names.resize(1);
    if (child_size == 1 && expr.order_by_size() == 0)
    {
        /// only one arg
        arg_name = getActions(expr.children(0), step.actions);
        types[0] = step.actions->getSampleBlock().getByName(arg_name).type;
        all_columns_names_and_types.emplace_back(arg_name, types[0]);
        if (removeNullable(types[0])->isString())
            arg_collators.push_back(getCollatorFromExpr(expr.children(0)));
        else
            arg_collators.push_back(nullptr);
    }
    else
    {
        /// args... -> tuple(args...)
        arg_name = buildTupleFunctionForGroupConcat(expr, sort_description, all_columns_names_and_types, arg_collators, step.actions);
        only_one_column = false;
        types[0] = step.actions->getSampleBlock().getByName(arg_name).type;
    }
    aggregate.argument_names[0] = arg_name;
    step.required_output.push_back(arg_name);

    /// the separator
    arg_name = getActions(expr.children(child_size), step.actions);
    if (expr.children(child_size).tp() == tipb::String)
    {
        const ColumnConst * col_delim
            = checkAndGetColumnConstStringOrFixedString(step.actions->getSampleBlock().getByName(arg_name).column.get());
        if (col_delim == nullptr)
        {
            throw Exception("the separator of group concat should not be invalid!");
        }
        delimiter = col_delim->getValue<String>();
    }

    /// return directly if the agg is duplicated
    String func_string = DAGExpressionAnalyzerHelper::genFuncString(agg_func_name, aggregate.argument_names, arg_collators);
    for (const auto & pre_agg : aggregate_descriptions)
    {
        if (pre_agg.column_name == func_string)
        {
            aggregated_columns.emplace_back(func_string, pre_agg.function->getReturnType());
            return;
        }
    }

    aggregate.column_name = func_string;
    aggregate.parameters = Array();
    /// if there is group by clause, there is no need to consider the empty input case
    aggregate.function = AggregateFunctionFactory::instance().get(agg_func_name, types, {}, 0, result_is_nullable);

    /// TODO(FZH) deliver these arguments through aggregate.parameters of Array() type to keep the same code fashion, the special arguments
    /// sort_description, all_columns_names_and_types can be set like the way of collators

    /// group_concat_max_length
    UInt64 max_len = decodeDAGUInt64(expr.val());

    int number_of_arguments = all_columns_names_and_types.size() - sort_description.size();
    for (int num = 0; num < number_of_arguments && !result_is_nullable; ++num)
    {
        if (all_columns_names_and_types[num].type->isNullable())
        {
            result_is_nullable = true;
        }
    }

#define NEW_GROUP_CONCAT_FUNC(result_is_nullable, only_one_column)                         \
    std::make_shared<AggregateFunctionGroupConcat<result_is_nullable, (only_one_column)>>( \
        aggregate.function,                                                                \
        types,                                                                             \
        delimiter,                                                                         \
        max_len,                                                                           \
        sort_description,                                                                  \
        all_columns_names_and_types,                                                       \
        arg_collators,                                                                     \
        expr.has_distinct())

    if (result_is_nullable)
    {
        if (only_one_column)
            aggregate.function = NEW_GROUP_CONCAT_FUNC(true, true);
        else
            aggregate.function = NEW_GROUP_CONCAT_FUNC(true, false);
    }
    else
    {
        if (only_one_column)
            aggregate.function = NEW_GROUP_CONCAT_FUNC(false, true);
        else
            aggregate.function = NEW_GROUP_CONCAT_FUNC(false, false);
    }
#undef NEW_GROUP_CONCAT_FUNC

    aggregate_descriptions.push_back(aggregate);
    DataTypePtr result_type = aggregate.function->getReturnType();
    // this is a temp result since implicit cast maybe added on these aggregated_columns
    aggregated_columns.emplace_back(func_string, result_type);
}

extern const String count_second_stage;

static String getAggFuncName(
    const tipb::Expr & expr,
    const tipb::Aggregation & agg,
    const Settings & settings)
{
    String agg_func_name = getAggFunctionName(expr);
    if (expr.has_distinct() && Poco::toLower(agg_func_name) == "countdistinct")
        return settings.count_distinct_implementation;
    if (agg.group_by_size() == 0 && agg_func_name == "sum" && expr.has_field_type()
        && !getDataTypeByFieldTypeForComputingLayer(expr.field_type())->isNullable())
    {
        /// this is a little hack: if the query does not have group by column, and the result of sum is not nullable, then the sum
        /// must be the second stage for count, in this case we should return 0 instead of null if the input is empty.
        return count_second_stage;
    }
    return agg_func_name;
}

void DAGExpressionAnalyzer::buildCommonAggFunc(
    const tipb::Expr & expr,
    ExpressionActionsChain::Step & step,
    const String & agg_func_name,
    AggregateDescriptions & aggregate_descriptions,
    NamesAndTypes & aggregated_columns,
    bool result_is_nullable)
{
    AggregateDescription aggregate;
    auto child_size = expr.children_size();
    DataTypes types(child_size);
    TiDB::TiDBCollators arg_collators;
    aggregate.argument_names.resize(child_size);
    for (Int32 i = 0; i < child_size; i++)
    {
        String arg_name = getActions(expr.children(i), step.actions);
        types[i] = step.actions->getSampleBlock().getByName(arg_name).type;
        if (removeNullable(types[i])->isString())
            arg_collators.push_back(getCollatorFromExpr(expr.children(i)));
        else
            arg_collators.push_back(nullptr);
        aggregate.argument_names[i] = arg_name;
        step.required_output.push_back(arg_name);
    }
    String func_string = genFuncString(agg_func_name, aggregate.argument_names, arg_collators);
    bool duplicate = false;
    for (const auto & pre_agg : aggregate_descriptions)
    {
        if (pre_agg.column_name == func_string)
        {
            aggregated_columns.emplace_back(func_string, pre_agg.function->getReturnType());
            duplicate = true;
            break;
        }
    }
    if (duplicate)
        return;
    aggregate.column_name = func_string;
    aggregate.parameters = Array();
    /// if there is group by clause, there is no need to consider the empty input case
    aggregate.function = AggregateFunctionFactory::instance().get(agg_func_name, types, {}, 0, result_is_nullable);
    aggregate.function->setCollators(arg_collators);
    aggregate_descriptions.push_back(aggregate);
    DataTypePtr result_type = aggregate.function->getReturnType();
    // this is a temp result since implicit cast maybe added on these aggregated_columns
    aggregated_columns.emplace_back(func_string, result_type);
}

std::tuple<Names, TiDB::TiDBCollators, AggregateDescriptions, ExpressionActionsPtr> DAGExpressionAnalyzer::appendAggregation(
    ExpressionActionsChain & chain,
    const tipb::Aggregation & agg,
    bool group_by_collation_sensitive)
{
    if (agg.group_by_size() == 0 && agg.agg_func_size() == 0)
    {
        //should not reach here
        throw TiFlashException("Aggregation executor without group by/agg exprs", Errors::Coprocessor::BadRequest);
    }

    Names aggregation_keys;
    TiDB::TiDBCollators collators;
    AggregateDescriptions aggregate_descriptions;
    NamesAndTypes aggregated_columns;

    initChain(chain, getCurrentInputColumns());
    ExpressionActionsChain::Step & step = chain.steps.back();
    std::unordered_set<String> agg_key_set;

    for (const tipb::Expr & expr : agg.agg_func())
    {
        if (expr.tp() == tipb::ExprType::GroupConcat)
        {
            buildGroupConcat(expr, step, getAggFuncName(expr, agg, settings), aggregate_descriptions, aggregated_columns, agg.group_by().empty());
        }
        else
        {
            buildCommonAggFunc(expr, step, getAggFuncName(expr, agg, settings), aggregate_descriptions, aggregated_columns, agg.group_by().empty());
        }
<<<<<<< HEAD
=======
        String func_string = DAGExpressionAnalyzerHelper::genFuncString(agg_func_name, aggregate.argument_names, arg_collators);
        bool duplicate = false;
        for (const auto & pre_agg : aggregate_descriptions)
        {
            if (pre_agg.column_name == func_string)
            {
                aggregated_columns.emplace_back(func_string, pre_agg.function->getReturnType());
                duplicate = true;
                break;
            }
        }
        if (duplicate)
            continue;
        aggregate.column_name = func_string;
        aggregate.parameters = Array();
        /// if there is group by clause, there is no need to consider the empty input case
        aggregate.function = AggregateFunctionFactory::instance().get(agg_func_name, types, {}, 0, agg.group_by_size() == 0);
        aggregate.function->setCollators(arg_collators);
        aggregate_descriptions.push_back(aggregate);
        DataTypePtr result_type = aggregate.function->getReturnType();
        // this is a temp result since implicit cast maybe added on these aggregated_columns
        aggregated_columns.emplace_back(func_string, result_type);
>>>>>>> 5330462e
    }

    for (const tipb::Expr & expr : agg.group_by())
    {
        String name = getActions(expr, step.actions);
        step.required_output.push_back(name);
        bool duplicated_key = agg_key_set.find(name) != agg_key_set.end();
        if (!duplicated_key)
        {
            /// note this assume that column with the same name has the same collator
            /// need double check this assumption when we support agg with collation
            aggregation_keys.push_back(name);
            agg_key_set.emplace(name);
        }
        /// when group_by_collation_sensitive is true, TiFlash will do the aggregation with collation
        /// info, since the aggregation in TiFlash is actually the partial stage, and TiDB always do
        /// the final stage of the aggregation, even if TiFlash do the aggregation without collation
        /// info, the correctness of the query result is guaranteed by TiDB itself, so add a flag to
        /// let TiDB/TiFlash to decide whether aggregate the data with collation info or not
        if (group_by_collation_sensitive)
        {
            auto type = step.actions->getSampleBlock().getByName(name).type;
            TiDB::TiDBCollatorPtr collator;
            if (removeNullable(type)->isString())
                collator = getCollatorFromExpr(expr);
            if (!duplicated_key)
                collators.push_back(collator);
            if (collator != nullptr)
            {
                /// if the column is a string with collation info, the `sort_key` of the column is used during
                /// aggregation, but we can not reconstruct the origin column by `sort_key`, so add an extra
                /// extra aggregation function any(group_by_column) here as the output of the group by column
                const String & agg_func_name = "any";
                AggregateDescription aggregate;
                TiDB::TiDBCollators arg_collators;
                arg_collators.push_back(collator);

                DataTypes types(1);
                aggregate.argument_names.resize(1);
                types[0] = type;
                aggregate.argument_names[0] = name;

                String func_string = DAGExpressionAnalyzerHelper::genFuncString(agg_func_name, aggregate.argument_names, arg_collators);
                bool duplicate = false;
                for (const auto & pre_agg : aggregate_descriptions)
                {
                    if (pre_agg.column_name == func_string)
                    {
                        aggregated_columns.emplace_back(func_string, pre_agg.function->getReturnType());
                        duplicate = true;
                        break;
                    }
                }
                if (duplicate)
                    continue;
                aggregate.column_name = func_string;
                aggregate.parameters = Array();
                aggregate.function = AggregateFunctionFactory::instance().get(agg_func_name, types, {}, 0, false);
                aggregate.function->setCollators(arg_collators);
                aggregate_descriptions.push_back(aggregate);
                DataTypePtr result_type = aggregate.function->getReturnType();
                // this is a temp result since implicit cast maybe added on these aggregated_columns
                aggregated_columns.emplace_back(func_string, result_type);
            }
            else
            {
                aggregated_columns.emplace_back(name, step.actions->getSampleBlock().getByName(name).type);
            }
        }
        else
        {
            // this is a temp result since implicit cast maybe added on these aggregated_columns
            aggregated_columns.emplace_back(name, step.actions->getSampleBlock().getByName(name).type);
        }
    }
    source_columns = aggregated_columns;

    auto before_agg = chain.getLastActions();
    chain.finalize();
    chain.clear();
    appendCastAfterAgg(chain, agg);
    return {aggregation_keys, collators, aggregate_descriptions, before_agg};
}

bool isUInt8Type(const DataTypePtr & type)
{
    auto non_nullable_type = type->isNullable() ? std::dynamic_pointer_cast<const DataTypeNullable>(type)->getNestedType() : type;
    return std::dynamic_pointer_cast<const DataTypeUInt8>(non_nullable_type) != nullptr;
}

String DAGExpressionAnalyzer::applyFunction(
    const String & func_name,
    const Names & arg_names,
    ExpressionActionsPtr & actions,
    const TiDB::TiDBCollatorPtr & collator)
{
    String result_name = DAGExpressionAnalyzerHelper::genFuncString(func_name, arg_names, {collator});
    if (actions->getSampleBlock().has(result_name))
        return result_name;
    const FunctionBuilderPtr & function_builder = FunctionFactory::instance().get(func_name, context);
    const ExpressionAction & action = ExpressionAction::applyFunction(function_builder, arg_names, result_name, collator);
    actions->add(action);
    return result_name;
}

String DAGExpressionAnalyzer::appendWhere(
    ExpressionActionsChain & chain,
    const std::vector<const tipb::Expr *> & conditions)
{
    initChain(chain, getCurrentInputColumns());
    ExpressionActionsChain::Step & last_step = chain.steps.back();

    String filter_column_name;
    if (conditions.size() == 1)
    {
        filter_column_name = getActions(*conditions[0], last_step.actions, true);
        if (isColumnExpr(*conditions[0])
            && (!exprHasValidFieldType(*conditions[0])
                /// if the column is not UInt8 type, we already add some convert function to convert it ot UInt8 type
                || isUInt8Type(getDataTypeByFieldTypeForComputingLayer(conditions[0]->field_type()))))
        {
            /// FilterBlockInputStream will CHANGE the filter column inplace, so
            /// filter column should never be a columnRef in DAG request, otherwise
            /// for queries like select c1 from t where c1 will got wrong result
            /// as after FilterBlockInputStream, c1 will become a const column of 1
            filter_column_name = convertToUInt8(last_step.actions, filter_column_name);
        }
    }
    else
    {
        Names arg_names;
        for (const auto * condition : conditions)
            arg_names.push_back(getActions(*condition, last_step.actions, true));
        // connect all the conditions by logical and
        filter_column_name = applyFunction("and", arg_names, last_step.actions, nullptr);
    }
    chain.steps.back().required_output.push_back(filter_column_name);
    return filter_column_name;
}

String DAGExpressionAnalyzer::convertToUInt8(ExpressionActionsPtr & actions, const String & column_name)
{
    // Some of the TiFlash operators(e.g. FilterBlockInputStream) only support UInt8 as its input, so need to convert the
    // column type to UInt8
    // the basic rule is:
    // 1. if the column is only null, just return it
    // 2. if the column is numeric, compare it with 0
    // 3. if the column is string, convert it to float-point column, and compare with 0
    // 4. if the column is date/datetime, compare it with zeroDate
    // 5. otherwise throw exception
    if (actions->getSampleBlock().getByName(column_name).type->onlyNull())
    {
        return column_name;
    }
    const auto & org_type = removeNullable(actions->getSampleBlock().getByName(column_name).type);
    if (org_type->isNumber() || org_type->isDecimal())
    {
        tipb::Expr const_expr = constructInt64LiteralTiExpr(0);
        auto const_expr_name = getActions(const_expr, actions);
        return applyFunction("notEquals", {column_name, const_expr_name}, actions, nullptr);
    }
    if (org_type->isStringOrFixedString())
    {
        /// use tidb_cast to make it compatible with TiDB
        tipb::FieldType field_type;
        // TODO: Use TypeDouble as return type, to be compatible with TiDB
        field_type.set_tp(TiDB::TypeDouble);
        field_type.set_flen(-1);
        tipb::Expr type_expr = constructStringLiteralTiExpr("Nullable(Double)");
        auto type_expr_name = getActions(type_expr, actions);
        String num_col_name = DAGExpressionAnalyzerHelper::buildCastFunctionInternal(
            this,
            {column_name, type_expr_name},
            false,
            field_type,
            actions);

        tipb::Expr const_expr = constructInt64LiteralTiExpr(0);
        auto const_expr_name = getActions(const_expr, actions);
        return applyFunction("notEquals", {num_col_name, const_expr_name}, actions, nullptr);
    }
    if (org_type->isDateOrDateTime())
    {
        tipb::Expr const_expr = constructDateTimeLiteralTiExpr(0);
        auto const_expr_name = getActions(const_expr, actions);
        return applyFunction("notEquals", {column_name, const_expr_name}, actions, nullptr);
    }
    throw TiFlashException(fmt::format("Filter on {} is not supported.", org_type->getName()), Errors::Coprocessor::Unimplemented);
}

std::vector<NameAndTypePair> DAGExpressionAnalyzer::appendOrderBy(
    ExpressionActionsChain & chain,
    const tipb::TopN & topN)
{
    if (topN.order_by_size() == 0)
    {
        throw TiFlashException("TopN executor without order by exprs", Errors::Coprocessor::BadRequest);
    }
    std::vector<NameAndTypePair> order_columns;
    order_columns.reserve(topN.order_by_size());

    initChain(chain, getCurrentInputColumns());
    ExpressionActionsChain::Step & step = chain.steps.back();
    for (const tipb::ByItem & by_item : topN.order_by())
    {
        String name = getActions(by_item.expr(), step.actions);
        auto type = step.actions->getSampleBlock().getByName(name).type;
        order_columns.emplace_back(name, type);
        step.required_output.push_back(name);
    }
    return order_columns;
}

const std::vector<NameAndTypePair> & DAGExpressionAnalyzer::getCurrentInputColumns() const
{
    return source_columns;
}

tipb::Expr constructTZExpr(const TimezoneInfo & dag_timezone_info)
{
    if (dag_timezone_info.is_name_based)
        return constructStringLiteralTiExpr(dag_timezone_info.timezone_name);
    else
        return constructInt64LiteralTiExpr(dag_timezone_info.timezone_offset);
}

String DAGExpressionAnalyzer::appendTimeZoneCast(
    const String & tz_col,
    const String & ts_col,
    const String & func_name,
    ExpressionActionsPtr & actions)
{
    String cast_expr_name = applyFunction(func_name, {ts_col, tz_col}, actions, nullptr);
    return cast_expr_name;
}

bool DAGExpressionAnalyzer::appendExtraCastsAfterTS(
    ExpressionActionsChain & chain,
    const std::vector<ExtraCastAfterTSMode> & need_cast_column,
    const tipb::TableScan & table_scan)
{
    bool ret = false;
    initChain(chain, getCurrentInputColumns());
    ExpressionActionsChain::Step & step = chain.getLastStep();
    // For TimeZone
    tipb::Expr tz_expr = constructTZExpr(context.getTimezoneInfo());
    String tz_col = getActions(tz_expr, step.actions);
    static const String convert_time_zone_form_utc = "ConvertTimeZoneFromUTC";
    static const String convert_time_zone_by_offset = "ConvertTimeZoneByOffsetFromUTC";
    const String & timezone_func_name = context.getTimezoneInfo().is_name_based ? convert_time_zone_form_utc : convert_time_zone_by_offset;

    // For Duration
    String fsp_col;
    static const String dur_func_name = "FunctionConvertDurationFromNanos";
    const auto & columns = table_scan.columns();
    for (size_t i = 0; i < need_cast_column.size(); ++i)
    {
        if (!context.getTimezoneInfo().is_utc_timezone && need_cast_column[i] == ExtraCastAfterTSMode::AppendTimeZoneCast)
        {
            String casted_name = appendTimeZoneCast(tz_col, source_columns[i].name, timezone_func_name, step.actions);
            source_columns[i].name = casted_name;
            ret = true;
        }

        if (need_cast_column[i] == ExtraCastAfterTSMode::AppendDurationCast)
        {
            if (columns[i].decimal() > 6)
                throw Exception("fsp must <= 6", ErrorCodes::LOGICAL_ERROR);
            auto fsp = columns[i].decimal() < 0 ? 0 : columns[i].decimal();
            tipb::Expr fsp_expr = constructInt64LiteralTiExpr(fsp);
            fsp_col = getActions(fsp_expr, step.actions);
            String casted_name = appendDurationCast(fsp_col, source_columns[i].name, dur_func_name, step.actions);
            source_columns[i].name = casted_name;
            source_columns[i].type = step.actions->getSampleBlock().getByName(casted_name).type;
            ret = true;
        }
    }
    NamesWithAliases project_cols;
    for (auto & col : source_columns)
    {
        step.required_output.push_back(col.name);
        project_cols.emplace_back(col.name, col.name);
    }
    step.actions->add(ExpressionAction::project(project_cols));
    return ret;
}

String DAGExpressionAnalyzer::appendDurationCast(
    const String & fsp_expr,
    const String & dur_expr,
    const String & func_name,
    ExpressionActionsPtr & actions)
{
    return applyFunction(func_name, {dur_expr, fsp_expr}, actions, nullptr);
}

void DAGExpressionAnalyzer::appendJoin(
    ExpressionActionsChain & chain,
    SubqueryForSet & join_query,
    const NamesAndTypesList & columns_added_by_join) const
{
    initChain(chain, getCurrentInputColumns());
    ExpressionActionsPtr actions = chain.getLastActions();
    actions->add(ExpressionAction::ordinaryJoin(join_query.join, columns_added_by_join));
}

bool DAGExpressionAnalyzer::appendJoinKeyAndJoinFilters(
    ExpressionActionsChain & chain,
    const google::protobuf::RepeatedPtrField<tipb::Expr> & keys,
    const DataTypes & key_types,
    Names & key_names,
    bool left,
    bool is_right_out_join,
    const google::protobuf::RepeatedPtrField<tipb::Expr> & filters,
    String & filter_column_name)
{
    bool ret = false;
    initChain(chain, getCurrentInputColumns());
    ExpressionActionsPtr actions = chain.getLastActions();
    UniqueNameGenerator unique_name_generator;

    for (int i = 0; i < keys.size(); i++)
    {
        const auto & key = keys.at(i);
        bool has_actions = key.tp() != tipb::ExprType::ColumnRef;

        String key_name = getActions(key, actions);
        DataTypePtr current_type = actions->getSampleBlock().getByName(key_name).type;
        if (!removeNullable(current_type)->equals(*removeNullable(key_types[i])))
        {
            /// need to convert to key type
            key_name = appendCast(key_types[i], actions, key_name);
            has_actions = true;
        }
        if (!has_actions && (!left || is_right_out_join))
        {
            /// if the join key is a columnRef, then add a new column as the join key if needed.
            /// In ClickHouse, the columns returned by join are: join_keys, left_columns and right_columns
            /// where left_columns and right_columns don't include the join keys if they are ColumnRef
            /// In TiDB, the columns returned by join are left_columns, right_columns, if the join keys
            /// are ColumnRef, they will be included in both left_columns and right_columns
            /// E.g, for table t1(id, value), t2(id, value) and query select * from t1 join t2 on t1.id = t2.id
            /// In ClickHouse, it returns id,t1_value,t2_value
            /// In TiDB, it returns t1_id,t1_value,t2_id,t2_value
            /// So in order to make the join compatible with TiDB, if the join key is a columnRef, for inner/left
            /// join, add a new key for right join key, for right join, add new key for both left and right join key
            String updated_key_name = unique_name_generator.toUniqueName((left ? "_l_k_" : "_r_k_") + key_name);
            /// duplicated key names, in Clickhouse join, it is assumed that here is no duplicated
            /// key names, so just copy a key with new name
            actions->add(ExpressionAction::copyColumn(key_name, updated_key_name));
            key_name = updated_key_name;
            has_actions = true;
        }
        else
        {
            String updated_key_name = unique_name_generator.toUniqueName(key_name);
            /// duplicated key names, in Clickhouse join, it is assumed that here is no duplicated
            /// key names, so just copy a key with new name
            if (key_name != updated_key_name)
            {
                actions->add(ExpressionAction::copyColumn(key_name, updated_key_name));
                key_name = updated_key_name;
                has_actions = true;
            }
        }
        key_names.push_back(key_name);
        ret |= has_actions;
    }

    if (!filters.empty())
    {
        ret = true;
        std::vector<const tipb::Expr *> filter_vector;
        for (const auto & c : filters)
        {
            filter_vector.push_back(&c);
        }
        filter_column_name = appendWhere(chain, filter_vector);
    }
    /// remove useless columns to avoid duplicate columns
    /// as when compiling the key/filter expression, the origin
    /// streams may be added some columns that have the
    /// same name on left streams and right streams, for
    /// example, if the join condition is something like:
    /// id + 1 = id + 1,
    /// the left streams and the right streams will have the
    /// same constant column for `1`
    /// Note that the origin left streams and right streams
    /// will never have duplicated columns because in
    /// DAGQueryBlockInterpreter we add qb_column_prefix in
    /// final project step, so if the join condition is not
    /// literal expression, the key names should never be
    /// duplicated. In the above example, the final key names should be
    /// something like `add(__qb_2_id, 1)` and `add(__qb_3_id, 1)`
    if (ret)
    {
        std::unordered_set<String> needed_columns;
        for (const auto & c : getCurrentInputColumns())
            needed_columns.insert(c.name);
        for (const auto & s : key_names)
            needed_columns.insert(s);
        if (!filter_column_name.empty())
            needed_columns.insert(filter_column_name);

        const auto & names = actions->getSampleBlock().getNames();
        for (const auto & name : names)
        {
            if (needed_columns.find(name) == needed_columns.end())
                actions->add(ExpressionAction::removeColumn(name));
        }
    }
    return ret;
}

void DAGExpressionAnalyzer::appendCastAfterAgg(
    ExpressionActionsChain & chain,
    const tipb::Aggregation & aggregation)
{
    initChain(chain, getCurrentInputColumns());

    bool need_update_source_columns = false;
    std::vector<NameAndTypePair> updated_aggregated_columns;
    ExpressionActionsChain::Step & step = chain.steps.back();

    auto update_cast_column = [&](const tipb::Expr & expr, const NameAndTypePair & origin_column) {
        String updated_name = appendCastIfNeeded(expr, step.actions, origin_column.name);
        if (origin_column.name != updated_name)
        {
            DataTypePtr type = step.actions->getSampleBlock().getByName(updated_name).type;
            updated_aggregated_columns.emplace_back(updated_name, type);
            step.required_output.push_back(updated_name);
            need_update_source_columns = true;
        }
        else
        {
            updated_aggregated_columns.emplace_back(origin_column.name, origin_column.type);
            step.required_output.push_back(origin_column.name);
        }
    };

    for (Int32 i = 0; i < aggregation.agg_func_size(); i++)
    {
        update_cast_column(aggregation.agg_func(i), source_columns[i]);
    }
    for (Int32 i = 0; i < aggregation.group_by_size(); i++)
    {
        update_cast_column(aggregation.group_by(i), source_columns[i + aggregation.agg_func_size()]);
    }

    if (need_update_source_columns)
    {
        source_columns = std::move(updated_aggregated_columns);
    }
}

NamesWithAliases DAGExpressionAnalyzer::appendFinalProjectForNonRootQueryBlock(
    ExpressionActionsChain & chain,
    const String & column_prefix) const
{
    const auto & current_columns = getCurrentInputColumns();
    NamesWithAliases final_project;
    UniqueNameGenerator unique_name_generator;
    for (const auto & element : current_columns)
        final_project.emplace_back(element.name, unique_name_generator.toUniqueName(column_prefix + element.name));

    initChain(chain, current_columns);
    for (const auto & name : final_project)
        chain.steps.back().required_output.push_back(name.first);
    return final_project;
}

NamesWithAliases DAGExpressionAnalyzer::appendFinalProjectForRootQueryBlock(
    ExpressionActionsChain & chain,
    const std::vector<tipb::FieldType> & schema,
    const std::vector<Int32> & output_offsets,
    const String & column_prefix,
    bool keep_session_timezone_info)
{
    if (unlikely(output_offsets.empty()))
        throw Exception("Root Query block without output_offsets", ErrorCodes::LOGICAL_ERROR);

    NamesWithAliases final_project;
    const auto & current_columns = getCurrentInputColumns();
    UniqueNameGenerator unique_name_generator;
    bool need_append_timezone_cast = !keep_session_timezone_info && !context.getTimezoneInfo().is_utc_timezone;
    /// TiDB can not guarantee that the field type in DAG request is accurate, so in order to make things work,
    /// TiFlash will append extra type cast if needed.
    bool need_append_type_cast = false;
    BoolVec need_append_type_cast_vec;
    /// we need to append type cast for root block if necessary
    for (UInt32 i : output_offsets)
    {
        const auto & actual_type = current_columns[i].type;
        auto expected_type = getDataTypeByFieldTypeForComputingLayer(schema[i]);
        if (actual_type->getName() != expected_type->getName())
        {
            need_append_type_cast = true;
            need_append_type_cast_vec.push_back(true);
        }
        else
        {
            need_append_type_cast_vec.push_back(false);
        }
    }
    if (!need_append_timezone_cast && !need_append_type_cast)
    {
        for (auto i : output_offsets)
        {
            final_project.emplace_back(
                current_columns[i].name,
                unique_name_generator.toUniqueName(column_prefix + current_columns[i].name));
        }
    }
    else
    {
        /// for all the columns that need to be returned, if the type is timestamp, then convert
        /// the timestamp column to UTC based, refer to appendTimeZoneCastsAfterTS for more details
        initChain(chain, current_columns);
        ExpressionActionsChain::Step & step = chain.steps.back();

        tipb::Expr tz_expr = constructTZExpr(context.getTimezoneInfo());
        String tz_col;
        String tz_cast_func_name = context.getTimezoneInfo().is_name_based ? "ConvertTimeZoneToUTC" : "ConvertTimeZoneByOffsetToUTC";
        std::vector<Int32> casted(schema.size(), 0);
        std::unordered_map<String, String> casted_name_map;

        for (size_t index = 0; index < output_offsets.size(); index++)
        {
            UInt32 i = output_offsets[index];
            if ((need_append_timezone_cast && schema[i].tp() == TiDB::TypeTimestamp) || need_append_type_cast_vec[index])
            {
                const auto & it = casted_name_map.find(current_columns[i].name);
                if (it == casted_name_map.end())
                {
                    /// first add timestamp cast
                    String updated_name = current_columns[i].name;
                    if (need_append_timezone_cast && schema[i].tp() == TiDB::TypeTimestamp)
                    {
                        if (tz_col.length() == 0)
                            tz_col = getActions(tz_expr, step.actions);
                        updated_name = appendTimeZoneCast(tz_col, current_columns[i].name, tz_cast_func_name, step.actions);
                    }
                    /// then add type cast
                    if (need_append_type_cast_vec[index])
                    {
                        updated_name = appendCast(getDataTypeByFieldTypeForComputingLayer(schema[i]), step.actions, updated_name);
                    }
                    final_project.emplace_back(updated_name, unique_name_generator.toUniqueName(column_prefix + updated_name));
                    casted_name_map[current_columns[i].name] = updated_name;
                }
                else
                {
                    final_project.emplace_back(it->second, unique_name_generator.toUniqueName(column_prefix + it->second));
                }
            }
            else
            {
                final_project.emplace_back(
                    current_columns[i].name,
                    unique_name_generator.toUniqueName(column_prefix + current_columns[i].name));
            }
        }
    }

    initChain(chain, current_columns);
    for (const auto & name : final_project)
    {
        chain.steps.back().required_output.push_back(name.first);
    }
    return final_project;
}

String DAGExpressionAnalyzer::alignReturnType(
    const tipb::Expr & expr,
    ExpressionActionsPtr & actions,
    const String & expr_name,
    bool force_uint8)
{
    DataTypePtr orig_type = actions->getSampleBlock().getByName(expr_name).type;
    if (force_uint8 && isUInt8Type(orig_type))
        return expr_name;
    String updated_name = appendCastIfNeeded(expr, actions, expr_name);
    DataTypePtr updated_type = actions->getSampleBlock().getByName(updated_name).type;
    if (force_uint8 && !isUInt8Type(updated_type))
        updated_name = convertToUInt8(actions, updated_name);
    return updated_name;
}

void DAGExpressionAnalyzer::initChain(ExpressionActionsChain & chain, const std::vector<NameAndTypePair> & columns) const
{
    if (chain.steps.empty())
    {
        chain.settings = settings;
        NamesAndTypesList column_list;
        std::unordered_set<String> column_name_set;
        for (const auto & col : columns)
        {
            if (column_name_set.find(col.name) == column_name_set.end())
            {
                column_list.emplace_back(col.name, col.type);
                column_name_set.emplace(col.name);
            }
        }
        chain.steps.emplace_back(std::make_shared<ExpressionActions>(column_list, settings));
    }
}

String DAGExpressionAnalyzer::appendCast(const DataTypePtr & target_type, ExpressionActionsPtr & actions, const String & expr_name)
{
    // need to add cast function
    // first construct the second argument
    tipb::Expr type_expr = constructStringLiteralTiExpr(target_type->getName());
    auto type_expr_name = getActions(type_expr, actions);
    String cast_expr_name = applyFunction("CAST", {expr_name, type_expr_name}, actions, nullptr);
    return cast_expr_name;
}

String DAGExpressionAnalyzer::appendCastIfNeeded(
    const tipb::Expr & expr,
    ExpressionActionsPtr & actions,
    const String & expr_name)
{
    if (!isFunctionExpr(expr))
        return expr_name;

    if (!expr.has_field_type())
        throw TiFlashException("Function Expression without field type", Errors::Coprocessor::BadRequest);

    if (exprHasValidFieldType(expr))
    {
        DataTypePtr expected_type = getDataTypeByFieldTypeForComputingLayer(expr.field_type());
        DataTypePtr actual_type = actions->getSampleBlock().getByName(expr_name).type;
        if (expected_type->getName() != actual_type->getName())
            return appendCast(expected_type, actions, expr_name);
    }
    return expr_name;
}

void DAGExpressionAnalyzer::makeExplicitSet(
    const tipb::Expr & expr,
    const Block & sample_block,
    bool create_ordered_set,
    const String & left_arg_name)
{
    if (prepared_sets.count(&expr))
    {
        return;
    }
    DataTypes set_element_types;
    // todo support tuple in, i.e. (a,b) in ((1,2), (3,4)), currently TiDB convert tuple in into a series of or/and/eq exprs
    //  which means tuple in is never be pushed to coprocessor, but it is quite in-efficient
    set_element_types.push_back(sample_block.getByName(left_arg_name).type);

    // todo if this is a single value in, then convert it to equal expr
    SetPtr set = std::make_shared<Set>(SizeLimits(settings.max_rows_in_set, settings.max_bytes_in_set, settings.set_overflow_mode));
    TiDB::TiDBCollators collators;
    collators.push_back(getCollatorFromExpr(expr));
    set->setCollators(collators);
    auto remaining_exprs = set->createFromDAGExpr(set_element_types, expr, create_ordered_set);
    prepared_sets[&expr] = std::make_shared<DAGSet>(std::move(set), std::move(remaining_exprs));
}

String DAGExpressionAnalyzer::getActions(const tipb::Expr & expr, ExpressionActionsPtr & actions, bool output_as_uint8_type)
{
    String ret;
    if (isLiteralExpr(expr))
    {
        Field value = decodeLiteral(expr);
        DataTypePtr flash_type = applyVisitor(FieldToDataType(), value);
        DataTypePtr target_type = inferDataType4Literal(expr);
        ret = exprToString(expr, getCurrentInputColumns()) + "_" + target_type->getName();
        if (!actions->getSampleBlock().has(ret))
        {
            ColumnWithTypeAndName column;
            column.column = target_type->createColumnConst(1, convertFieldToType(value, *target_type, flash_type.get()));
            column.name = ret;
            column.type = target_type;
            actions->add(ExpressionAction::addColumn(column));
        }
        if (expr.field_type().tp() == TiDB::TypeTimestamp && !context.getTimezoneInfo().is_utc_timezone)
        {
            /// append timezone cast for timestamp literal
            tipb::Expr tz_expr = constructTZExpr(context.getTimezoneInfo());
            String func_name = context.getTimezoneInfo().is_name_based ? "ConvertTimeZoneFromUTC" : "ConvertTimeZoneByOffsetFromUTC";
            String tz_col = getActions(tz_expr, actions);
            String casted_name = appendTimeZoneCast(tz_col, ret, func_name, actions);
            ret = casted_name;
        }
    }
    else if (isColumnExpr(expr))
    {
        ret = getColumnNameForColumnExpr(expr, getCurrentInputColumns());
    }
    else if (isScalarFunctionExpr(expr))
    {
        const String & func_name = getFunctionName(expr);
        if (DAGExpressionAnalyzerHelper::function_builder_map.count(func_name) != 0)
        {
            ret = DAGExpressionAnalyzerHelper::function_builder_map[func_name](this, expr, actions);
        }
        else
        {
            ret = buildFunction(expr, actions);
        }
    }
    else
    {
        throw TiFlashException(fmt::format("Unsupported expr type: {}", getTypeName(expr)), Errors::Coprocessor::Unimplemented);
    }

    ret = alignReturnType(expr, actions, ret, output_as_uint8_type);
    return ret;
}

String DAGExpressionAnalyzer::buildTupleFunctionForGroupConcat(
    const tipb::Expr & expr,
    SortDescription & sort_desc,
    NamesAndTypes & names_and_types,
    TiDB::TiDBCollators & collators,
    ExpressionActionsPtr & actions)
{
    const String & func_name = "tuple";
    Names argument_names;

    /// add the first N-1 expr into the tuple
    int child_size = expr.children_size() - 1;
    for (auto i = 0; i < child_size; ++i)
    {
        const auto & child = expr.children(i);
        String name = getActions(child, actions, false);
        argument_names.push_back(name);
        auto type = actions->getSampleBlock().getByName(name).type;
        names_and_types.emplace_back(name, type);
        if (removeNullable(type)->isString())
            collators.push_back(getCollatorFromExpr(expr.children(i)));
        else
            collators.push_back(nullptr);
    }

    std::vector<NameAndTypePair> order_columns;
    for (auto i = 0; i < expr.order_by_size(); ++i)
    {
        String name = getActions(expr.order_by(i).expr(), actions);
        argument_names.push_back(name);
        auto type = actions->getSampleBlock().getByName(name).type;
        order_columns.emplace_back(name, type);
        names_and_types.emplace_back(name, type);
        if (removeNullable(type)->isString())
            collators.push_back(getCollatorFromExpr(expr.order_by(i).expr()));
        else
            collators.push_back(nullptr);
    }
    sort_desc = getSortDescription(order_columns, expr.order_by());

    return applyFunction(func_name, argument_names, actions, nullptr);
}

String DAGExpressionAnalyzer::buildFunction(
    const tipb::Expr & expr,
    ExpressionActionsPtr & actions)
{
    const String & func_name = getFunctionName(expr);
    Names argument_names;
    for (const auto & child : expr.children())
    {
        String name = getActions(child, actions);
        argument_names.push_back(name);
    }
    return applyFunction(func_name, argument_names, actions, getCollatorFromExpr(expr));
}

} // namespace DB<|MERGE_RESOLUTION|>--- conflicted
+++ resolved
@@ -198,7 +198,7 @@
         aggregate.argument_names[i] = arg_name;
         step.required_output.push_back(arg_name);
     }
-    String func_string = genFuncString(agg_func_name, aggregate.argument_names, arg_collators);
+    String func_string = DAGExpressionAnalyzerHelper::genFuncString(agg_func_name, aggregate.argument_names, arg_collators);
     bool duplicate = false;
     for (const auto & pre_agg : aggregate_descriptions)
     {
@@ -252,31 +252,6 @@
         {
             buildCommonAggFunc(expr, step, getAggFuncName(expr, agg, settings), aggregate_descriptions, aggregated_columns, agg.group_by().empty());
         }
-<<<<<<< HEAD
-=======
-        String func_string = DAGExpressionAnalyzerHelper::genFuncString(agg_func_name, aggregate.argument_names, arg_collators);
-        bool duplicate = false;
-        for (const auto & pre_agg : aggregate_descriptions)
-        {
-            if (pre_agg.column_name == func_string)
-            {
-                aggregated_columns.emplace_back(func_string, pre_agg.function->getReturnType());
-                duplicate = true;
-                break;
-            }
-        }
-        if (duplicate)
-            continue;
-        aggregate.column_name = func_string;
-        aggregate.parameters = Array();
-        /// if there is group by clause, there is no need to consider the empty input case
-        aggregate.function = AggregateFunctionFactory::instance().get(agg_func_name, types, {}, 0, agg.group_by_size() == 0);
-        aggregate.function->setCollators(arg_collators);
-        aggregate_descriptions.push_back(aggregate);
-        DataTypePtr result_type = aggregate.function->getReturnType();
-        // this is a temp result since implicit cast maybe added on these aggregated_columns
-        aggregated_columns.emplace_back(func_string, result_type);
->>>>>>> 5330462e
     }
 
     for (const tipb::Expr & expr : agg.group_by())
