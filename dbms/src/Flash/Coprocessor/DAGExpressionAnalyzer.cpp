#include <AggregateFunctions/AggregateFunctionFactory.h>
#include <AggregateFunctions/AggregateFunctionGroupConcat.h>
#include <AggregateFunctions/AggregateFunctionNull.h>
#include <Columns/ColumnSet.h>
#include <Common/FmtUtils.h>
#include <Common/TiFlashException.h>
#include <DataTypes/DataTypeNullable.h>
#include <DataTypes/DataTypesNumber.h>
#include <DataTypes/FieldToDataType.h>
#include <Flash/Coprocessor/DAGCodec.h>
#include <Flash/Coprocessor/DAGExpressionAnalyzer.h>
#include <Flash/Coprocessor/DAGExpressionAnalyzerHelper.h>
#include <Flash/Coprocessor/DAGUtils.h>
#include <Functions/FunctionFactory.h>
#include <Functions/FunctionHelpers.h>
#include <Functions/FunctionsTiDBConversion.h>
#include <Interpreters/Context.h>
#include <Interpreters/Set.h>
#include <Interpreters/Settings.h>
#include <Interpreters/convertFieldToType.h>
#include <Parsers/ASTIdentifier.h>
#include <Storages/Transaction/TypeMapping.h>

namespace DB
{
namespace ErrorCodes
{
extern const int COP_BAD_DAG_REQUEST;
extern const int UNSUPPORTED_METHOD;
} // namespace ErrorCodes

DAGExpressionAnalyzer::DAGExpressionAnalyzer(std::vector<NameAndTypePair> source_columns_, const Context & context_)
    : source_columns(std::move(source_columns_))
    , context(context_)
    , settings(context.getSettingsRef())
{}

extern const String count_second_stage;

namespace
{
bool isUInt8Type(const DataTypePtr & type)
{
    auto non_nullable_type = type->isNullable() ? std::dynamic_pointer_cast<const DataTypeNullable>(type)->getNestedType() : type;
    return std::dynamic_pointer_cast<const DataTypeUInt8>(non_nullable_type) != nullptr;
}

tipb::Expr constructTZExpr(const TimezoneInfo & dag_timezone_info)
{
    if (dag_timezone_info.is_name_based)
        return constructStringLiteralTiExpr(dag_timezone_info.timezone_name);
    else
        return constructInt64LiteralTiExpr(dag_timezone_info.timezone_offset);
}

String getAggFuncName(
    const tipb::Expr & expr,
    const tipb::Aggregation & agg,
    const Settings & settings)
{
    String agg_func_name = getAggFunctionName(expr);
    if (expr.has_distinct() && Poco::toLower(agg_func_name) == "countdistinct")
        return settings.count_distinct_implementation;
    if (agg.group_by_size() == 0 && agg_func_name == "sum" && expr.has_field_type()
        && !getDataTypeByFieldTypeForComputingLayer(expr.field_type())->isNullable())
    {
        /// this is a little hack: if the query does not have group by column, and the result of sum is not nullable, then the sum
        /// must be the second stage for count, in this case we should return 0 instead of null if the input is empty.
        return count_second_stage;
    }
    return agg_func_name;
}
} // namespace

void DAGExpressionAnalyzer::buildGroupConcat(
    const tipb::Expr & expr,
    ExpressionActionsPtr & actions,
    const String & agg_func_name,
    AggregateDescriptions & aggregate_descriptions,
    NamesAndTypes & aggregated_columns,
    bool result_is_nullable)
{
    AggregateDescription aggregate;
    /// the last parametric is the separator
    auto child_size = expr.children_size() - 1;
    NamesAndTypes all_columns_names_and_types;
    String delimiter;
    SortDescription sort_description;
    bool only_one_column = true;
    TiDB::TiDBCollators arg_collators;
    String arg_name;

    /// more than one args will be combined to one
    DataTypes types(1);
    aggregate.argument_names.resize(1);
    if (child_size == 1 && expr.order_by_size() == 0)
    {
        /// only one arg
        arg_name = getActions(expr.children(0), actions);
        types[0] = actions->getSampleBlock().getByName(arg_name).type;
        all_columns_names_and_types.emplace_back(arg_name, types[0]);
        if (removeNullable(types[0])->isString())
            arg_collators.push_back(getCollatorFromExpr(expr.children(0)));
        else
            arg_collators.push_back(nullptr);
    }
    else
    {
        /// args... -> tuple(args...)
        arg_name = buildTupleFunctionForGroupConcat(expr, sort_description, all_columns_names_and_types, arg_collators, actions);
        only_one_column = false;
        types[0] = actions->getSampleBlock().getByName(arg_name).type;
    }
    aggregate.argument_names[0] = arg_name;

    /// the separator
    arg_name = getActions(expr.children(child_size), actions);
    if (expr.children(child_size).tp() == tipb::String)
    {
        const ColumnConst * col_delim
            = checkAndGetColumnConstStringOrFixedString(actions->getSampleBlock().getByName(arg_name).column.get());
        if (col_delim == nullptr)
        {
            throw Exception("the separator of group concat should not be invalid!");
        }
        delimiter = col_delim->getValue<String>();
    }

    /// return directly if the agg is duplicated
    String func_string = DAGExpressionAnalyzerHelper::genFuncString(agg_func_name, aggregate.argument_names, arg_collators);
    for (const auto & pre_agg : aggregate_descriptions)
    {
        if (pre_agg.column_name == func_string)
        {
            aggregated_columns.emplace_back(func_string, pre_agg.function->getReturnType());
            return;
        }
    }

    aggregate.column_name = func_string;
    aggregate.parameters = Array();
    /// if there is group by clause, there is no need to consider the empty input case
    aggregate.function = AggregateFunctionFactory::instance().get(agg_func_name, types, {}, 0, result_is_nullable);

    /// TODO(FZH) deliver these arguments through aggregate.parameters of Array() type to keep the same code fashion, the special arguments
    /// sort_description, all_columns_names_and_types can be set like the way of collators

    /// group_concat_max_length
    UInt64 max_len = decodeDAGUInt64(expr.val());

    int number_of_arguments = all_columns_names_and_types.size() - sort_description.size();
    for (int num = 0; num < number_of_arguments && !result_is_nullable; ++num)
    {
        if (all_columns_names_and_types[num].type->isNullable())
        {
            result_is_nullable = true;
        }
    }

#define NEW_GROUP_CONCAT_FUNC(result_is_nullable, only_one_column)                         \
    std::make_shared<AggregateFunctionGroupConcat<result_is_nullable, (only_one_column)>>( \
        aggregate.function,                                                                \
        types,                                                                             \
        delimiter,                                                                         \
        max_len,                                                                           \
        sort_description,                                                                  \
        all_columns_names_and_types,                                                       \
        arg_collators,                                                                     \
        expr.has_distinct())

    if (result_is_nullable)
    {
        if (only_one_column)
            aggregate.function = NEW_GROUP_CONCAT_FUNC(true, true);
        else
            aggregate.function = NEW_GROUP_CONCAT_FUNC(true, false);
    }
    else
    {
        if (only_one_column)
            aggregate.function = NEW_GROUP_CONCAT_FUNC(false, true);
        else
            aggregate.function = NEW_GROUP_CONCAT_FUNC(false, false);
    }
#undef NEW_GROUP_CONCAT_FUNC

    aggregate_descriptions.push_back(aggregate);
    DataTypePtr result_type = aggregate.function->getReturnType();
    // this is a temp result since implicit cast maybe added on these aggregated_columns
    aggregated_columns.emplace_back(func_string, result_type);
}

void DAGExpressionAnalyzer::buildCommonAggFunc(
    const tipb::Expr & expr,
    ExpressionActionsPtr & actions,
    const String & agg_func_name,
    AggregateDescriptions & aggregate_descriptions,
    NamesAndTypes & aggregated_columns,
    bool empty_input_as_null)
{
    AggregateDescription aggregate;
    auto child_size = expr.children_size();
    DataTypes types(child_size);
    TiDB::TiDBCollators arg_collators;
    aggregate.argument_names.resize(child_size);
    for (Int32 i = 0; i < child_size; i++)
    {
        String arg_name = getActions(expr.children(i), actions);
        types[i] = actions->getSampleBlock().getByName(arg_name).type;
        if (removeNullable(types[i])->isString())
            arg_collators.push_back(getCollatorFromExpr(expr.children(i)));
        else
            arg_collators.push_back(nullptr);
        aggregate.argument_names[i] = arg_name;
    }
    String func_string = DAGExpressionAnalyzerHelper::genFuncString(agg_func_name, aggregate.argument_names, arg_collators);
    bool duplicate = false;
    for (const auto & pre_agg : aggregate_descriptions)
    {
        if (pre_agg.column_name == func_string)
        {
            aggregated_columns.emplace_back(func_string, pre_agg.function->getReturnType());
            duplicate = true;
            break;
        }
    }
    if (duplicate)
        return;
    aggregate.column_name = func_string;
    aggregate.parameters = Array();
    aggregate.function = AggregateFunctionFactory::instance().get(agg_func_name, types, {}, 0, empty_input_as_null);
    aggregate.function->setCollators(arg_collators);
    aggregate_descriptions.push_back(aggregate);
    DataTypePtr result_type = aggregate.function->getReturnType();
    // this is a temp result since implicit cast maybe added on these aggregated_columns
    aggregated_columns.emplace_back(func_string, result_type);
}

void DAGExpressionAnalyzer::buildAggGroupBy(
    const tipb::Expr & expr,
    ExpressionActionsPtr & actions,
    AggregateDescriptions & aggregate_descriptions,
    NamesAndTypes & aggregated_columns,
    Names & aggregation_keys,
    std::unordered_set<String> & agg_key_set,
    bool group_by_collation_sensitive,
    TiDB::TiDBCollators & collators)
{
    String name = getActions(expr, actions);
    bool duplicated_key = agg_key_set.find(name) != agg_key_set.end();
    if (!duplicated_key)
    {
        /// note this assume that column with the same name has the same collator
        /// need double check this assumption when we support agg with collation
        aggregation_keys.push_back(name);
        agg_key_set.emplace(name);
    }
    /// when group_by_collation_sensitive is true, TiFlash will do the aggregation with collation
    /// info, since the aggregation in TiFlash is actually the partial stage, and TiDB always do
    /// the final stage of the aggregation, even if TiFlash do the aggregation without collation
    /// info, the correctness of the query result is guaranteed by TiDB itself, so add a flag to
    /// let TiDB/TiFlash to decide whether aggregate the data with collation info or not
    if (group_by_collation_sensitive)
    {
        auto type = actions->getSampleBlock().getByName(name).type;
        TiDB::TiDBCollatorPtr collator = nullptr;
        if (removeNullable(type)->isString())
            collator = getCollatorFromExpr(expr);
        if (!duplicated_key)
            collators.push_back(collator);
        if (collator != nullptr)
        {
            /// if the column is a string with collation info, the `sort_key` of the column is used during
            /// aggregation, but we can not reconstruct the origin column by `sort_key`, so add an extra
            /// extra aggregation function any(group_by_column) here as the output of the group by column
            const String & agg_func_name = "any";
            AggregateDescription aggregate;
            TiDB::TiDBCollators arg_collators;
            arg_collators.push_back(collator);

            DataTypes types(1);
            aggregate.argument_names.resize(1);
            types[0] = type;
            aggregate.argument_names[0] = name;

            String func_string = DAGExpressionAnalyzerHelper::genFuncString(agg_func_name, aggregate.argument_names, arg_collators);
            bool duplicate = false;
            for (const auto & pre_agg : aggregate_descriptions)
            {
                if (pre_agg.column_name == func_string)
                {
                    aggregated_columns.emplace_back(func_string, pre_agg.function->getReturnType());
                    duplicate = true;
                    break;
                }
            }
            if (duplicate)
                return;
            aggregate.column_name = func_string;
            aggregate.parameters = Array();
            aggregate.function = AggregateFunctionFactory::instance().get(agg_func_name, types, {}, 0, false);
            aggregate.function->setCollators(arg_collators);
            aggregate_descriptions.push_back(aggregate);
            DataTypePtr result_type = aggregate.function->getReturnType();
            // this is a temp result since implicit cast maybe added on these aggregated_columns
            aggregated_columns.emplace_back(func_string, result_type);
        }
        else
        {
            aggregated_columns.emplace_back(name, actions->getSampleBlock().getByName(name).type);
        }
    }
    else
    {
        // this is a temp result since implicit cast maybe added on these aggregated_columns
        aggregated_columns.emplace_back(name, actions->getSampleBlock().getByName(name).type);
    }
}

void DAGExpressionAnalyzer::buildAggFuncs(
    const tipb::Aggregation & aggregation,
    ExpressionActionsPtr & actions,
    AggregateDescriptions & aggregate_descriptions,
    NamesAndTypes & aggregated_columns)
{
    for (const tipb::Expr & expr : aggregation.agg_func())
    {
        if (expr.tp() == tipb::ExprType::GroupConcat)
        {
            buildGroupConcat(expr, actions, getAggFuncName(expr, aggregation, settings), aggregate_descriptions, aggregated_columns, aggregation.group_by().empty());
        }
        else
        {
            /// if there is group by clause, there is no need to consider the empty input case
            bool empty_input_as_null = aggregation.group_by().empty();
            buildCommonAggFunc(expr, actions, getAggFuncName(expr, aggregation, settings), aggregate_descriptions, aggregated_columns, empty_input_as_null);
        }
    }
}

std::tuple<Names, TiDB::TiDBCollators, AggregateDescriptions, ExpressionActionsPtr> DAGExpressionAnalyzer::appendAggregation(
    ExpressionActionsChain & chain,
    const tipb::Aggregation & agg,
    bool group_by_collation_sensitive)
{
    if (agg.group_by_size() == 0 && agg.agg_func_size() == 0)
    {
        //should not reach here
        throw TiFlashException("Aggregation executor without group by/agg exprs", Errors::Coprocessor::BadRequest);
    }

    NamesAndTypes aggregated_columns;

    initChain(chain, getCurrentInputColumns());
    ExpressionActionsChain::Step & step = chain.steps.back();

    AggregateDescriptions aggregate_descriptions;
    buildAggFuncs(agg, step.actions, aggregate_descriptions, aggregated_columns);
    for (const auto & aggregate_description : aggregate_descriptions)
    {
        for (const auto & argument_name : aggregate_description.argument_names)
            step.required_output.push_back(argument_name);
    }

    Names aggregation_keys;
    TiDB::TiDBCollators collators;
    std::unordered_set<String> agg_key_set;
    for (const tipb::Expr & expr : agg.group_by())
        buildAggGroupBy(expr, step.actions, aggregate_descriptions, aggregated_columns, aggregation_keys, agg_key_set, group_by_collation_sensitive, collators);
    for (const auto & aggregation_key : aggregation_keys)
        step.required_output.push_back(aggregation_key);

    source_columns = std::move(aggregated_columns);

    auto before_agg = chain.getLastActions();
    chain.finalize();
    chain.clear();
    initChain(chain, getCurrentInputColumns());
    auto actions = chain.getLastActions();
    appendCastAfterAgg(actions, agg);
    // after appendCastAfterAgg, current input columns has been modified.
    for (const auto & column : getCurrentInputColumns())
        step.required_output.push_back(column.name);

    return {aggregation_keys, collators, aggregate_descriptions, before_agg};
}

String DAGExpressionAnalyzer::applyFunction(
    const String & func_name,
    const Names & arg_names,
    ExpressionActionsPtr & actions,
    const TiDB::TiDBCollatorPtr & collator)
{
    String result_name = DAGExpressionAnalyzerHelper::genFuncString(func_name, arg_names, {collator});
    if (actions->getSampleBlock().has(result_name))
        return result_name;
    const FunctionBuilderPtr & function_builder = FunctionFactory::instance().get(func_name, context);
    const ExpressionAction & action = ExpressionAction::applyFunction(function_builder, arg_names, result_name, collator);
    actions->add(action);
    return result_name;
}

String DAGExpressionAnalyzer::buildFilterColumn(
    ExpressionActionsPtr & actions,
    const std::vector<const tipb::Expr *> & conditions)
{
    String filter_column_name;
    if (conditions.size() == 1)
    {
        filter_column_name = getActions(*conditions[0], actions, true);
        if (isColumnExpr(*conditions[0])
            && (!exprHasValidFieldType(*conditions[0])
                /// if the column is not UInt8 type, we already add some convert function to convert it ot UInt8 type
                || isUInt8Type(getDataTypeByFieldTypeForComputingLayer(conditions[0]->field_type()))))
        {
            /// FilterBlockInputStream will CHANGE the filter column inplace, so
            /// filter column should never be a columnRef in DAG request, otherwise
            /// for queries like select c1 from t where c1 will got wrong result
            /// as after FilterBlockInputStream, c1 will become a const column of 1
            filter_column_name = convertToUInt8(actions, filter_column_name);
        }
    }
    else
    {
        Names arg_names;
        for (const auto * condition : conditions)
            arg_names.push_back(getActions(*condition, actions, true));
        // connect all the conditions by logical and
        filter_column_name = applyFunction("and", arg_names, actions, nullptr);
    }
    return filter_column_name;
}

String DAGExpressionAnalyzer::appendWhere(
    ExpressionActionsChain & chain,
    const std::vector<const tipb::Expr *> & conditions)
{
    initChain(chain, getCurrentInputColumns());
    ExpressionActionsChain::Step & last_step = chain.steps.back();

    String filter_column_name = buildFilterColumn(last_step.actions, conditions);

    last_step.required_output.push_back(filter_column_name);
    return filter_column_name;
}

String DAGExpressionAnalyzer::convertToUInt8(ExpressionActionsPtr & actions, const String & column_name)
{
    // Some of the TiFlash operators(e.g. FilterBlockInputStream) only support UInt8 as its input, so need to convert the
    // column type to UInt8
    // the basic rule is:
    // 1. if the column is only null, just return it
    // 2. if the column is numeric, compare it with 0
    // 3. if the column is string, convert it to float-point column, and compare with 0
    // 4. if the column is date/datetime, compare it with zeroDate
    // 5. otherwise throw exception
    if (actions->getSampleBlock().getByName(column_name).type->onlyNull())
    {
        return column_name;
    }
    const auto & org_type = removeNullable(actions->getSampleBlock().getByName(column_name).type);
    if (org_type->isNumber() || org_type->isDecimal())
    {
        tipb::Expr const_expr = constructInt64LiteralTiExpr(0);
        auto const_expr_name = getActions(const_expr, actions);
        return applyFunction("notEquals", {column_name, const_expr_name}, actions, nullptr);
    }
    if (org_type->isStringOrFixedString())
    {
        /// use tidb_cast to make it compatible with TiDB
        tipb::FieldType field_type;
        // TODO: Use TypeDouble as return type, to be compatible with TiDB
        field_type.set_tp(TiDB::TypeDouble);
        field_type.set_flen(-1);
        tipb::Expr type_expr = constructStringLiteralTiExpr("Nullable(Double)");
        auto type_expr_name = getActions(type_expr, actions);
        String num_col_name = DAGExpressionAnalyzerHelper::buildCastFunctionInternal(
            this,
            {column_name, type_expr_name},
            false,
            field_type,
            actions);

        tipb::Expr const_expr = constructInt64LiteralTiExpr(0);
        auto const_expr_name = getActions(const_expr, actions);
        return applyFunction("notEquals", {num_col_name, const_expr_name}, actions, nullptr);
    }
    if (org_type->isDateOrDateTime())
    {
        tipb::Expr const_expr = constructDateTimeLiteralTiExpr(0);
        auto const_expr_name = getActions(const_expr, actions);
        return applyFunction("notEquals", {column_name, const_expr_name}, actions, nullptr);
    }
    throw TiFlashException(fmt::format("Filter on {} is not supported.", org_type->getName()), Errors::Coprocessor::Unimplemented);
}

NamesAndTypes DAGExpressionAnalyzer::buildOrderColumns(
    ExpressionActionsPtr & actions,
    const ::google::protobuf::RepeatedPtrField<tipb::ByItem> & order_by)
{
    NamesAndTypes order_columns;
    order_columns.reserve(order_by.size());
    for (const tipb::ByItem & by_item : order_by)
    {
        String name = getActions(by_item.expr(), actions);
        auto type = actions->getSampleBlock().getByName(name).type;
        order_columns.emplace_back(name, type);
    }
    return order_columns;
}

std::vector<NameAndTypePair> DAGExpressionAnalyzer::appendOrderBy(
    ExpressionActionsChain & chain,
    const tipb::TopN & topN)
{
    if (topN.order_by_size() == 0)
    {
        throw TiFlashException("TopN executor without order by exprs", Errors::Coprocessor::BadRequest);
    }

    initChain(chain, getCurrentInputColumns());
    ExpressionActionsChain::Step & step = chain.steps.back();
    auto order_columns = buildOrderColumns(step.actions, topN.order_by());

    assert(static_cast<int>(order_columns.size()) == topN.order_by_size());
    for (const auto & order_column : order_columns)
        step.required_output.push_back(order_column.name);

    return order_columns;
}

const std::vector<NameAndTypePair> & DAGExpressionAnalyzer::getCurrentInputColumns() const
{
    return source_columns;
}

String DAGExpressionAnalyzer::appendTimeZoneCast(
    const String & tz_col,
    const String & ts_col,
    const String & func_name,
    ExpressionActionsPtr & actions)
{
    String cast_expr_name = applyFunction(func_name, {ts_col, tz_col}, actions, nullptr);
    return cast_expr_name;
}

bool DAGExpressionAnalyzer::buildExtraCastsAfterTS(
    ExpressionActionsPtr & actions,
    const std::vector<ExtraCastAfterTSMode> & need_cast_column,
    const ::google::protobuf::RepeatedPtrField<tipb::ColumnInfo> & table_scan_columns)
{
    bool has_cast = false;

    // For TimeZone
    tipb::Expr tz_expr = constructTZExpr(context.getTimezoneInfo());
    String tz_col = getActions(tz_expr, actions);
    static const String convert_time_zone_form_utc = "ConvertTimeZoneFromUTC";
    static const String convert_time_zone_by_offset = "ConvertTimeZoneByOffsetFromUTC";
    const String & timezone_func_name = context.getTimezoneInfo().is_name_based ? convert_time_zone_form_utc : convert_time_zone_by_offset;

    // For Duration
    String fsp_col;
    static const String dur_func_name = "FunctionConvertDurationFromNanos";
    for (size_t i = 0; i < need_cast_column.size(); ++i)
    {
        if (!context.getTimezoneInfo().is_utc_timezone && need_cast_column[i] == ExtraCastAfterTSMode::AppendTimeZoneCast)
        {
            String casted_name = appendTimeZoneCast(tz_col, source_columns[i].name, timezone_func_name, actions);
            source_columns[i].name = casted_name;
            has_cast = true;
        }

        if (need_cast_column[i] == ExtraCastAfterTSMode::AppendDurationCast)
        {
            if (table_scan_columns[i].decimal() > 6)
                throw Exception("fsp must <= 6", ErrorCodes::LOGICAL_ERROR);
            auto fsp = table_scan_columns[i].decimal() < 0 ? 0 : table_scan_columns[i].decimal();
            tipb::Expr fsp_expr = constructInt64LiteralTiExpr(fsp);
            fsp_col = getActions(fsp_expr, actions);
            String casted_name = appendDurationCast(fsp_col, source_columns[i].name, dur_func_name, actions);
            source_columns[i].name = casted_name;
            source_columns[i].type = actions->getSampleBlock().getByName(casted_name).type;
            has_cast = true;
        }
    }
    NamesWithAliases project_cols;
    for (auto & col : source_columns)
        project_cols.emplace_back(col.name, col.name);
    actions->add(ExpressionAction::project(project_cols));

    return has_cast;
}

bool DAGExpressionAnalyzer::appendExtraCastsAfterTS(
    ExpressionActionsChain & chain,
    const std::vector<ExtraCastAfterTSMode> & need_cast_column,
    const tipb::TableScan & table_scan)
{
    initChain(chain, getCurrentInputColumns());
    ExpressionActionsChain::Step & step = chain.getLastStep();

    bool has_cast = buildExtraCastsAfterTS(step.actions, need_cast_column, table_scan.columns());

    for (auto & col : source_columns)
        step.required_output.push_back(col.name);

    return has_cast;
}

String DAGExpressionAnalyzer::appendDurationCast(
    const String & fsp_expr,
    const String & dur_expr,
    const String & func_name,
    ExpressionActionsPtr & actions)
{
    return applyFunction(func_name, {dur_expr, fsp_expr}, actions, nullptr);
}

void DAGExpressionAnalyzer::appendJoin(
    ExpressionActionsChain & chain,
    SubqueryForSet & join_query,
    const NamesAndTypesList & columns_added_by_join) const
{
    initChain(chain, getCurrentInputColumns());
    ExpressionActionsPtr actions = chain.getLastActions();
    actions->add(ExpressionAction::ordinaryJoin(join_query.join, columns_added_by_join));
}

std::pair<bool, Names> DAGExpressionAnalyzer::buildJoinKey(
    ExpressionActionsPtr & actions,
    const google::protobuf::RepeatedPtrField<tipb::Expr> & keys,
    const DataTypes & key_types,
    bool left,
    bool is_right_out_join)
{
    bool has_actions_of_keys = false;
<<<<<<< HEAD

    Names key_names;

=======

    Names key_names;

>>>>>>> 7195e83f
    UniqueNameGenerator unique_name_generator;
    for (int i = 0; i < keys.size(); ++i)
    {
        const auto & key = keys.at(i);
        bool has_actions = key.tp() != tipb::ExprType::ColumnRef;
        String key_name = getActions(key, actions);
        DataTypePtr current_type = actions->getSampleBlock().getByName(key_name).type;
        if (!removeNullable(current_type)->equals(*removeNullable(key_types[i])))
        {
            /// need to convert to key type
            key_name = appendCast(key_types[i], actions, key_name);
            has_actions = true;
        }
        if (!has_actions && (!left || is_right_out_join))
        {
            /// if the join key is a columnRef, then add a new column as the join key if needed.
            /// In ClickHouse, the columns returned by join are: join_keys, left_columns and right_columns
            /// where left_columns and right_columns don't include the join keys if they are ColumnRef
            /// In TiDB, the columns returned by join are left_columns, right_columns, if the join keys
            /// are ColumnRef, they will be included in both left_columns and right_columns
            /// E.g, for table t1(id, value), t2(id, value) and query select * from t1 join t2 on t1.id = t2.id
            /// In ClickHouse, it returns id,t1_value,t2_value
            /// In TiDB, it returns t1_id,t1_value,t2_id,t2_value
            /// So in order to make the join compatible with TiDB, if the join key is a columnRef, for inner/left
            /// join, add a new key for right join key, for right join, add new key for both left and right join key
            String updated_key_name = unique_name_generator.toUniqueName((left ? "_l_k_" : "_r_k_") + key_name);
            /// duplicated key names, in Clickhouse join, it is assumed that here is no duplicated
            /// key names, so just copy a key with new name
            actions->add(ExpressionAction::copyColumn(key_name, updated_key_name));
            key_name = updated_key_name;
            has_actions = true;
        }
        else
        {
            String updated_key_name = unique_name_generator.toUniqueName(key_name);
            /// duplicated key names, in Clickhouse join, it is assumed that here is no duplicated
            /// key names, so just copy a key with new name
            if (key_name != updated_key_name)
            {
                actions->add(ExpressionAction::copyColumn(key_name, updated_key_name));
                key_name = updated_key_name;
                has_actions = true;
            }
        }
        key_names.push_back(key_name);
        has_actions_of_keys |= has_actions;
    }

    return std::make_pair(has_actions_of_keys, std::move(key_names));
}

bool DAGExpressionAnalyzer::appendJoinKeyAndJoinFilters(
    ExpressionActionsChain & chain,
    const google::protobuf::RepeatedPtrField<tipb::Expr> & keys,
    const DataTypes & key_types,
    Names & key_names,
    bool left,
    bool is_right_out_join,
    const google::protobuf::RepeatedPtrField<tipb::Expr> & filters,
    String & filter_column_name)
{
    initChain(chain, getCurrentInputColumns());
    ExpressionActionsPtr actions = chain.getLastActions();

    bool ret = false;
    std::tie(ret, key_names) = buildJoinKey(actions, keys, key_types, left, is_right_out_join);

    if (!filters.empty())
    {
        ret = true;
        std::vector<const tipb::Expr *> filter_vector;
        for (const auto & c : filters)
            filter_vector.push_back(&c);
        filter_column_name = appendWhere(chain, filter_vector);
    }
    /// remove useless columns to avoid duplicate columns
    /// as when compiling the key/filter expression, the origin
    /// streams may be added some columns that have the
    /// same name on left streams and right streams, for
    /// example, if the join condition is something like:
    /// id + 1 = id + 1,
    /// the left streams and the right streams will have the
    /// same constant column for `1`
    /// Note that the origin left streams and right streams
    /// will never have duplicated columns because in
    /// DAGQueryBlockInterpreter we add qb_column_prefix in
    /// final project step, so if the join condition is not
    /// literal expression, the key names should never be
    /// duplicated. In the above example, the final key names should be
    /// something like `add(__qb_2_id, 1)` and `add(__qb_3_id, 1)`
    if (ret)
    {
        std::unordered_set<String> needed_columns;
        for (const auto & c : getCurrentInputColumns())
            needed_columns.insert(c.name);
        for (const auto & s : key_names)
            needed_columns.insert(s);
        if (!filter_column_name.empty())
            needed_columns.insert(filter_column_name);

        const auto & names = actions->getSampleBlock().getNames();
        for (const auto & name : names)
        {
            if (needed_columns.find(name) == needed_columns.end())
                actions->add(ExpressionAction::removeColumn(name));
        }
    }
    return ret;
}

void DAGExpressionAnalyzer::appendCastAfterAgg(
    ExpressionActionsPtr & actions,
    const tipb::Aggregation & aggregation)
{
    bool need_update_source_columns = false;
    std::vector<NameAndTypePair> updated_aggregated_columns;

    auto update_cast_column = [&](const tipb::Expr & expr, const NameAndTypePair & origin_column) {
        String updated_name = appendCastIfNeeded(expr, actions, origin_column.name);
        if (origin_column.name != updated_name)
        {
            DataTypePtr type = actions->getSampleBlock().getByName(updated_name).type;
            updated_aggregated_columns.emplace_back(updated_name, type);
            need_update_source_columns = true;
        }
        else
        {
            updated_aggregated_columns.emplace_back(origin_column.name, origin_column.type);
        }
    };

    for (Int32 i = 0; i < aggregation.agg_func_size(); ++i)
    {
        assert(static_cast<size_t>(i) < source_columns.size());
        update_cast_column(aggregation.agg_func(i), source_columns[i]);
    }
    for (Int32 i = 0; i < aggregation.group_by_size(); ++i)
    {
        size_t group_by_index = i + aggregation.agg_func_size();
        assert(group_by_index < source_columns.size());
        update_cast_column(aggregation.group_by(i), source_columns[group_by_index]);
    }

    if (need_update_source_columns)
    {
        std::swap(source_columns, updated_aggregated_columns);
    }
}

NamesWithAliases DAGExpressionAnalyzer::genNonRootFinalProjectAliases(const String & column_prefix)
{
    NamesWithAliases final_project_aliases;
    UniqueNameGenerator unique_name_generator;
    for (auto & column : source_columns)
    {
        auto new_name = unique_name_generator.toUniqueName(column_prefix + column.name);
        final_project_aliases.emplace_back(column.name, new_name);
        column.name = new_name;
    }
    return final_project_aliases;
}

NamesWithAliases DAGExpressionAnalyzer::appendFinalProjectForNonRootQueryBlock(
    ExpressionActionsChain & chain,
    const String & column_prefix)
{
    NamesWithAliases final_project = genNonRootFinalProjectAliases(column_prefix);

    initChain(chain, getCurrentInputColumns());
    for (const auto & name : final_project)
        chain.steps.back().required_output.push_back(name.first);
    return final_project;
}

NamesWithAliases DAGExpressionAnalyzer::genRootFinalProjectAliases(
    const String & column_prefix,
    const std::vector<Int32> & output_offsets)
{
    NamesWithAliases final_project_aliases;
    const auto & current_columns = getCurrentInputColumns();
    UniqueNameGenerator unique_name_generator;
    NamesAndTypes root_final_schema;
    root_final_schema.reserve(output_offsets.size());
    for (auto i : output_offsets)
    {
        auto new_name = unique_name_generator.toUniqueName(column_prefix + current_columns[i].name);
        final_project_aliases.emplace_back(current_columns[i].name, new_name);
        root_final_schema.emplace_back(new_name, current_columns[i].type);
    }
    source_columns = std::move(root_final_schema);
    return final_project_aliases;
}

void DAGExpressionAnalyzer::appendCastForRootFinalProjection(
    ExpressionActionsPtr & actions,
    const std::vector<tipb::FieldType> & require_schema,
    const std::vector<Int32> & output_offsets,
    bool need_append_timezone_cast,
    const BoolVec & need_append_type_cast_vec)
{
    tipb::Expr tz_expr = constructTZExpr(context.getTimezoneInfo());
    String tz_col;
    String tz_cast_func_name = context.getTimezoneInfo().is_name_based ? "ConvertTimeZoneToUTC" : "ConvertTimeZoneByOffsetToUTC";
    std::unordered_map<String, size_t> had_casted_map;

    const auto & current_columns = getCurrentInputColumns();
    NamesAndTypes after_cast_columns = current_columns;

    for (size_t index = 0; index < output_offsets.size(); ++index)
    {
        UInt32 offset = output_offsets[index];
        assert(offset < current_columns.size());
        assert(offset < require_schema.size());
        assert(offset < after_cast_columns.size());

        /// for all the columns that need to be returned, if the type is timestamp, then convert
        /// the timestamp column to UTC based, refer to appendTimeZoneCastsAfterTS for more details
        if ((need_append_timezone_cast && require_schema[offset].tp() == TiDB::TypeTimestamp) || need_append_type_cast_vec[index])
        {
            const auto & it = had_casted_map.find(current_columns[offset].name);
            if (it == had_casted_map.end())
            {
                /// first add timestamp cast
                String updated_name = current_columns[offset].name;
                auto updated_type = current_columns[offset].type;
                if (need_append_timezone_cast && require_schema[offset].tp() == TiDB::TypeTimestamp)
                {
                    if (tz_col.length() == 0)
                        tz_col = getActions(tz_expr, actions);
                    updated_name = appendTimeZoneCast(tz_col, current_columns[offset].name, tz_cast_func_name, actions);
                }
                /// then add type cast
                if (need_append_type_cast_vec[index])
                {
                    updated_type = getDataTypeByFieldTypeForComputingLayer(require_schema[offset]);
                    updated_name = appendCast(updated_type, actions, updated_name);
                }
                had_casted_map[current_columns[offset].name] = index;

                after_cast_columns[offset].name = updated_name;
                after_cast_columns[offset].type = updated_type;
            }
            else
            {
                size_t pre_casted_offset = it->second;
                assert(after_cast_columns.size() > pre_casted_offset);
                after_cast_columns[offset] = after_cast_columns[pre_casted_offset];
            }
        }
    }

    source_columns = std::move(after_cast_columns);
}

std::pair<bool, BoolVec> DAGExpressionAnalyzer::checkIfCastIsRequired(
    const std::vector<tipb::FieldType> & require_schema,
    const std::vector<Int32> & output_offsets) const
{
    /// TiDB can not guarantee that the field type in DAG request is accurate, so in order to make things work,
    /// TiFlash will append extra type cast if needed.
    const auto & current_columns = getCurrentInputColumns();
    bool need_append_type_cast = false;
    BoolVec need_append_type_cast_vec;
    /// we need to append type cast for root final projection if necessary
    for (UInt32 i : output_offsets)
    {
        const auto & actual_type = current_columns[i].type;
        auto expected_type = getDataTypeByFieldTypeForComputingLayer(require_schema[i]);
        if (actual_type->getName() != expected_type->getName())
        {
            need_append_type_cast = true;
            need_append_type_cast_vec.push_back(true);
        }
        else
        {
            need_append_type_cast_vec.push_back(false);
        }
    }
    return std::make_pair(need_append_type_cast, std::move(need_append_type_cast_vec));
}

NamesWithAliases DAGExpressionAnalyzer::appendFinalProjectForRootQueryBlock(
    ExpressionActionsChain & chain,
    const std::vector<tipb::FieldType> & schema,
    const std::vector<Int32> & output_offsets,
    const String & column_prefix,
    bool keep_session_timezone_info)
{
    if (unlikely(output_offsets.empty()))
        throw Exception("Root Query block without output_offsets", ErrorCodes::LOGICAL_ERROR);

    bool need_append_timezone_cast = !keep_session_timezone_info && !context.getTimezoneInfo().is_utc_timezone;
    auto [need_append_type_cast, need_append_type_cast_vec] = checkIfCastIsRequired(schema, output_offsets);

    if (need_append_timezone_cast || need_append_type_cast)
    {
        initChain(chain, getCurrentInputColumns());
        appendCastForRootFinalProjection(chain.steps.back().actions, schema, output_offsets, need_append_timezone_cast, need_append_type_cast_vec);
    }

    NamesWithAliases final_project = genRootFinalProjectAliases(column_prefix, output_offsets);

    initChain(chain, getCurrentInputColumns());
    for (const auto & name : final_project)
    {
        chain.steps.back().required_output.push_back(name.first);
    }
    return final_project;
}

String DAGExpressionAnalyzer::alignReturnType(
    const tipb::Expr & expr,
    ExpressionActionsPtr & actions,
    const String & expr_name,
    bool force_uint8)
{
    DataTypePtr orig_type = actions->getSampleBlock().getByName(expr_name).type;
    if (force_uint8 && isUInt8Type(orig_type))
        return expr_name;
    String updated_name = appendCastIfNeeded(expr, actions, expr_name);
    DataTypePtr updated_type = actions->getSampleBlock().getByName(updated_name).type;
    if (force_uint8 && !isUInt8Type(updated_type))
        updated_name = convertToUInt8(actions, updated_name);
    return updated_name;
}

void DAGExpressionAnalyzer::initChain(ExpressionActionsChain & chain, const std::vector<NameAndTypePair> & columns) const
{
    if (chain.steps.empty())
    {
        chain.settings = settings;
        NamesAndTypesList column_list;
        std::unordered_set<String> column_name_set;
        for (const auto & col : columns)
        {
            if (column_name_set.find(col.name) == column_name_set.end())
            {
                column_list.emplace_back(col.name, col.type);
                column_name_set.emplace(col.name);
            }
        }
        chain.steps.emplace_back(std::make_shared<ExpressionActions>(column_list, settings));
    }
}

String DAGExpressionAnalyzer::appendCast(const DataTypePtr & target_type, ExpressionActionsPtr & actions, const String & expr_name)
{
    // need to add cast function
    // first construct the second argument
    tipb::Expr type_expr = constructStringLiteralTiExpr(target_type->getName());
    auto type_expr_name = getActions(type_expr, actions);
    String cast_expr_name = applyFunction("CAST", {expr_name, type_expr_name}, actions, nullptr);
    return cast_expr_name;
}

String DAGExpressionAnalyzer::appendCastIfNeeded(
    const tipb::Expr & expr,
    ExpressionActionsPtr & actions,
    const String & expr_name)
{
    if (!isFunctionExpr(expr))
        return expr_name;

    if (!expr.has_field_type())
        throw TiFlashException("Function Expression without field type", Errors::Coprocessor::BadRequest);

    if (exprHasValidFieldType(expr))
    {
        DataTypePtr expected_type = getDataTypeByFieldTypeForComputingLayer(expr.field_type());
        DataTypePtr actual_type = actions->getSampleBlock().getByName(expr_name).type;
        if (expected_type->getName() != actual_type->getName())
            return appendCast(expected_type, actions, expr_name);
    }
    return expr_name;
}

void DAGExpressionAnalyzer::makeExplicitSet(
    const tipb::Expr & expr,
    const Block & sample_block,
    bool create_ordered_set,
    const String & left_arg_name)
{
    if (prepared_sets.count(&expr))
    {
        return;
    }
    DataTypes set_element_types;
    // todo support tuple in, i.e. (a,b) in ((1,2), (3,4)), currently TiDB convert tuple in into a series of or/and/eq exprs
    //  which means tuple in is never be pushed to coprocessor, but it is quite in-efficient
    set_element_types.push_back(sample_block.getByName(left_arg_name).type);

    // todo if this is a single value in, then convert it to equal expr
    SetPtr set = std::make_shared<Set>(SizeLimits(settings.max_rows_in_set, settings.max_bytes_in_set, settings.set_overflow_mode));
    TiDB::TiDBCollators collators;
    collators.push_back(getCollatorFromExpr(expr));
    set->setCollators(collators);
    auto remaining_exprs = set->createFromDAGExpr(set_element_types, expr, create_ordered_set);
    prepared_sets[&expr] = std::make_shared<DAGSet>(std::move(set), std::move(remaining_exprs));
}

String DAGExpressionAnalyzer::getActions(const tipb::Expr & expr, ExpressionActionsPtr & actions, bool output_as_uint8_type)
{
    String ret;
    if (isLiteralExpr(expr))
    {
        Field value = decodeLiteral(expr);
        DataTypePtr flash_type = applyVisitor(FieldToDataType(), value);
        DataTypePtr target_type = inferDataType4Literal(expr);
        ret = exprToString(expr, getCurrentInputColumns()) + "_" + target_type->getName();
        if (!actions->getSampleBlock().has(ret))
        {
            ColumnWithTypeAndName column;
            column.column = target_type->createColumnConst(1, convertFieldToType(value, *target_type, flash_type.get()));
            column.name = ret;
            column.type = target_type;
            actions->add(ExpressionAction::addColumn(column));
        }
        if (expr.field_type().tp() == TiDB::TypeTimestamp && !context.getTimezoneInfo().is_utc_timezone)
        {
            /// append timezone cast for timestamp literal
            tipb::Expr tz_expr = constructTZExpr(context.getTimezoneInfo());
            String func_name = context.getTimezoneInfo().is_name_based ? "ConvertTimeZoneFromUTC" : "ConvertTimeZoneByOffsetFromUTC";
            String tz_col = getActions(tz_expr, actions);
            String casted_name = appendTimeZoneCast(tz_col, ret, func_name, actions);
            ret = casted_name;
        }
    }
    else if (isColumnExpr(expr))
    {
        ret = getColumnNameForColumnExpr(expr, getCurrentInputColumns());
    }
    else if (isScalarFunctionExpr(expr))
    {
        const String & func_name = getFunctionName(expr);
        if (DAGExpressionAnalyzerHelper::function_builder_map.count(func_name) != 0)
        {
            ret = DAGExpressionAnalyzerHelper::function_builder_map[func_name](this, expr, actions);
        }
        else
        {
            ret = buildFunction(expr, actions);
        }
    }
    else
    {
        throw TiFlashException(fmt::format("Unsupported expr type: {}", getTypeName(expr)), Errors::Coprocessor::Unimplemented);
    }

    ret = alignReturnType(expr, actions, ret, output_as_uint8_type);
    return ret;
}

String DAGExpressionAnalyzer::buildTupleFunctionForGroupConcat(
    const tipb::Expr & expr,
    SortDescription & sort_desc,
    NamesAndTypes & names_and_types,
    TiDB::TiDBCollators & collators,
    ExpressionActionsPtr & actions)
{
    const String & func_name = "tuple";
    Names argument_names;

    /// add the first N-1 expr into the tuple
    int child_size = expr.children_size() - 1;
    for (auto i = 0; i < child_size; ++i)
    {
        const auto & child = expr.children(i);
        String name = getActions(child, actions, false);
        argument_names.push_back(name);
        auto type = actions->getSampleBlock().getByName(name).type;
        names_and_types.emplace_back(name, type);
        if (removeNullable(type)->isString())
            collators.push_back(getCollatorFromExpr(expr.children(i)));
        else
            collators.push_back(nullptr);
    }

    std::vector<NameAndTypePair> order_columns;
    for (auto i = 0; i < expr.order_by_size(); ++i)
    {
        String name = getActions(expr.order_by(i).expr(), actions);
        argument_names.push_back(name);
        auto type = actions->getSampleBlock().getByName(name).type;
        order_columns.emplace_back(name, type);
        names_and_types.emplace_back(name, type);
        if (removeNullable(type)->isString())
            collators.push_back(getCollatorFromExpr(expr.order_by(i).expr()));
        else
            collators.push_back(nullptr);
    }
    sort_desc = getSortDescription(order_columns, expr.order_by());

    return applyFunction(func_name, argument_names, actions, nullptr);
}

String DAGExpressionAnalyzer::buildFunction(
    const tipb::Expr & expr,
    ExpressionActionsPtr & actions)
{
    const String & func_name = getFunctionName(expr);
    Names argument_names;
    for (const auto & child : expr.children())
    {
        String name = getActions(child, actions);
        argument_names.push_back(name);
    }
    return applyFunction(func_name, argument_names, actions, getCollatorFromExpr(expr));
}

} // namespace DB<|MERGE_RESOLUTION|>--- conflicted
+++ resolved
@@ -634,15 +634,9 @@
     bool is_right_out_join)
 {
     bool has_actions_of_keys = false;
-<<<<<<< HEAD
 
     Names key_names;
-
-=======
-
-    Names key_names;
-
->>>>>>> 7195e83f
+  
     UniqueNameGenerator unique_name_generator;
     for (int i = 0; i < keys.size(); ++i)
     {
