--- conflicted
+++ resolved
@@ -28,15 +28,8 @@
     , pushed_down_filters(is_partition_table_scan ? std::move(table_scan->partition_table_scan().pushed_down_filter_conditions()) : std::move(table_scan->tbl_scan().pushed_down_filter_conditions()))
     // Only No-partition table need keep order when tablescan executor required keep order.
     // If keep_order is not set, keep order for safety.
-<<<<<<< HEAD
-    // When keep_order is true, we will not push down filters to tablescan in TiDB.
-    // So even if keep_order is not set (may be lost), but pushed down filters is not empty, we can't keep order.
-    , keep_order(!is_partition_table_scan && pushed_down_filters.empty() && (!table_scan->tbl_scan().has_keep_order() || table_scan->tbl_scan().keep_order()))
-    , is_fast_scan(table_scan->tbl_scan().is_fast_scan())
-=======
     , keep_order(!is_partition_table_scan && (table_scan->tbl_scan().keep_order() || !table_scan->tbl_scan().has_keep_order()))
     , is_fast_scan(is_partition_table_scan ? table_scan->partition_table_scan().is_fast_scan() : table_scan->tbl_scan().is_fast_scan())
->>>>>>> 4dc69db2
 {
     if (is_partition_table_scan)
     {
@@ -86,6 +79,7 @@
         for (auto id : partition_table_scan.primary_prefix_column_ids())
             tipb_table_scan->add_primary_prefix_column_ids(id);
         tipb_table_scan->set_is_fast_scan(partition_table_scan.is_fast_scan());
+        tipb_table_scan->set_keep_order(false);
     }
     else
     {
