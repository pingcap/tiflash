// Copyright 2023 PingCAP, Ltd.
//
// Licensed under the Apache License, Version 2.0 (the "License");
// you may not use this file except in compliance with the License.
// You may obtain a copy of the License at
//
//     http://www.apache.org/licenses/LICENSE-2.0
//
// Unless required by applicable law or agreed to in writing, software
// distributed under the License is distributed on an "AS IS" BASIS,
// WITHOUT WARRANTIES OR CONDITIONS OF ANY KIND, either express or implied.
// See the License for the specific language governing permissions and
// limitations under the License.

#include <DataStreams/IProfilingBlockInputStream.h>
#include <Flash/Coprocessor/DAGContext.h>
#include <Flash/Coprocessor/DAGUtils.h>
#include <Flash/Coprocessor/RequestUtils.h>
#include <Flash/Coprocessor/collectOutputFieldTypes.h>
#include <Flash/Mpp/ExchangeReceiver.h>
#include <Flash/Statistics/transformProfiles.h>
#include <Flash/Statistics/traverseExecutors.h>
#include <Storages/Transaction/TMTContext.h>
#include <kvproto/disaggregated.pb.h>
#include <tipb/executor.pb.h>

#include <mutex>

namespace DB
{
namespace ErrorCodes
{
extern const int TRUNCATE_ERROR;
extern const int OVERFLOW_ERROR;
extern const int DIVIDED_BY_ZERO;
extern const int INVALID_TIME;
} // namespace ErrorCodes

bool strictSqlMode(UInt64 sql_mode)
{
    return sql_mode & TiDBSQLMode::STRICT_ALL_TABLES || sql_mode & TiDBSQLMode::STRICT_TRANS_TABLES;
}

// for non-mpp(cop/batchCop)
<<<<<<< HEAD
DAGContext::DAGContext(tipb::DAGRequest & dag_request_, TablesRegionsInfo && tables_regions_info_, KeyspaceID keyspace_id_, const String & tidb_host_, bool is_batch_cop_, const String & resource_group_name_, LoggerPtr log_)
=======
DAGContext::DAGContext(
    tipb::DAGRequest & dag_request_,
    TablesRegionsInfo && tables_regions_info_,
    KeyspaceID keyspace_id_,
    const String & tidb_host_,
    bool is_batch_cop_,
    LoggerPtr log_)
>>>>>>> a220251e
    : dag_request(&dag_request_)
    , dummy_query_string(dag_request->DebugString())
    , dummy_ast(makeDummyQuery())
    , tidb_host(tidb_host_)
    , collect_execution_summaries(
          dag_request->has_collect_execution_summaries() && dag_request->collect_execution_summaries())
    , is_mpp_task(false)
    , is_root_mpp_task(false)
    , is_batch_cop(is_batch_cop_)
    , tables_regions_info(std::move(tables_regions_info_))
    , log(std::move(log_))
    , operator_spill_contexts(std::make_shared<TaskOperatorSpillContexts>())
    , flags(dag_request->flags())
    , sql_mode(dag_request->sql_mode())
    , max_recorded_error_count(getMaxErrorCount(*dag_request))
    , warnings(max_recorded_error_count)
    , warning_count(0)
    , keyspace_id(keyspace_id_)
    , resource_group_name(resource_group_name_)
{
    initOutputInfo();
}

// for mpp
DAGContext::DAGContext(tipb::DAGRequest & dag_request_, const mpp::TaskMeta & meta_, bool is_root_mpp_task_)
    : dag_request(&dag_request_)
    , dummy_query_string(dag_request->DebugString())
    , dummy_ast(makeDummyQuery())
    , collect_execution_summaries(
          dag_request->has_collect_execution_summaries() && dag_request->collect_execution_summaries())
    , is_mpp_task(true)
    , is_root_mpp_task(is_root_mpp_task_)
    , operator_spill_contexts(std::make_shared<TaskOperatorSpillContexts>())
    , flags(dag_request->flags())
    , sql_mode(dag_request->sql_mode())
    , mpp_task_meta(meta_)
    , mpp_task_id(mpp_task_meta)
    , max_recorded_error_count(getMaxErrorCount(*dag_request))
    , warnings(max_recorded_error_count)
    , warning_count(0)
    , keyspace_id(RequestUtils::deriveKeyspaceID(meta_))
    , resource_group_name(meta_.resource_group_name())
{
    // only mpp task has join executor.
    initExecutorIdToJoinIdMap();
    initOutputInfo();
}

// for disaggregated task on write node
DAGContext::DAGContext(
    tipb::DAGRequest & dag_request_,
    const disaggregated::DisaggTaskMeta & task_meta_,
    TablesRegionsInfo && tables_regions_info_,
    const String & compute_node_host_,
    LoggerPtr log_)
    : dag_request(&dag_request_)
    , dummy_query_string(dag_request->DebugString())
    , dummy_ast(makeDummyQuery())
    , tidb_host(compute_node_host_)
    , collect_execution_summaries(
          dag_request->has_collect_execution_summaries() && dag_request->collect_execution_summaries())
    , is_mpp_task(false)
    , is_root_mpp_task(false)
    , is_batch_cop(false)
    , is_disaggregated_task(true)
    , tables_regions_info(std::move(tables_regions_info_))
    , log(std::move(log_))
    , operator_spill_contexts(std::make_shared<TaskOperatorSpillContexts>())
    , flags(dag_request->flags())
    , sql_mode(dag_request->sql_mode())
    , disaggregated_id(std::make_unique<DM::DisaggTaskId>(task_meta_))
    , max_recorded_error_count(getMaxErrorCount(*dag_request))
    , warnings(max_recorded_error_count)
    , warning_count(0)
    , keyspace_id(RequestUtils::deriveKeyspaceID(task_meta_))
{
    initOutputInfo();
}

// for test
DAGContext::DAGContext(UInt64 max_error_count_)
    : dag_request(nullptr)
    , dummy_ast(makeDummyQuery())
    , collect_execution_summaries(false)
    , is_mpp_task(false)
    , is_root_mpp_task(false)
    , operator_spill_contexts(std::make_shared<TaskOperatorSpillContexts>())
    , flags(0)
    , sql_mode(0)
    , max_recorded_error_count(max_error_count_)
    , warnings(max_recorded_error_count)
    , warning_count(0)
{}

// for tests need to run query tasks.
DAGContext::DAGContext(tipb::DAGRequest & dag_request_, String log_identifier, size_t concurrency)
    : dag_request(&dag_request_)
    , dummy_query_string(dag_request->DebugString())
    , dummy_ast(makeDummyQuery())
    , initialize_concurrency(concurrency)
    , collect_execution_summaries(
          dag_request->has_collect_execution_summaries() && dag_request->collect_execution_summaries())
    , is_mpp_task(false)
    , is_root_mpp_task(false)
    , log(Logger::get(log_identifier))
    , operator_spill_contexts(std::make_shared<TaskOperatorSpillContexts>())
    , flags(dag_request->flags())
    , sql_mode(dag_request->sql_mode())
    , max_recorded_error_count(getMaxErrorCount(*dag_request))
    , warnings(max_recorded_error_count)
    , warning_count(0)
{
    initOutputInfo();
}

DAGContext::~DAGContext()
{
    operator_spill_contexts->finish();
}

void DAGContext::initOutputInfo()
{
    output_field_types = collectOutputFieldTypes(*dag_request);
    output_offsets.clear();
    result_field_types.clear();
    for (UInt32 i : dag_request->output_offsets())
    {
        output_offsets.push_back(i);
        if (unlikely(i >= output_field_types.size()))
            throw TiFlashException(
                fmt::format(
                    "{}: Invalid output offset(schema has {} columns, access index {}",
                    __PRETTY_FUNCTION__,
                    output_field_types.size(),
                    i),
                Errors::Coprocessor::BadRequest);
        result_field_types.push_back(output_field_types[i]);
    }
    encode_type = analyzeDAGEncodeType(*this);
    keep_session_timezone_info
        = encode_type == tipb::EncodeType::TypeChunk || encode_type == tipb::EncodeType::TypeCHBlock;
}

bool DAGContext::allowZeroInDate() const
{
    return flags & TiDBSQLFlags::IGNORE_ZERO_IN_DATE;
}

bool DAGContext::allowInvalidDate() const
{
    return sql_mode & TiDBSQLMode::ALLOW_INVALID_DATES;
}

void DAGContext::addSubquery(const String & subquery_id, SubqueryForSet && subquery)
{
    SubqueriesForSets subqueries_for_sets;
    subqueries_for_sets[subquery_id] = std::move(subquery);
    subqueries.push_back(std::move(subqueries_for_sets));
}

std::unordered_map<String, BlockInputStreams> & DAGContext::getProfileStreamsMap()
{
    return profile_streams_map;
}

std::unordered_map<String, OperatorProfileInfos> & DAGContext::getOperatorProfileInfosMap()
{
    return operator_profile_infos_map;
}

void DAGContext::addOperatorProfileInfos(
    const String & executor_id,
    OperatorProfileInfos && profile_infos,
    bool is_append)
{
    if (profile_infos.empty())
        return;
    std::lock_guard lock(operator_profile_infos_map_mu);
    if (is_append)
    {
        auto & elem = operator_profile_infos_map[executor_id];
        elem.insert(elem.end(), profile_infos.begin(), profile_infos.end());
    }
    else
    {
        /// The profiles of some operators has been recorded.
        /// For example, `DAGStorageInterpreter` records the profiles of PhysicalTableScan.
        if (operator_profile_infos_map.find(executor_id) == operator_profile_infos_map.end())
            operator_profile_infos_map[executor_id] = std::move(profile_infos);
    }
}

void DAGContext::addInboundIOProfileInfos(
    const String & executor_id,
    IOProfileInfos && io_profile_infos,
    bool is_append)
{
    if (io_profile_infos.empty())
        return;
    std::lock_guard lock(operator_profile_infos_map_mu);
    if (is_append)
    {
        auto & elem = inbound_io_profile_infos_map[executor_id];
        elem.insert(elem.end(), io_profile_infos.begin(), io_profile_infos.end());
    }
    else
    {
        if (inbound_io_profile_infos_map.find(executor_id) == inbound_io_profile_infos_map.end())
            inbound_io_profile_infos_map[executor_id] = std::move(io_profile_infos);
    }
}

std::unordered_map<String, IOProfileInfos> & DAGContext::getInboundIOProfileInfosMap()
{
    return inbound_io_profile_infos_map;
}

void DAGContext::updateFinalConcurrency(size_t cur_streams_size, size_t streams_upper_limit)
{
    final_concurrency = std::min(std::max(final_concurrency, cur_streams_size), streams_upper_limit);
}

void DAGContext::initExecutorIdToJoinIdMap()
{
    // only mpp task has join executor
    // for mpp, all executor has executor id.
    if (!isMPPTask())
        return;

    executor_id_to_join_id_map.clear();
    dag_request.traverseReverse([&](const tipb::Executor & executor) {
        std::vector<String> all_join_id;
        // for mpp, dag_request.has_root_executor() == true, can call `getChildren` directly.
        getChildren(executor).forEach([&](const tipb::Executor & child) {
            assert(child.has_executor_id());
            auto child_it = executor_id_to_join_id_map.find(child.executor_id());
            if (child_it != executor_id_to_join_id_map.end())
                all_join_id.insert(all_join_id.end(), child_it->second.begin(), child_it->second.end());
        });
        assert(executor.has_executor_id());
        if (executor.tp() == tipb::ExecType::TypeJoin)
            all_join_id.push_back(executor.executor_id());
        if (!all_join_id.empty())
            executor_id_to_join_id_map[executor.executor_id()] = all_join_id;
    });
}

std::unordered_map<String, std::vector<String>> & DAGContext::getExecutorIdToJoinIdMap()
{
    return executor_id_to_join_id_map;
}

std::unordered_map<String, JoinExecuteInfo> & DAGContext::getJoinExecuteInfoMap()
{
    return join_execute_info_map;
}

std::unordered_map<String, BlockInputStreams> & DAGContext::getInBoundIOInputStreamsMap()
{
    return inbound_io_input_streams_map;
}

void DAGContext::handleTruncateError(const String & msg)
{
    if (!(flags & TiDBSQLFlags::IGNORE_TRUNCATE || flags & TiDBSQLFlags::TRUNCATE_AS_WARNING))
    {
        throw TiFlashException("Truncate error " + msg, Errors::Types::Truncated);
    }
    appendWarning(msg);
}

void DAGContext::handleOverflowError(const String & msg, const TiFlashError & error)
{
    if (!(flags & TiDBSQLFlags::OVERFLOW_AS_WARNING))
    {
        throw TiFlashException("Overflow error: " + msg, error);
    }
    appendWarning("Overflow error: " + msg);
}

void DAGContext::handleDivisionByZero()
{
    if (flags & TiDBSQLFlags::IN_INSERT_STMT || flags & TiDBSQLFlags::IN_UPDATE_OR_DELETE_STMT)
    {
        if (!(sql_mode & TiDBSQLMode::ERROR_FOR_DIVISION_BY_ZERO))
            return;
        if (strictSqlMode(sql_mode) && !(flags & TiDBSQLFlags::DIVIDED_BY_ZERO_AS_WARNING))
        {
            throw TiFlashException("Division by 0", Errors::Expression::DivisionByZero);
        }
    }
    appendWarning("Division by 0");
}

void DAGContext::handleInvalidTime(const String & msg, const TiFlashError & error)
{
    if (!(error.is(Errors::Types::WrongValue) || error.is(Errors::Types::Truncated)))
    {
        throw TiFlashException(msg, error);
    }
    handleTruncateError(msg);
    if (strictSqlMode(sql_mode)
        && (flags & TiDBSQLFlags::IN_INSERT_STMT || flags & TiDBSQLFlags::IN_UPDATE_OR_DELETE_STMT))
    {
        throw TiFlashException(msg, error);
    }
}

void DAGContext::appendWarning(const String & msg, int32_t code)
{
    tipb::Error warning;
    warning.set_code(code);
    warning.set_msg(msg);
    appendWarning(warning);
}

bool DAGContext::shouldClipToZero() const
{
    return flags & TiDBSQLFlags::IN_INSERT_STMT || flags & TiDBSQLFlags::IN_LOAD_DATA_STMT;
}

std::pair<bool, double> DAGContext::getTableScanThroughput()
{
    if (table_scan_executor_id.empty())
        return std::make_pair(false, 0.0);

    // collect table scan metrics
    UInt64 time_processed_ns = 0;
    UInt64 num_produced_bytes = 0;
    switch (getExecutionMode())
    {
    case ExecutionMode::None:
        break;
    case ExecutionMode::Stream:
        transformProfileForStream(*this, table_scan_executor_id, [&](const IProfilingBlockInputStream & p_stream) {
            time_processed_ns = std::max(time_processed_ns, p_stream.getProfileInfo().execution_time);
            num_produced_bytes += p_stream.getProfileInfo().bytes;
        });
        break;
    case ExecutionMode::Pipeline:
        transformProfileForPipeline(*this, table_scan_executor_id, [&](const OperatorProfileInfo & profile_info) {
            time_processed_ns = std::max(time_processed_ns, profile_info.execution_time);
            num_produced_bytes += profile_info.bytes;
        });
        break;
    }
    // convert to bytes per second
    return std::make_pair(true, num_produced_bytes / (static_cast<double>(time_processed_ns) / 1000000000ULL));
}

ExchangeReceiverPtr DAGContext::getMPPExchangeReceiver(const String & executor_id) const
{
    if (!isMPPTask())
        throw TiFlashException("mpp_exchange_receiver_map is used in mpp only", Errors::Coprocessor::Internal);
    RUNTIME_ASSERT(mpp_receiver_set != nullptr, log, "MPPTask without receiver set");
    return mpp_receiver_set->getExchangeReceiver(executor_id);
}

void DAGContext::addCoprocessorReader(const CoprocessorReaderPtr & coprocessor_reader)
{
    if (!isMPPTask())
        return;
    coprocessor_readers.push_back(coprocessor_reader);
}

std::vector<CoprocessorReaderPtr> & DAGContext::getCoprocessorReaders()
{
    return coprocessor_readers;
}

bool DAGContext::containsRegionsInfoForTable(Int64 table_id) const
{
    return tables_regions_info.containsRegionsInfoForTable(table_id);
}

const SingleTableRegions & DAGContext::getTableRegionsInfoByTableID(Int64 table_id) const
{
    return tables_regions_info.getTableRegionInfoByTableID(table_id);
}

RU DAGContext::getReadRU() const
{
    double ru = 0.0;
    for (const auto & [id, sc] : scan_context_map)
    {
        (void)id; // Disable unused variable warnning.
        ru += sc->getReadRU();
    }
    return std::ceil(ru);
}

} // namespace DB<|MERGE_RESOLUTION|>--- conflicted
+++ resolved
@@ -42,17 +42,14 @@
 }
 
 // for non-mpp(cop/batchCop)
-<<<<<<< HEAD
-DAGContext::DAGContext(tipb::DAGRequest & dag_request_, TablesRegionsInfo && tables_regions_info_, KeyspaceID keyspace_id_, const String & tidb_host_, bool is_batch_cop_, const String & resource_group_name_, LoggerPtr log_)
-=======
 DAGContext::DAGContext(
     tipb::DAGRequest & dag_request_,
     TablesRegionsInfo && tables_regions_info_,
     KeyspaceID keyspace_id_,
     const String & tidb_host_,
     bool is_batch_cop_,
+    const String & resource_group_name_,
     LoggerPtr log_)
->>>>>>> a220251e
     : dag_request(&dag_request_)
     , dummy_query_string(dag_request->DebugString())
     , dummy_ast(makeDummyQuery())
