// Copyright 2022 PingCAP, Ltd.
//
// Licensed under the Apache License, Version 2.0 (the "License");
// you may not use this file except in compliance with the License.
// You may obtain a copy of the License at
//
//     http://www.apache.org/licenses/LICENSE-2.0
//
// Unless required by applicable law or agreed to in writing, software
// distributed under the License is distributed on an "AS IS" BASIS,
// WITHOUT WARRANTIES OR CONDITIONS OF ANY KIND, either express or implied.
// See the License for the specific language governing permissions and
// limitations under the License.

#include <DataStreams/IProfilingBlockInputStream.h>
#include <Flash/Coprocessor/DAGContext.h>
#include <Flash/Coprocessor/DAGUtils.h>
#include <Flash/Coprocessor/collectOutputFieldTypes.h>
#include <Flash/Mpp/ExchangeReceiver.h>
#include <Flash/Statistics/traverseExecutors.h>
#include <Storages/Transaction/TMTContext.h>

namespace DB
{
namespace ErrorCodes
{
extern const int TRUNCATE_ERROR;
extern const int OVERFLOW_ERROR;
extern const int DIVIDED_BY_ZERO;
extern const int INVALID_TIME;
} // namespace ErrorCodes

bool strictSqlMode(UInt64 sql_mode)
{
    return sql_mode & TiDBSQLMode::STRICT_ALL_TABLES || sql_mode & TiDBSQLMode::STRICT_TRANS_TABLES;
}

void DAGContext::initOutputInfo()
{
    output_field_types = collectOutputFieldTypes(*dag_request);
    output_offsets.clear();
    result_field_types.clear();
    for (UInt32 i : dag_request->output_offsets())
    {
        output_offsets.push_back(i);
        if (unlikely(i >= output_field_types.size()))
            throw TiFlashException(
                fmt::format("{}: Invalid output offset(schema has {} columns, access index {}", __PRETTY_FUNCTION__, output_field_types.size(), i),
                Errors::Coprocessor::BadRequest);
        result_field_types.push_back(output_field_types[i]);
    }
    encode_type = analyzeDAGEncodeType(*this);
    keep_session_timezone_info = encode_type == tipb::EncodeType::TypeChunk || encode_type == tipb::EncodeType::TypeCHBlock;
}

bool DAGContext::allowZeroInDate() const
{
    return flags & TiDBSQLFlags::IGNORE_ZERO_IN_DATE;
}

bool DAGContext::allowInvalidDate() const
{
    return sql_mode & TiDBSQLMode::ALLOW_INVALID_DATES;
}

void DAGContext::addSubquery(const String & subquery_id, SubqueryForSet && subquery)
{
    SubqueriesForSets subqueries_for_sets;
    subqueries_for_sets[subquery_id] = std::move(subquery);
    subqueries.push_back(std::move(subqueries_for_sets));
}

std::unordered_map<String, BlockInputStreams> & DAGContext::getProfileStreamsMap()
{
    return profile_streams_map;
}

void DAGContext::initExecutorIdToJoinIdMap()
{
    // only mpp task has join executor
    // for mpp, all executor has executor id.
    if (isMPPTask())
    {
        executor_id_to_join_id_map.clear();
        traverseExecutorsReverse(dag_request, [&](const tipb::Executor & executor) {
            std::vector<String> all_join_id;
            // for mpp, dag_request.has_root_executor() == true, can call `getChildren` directly.
            getChildren(executor).forEach([&](const tipb::Executor & child) {
                assert(child.has_executor_id());
                auto child_it = executor_id_to_join_id_map.find(child.executor_id());
                if (child_it != executor_id_to_join_id_map.end())
                    all_join_id.insert(all_join_id.end(), child_it->second.begin(), child_it->second.end());
            });
            assert(executor.has_executor_id());
            if (executor.tp() == tipb::ExecType::TypeJoin)
                all_join_id.push_back(executor.executor_id());
            if (!all_join_id.empty())
                executor_id_to_join_id_map[executor.executor_id()] = all_join_id;
        });
    }
}

std::unordered_map<String, std::vector<String>> & DAGContext::getExecutorIdToJoinIdMap()
{
    return executor_id_to_join_id_map;
}

std::unordered_map<String, JoinExecuteInfo> & DAGContext::getJoinExecuteInfoMap()
{
    return join_execute_info_map;
}

std::unordered_map<String, BlockInputStreams> & DAGContext::getInBoundIOInputStreamsMap()
{
    return inbound_io_input_streams_map;
}

void DAGContext::handleTruncateError(const String & msg)
{
    if (!(flags & TiDBSQLFlags::IGNORE_TRUNCATE || flags & TiDBSQLFlags::TRUNCATE_AS_WARNING))
    {
        throw TiFlashException("Truncate error " + msg, Errors::Types::Truncated);
    }
    appendWarning(msg);
}

void DAGContext::handleOverflowError(const String & msg, const TiFlashError & error)
{
    if (!(flags & TiDBSQLFlags::OVERFLOW_AS_WARNING))
    {
        throw TiFlashException("Overflow error: " + msg, error);
    }
    appendWarning("Overflow error: " + msg);
}

void DAGContext::handleDivisionByZero()
{
    if (flags & TiDBSQLFlags::IN_INSERT_STMT || flags & TiDBSQLFlags::IN_UPDATE_OR_DELETE_STMT)
    {
        if (!(sql_mode & TiDBSQLMode::ERROR_FOR_DIVISION_BY_ZERO))
            return;
        if (strictSqlMode(sql_mode) && !(flags & TiDBSQLFlags::DIVIDED_BY_ZERO_AS_WARNING))
        {
            throw TiFlashException("Division by 0", Errors::Expression::DivisionByZero);
        }
    }
    appendWarning("Division by 0");
}

void DAGContext::handleInvalidTime(const String & msg, const TiFlashError & error)
{
    if (!(error.is(Errors::Types::WrongValue) || error.is(Errors::Types::Truncated)))
    {
        throw TiFlashException(msg, error);
    }
    handleTruncateError(msg);
    if (strictSqlMode(sql_mode) && (flags & TiDBSQLFlags::IN_INSERT_STMT || flags & TiDBSQLFlags::IN_UPDATE_OR_DELETE_STMT))
    {
        throw TiFlashException(msg, error);
    }
}

void DAGContext::appendWarning(const String & msg, int32_t code)
{
    tipb::Error warning;
    warning.set_code(code);
    warning.set_msg(msg);
    appendWarning(warning);
}

bool DAGContext::shouldClipToZero() const
{
    return flags & TiDBSQLFlags::IN_INSERT_STMT || flags & TiDBSQLFlags::IN_LOAD_DATA_STMT;
}

std::pair<bool, double> DAGContext::getTableScanThroughput()
{
    if (table_scan_executor_id.empty())
        return std::make_pair(false, 0.0);

    // collect table scan metrics
    UInt64 time_processed_ns = 0;
    UInt64 num_produced_bytes = 0;
    for (auto & p : getProfileStreamsMap())
    {
        if (p.first == table_scan_executor_id)
        {
            for (auto & stream_ptr : p.second)
            {
                if (auto * p_stream = dynamic_cast<IProfilingBlockInputStream *>(stream_ptr.get()))
                {
                    time_processed_ns = std::max(time_processed_ns, p_stream->getProfileInfo().execution_time);
                    num_produced_bytes += p_stream->getProfileInfo().bytes;
                }
            }
            break;
        }
    }

    // convert to bytes per second
    return std::make_pair(true, num_produced_bytes / (static_cast<double>(time_processed_ns) / 1000000000ULL));
}

void DAGContext::attachBlockIO(const BlockIO & io_)
{
    io = io_;
}
<<<<<<< HEAD
void DAGContext::initExchangeReceiverIfMPP(Context & context, size_t max_streams)
{
    if (isMPPTask())
    {
        if (mpp_exchange_receiver_map_inited)
            throw TiFlashException("Repeatedly initialize mpp_exchange_receiver_map", Errors::Coprocessor::Internal);
        traverseExecutors(dag_request, [&](const tipb::Executor & executor) {
            if (executor.tp() == tipb::ExecType::TypeExchangeReceiver)
            {
                assert(executor.has_executor_id());
                const auto & executor_id = executor.executor_id();
                // In order to distinguish different exchange receivers.
                auto exchange_receiver = std::make_shared<ExchangeReceiver>(
                    std::make_shared<GRPCReceiverContext>(
                        executor.exchange_receiver(),
                        getMPPTaskMeta(),
                        context.getTMTContext().getKVCluster(),
                        context.getTMTContext().getMPPTaskManager(),
                        context.getSettingsRef().enable_local_tunnel,
                        context.getSettingsRef().enable_async_grpc_client),
                    executor.exchange_receiver().encoded_task_meta_size(),
                    max_streams,
                    log->identifier(),
                    executor_id,
                    fine_grained_shuffle_stream_count);
                mpp_exchange_receiver_map[executor_id] = exchange_receiver;
                new_thread_count_of_exchange_receiver += exchange_receiver->computeNewThreadCount();
            }
            return true;
        });
        mpp_exchange_receiver_map_inited = true;
    }
}

=======
>>>>>>> 864cfe99

const std::unordered_map<String, std::shared_ptr<ExchangeReceiver>> & DAGContext::getMPPExchangeReceiverMap() const
{
    if (!isMPPTask())
        throw TiFlashException("mpp_exchange_receiver_map is used in mpp only", Errors::Coprocessor::Internal);
    RUNTIME_ASSERT(mpp_exchange_receiver_map != nullptr, log, "MPPTask without exchange receiver map");
    return *mpp_exchange_receiver_map;
}

bool DAGContext::containsRegionsInfoForTable(Int64 table_id) const
{
    return tables_regions_info.containsRegionsInfoForTable(table_id);
}

const SingleTableRegions & DAGContext::getTableRegionsInfoByTableID(Int64 table_id) const
{
    return tables_regions_info.getTableRegionInfoByTableID(table_id);
}

ColumnsWithTypeAndName DAGContext::columnsForTest(String executor_id)
{
    auto it = columns_for_test_map.find(executor_id);
    if (unlikely(it == columns_for_test_map.end()))
    {
        throw DB::Exception("Don't have columns for mock source executors");
    }
    return it->second;
}
} // namespace DB<|MERGE_RESOLUTION|>--- conflicted
+++ resolved
@@ -205,43 +205,6 @@
 {
     io = io_;
 }
-<<<<<<< HEAD
-void DAGContext::initExchangeReceiverIfMPP(Context & context, size_t max_streams)
-{
-    if (isMPPTask())
-    {
-        if (mpp_exchange_receiver_map_inited)
-            throw TiFlashException("Repeatedly initialize mpp_exchange_receiver_map", Errors::Coprocessor::Internal);
-        traverseExecutors(dag_request, [&](const tipb::Executor & executor) {
-            if (executor.tp() == tipb::ExecType::TypeExchangeReceiver)
-            {
-                assert(executor.has_executor_id());
-                const auto & executor_id = executor.executor_id();
-                // In order to distinguish different exchange receivers.
-                auto exchange_receiver = std::make_shared<ExchangeReceiver>(
-                    std::make_shared<GRPCReceiverContext>(
-                        executor.exchange_receiver(),
-                        getMPPTaskMeta(),
-                        context.getTMTContext().getKVCluster(),
-                        context.getTMTContext().getMPPTaskManager(),
-                        context.getSettingsRef().enable_local_tunnel,
-                        context.getSettingsRef().enable_async_grpc_client),
-                    executor.exchange_receiver().encoded_task_meta_size(),
-                    max_streams,
-                    log->identifier(),
-                    executor_id,
-                    fine_grained_shuffle_stream_count);
-                mpp_exchange_receiver_map[executor_id] = exchange_receiver;
-                new_thread_count_of_exchange_receiver += exchange_receiver->computeNewThreadCount();
-            }
-            return true;
-        });
-        mpp_exchange_receiver_map_inited = true;
-    }
-}
-
-=======
->>>>>>> 864cfe99
 
 const std::unordered_map<String, std::shared_ptr<ExchangeReceiver>> & DAGContext::getMPPExchangeReceiverMap() const
 {
