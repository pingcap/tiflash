--- conflicted
+++ resolved
@@ -46,15 +46,9 @@
     void clear();
 
 private:
-<<<<<<< HEAD
-    void finishAppendVar(UInt32 size);
-    void finishAppendFixed();
-    bool isFixed() const { return fixed_size != VAR_SIZE; }
-=======
     bool isFixed() const { return fixed_size != VAR_SIZE; }
     void finishAppendFixed();
     void finishAppendVar(UInt32 size);
->>>>>>> 0d0463a4
 
     void appendNullBitMap(bool value);
 
