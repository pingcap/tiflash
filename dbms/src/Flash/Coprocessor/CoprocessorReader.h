#pragma once

#include <DataStreams/IProfilingBlockInputStream.h>
#include <DataStreams/Timeline.h>
#include <Flash/Coprocessor/ArrowChunkCodec.h>
#include <Flash/Coprocessor/CHBlockChunkCodec.h>
#include <Flash/Coprocessor/DefaultChunkCodec.h>
#include <Interpreters/Context.h>
#include <Storages/Transaction/TMTContext.h>
#include <common/logger_useful.h>

#include <chrono>
#include <mutex>
#include <thread>

#pragma GCC diagnostic push
#pragma GCC diagnostic ignored "-Wunused-parameter"
#include <kvproto/mpp.pb.h>
#include <pingcap/coprocessor/Client.h>
#include <pingcap/kv/Rpc.h>
#include <tipb/executor.pb.h>
#include <tipb/select.pb.h>

#pragma GCC diagnostic pop


namespace DB
{
struct CoprocessorReaderResult
{
    std::shared_ptr<tipb::SelectResponse> resp;
    bool meet_error;
    String error_msg;
    bool eof;
    String req_info = "cop request";
    Int64 rows;

    CoprocessorReaderResult(
        std::shared_ptr<tipb::SelectResponse> resp_,
        bool meet_error_ = false,
        const String & error_msg_ = "",
        bool eof_ = false,
        Int64 rows_ = 0)
        : resp(resp_)
        , meet_error(meet_error_)
        , error_msg(error_msg_)
        , eof(eof_)
        , rows(rows_)
    {}
};

/// this is an adapter for pingcap::coprocessor::ResponseIter, so it can be used in TiRemoteBlockInputStream
class CoprocessorReader
{
public:
    static constexpr bool is_streaming_reader = false;
    static constexpr auto name = "CoprocessorReader";

private:
    DAGSchema schema;
    bool has_enforce_encode_type;
    pingcap::coprocessor::ResponseIter resp_iter;

public:
    CoprocessorReader(
        const DAGSchema & schema_,
        pingcap::kv::Cluster * cluster,
        std::vector<pingcap::coprocessor::copTask> tasks,
        bool has_enforce_encode_type_,
        int concurrency)
        : schema(schema_)
        , has_enforce_encode_type(has_enforce_encode_type_)
        , resp_iter(std::move(tasks), cluster, concurrency, &Poco::Logger::get("pingcap/coprocessor"))
    {
        resp_iter.open();
    }

    const DAGSchema & getOutputSchema() const { return schema; }

    void cancel() { resp_iter.cancel(); }

    static Int64 decodeChunks(
        const std::shared_ptr<tipb::SelectResponse> & resp,
        std::queue<Block> & block_queue,
        const Block & header,
        const DAGSchema & schema)
    {
        Int64 rows = 0;
        int chunk_size = resp->chunks_size();
        if (chunk_size == 0)
            return rows;

        for (int i = 0; i < chunk_size; i++)
        {
            Block block;
            const tipb::Chunk & chunk = resp->chunks(i);
            switch (resp->encode_type())
            {
            case tipb::EncodeType::TypeCHBlock:
                block = CHBlockChunkCodec::decode(chunk.rows_data(), header);
                break;
            case tipb::EncodeType::TypeChunk:
                block = ArrowChunkCodec().decode(chunk.rows_data(), schema);
                break;
            case tipb::EncodeType::TypeDefault:
                block = DefaultChunkCodec().decode(chunk.rows_data(), schema);
                break;
            default:
                throw Exception("Unsupported encode type", ErrorCodes::LOGICAL_ERROR);
            }

            rows += block.rows();

            if (unlikely(block.rows() == 0))
                continue;
            /// CHBlockChunkCodec::decode already checked the schema.
            if (resp->encode_type() != tipb::EncodeType::TypeCHBlock)
                assertBlockSchema(header, block, "CoprocessorReader decode chunks");
            block_queue.push(std::move(block));
        }
        return rows;
    }
<<<<<<< HEAD
    CoprocessorReaderResult nextResult(std::queue<Block> & block_queue, const DataTypes & expected_types, Timeline::Timer & timer)
=======

    CoprocessorReaderResult nextResult(std::queue<Block> & block_queue, const Block & header)
>>>>>>> 98cc156f
    {
        timer.switchTo(Timeline::PULL);
        auto && [result, has_next] = resp_iter.next();
        timer.switchTo(Timeline::SELF);
        if (!result.error.empty())
            return {nullptr, true, result.error.message(), false};
        if (!has_next)
            return {nullptr, false, "", true};

        auto resp = std::make_shared<tipb::SelectResponse>();
        if (resp->ParseFromString(result.data()))
        {
            if (has_enforce_encode_type && resp->encode_type() != tipb::EncodeType::TypeCHBlock)
                return {
                    nullptr,
                    true,
                    "Encode type of coprocessor response is not CHBlock, "
                    "maybe the version of some TiFlash node in the cluster is not match with this one",
                    false};
            auto rows = decodeChunks(resp, block_queue, header, schema);
            return {resp, false, "", false, rows};
        }
        else
        {
            return {nullptr, true, "Error while decoding coprocessor::Response", false};
        }
    }

    size_t getSourceNum() const { return 1; }
};
} // namespace DB<|MERGE_RESOLUTION|>--- conflicted
+++ resolved
@@ -120,12 +120,8 @@
         }
         return rows;
     }
-<<<<<<< HEAD
-    CoprocessorReaderResult nextResult(std::queue<Block> & block_queue, const DataTypes & expected_types, Timeline::Timer & timer)
-=======
 
-    CoprocessorReaderResult nextResult(std::queue<Block> & block_queue, const Block & header)
->>>>>>> 98cc156f
+    CoprocessorReaderResult nextResult(std::queue<Block> & block_queue, const Block & header, Timeline::Timer & timer)
     {
         timer.switchTo(Timeline::PULL);
         auto && [result, has_next] = resp_iter.next();
