--- conflicted
+++ resolved
@@ -79,15 +79,11 @@
 
     void cancel() { resp_iter.cancel(); }
 
-<<<<<<< HEAD
-    static DecodeDetail decodeChunks(std::shared_ptr<tipb::SelectResponse> & resp, std::queue<Block> & block_queue, const DataTypes & expected_types, const DAGSchema & schema)
-=======
-    static Int64 decodeChunks(
+    static DecodeDetail decodeChunks(
         const std::shared_ptr<tipb::SelectResponse> & resp,
         std::queue<Block> & block_queue,
         const Block & header,
         const DAGSchema & schema)
->>>>>>> 8f53c681
     {
         DecodeDetail detail;
         int chunk_size = resp->chunks_size();
@@ -138,22 +134,14 @@
         if (resp->ParseFromString(result.data()))
         {
             if (has_enforce_encode_type && resp->encode_type() != tipb::EncodeType::TypeCHBlock)
-<<<<<<< HEAD
-                return {nullptr, true, "Encode type of coprocessor response is not CHBlock, "
-                                       "maybe the version of some TiFlash node in the cluster is not match with this one",
-                        false};
-            auto detail = decodeChunks(resp, block_queue, expected_types, schema);
-            return {resp, false, "", false, detail};
-=======
                 return {
                     nullptr,
                     true,
                     "Encode type of coprocessor response is not CHBlock, "
                     "maybe the version of some TiFlash node in the cluster is not match with this one",
                     false};
-            auto rows = decodeChunks(resp, block_queue, header, schema);
-            return {resp, false, "", false, rows};
->>>>>>> 8f53c681
+            auto detail = decodeChunks(resp, block_queue, header, schema);
+            return {resp, false, "", false, detail};
         }
         else
         {
