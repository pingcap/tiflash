#include <Flash/Coprocessor/DAGQuerySource.h>
#include <Flash/Coprocessor/InterpreterDAG.h>
#include <Flash/Coprocessor/collectOutputFieldTypes.h>
#include <Parsers/makeDummyQuery.h>
#include <fmt/core.h>

namespace DB
{
namespace ErrorCodes
{
extern const int COP_BAD_DAG_REQUEST;
} // namespace ErrorCodes

DAGQuerySource::DAGQuerySource(Context & context_)
    : context(context_)
{
    const tipb::DAGRequest & dag_request = *getDAGContext().dag_request;
    if (dag_request.has_root_executor())
    {
        QueryBlockIDGenerator id_generator;
        root_query_block = std::make_shared<DAGQueryBlock>(dag_request.root_executor(), id_generator);
    }
    else
    {
        root_query_block = std::make_shared<DAGQueryBlock>(1, dag_request.executors());
    }
<<<<<<< HEAD
    root_query_block->collectAllPossibleChildrenJoinId(getDAGContext().getQBIdToJoinIdMap());
=======
    root_query_block->output_field_types = collectOutputFieldTypes(dag_request);
    root_query_block->collectAllPossibleChildrenJoinSubqueryAlias(getDAGContext().getQBIdToJoinAliasMap());
>>>>>>> 8ffbad33
    for (UInt32 i : dag_request.output_offsets())
    {
        root_query_block->output_offsets.push_back(i);
        if (unlikely(i >= root_query_block->output_field_types.size()))
            throw TiFlashException(
                fmt::format("{}: Invalid output offset(schema has {} columns, access index {}", __PRETTY_FUNCTION__, root_query_block->output_field_types.size(), i),
                Errors::Coprocessor::BadRequest);
        getDAGContext().result_field_types.push_back(root_query_block->output_field_types[i]);
    }
    auto encode_type = analyzeDAGEncodeType(getDAGContext());
    getDAGContext().encode_type = encode_type;
    getDAGContext().keep_session_timezone_info = encode_type == tipb::EncodeType::TypeChunk || encode_type == tipb::EncodeType::TypeCHBlock;
}

std::tuple<std::string, ASTPtr> DAGQuerySource::parse(size_t)
{
    // this is a WAR to avoid NPE when the MergeTreeDataSelectExecutor trying
    // to extract key range of the query.
    // todo find a way to enable key range extraction for dag query
    return {getDAGContext().dag_request->DebugString(), makeDummyQuery()};
}

String DAGQuerySource::str(size_t)
{
    return getDAGContext().dag_request->DebugString();
}

std::unique_ptr<IInterpreter> DAGQuerySource::interpreter(Context &, QueryProcessingStage::Enum)
{
    return std::make_unique<InterpreterDAG>(context, *this);
}

} // namespace DB<|MERGE_RESOLUTION|>--- conflicted
+++ resolved
@@ -24,12 +24,10 @@
     {
         root_query_block = std::make_shared<DAGQueryBlock>(1, dag_request.executors());
     }
-<<<<<<< HEAD
+
+    root_query_block->output_field_types = collectOutputFieldTypes(dag_request);
     root_query_block->collectAllPossibleChildrenJoinId(getDAGContext().getQBIdToJoinIdMap());
-=======
-    root_query_block->output_field_types = collectOutputFieldTypes(dag_request);
-    root_query_block->collectAllPossibleChildrenJoinSubqueryAlias(getDAGContext().getQBIdToJoinAliasMap());
->>>>>>> 8ffbad33
+
     for (UInt32 i : dag_request.output_offsets())
     {
         root_query_block->output_offsets.push_back(i);
