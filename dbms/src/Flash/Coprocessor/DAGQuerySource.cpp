#include <Common/TiFlashMetrics.h>
#include <Flash/Coprocessor/DAGQuerySource.h>
#include <Flash/Coprocessor/InterpreterDAG.h>
#include <Interpreters/Context.h>
#include <Parsers/ASTSelectWithUnionQuery.h>
#include <Parsers/ParserQuery.h>
#include <Parsers/parseQuery.h>

namespace DB
{

namespace ErrorCodes
{
extern const int COP_BAD_DAG_REQUEST;
} // namespace ErrorCodes

<<<<<<< HEAD
DAGQuerySource::DAGQuerySource(Context & context_, DAGContext & dag_context_, const std::unordered_map<RegionID, RegionInfo> & regions_,
    const tipb::DAGRequest & dag_request_, const bool is_batch_cop_, MPPTaskPtr mpp_task_)
=======
DAGQuerySource::DAGQuerySource(Context & context_, const std::unordered_map<RegionID, RegionInfo> & regions_,
    const tipb::DAGRequest & dag_request_, const bool is_batch_cop_)
>>>>>>> f24664a7
    : context(context_),
      regions(regions_),
      dag_request(dag_request_),
      is_batch_cop(is_batch_cop_),
      mpp_task(mpp_task_)
{
    if (dag_request.has_root_executor())
    {
        root_query_block = std::make_shared<DAGQueryBlock>(1, dag_request.root_executor(), context.getTiFlashMetrics());
    }
    else
    {
        root_query_block = std::make_shared<DAGQueryBlock>(1, dag_request.executors(), context.getTiFlashMetrics());
    }
    root_query_block->collectAllPossibleChildrenJoinSubqueryAlias(context.getDAGContext()->getQBIdToJoinAliasMap());
    for (Int32 i : dag_request.output_offsets())
        root_query_block->output_offsets.push_back(i);
    if (root_query_block->aggregation != nullptr)
    {
        for (auto & field_type : root_query_block->output_field_types)
            result_field_types.push_back(field_type);
    }
    else
    {
        for (UInt32 i : dag_request.output_offsets())
        {
            result_field_types.push_back(root_query_block->output_field_types[i]);
        }
    }
    analyzeDAGEncodeType();
}

void DAGQuerySource::analyzeDAGEncodeType()
{
    encode_type = dag_request.encode_type();
    if (isUnsupportedEncodeType(getResultFieldTypes(), encode_type))
        encode_type = tipb::EncodeType::TypeDefault;
    if (encode_type == tipb::EncodeType::TypeChunk && dag_request.has_chunk_memory_layout()
        && dag_request.chunk_memory_layout().has_endian() && dag_request.chunk_memory_layout().endian() == tipb::Endian::BigEndian)
        // todo support BigEndian encode for chunk encode type
        encode_type = tipb::EncodeType::TypeDefault;
}

std::tuple<std::string, ASTPtr> DAGQuerySource::parse(size_t max_query_size)
{
    // this is a WAR to avoid NPE when the MergeTreeDataSelectExecutor trying
    // to extract key range of the query.
    // todo find a way to enable key range extraction for dag query
    String tmp = "select 1";
    ParserQuery parser(tmp.data() + tmp.size());
    ASTPtr parent = parseQuery(parser, tmp.data(), tmp.data() + tmp.size(), "", max_query_size);
    auto query = dag_request.DebugString();
    ast = ((ASTSelectWithUnionQuery *)parent.get())->list_of_selects->children.at(0);
    return std::make_tuple(query, ast);
}

String DAGQuerySource::str(size_t) { return dag_request.DebugString(); }

std::unique_ptr<IInterpreter> DAGQuerySource::interpreter(Context &, QueryProcessingStage::Enum)
{
    return std::make_unique<InterpreterDAG>(context, *this);
}

} // namespace DB<|MERGE_RESOLUTION|>--- conflicted
+++ resolved
@@ -14,13 +14,8 @@
 extern const int COP_BAD_DAG_REQUEST;
 } // namespace ErrorCodes
 
-<<<<<<< HEAD
-DAGQuerySource::DAGQuerySource(Context & context_, DAGContext & dag_context_, const std::unordered_map<RegionID, RegionInfo> & regions_,
+DAGQuerySource::DAGQuerySource(Context & context_, const std::unordered_map<RegionID, RegionInfo> & regions_,
     const tipb::DAGRequest & dag_request_, const bool is_batch_cop_, MPPTaskPtr mpp_task_)
-=======
-DAGQuerySource::DAGQuerySource(Context & context_, const std::unordered_map<RegionID, RegionInfo> & regions_,
-    const tipb::DAGRequest & dag_request_, const bool is_batch_cop_)
->>>>>>> f24664a7
     : context(context_),
       regions(regions_),
       dag_request(dag_request_),
