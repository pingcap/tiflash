#pragma once

#pragma GCC diagnostic push
#pragma GCC diagnostic ignored "-Wunused-parameter"
#include <tipb/executor.pb.h>
#pragma GCC diagnostic pop

#include <Flash/Coprocessor/DAGContext.h>
#include <Flash/Coprocessor/DAGSet.h>
#include <Flash/Coprocessor/DAGUtils.h>
#include <Interpreters/AggregateDescription.h>
#include <Interpreters/ExpressionActions.h>
#include <Interpreters/ExpressionAnalyzer.h>
#include <Storages/Transaction/TMTStorages.h>

namespace DB
{

class Set;
using DAGSetPtr = std::shared_ptr<DAGSet>;
using DAGPreparedSets = std::unordered_map<const tipb::Expr *, DAGSetPtr>;

/** Transforms an expression from DAG expression into a sequence of actions to execute it.
  *
  */
class DAGExpressionAnalyzer : private boost::noncopyable
{
private:
    using ExpressionActionsPtr = std::shared_ptr<ExpressionActions>;
    // all columns from table scan
    std::vector<NameAndTypePair> source_columns;
    // all columns after aggregation
    std::vector<NameAndTypePair> aggregated_columns;
    DAGPreparedSets prepared_sets;
    Settings settings;
    const Context & context;
    bool after_agg;
    Int32 implicit_cast_count;

public:
    DAGExpressionAnalyzer(std::vector<NameAndTypePair> && source_columns_, const Context & context_);
    void appendWhere(ExpressionActionsChain & chain, const std::vector<const tipb::Expr *> & conditions, String & filter_column_name);
    void appendOrderBy(ExpressionActionsChain & chain, const tipb::TopN & topN, std::vector<NameAndTypePair> & order_columns);
    void appendAggregation(ExpressionActionsChain & chain, const tipb::Aggregation & agg, Names & aggregate_keys,
        TiDB::TiDBCollators & collators, AggregateDescriptions & aggregate_descriptions, bool group_by_collation_sensitive);
    void appendAggSelect(ExpressionActionsChain & chain, const tipb::Aggregation & agg, bool keep_session_timezone_info);
    String appendCastIfNeeded(const tipb::Expr & expr, ExpressionActionsPtr & actions, const String & expr_name, bool explicit_cast);
    String appendCast(const DataTypePtr & target_type, ExpressionActionsPtr & actions, const String & expr_name);
    String alignReturnType(const tipb::Expr & expr, ExpressionActionsPtr & actions, const String & expr_name, bool force_uint8);
    void initChain(ExpressionActionsChain & chain, const std::vector<NameAndTypePair> & columns) const
    {
        if (chain.steps.empty())
        {
            chain.settings = settings;
            NamesAndTypesList column_list;
            for (const auto & col : columns)
            {
                column_list.emplace_back(col.name, col.type);
            }
            chain.steps.emplace_back(std::make_shared<ExpressionActions>(column_list, settings));
        }
    }
    void appendJoin(ExpressionActionsChain & chain, SubqueryForSet & join_query, const NamesAndTypesList & columns_added_by_join);
    void appendFinalProject(ExpressionActionsChain & chain, const NamesWithAliases & final_project);
    String getActions(const tipb::Expr & expr, ExpressionActionsPtr & actions, bool output_as_uint8_type = false);
    const std::vector<NameAndTypePair> & getCurrentInputColumns();
    void makeExplicitSet(const tipb::Expr & expr, const Block & sample_block, bool create_ordered_set, const String & left_arg_name);
    void makeExplicitSetForIndex(const tipb::Expr & expr, const ManageableStoragePtr & storage);
    String applyFunction(
        const String & func_name, const Names & arg_names, ExpressionActionsPtr & actions, std::shared_ptr<TiDB::ITiDBCollator> collator);
    Int32 getImplicitCastCount() { return implicit_cast_count; };
    bool appendTimeZoneCastsAfterTS(ExpressionActionsChain & chain, std::vector<bool> is_ts_column, bool keep_UTC_column);
<<<<<<< HEAD
    bool appendJoinKey(
        ExpressionActionsChain & chain, const tipb::Join & join, const DataTypes & key_types, Names & key_names, bool tiflash_left);
=======
    bool appendJoinKey(ExpressionActionsChain & chain, const google::protobuf::RepeatedPtrField<tipb::Expr> & keys,
        const DataTypes & key_types, Names & key_names, bool left, bool is_right_out_join);
>>>>>>> 0df55b19
    String appendTimeZoneCast(const String & tz_col, const String & ts_col, const String & func_name, ExpressionActionsPtr & actions);
    DAGPreparedSets & getPreparedSets() { return prepared_sets; }
    String convertToUInt8(ExpressionActionsPtr & actions, const String & column_name);
    const Context & getContext() const { return context; }
};

} // namespace DB<|MERGE_RESOLUTION|>--- conflicted
+++ resolved
@@ -70,13 +70,8 @@
         const String & func_name, const Names & arg_names, ExpressionActionsPtr & actions, std::shared_ptr<TiDB::ITiDBCollator> collator);
     Int32 getImplicitCastCount() { return implicit_cast_count; };
     bool appendTimeZoneCastsAfterTS(ExpressionActionsChain & chain, std::vector<bool> is_ts_column, bool keep_UTC_column);
-<<<<<<< HEAD
-    bool appendJoinKey(
-        ExpressionActionsChain & chain, const tipb::Join & join, const DataTypes & key_types, Names & key_names, bool tiflash_left);
-=======
     bool appendJoinKey(ExpressionActionsChain & chain, const google::protobuf::RepeatedPtrField<tipb::Expr> & keys,
         const DataTypes & key_types, Names & key_names, bool left, bool is_right_out_join);
->>>>>>> 0df55b19
     String appendTimeZoneCast(const String & tz_col, const String & ts_col, const String & func_name, ExpressionActionsPtr & actions);
     DAGPreparedSets & getPreparedSets() { return prepared_sets; }
     String convertToUInt8(ExpressionActionsPtr & actions, const String & column_name);
