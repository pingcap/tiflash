#pragma once

#pragma GCC diagnostic push
#pragma GCC diagnostic ignored "-Wunused-parameter"
#include <tipb/executor.pb.h>
#pragma GCC diagnostic pop

#include <Flash/Coprocessor/DAGContext.h>
#include <Flash/Coprocessor/DAGQueryBlock.h>
#include <Flash/Coprocessor/DAGSet.h>
#include <Flash/Coprocessor/DAGUtils.h>
#include <Interpreters/AggregateDescription.h>
#include <Interpreters/WindowDescription.h>
#include <Interpreters/ExpressionActions.h>
#include <Interpreters/ExpressionAnalyzer.h>
#include <Storages/Transaction/TMTStorages.h>

namespace DB
{
class Set;
using DAGSetPtr = std::shared_ptr<DAGSet>;
using DAGPreparedSets = std::unordered_map<const tipb::Expr *, DAGSetPtr>;

enum class ExtraCastAfterTSMode
{
    None,
    AppendTimeZoneCast,
    AppendDurationCast
};

class DAGExpressionAnalyzerHelper;
/** Transforms an expression from DAG expression into a sequence of actions to execute it.
  */
class DAGExpressionAnalyzer : private boost::noncopyable
{
public:
    using ExpressionActionsPtr = std::shared_ptr<ExpressionActions>;

    bool after_window;
    
    // source_columns_ is intended to be passed by value to adapt both to left and right references.
    DAGExpressionAnalyzer(std::vector<NameAndTypePair> source_columns_, const Context & context_);

    const Context & getContext() const { return context; }

    const std::vector<NameAndTypePair> & getCurrentInputColumns() const;

    DAGPreparedSets & getPreparedSets() { return prepared_sets; }

    String appendWhere(
        ExpressionActionsChain & chain,
        const std::vector<const tipb::Expr *> & conditions);

    std::vector<NameAndTypePair> appendWindowOrderBy(
        ExpressionActionsChain & chain,
        const tipb::WindowSort & window_sort);

    std::vector<NameAndTypePair> appendOrderBy(
        ExpressionActionsChain & chain,
        const tipb::TopN & topN);

    /// <aggregation_keys, collators, aggregate_descriptions, before_agg>
    std::tuple<Names, TiDB::TiDBCollators, AggregateDescriptions, ExpressionActionsPtr> appendAggregation(
        ExpressionActionsChain & chain,
        const tipb::Aggregation & agg,
        bool group_by_collation_sensitive);

<<<<<<< HEAD
    WindowDescription appendWindow(
        ExpressionActionsChain & chain,
        const tipb::Window & window);

    void appendAggSelect(
        ExpressionActionsChain & chain,
        const tipb::Aggregation & agg);

=======
>>>>>>> f17cc43d
    void initChain(
        ExpressionActionsChain & chain,
        const std::vector<NameAndTypePair> & columns) const;

    void appendJoin(
        ExpressionActionsChain & chain,
        SubqueryForSet & join_query,
        const NamesAndTypesList & columns_added_by_join) const;

    NamesWithAliases appendFinalProjectForNonRootQueryBlock(
        ExpressionActionsChain & chain,
        const String & column_prefix);

    NamesWithAliases appendFinalProjectForRootQueryBlock(
        ExpressionActionsChain & chain,
        const std::vector<tipb::FieldType> & schema,
        const std::vector<Int32> & output_offsets,
        const String & column_prefix,
        bool keep_session_timezone_info);

    String getActions(
        const tipb::Expr & expr,
        ExpressionActionsPtr & actions,
        bool output_as_uint8_type = false);

    // appendExtraCastsAfterTS will append extra casts after tablescan if needed.
    // 1) add timezone cast after table scan, this is used for session level timezone support
    // the basic idea of supporting session level timezone is that:
    // 1. for every timestamp column used in the dag request, after reading it from table scan,
    //    we add cast function to convert its timezone to the timezone specified in DAG request
    // 2. based on the dag encode type, the return column will be with session level timezone(Arrow encode)
    //    or UTC timezone(Default encode), if UTC timezone is needed, another cast function is used to
    //    convert the session level timezone to UTC timezone.
    // Note in the worst case(e.g select ts_col from table with Default encode), this will introduce two
    // useless casts to all the timestamp columns, however, since TiDB now use chunk encode as the default
    // encoding scheme, the worst case should happen rarely.
    // 2) add duration cast after table scan, this is ued for calculation of duration in TiFlash.
    // TiFlash stores duration type in the form of Int64 in storage layer, and need the extra cast which convert
    // Int64 to duration.
    bool appendExtraCastsAfterTS(
        ExpressionActionsChain & chain,
        const std::vector<ExtraCastAfterTSMode> & need_cast_column,
        const tipb::TableScan & table_scan);

    /// return true if some actions is needed
    bool appendJoinKeyAndJoinFilters(
        ExpressionActionsChain & chain,
        const google::protobuf::RepeatedPtrField<tipb::Expr> & keys,
        const DataTypes & key_types,
        Names & key_names,
        bool left,
        bool is_right_out_join,
        const google::protobuf::RepeatedPtrField<tipb::Expr> & filters,
        String & filter_column_name);

private:
    void appendAggSelect(
        ExpressionActionsChain & chain,
        const tipb::Aggregation & agg);

    String buildTupleFunctionForGroupConcat(
        const tipb::Expr & expr,
        SortDescription & sort_desc,
        NamesAndTypes & names_and_types,
        TiDB::TiDBCollators & collators,
        ExpressionActionsPtr & actions);

    void buildGroupConcat(
        const tipb::Expr & expr,
        ExpressionActionsChain::Step & step,
        const String & agg_func_name,
        AggregateDescriptions & aggregate_descriptions,
        NamesAndTypes & aggregated_columns,
        bool result_is_nullable);

    void makeExplicitSet(
        const tipb::Expr & expr,
        const Block & sample_block,
        bool create_ordered_set,
        const String & left_arg_name);

    String appendCast(
        const DataTypePtr & target_type,
        ExpressionActionsPtr & actions,
        const String & expr_name);

    String appendCastIfNeeded(
        const tipb::Expr & expr,
        ExpressionActionsPtr & actions,
        const String & expr_name);

    /**
     * when force_uint8 is false, alignReturnType align the data type in tiflash with the data type in dag request, otherwise
     * always convert the return type to uint8 or nullable(uint8)
     * @param expr
     * @param actions
     * @param expr_name
     * @param force_uint8
     * @return
     */
    String alignReturnType(
        const tipb::Expr & expr,
        ExpressionActionsPtr & actions,
        const String & expr_name,
        bool force_uint8);

    String applyFunction(
        const String & func_name,
        const Names & arg_names,
        ExpressionActionsPtr & actions,
        const TiDB::TiDBCollatorPtr & collator);

    String appendTimeZoneCast(
        const String & tz_col,
        const String & ts_col,
        const String & func_name,
        ExpressionActionsPtr & actions);

    String appendDurationCast(
        const String & fsp_expr,
        const String & dur_expr,
        const String & func_name,
        ExpressionActionsPtr & actions);

    String convertToUInt8(
        ExpressionActionsPtr & actions,
        const String & column_name);

    String buildFunction(
        const tipb::Expr & expr,
        ExpressionActionsPtr & actions);

    // all columns from table scan
<<<<<<< HEAD
    std::vector<NameAndTypePair> source_columns;
    // all columns after aggregation
    std::vector<NameAndTypePair> aggregated_columns;
    // all columns after window
    std::vector<NameAndTypePair> after_window_columns;
=======
    NamesAndTypes source_columns;
>>>>>>> f17cc43d
    DAGPreparedSets prepared_sets;
    Settings settings;
    const Context & context;

    friend class DAGExpressionAnalyzerHelper;
};

} // namespace DB<|MERGE_RESOLUTION|>--- conflicted
+++ resolved
@@ -37,7 +37,7 @@
     using ExpressionActionsPtr = std::shared_ptr<ExpressionActions>;
 
     bool after_window;
-    
+
     // source_columns_ is intended to be passed by value to adapt both to left and right references.
     DAGExpressionAnalyzer(std::vector<NameAndTypePair> source_columns_, const Context & context_);
 
@@ -65,17 +65,10 @@
         const tipb::Aggregation & agg,
         bool group_by_collation_sensitive);
 
-<<<<<<< HEAD
     WindowDescription appendWindow(
         ExpressionActionsChain & chain,
         const tipb::Window & window);
 
-    void appendAggSelect(
-        ExpressionActionsChain & chain,
-        const tipb::Aggregation & agg);
-
-=======
->>>>>>> f17cc43d
     void initChain(
         ExpressionActionsChain & chain,
         const std::vector<NameAndTypePair> & columns) const;
@@ -208,16 +201,9 @@
         const tipb::Expr & expr,
         ExpressionActionsPtr & actions);
 
-    // all columns from table scan
-<<<<<<< HEAD
-    std::vector<NameAndTypePair> source_columns;
-    // all columns after aggregation
-    std::vector<NameAndTypePair> aggregated_columns;
     // all columns after window
     std::vector<NameAndTypePair> after_window_columns;
-=======
     NamesAndTypes source_columns;
->>>>>>> f17cc43d
     DAGPreparedSets prepared_sets;
     Settings settings;
     const Context & context;
