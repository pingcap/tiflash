--- conflicted
+++ resolved
@@ -199,10 +199,7 @@
 #ifndef DBMS_PUBLIC_GTEST
 private:
 #endif
-<<<<<<< HEAD
-=======
-
->>>>>>> 70991849
+
     String buildTupleFunctionForGroupConcat(
         const tipb::Expr & expr,
         SortDescription & sort_desc,
