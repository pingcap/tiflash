// Copyright 2022 PingCAP, Ltd.
//
// Licensed under the Apache License, Version 2.0 (the "License");
// you may not use this file except in compliance with the License.
// You may obtain a copy of the License at
//
//     http://www.apache.org/licenses/LICENSE-2.0
//
// Unless required by applicable law or agreed to in writing, software
// distributed under the License is distributed on an "AS IS" BASIS,
// WITHOUT WARRANTIES OR CONDITIONS OF ANY KIND, either express or implied.
// See the License for the specific language governing permissions and
// limitations under the License.

#pragma once

#pragma GCC diagnostic push
#pragma GCC diagnostic ignored "-Wunused-parameter"
#include <tipb/executor.pb.h>
#pragma GCC diagnostic pop

#include <Flash/Coprocessor/DAGContext.h>
#include <Flash/Coprocessor/DAGQueryBlock.h>
#include <Flash/Coprocessor/DAGSet.h>
#include <Flash/Coprocessor/DAGUtils.h>
#include <Flash/Coprocessor/TiDBTableScan.h>
#include <Interpreters/AggregateDescription.h>
#include <Interpreters/ExpressionActions.h>
#include <Interpreters/ExpressionAnalyzer.h>
#include <Interpreters/WindowDescription.h>
#include <Storages/Transaction/TMTStorages.h>

namespace DB
{
class Set;
using DAGSetPtr = std::shared_ptr<DAGSet>;
using DAGPreparedSets = std::unordered_map<const tipb::Expr *, DAGSetPtr>;

enum class ExtraCastAfterTSMode
{
    None,
    AppendTimeZoneCast,
    AppendDurationCast
};

class DAGExpressionAnalyzerHelper;
/** Transforms an expression from DAG expression into a sequence of actions to execute it.
  */
class DAGExpressionAnalyzer : private boost::noncopyable
{
public:
    using ExpressionActionsPtr = std::shared_ptr<ExpressionActions>;

    // source_columns_ is intended to be passed by value to adapt both to left and right references.
    DAGExpressionAnalyzer(std::vector<NameAndTypePair> source_columns_, const Context & context_);

    const Context & getContext() const { return context; }

    void reset(const std::vector<NameAndTypePair> & source_columns_)
    {
        source_columns = source_columns_;
        prepared_sets.clear();
    }

    const std::vector<NameAndTypePair> & getCurrentInputColumns() const;

    DAGPreparedSets & getPreparedSets() { return prepared_sets; }

    String appendWhere(
        ExpressionActionsChain & chain,
        const std::vector<const tipb::Expr *> & conditions);

    NamesAndTypes buildWindowOrderColumns(const tipb::Sort & window_sort) const;

    std::vector<NameAndTypePair> appendOrderBy(
        ExpressionActionsChain & chain,
        const tipb::TopN & topN);

    /// <aggregation_keys, collators, aggregate_descriptions, before_agg>
    /// May change the source columns.
    std::tuple<Names, TiDB::TiDBCollators, AggregateDescriptions, ExpressionActionsPtr> appendAggregation(
        ExpressionActionsChain & chain,
        const tipb::Aggregation & agg,
        bool group_by_collation_sensitive);

    std::tuple<WindowDescription, NamesAndTypes> appendWindowColumns(const tipb::Window & window, ExpressionActionsChain::Step & step);

    WindowDescription buildWindowDescription(const tipb::Window & window);

    SortDescription getWindowSortDescription(
        const ::google::protobuf::RepeatedPtrField<tipb::ByItem> & by_items) const;

    void initChain(
        ExpressionActionsChain & chain,
        const std::vector<NameAndTypePair> & columns) const;

    ExpressionActionsChain::Step & initAndGetLastStep(ExpressionActionsChain & chain) const;

    void appendJoin(
        ExpressionActionsChain & chain,
        SubqueryForSet & join_query,
        const NamesAndTypesList & columns_added_by_join) const;

    // Generate a project action for non-root DAGQueryBlock,
    // to keep the schema of Block and tidb-schema the same, and
    // guarantee that left/right block of join don't have duplicated column names.
    NamesWithAliases appendFinalProjectForNonRootQueryBlock(
        ExpressionActionsChain & chain,
        const String & column_prefix) const;

    NamesWithAliases genNonRootFinalProjectAliases(const String & column_prefix) const;

    // Generate a project action for root DAGQueryBlock,
    // to keep the schema of Block and tidb-schema the same.
    NamesWithAliases appendFinalProjectForRootQueryBlock(
        ExpressionActionsChain & chain,
        const std::vector<tipb::FieldType> & schema,
        const std::vector<Int32> & output_offsets,
        const String & column_prefix,
        bool keep_session_timezone_info);

    NamesWithAliases buildFinalProjection(
        const ExpressionActionsPtr & actions,
        const std::vector<tipb::FieldType> & schema,
        const std::vector<Int32> & output_offsets,
        const String & column_prefix,
        bool keep_session_timezone_info);

    String getActions(
        const tipb::Expr & expr,
        const ExpressionActionsPtr & actions,
        bool output_as_uint8_type = false);

    // appendExtraCastsAfterTS will append extra casts after tablescan if needed.
    // 1) add timezone cast after table scan, this is used for session level timezone support
    // the basic idea of supporting session level timezone is that:
    // 1. for every timestamp column used in the dag request, after reading it from table scan,
    //    we add cast function to convert its timezone to the timezone specified in DAG request
    // 2. based on the dag encode type, the return column will be with session level timezone(Arrow encode)
    //    or UTC timezone(Default encode), if UTC timezone is needed, another cast function is used to
    //    convert the session level timezone to UTC timezone.
    // Note in the worst case(e.g select ts_col from table with Default encode), this will introduce two
    // useless casts to all the timestamp columns, however, since TiDB now use chunk encode as the default
    // encoding scheme, the worst case should happen rarely.
    // 2) add duration cast after table scan, this is ued for calculation of duration in TiFlash.
    // TiFlash stores duration type in the form of Int64 in storage layer, and need the extra cast which convert
    // Int64 to duration.
    bool appendExtraCastsAfterTS(
        ExpressionActionsChain & chain,
        const std::vector<ExtraCastAfterTSMode> & need_cast_column,
        const TiDBTableScan & table_scan);

    /// return true if some actions is needed
    bool appendJoinKeyAndJoinFilters(
        ExpressionActionsChain & chain,
        const google::protobuf::RepeatedPtrField<tipb::Expr> & keys,
        const DataTypes & key_types,
        Names & key_names,
        bool left,
        bool is_right_out_join,
        const google::protobuf::RepeatedPtrField<tipb::Expr> & filters,
        String & filter_column_name);

    void appendSourceColumnsToRequireOutput(ExpressionActionsChain::Step & step) const;

    void appendCastAfterWindow(
        const ExpressionActionsPtr & actions,
        const tipb::Window & window,
        size_t window_columns_start_index);

    NamesAndTypes buildOrderColumns(
        const ExpressionActionsPtr & actions,
        const ::google::protobuf::RepeatedPtrField<tipb::ByItem> & order_by);

    String buildFilterColumn(
        const ExpressionActionsPtr & actions,
        const std::vector<const tipb::Expr *> & conditions);

    void buildAggFuncs(
        const tipb::Aggregation & aggregation,
        const ExpressionActionsPtr & actions,
        AggregateDescriptions & aggregate_descriptions,
        NamesAndTypes & aggregated_columns);

    void buildAggGroupBy(
        const google::protobuf::RepeatedPtrField<tipb::Expr> & group_by,
        const ExpressionActionsPtr & actions,
        AggregateDescriptions & aggregate_descriptions,
        NamesAndTypes & aggregated_columns,
        Names & aggregation_keys,
        std::unordered_set<String> & agg_key_set,
        bool group_by_collation_sensitive,
        TiDB::TiDBCollators & collators);

    void appendCastAfterAgg(
        const ExpressionActionsPtr & actions,
        const tipb::Aggregation & agg);

#ifndef DBMS_PUBLIC_GTEST
private:
#endif
<<<<<<< HEAD
=======

>>>>>>> 4619605b
    String buildTupleFunctionForGroupConcat(
        const tipb::Expr & expr,
        SortDescription & sort_desc,
        NamesAndTypes & names_and_types,
        TiDB::TiDBCollators & collators,
        const ExpressionActionsPtr & actions);

    void buildGroupConcat(
        const tipb::Expr & expr,
        const ExpressionActionsPtr & actions,
        const String & agg_func_name,
        AggregateDescriptions & aggregate_descriptions,
        NamesAndTypes & aggregated_columns,
        bool result_is_nullable);

    void buildCommonAggFunc(
        const tipb::Expr & expr,
        const ExpressionActionsPtr & actions,
        const String & agg_func_name,
        AggregateDescriptions & aggregate_descriptions,
        NamesAndTypes & aggregated_columns,
        bool empty_input_as_null);

    void fillArgumentDetail(
        const ExpressionActionsPtr & actions,
        const tipb::Expr & arg,
        Names & arg_names,
        DataTypes & arg_types,
        TiDB::TiDBCollators & arg_collators);

    void makeExplicitSet(
        const tipb::Expr & expr,
        const Block & sample_block,
        bool create_ordered_set,
        const String & left_arg_name);

    String appendCast(
        const DataTypePtr & target_type,
        const ExpressionActionsPtr & actions,
        const String & expr_name);

    String appendCastIfNeeded(
        const tipb::Expr & expr,
        const ExpressionActionsPtr & actions,
        const String & expr_name);

    /**
     * when force_uint8 is false, alignReturnType align the data type in tiflash with the data type in dag request, otherwise
     * always convert the return type to uint8 or nullable(uint8)
     * @param expr
     * @param actions
     * @param expr_name
     * @param force_uint8
     * @return
     */
    String alignReturnType(
        const tipb::Expr & expr,
        const ExpressionActionsPtr & actions,
        const String & expr_name,
        bool force_uint8);

    bool buildExtraCastsAfterTS(
        const ExpressionActionsPtr & actions,
        const std::vector<ExtraCastAfterTSMode> & need_cast_column,
        const ::google::protobuf::RepeatedPtrField<tipb::ColumnInfo> & table_scan_columns);

    std::pair<bool, Names> buildJoinKey(
        const ExpressionActionsPtr & actions,
        const google::protobuf::RepeatedPtrField<tipb::Expr> & keys,
        const DataTypes & key_types,
        bool left,
        bool is_right_out_join);

    String applyFunction(
        const String & func_name,
        const Names & arg_names,
        const ExpressionActionsPtr & actions,
        const TiDB::TiDBCollatorPtr & collator);

    String appendTimeZoneCast(
        const String & tz_col,
        const String & ts_col,
        const String & func_name,
        const ExpressionActionsPtr & actions);

    String appendDurationCast(
        const String & fsp_expr,
        const String & dur_expr,
        const String & func_name,
        const ExpressionActionsPtr & actions);

    String convertToUInt8(
        const ExpressionActionsPtr & actions,
        const String & column_name);

    NamesWithAliases genRootFinalProjectAliases(
        const String & column_prefix,
        const std::vector<Int32> & output_offsets) const;

    // May change the source columns.
    void appendCastForRootFinalProjection(
        const ExpressionActionsPtr & actions,
        const std::vector<tipb::FieldType> & require_schema,
        const std::vector<Int32> & output_offsets,
        bool need_append_timezone_cast,
        const BoolVec & need_append_type_cast_vec);

    // return {need_append_type_cast, need_append_type_cast_vec}
    // need_append_type_cast_vec: BoolVec of which one should append type cast.
    // And need_append_type_cast_vec.size() == output_offsets.size().
    std::pair<bool, BoolVec> isCastRequiredForRootFinalProjection(
        const std::vector<tipb::FieldType> & require_schema,
        const std::vector<Int32> & output_offsets) const;

    // all columns from table scan
    NamesAndTypes source_columns;
    DAGPreparedSets prepared_sets;
    const Context & context;
    Settings settings;

    friend class DAGExpressionAnalyzerHelper;
};

} // namespace DB<|MERGE_RESOLUTION|>--- conflicted
+++ resolved
@@ -199,10 +199,6 @@
 #ifndef DBMS_PUBLIC_GTEST
 private:
 #endif
-<<<<<<< HEAD
-=======
-
->>>>>>> 4619605b
     String buildTupleFunctionForGroupConcat(
         const tipb::Expr & expr,
         SortDescription & sort_desc,
