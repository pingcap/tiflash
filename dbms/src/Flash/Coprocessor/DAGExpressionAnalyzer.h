#pragma once

#pragma GCC diagnostic push
#pragma GCC diagnostic ignored "-Wunused-parameter"
#include <tipb/executor.pb.h>
#pragma GCC diagnostic pop

#include <Flash/Coprocessor/DAGContext.h>
#include <Flash/Coprocessor/DAGQueryBlock.h>
#include <Flash/Coprocessor/DAGSet.h>
#include <Flash/Coprocessor/DAGUtils.h>
#include <Interpreters/AggregateDescription.h>
#include <Interpreters/ExpressionActions.h>
#include <Interpreters/ExpressionAnalyzer.h>
#include <Storages/Transaction/TMTStorages.h>

namespace DB
{
class Set;
using DAGSetPtr = std::shared_ptr<DAGSet>;
using DAGPreparedSets = std::unordered_map<const tipb::Expr *, DAGSetPtr>;

enum class ExtraCastAfterTSMode
{
    None,
    AppendTimeZoneCast,
    AppendDurationCast
};

class DAGExpressionAnalyzerHelper;
/** Transforms an expression from DAG expression into a sequence of actions to execute it.
  */
class DAGExpressionAnalyzer : private boost::noncopyable
{
public:
    using ExpressionActionsPtr = std::shared_ptr<ExpressionActions>;

    // source_columns_ is intended to be passed by value to adapt both to left and right references.
    DAGExpressionAnalyzer(std::vector<NameAndTypePair> source_columns_, const Context & context_);

    const Context & getContext() const { return context; }

    const std::vector<NameAndTypePair> & getCurrentInputColumns() const;

    DAGPreparedSets & getPreparedSets() { return prepared_sets; }

    String appendWhere(
        ExpressionActionsChain & chain,
        const std::vector<const tipb::Expr *> & conditions);

    std::vector<NameAndTypePair> appendOrderBy(
        ExpressionActionsChain & chain,
        const tipb::TopN & topN);

    /// <aggregation_keys, collators, aggregate_descriptions, before_agg>
    std::tuple<Names, TiDB::TiDBCollators, AggregateDescriptions, ExpressionActionsPtr> appendAggregation(
        ExpressionActionsChain & chain,
        const tipb::Aggregation & agg,
        bool group_by_collation_sensitive);

    void initChain(
        ExpressionActionsChain & chain,
        const std::vector<NameAndTypePair> & columns) const;

    void appendJoin(
        ExpressionActionsChain & chain,
        SubqueryForSet & join_query,
        const NamesAndTypesList & columns_added_by_join) const;

    NamesWithAliases appendFinalProjectForNonRootQueryBlock(
        ExpressionActionsChain & chain,
        const String & column_prefix) const;

    NamesWithAliases appendFinalProjectForRootQueryBlock(
        ExpressionActionsChain & chain,
        const std::vector<tipb::FieldType> & schema,
        const std::vector<Int32> & output_offsets,
        const String & column_prefix,
        bool keep_session_timezone_info);

    String getActions(
        const tipb::Expr & expr,
        ExpressionActionsPtr & actions,
        bool output_as_uint8_type = false);

    // appendExtraCastsAfterTS will append extra casts after tablescan if needed.
    // 1) add timezone cast after table scan, this is used for session level timezone support
    // the basic idea of supporting session level timezone is that:
    // 1. for every timestamp column used in the dag request, after reading it from table scan,
    //    we add cast function to convert its timezone to the timezone specified in DAG request
    // 2. based on the dag encode type, the return column will be with session level timezone(Arrow encode)
    //    or UTC timezone(Default encode), if UTC timezone is needed, another cast function is used to
    //    convert the session level timezone to UTC timezone.
    // Note in the worst case(e.g select ts_col from table with Default encode), this will introduce two
    // useless casts to all the timestamp columns, however, since TiDB now use chunk encode as the default
    // encoding scheme, the worst case should happen rarely.
    // 2) add duration cast after table scan, this is ued for calculation of duration in TiFlash.
    // TiFlash stores duration type in the form of Int64 in storage layer, and need the extra cast which convert
    // Int64 to duration.
    bool appendExtraCastsAfterTS(
        ExpressionActionsChain & chain,
        const std::vector<ExtraCastAfterTSMode> & need_cast_column,
        const tipb::TableScan & table_scan);

    /// return true if some actions is needed
    bool appendJoinKeyAndJoinFilters(
        ExpressionActionsChain & chain,
        const google::protobuf::RepeatedPtrField<tipb::Expr> & keys,
        const DataTypes & key_types,
        Names & key_names,
        bool left,
        bool is_right_out_join,
        const google::protobuf::RepeatedPtrField<tipb::Expr> & filters,
        String & filter_column_name);

private:
    void appendCastAfterAgg(
        ExpressionActionsChain & chain,
        const tipb::Aggregation & agg);

    String buildTupleFunctionForGroupConcat(
        const tipb::Expr & expr,
        SortDescription & sort_desc,
        NamesAndTypes & names_and_types,
        TiDB::TiDBCollators & collators,
        ExpressionActionsPtr & actions);

    void buildGroupConcat(
        const tipb::Expr & expr,
        ExpressionActionsChain::Step & step,
        const String & agg_func_name,
        AggregateDescriptions & aggregate_descriptions,
        NamesAndTypes & aggregated_columns,
        bool result_is_nullable);

    void buildCommonAggFunc(
        const tipb::Expr & expr,
        ExpressionActionsChain::Step & step,
        const String & agg_func_name,
        AggregateDescriptions & aggregate_descriptions,
        NamesAndTypes & aggregated_columns,
        bool empty_input_as_null);

    void makeExplicitSet(
        const tipb::Expr & expr,
        const Block & sample_block,
        bool create_ordered_set,
        const String & left_arg_name);

    String appendCast(
        const DataTypePtr & target_type,
        ExpressionActionsPtr & actions,
        const String & expr_name);

    String appendCastIfNeeded(
        const tipb::Expr & expr,
        ExpressionActionsPtr & actions,
        const String & expr_name);

    /**
     * when force_uint8 is false, alignReturnType align the data type in tiflash with the data type in dag request, otherwise
     * always convert the return type to uint8 or nullable(uint8)
     * @param expr
     * @param actions
     * @param expr_name
     * @param force_uint8
     * @return
     */
    String alignReturnType(
        const tipb::Expr & expr,
        ExpressionActionsPtr & actions,
        const String & expr_name,
        bool force_uint8);

    String applyFunction(
        const String & func_name,
        const Names & arg_names,
        ExpressionActionsPtr & actions,
        const TiDB::TiDBCollatorPtr & collator);

    String appendTimeZoneCast(
        const String & tz_col,
        const String & ts_col,
        const String & func_name,
        ExpressionActionsPtr & actions);

    String appendDurationCast(
        const String & fsp_expr,
        const String & dur_expr,
        const String & func_name,
        ExpressionActionsPtr & actions);

    String convertToUInt8(
        ExpressionActionsPtr & actions,
        const String & column_name);

    String buildFunction(
        const tipb::Expr & expr,
        ExpressionActionsPtr & actions);

<<<<<<< HEAD
    NamesWithAliases genNonRootFinalProjectAliases(const String & column_prefix) const;

    NamesWithAliases genRootFinalProjectAliases(
        const String & column_prefix,
        const std::vector<Int32> & output_offsets) const;

    void appendCastForRootFinalProjection(
        ExpressionActionsPtr & actions,
        const std::vector<tipb::FieldType> & require_schema,
        const std::vector<Int32> & output_offsets,
        bool need_append_timezone_cast,
        const BoolVec & need_append_type_cast_vec);

    std::pair<bool, BoolVec> checkIfCastIsRequired(
        const std::vector<tipb::FieldType> & require_schema,
        const std::vector<Int32> & output_offsets) const;
=======
    String buildFilterColumn(
        ExpressionActionsPtr & actions,
        const std::vector<const tipb::Expr *> & conditions);
>>>>>>> 132c8e43

    // all columns from table scan
    NamesAndTypes source_columns;
    DAGPreparedSets prepared_sets;
    const Context & context;
    Settings settings;

    friend class DAGExpressionAnalyzerHelper;
};

} // namespace DB<|MERGE_RESOLUTION|>--- conflicted
+++ resolved
@@ -198,7 +198,10 @@
         const tipb::Expr & expr,
         ExpressionActionsPtr & actions);
 
-<<<<<<< HEAD
+    String buildFilterColumn(
+        ExpressionActionsPtr & actions,
+        const std::vector<const tipb::Expr *> & conditions);
+        
     NamesWithAliases genNonRootFinalProjectAliases(const String & column_prefix) const;
 
     NamesWithAliases genRootFinalProjectAliases(
@@ -215,11 +218,6 @@
     std::pair<bool, BoolVec> checkIfCastIsRequired(
         const std::vector<tipb::FieldType> & require_schema,
         const std::vector<Int32> & output_offsets) const;
-=======
-    String buildFilterColumn(
-        ExpressionActionsPtr & actions,
-        const std::vector<const tipb::Expr *> & conditions);
->>>>>>> 132c8e43
 
     // all columns from table scan
     NamesAndTypes source_columns;
