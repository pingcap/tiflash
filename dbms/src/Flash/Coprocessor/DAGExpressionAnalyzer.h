// Copyright 2022 PingCAP, Ltd.
//
// Licensed under the Apache License, Version 2.0 (the "License");
// you may not use this file except in compliance with the License.
// You may obtain a copy of the License at
//
//     http://www.apache.org/licenses/LICENSE-2.0
//
// Unless required by applicable law or agreed to in writing, software
// distributed under the License is distributed on an "AS IS" BASIS,
// WITHOUT WARRANTIES OR CONDITIONS OF ANY KIND, either express or implied.
// See the License for the specific language governing permissions and
// limitations under the License.

#pragma once

#pragma GCC diagnostic push
#pragma GCC diagnostic ignored "-Wunused-parameter"
#include <tipb/executor.pb.h>
#pragma GCC diagnostic pop

#include <Flash/Coprocessor/DAGContext.h>
#include <Flash/Coprocessor/DAGQueryBlock.h>
#include <Flash/Coprocessor/DAGSet.h>
#include <Flash/Coprocessor/DAGUtils.h>
#include <Flash/Coprocessor/TiDBTableScan.h>
#include <Interpreters/AggregateDescription.h>
#include <Interpreters/ExpressionActions.h>
#include <Interpreters/ExpressionAnalyzer.h>
#include <Interpreters/WindowDescription.h>
#include <Storages/Transaction/TMTStorages.h>

namespace DB
{
class Set;
using DAGSetPtr = std::shared_ptr<DAGSet>;
using DAGPreparedSets = std::unordered_map<const tipb::Expr *, DAGSetPtr>;

enum class ExtraCastAfterTSMode
{
    None,
    AppendTimeZoneCast,
    AppendDurationCast
};

class DAGExpressionAnalyzerHelper;
/** Transforms an expression from DAG expression into a sequence of actions to execute it.
  */
class DAGExpressionAnalyzer : private boost::noncopyable
{
public:
    using ExpressionActionsPtr = std::shared_ptr<ExpressionActions>;

    // source_columns_ is intended to be passed by value to adapt both to left and right references.
    DAGExpressionAnalyzer(std::vector<NameAndTypePair> source_columns_, const Context & context_);

    const Context & getContext() const { return context; }

    void reset(const std::vector<NameAndTypePair> & source_columns_)
    {
        source_columns = source_columns_;
        prepared_sets.clear();
    }

    const std::vector<NameAndTypePair> & getCurrentInputColumns() const;

    DAGPreparedSets & getPreparedSets() { return prepared_sets; }

    String appendWhere(
        ExpressionActionsChain & chain,
        const std::vector<const tipb::Expr *> & conditions);

    NamesAndTypes buildWindowOrderColumns(const tipb::Sort & window_sort) const;

    std::vector<NameAndTypePair> appendOrderBy(
        ExpressionActionsChain & chain,
        const tipb::TopN & topN);

    /// <aggregation_keys, collators, aggregate_descriptions, before_agg>
    /// May change the source columns.
    std::tuple<Names, TiDB::TiDBCollators, AggregateDescriptions, ExpressionActionsPtr> appendAggregation(
        ExpressionActionsChain & chain,
        const tipb::Aggregation & agg,
        bool group_by_collation_sensitive);

    std::tuple<WindowDescription, NamesAndTypes> appendWindowColumns(const tipb::Window & window, ExpressionActionsChain::Step & step);

    WindowDescription buildWindowDescription(const tipb::Window & window);

    SortDescription getWindowSortDescription(
        const ::google::protobuf::RepeatedPtrField<tipb::ByItem> & by_items) const;

    void initChain(
        ExpressionActionsChain & chain,
        const std::vector<NameAndTypePair> & columns) const;

    ExpressionActionsChain::Step & initAndGetLastStep(ExpressionActionsChain & chain) const;

    void appendJoin(
        ExpressionActionsChain & chain,
        SubqueryForSet & join_query,
        const NamesAndTypesList & columns_added_by_join) const;

    // Generate a project action for non-root DAGQueryBlock,
    // to keep the schema of Block and tidb-schema the same, and
    // guarantee that left/right block of join don't have duplicated column names.
    NamesWithAliases appendFinalProjectForNonRootQueryBlock(
        ExpressionActionsChain & chain,
        const String & column_prefix) const;

    NamesWithAliases genNonRootFinalProjectAliases(const String & column_prefix) const;

    // Generate a project action for root DAGQueryBlock,
    // to keep the schema of Block and tidb-schema the same.
    NamesWithAliases appendFinalProjectForRootQueryBlock(
        ExpressionActionsChain & chain,
        const std::vector<tipb::FieldType> & schema,
        const std::vector<Int32> & output_offsets,
        const String & column_prefix,
        bool keep_session_timezone_info);

    NamesWithAliases buildFinalProjection(
        const ExpressionActionsPtr & actions,
        const std::vector<tipb::FieldType> & schema,
        const std::vector<Int32> & output_offsets,
        const String & column_prefix,
        bool keep_session_timezone_info);

    String getActions(
        const tipb::Expr & expr,
        const ExpressionActionsPtr & actions,
        bool output_as_uint8_type = false);

    // appendExtraCastsAfterTS will append extra casts after tablescan if needed.
    // 1) add timezone cast after table scan, this is used for session level timezone support
    // the basic idea of supporting session level timezone is that:
    // 1. for every timestamp column used in the dag request, after reading it from table scan,
    //    we add cast function to convert its timezone to the timezone specified in DAG request
    // 2. based on the dag encode type, the return column will be with session level timezone(Arrow encode)
    //    or UTC timezone(Default encode), if UTC timezone is needed, another cast function is used to
    //    convert the session level timezone to UTC timezone.
    // Note in the worst case(e.g select ts_col from table with Default encode), this will introduce two
    // useless casts to all the timestamp columns, however, since TiDB now use chunk encode as the default
    // encoding scheme, the worst case should happen rarely.
    // 2) add duration cast after table scan, this is ued for calculation of duration in TiFlash.
    // TiFlash stores duration type in the form of Int64 in storage layer, and need the extra cast which convert
    // Int64 to duration.
    bool appendExtraCastsAfterTS(
        ExpressionActionsChain & chain,
        const std::vector<ExtraCastAfterTSMode> & need_cast_column,
        const TiDBTableScan & table_scan);

    /// return true if some actions is needed
    bool appendJoinKeyAndJoinFilters(
        ExpressionActionsChain & chain,
        const google::protobuf::RepeatedPtrField<tipb::Expr> & keys,
        const DataTypes & key_types,
        Names & key_names,
        bool left,
        bool is_right_out_join,
        const google::protobuf::RepeatedPtrField<tipb::Expr> & filters,
        String & filter_column_name);

    void appendSourceColumnsToRequireOutput(ExpressionActionsChain::Step & step) const;

    void appendCastAfterWindow(
        const ExpressionActionsPtr & actions,
        const tipb::Window & window,
        size_t window_columns_start_index);

    NamesAndTypes buildOrderColumns(
        const ExpressionActionsPtr & actions,
        const ::google::protobuf::RepeatedPtrField<tipb::ByItem> & order_by);

    String buildFilterColumn(
        const ExpressionActionsPtr & actions,
        const std::vector<const tipb::Expr *> & conditions);

    void buildAggFuncs(
        const tipb::Aggregation & aggregation,
        const ExpressionActionsPtr & actions,
        AggregateDescriptions & aggregate_descriptions,
        NamesAndTypes & aggregated_columns);

    void buildAggGroupBy(
        const google::protobuf::RepeatedPtrField<tipb::Expr> & group_by,
        const ExpressionActionsPtr & actions,
        AggregateDescriptions & aggregate_descriptions,
        NamesAndTypes & aggregated_columns,
        Names & aggregation_keys,
        std::unordered_set<String> & agg_key_set,
        bool group_by_collation_sensitive,
        TiDB::TiDBCollators & collators);

    void appendCastAfterAgg(
        const ExpressionActionsPtr & actions,
        const tipb::Aggregation & agg);

#ifndef DBMS_PUBLIC_GTEST
private:
#endif
    String buildTupleFunctionForGroupConcat(
        const tipb::Expr & expr,
        SortDescription & sort_desc,
        NamesAndTypes & names_and_types,
        TiDB::TiDBCollators & collators,
        const ExpressionActionsPtr & actions);

    void buildGroupConcat(
        const tipb::Expr & expr,
        const ExpressionActionsPtr & actions,
        const String & agg_func_name,
        AggregateDescriptions & aggregate_descriptions,
        NamesAndTypes & aggregated_columns,
        bool result_is_nullable);

    void buildCommonAggFunc(
        const tipb::Expr & expr,
        const ExpressionActionsPtr & actions,
        const String & agg_func_name,
        AggregateDescriptions & aggregate_descriptions,
        NamesAndTypes & aggregated_columns,
        bool empty_input_as_null);

    void fillArgumentDetail(
        const ExpressionActionsPtr & actions,
        const tipb::Expr & arg,
        Names & arg_names,
        DataTypes & arg_types,
        TiDB::TiDBCollators & arg_collators);

    void makeExplicitSet(
        const tipb::Expr & expr,
        const Block & sample_block,
        bool create_ordered_set,
        const String & left_arg_name);

    String appendCast(
        const DataTypePtr & target_type,
        const ExpressionActionsPtr & actions,
        const String & expr_name);

    String appendCastIfNeeded(
        const tipb::Expr & expr,
        const ExpressionActionsPtr & actions,
        const String & expr_name);

    /**
     * when force_uint8 is false, alignReturnType align the data type in tiflash with the data type in dag request, otherwise
     * always convert the return type to uint8 or nullable(uint8)
     * @param expr
     * @param actions
     * @param expr_name
     * @param force_uint8
     * @return
     */
    String alignReturnType(
        const tipb::Expr & expr,
        const ExpressionActionsPtr & actions,
        const String & expr_name,
        bool force_uint8);

    bool buildExtraCastsAfterTS(
        const ExpressionActionsPtr & actions,
        const std::vector<ExtraCastAfterTSMode> & need_cast_column,
        const ::google::protobuf::RepeatedPtrField<tipb::ColumnInfo> & table_scan_columns);

    std::pair<bool, Names> buildJoinKey(
        const ExpressionActionsPtr & actions,
        const google::protobuf::RepeatedPtrField<tipb::Expr> & keys,
        const DataTypes & key_types,
        bool left,
        bool is_right_out_join);

    String applyFunction(
        const String & func_name,
        const Names & arg_names,
        const ExpressionActionsPtr & actions,
        const TiDB::TiDBCollatorPtr & collator);

    String appendTimeZoneCast(
        const String & tz_col,
        const String & ts_col,
        const String & func_name,
        const ExpressionActionsPtr & actions);

    String appendDurationCast(
        const String & fsp_expr,
        const String & dur_expr,
        const String & func_name,
        const ExpressionActionsPtr & actions);

    String convertToUInt8(
        const ExpressionActionsPtr & actions,
        const String & column_name);

<<<<<<< HEAD
=======
    String buildFilterColumn(
        const ExpressionActionsPtr & actions,
        const std::vector<const tipb::Expr *> & conditions);

    NamesWithAliases genNonRootFinalProjectAliases(const String & column_prefix) const;

>>>>>>> d7fdbd46
    NamesWithAliases genRootFinalProjectAliases(
        const String & column_prefix,
        const std::vector<Int32> & output_offsets) const;

    // May change the source columns.
    void appendCastForRootFinalProjection(
        const ExpressionActionsPtr & actions,
        const std::vector<tipb::FieldType> & require_schema,
        const std::vector<Int32> & output_offsets,
        bool need_append_timezone_cast,
        const BoolVec & need_append_type_cast_vec);

    // return {need_append_type_cast, need_append_type_cast_vec}
    // need_append_type_cast_vec: BoolVec of which one should append type cast.
    // And need_append_type_cast_vec.size() == output_offsets.size().
    std::pair<bool, BoolVec> isCastRequiredForRootFinalProjection(
        const std::vector<tipb::FieldType> & require_schema,
        const std::vector<Int32> & output_offsets) const;

    // all columns from table scan
    NamesAndTypes source_columns;
    DAGPreparedSets prepared_sets;
    const Context & context;
    Settings settings;

    friend class DAGExpressionAnalyzerHelper;
};

} // namespace DB<|MERGE_RESOLUTION|>--- conflicted
+++ resolved
@@ -294,15 +294,12 @@
         const ExpressionActionsPtr & actions,
         const String & column_name);
 
-<<<<<<< HEAD
-=======
     String buildFilterColumn(
         const ExpressionActionsPtr & actions,
         const std::vector<const tipb::Expr *> & conditions);
 
     NamesWithAliases genNonRootFinalProjectAliases(const String & column_prefix) const;
 
->>>>>>> d7fdbd46
     NamesWithAliases genRootFinalProjectAliases(
         const String & column_prefix,
         const std::vector<Int32> & output_offsets) const;
