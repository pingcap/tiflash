--- conflicted
+++ resolved
@@ -46,36 +46,88 @@
 public:
     DAGExpressionAnalyzer(std::vector<NameAndTypePair> && source_columns_, const Context & context_);
     DAGExpressionAnalyzer(std::vector<NameAndTypePair> & source_columns_, const Context & context_);
-    void buildGroupConcat(const tipb::Expr & expr, ExpressionActionsChain::Step & step, const String & agg_func_name, AggregateDescriptions & aggregate_descriptions, bool result_is_nullable);
-    void appendWhere(ExpressionActionsChain & chain, const std::vector<const tipb::Expr *> & conditions, String & filter_column_name);
-    void appendOrderBy(ExpressionActionsChain & chain, const tipb::TopN & topN, std::vector<NameAndTypePair> & order_columns);
-    void appendAggregation(ExpressionActionsChain & chain, const tipb::Aggregation & agg, Names & aggregation_keys, TiDB::TiDBCollators & collators, AggregateDescriptions & aggregate_descriptions, bool group_by_collation_sensitive);
+    void buildGroupConcat(
+        const tipb::Expr & expr,
+        ExpressionActionsChain::Step & step,
+        const String & agg_func_name,
+        AggregateDescriptions & aggregate_descriptions,
+        bool result_is_nullable);
+    void appendWhere(
+        ExpressionActionsChain & chain,
+        const std::vector<const tipb::Expr *> & conditions,
+        String & filter_column_name);
+    void appendOrderBy(
+        ExpressionActionsChain & chain,
+        const tipb::TopN & topN,
+        std::vector<NameAndTypePair> & order_columns);
+    void appendAggregation(
+        ExpressionActionsChain & chain,
+        const tipb::Aggregation & agg,
+        Names & aggregation_keys,
+        TiDB::TiDBCollators & collators,
+        AggregateDescriptions & aggregate_descriptions,
+        bool group_by_collation_sensitive);
     void appendAggSelect(ExpressionActionsChain & chain, const tipb::Aggregation & agg);
-    void generateFinalProject(ExpressionActionsChain & chain, const std::vector<tipb::FieldType> & schema, const std::vector<Int32> & output_offsets, const String & column_prefix, bool keep_session_timezone_info, NamesWithAliases & final_project);
-    String appendCastIfNeeded(const tipb::Expr & expr, ExpressionActionsPtr & actions, const String & expr_name, bool explicit_cast);
+    void generateFinalProject(
+        ExpressionActionsChain & chain,
+        const std::vector<tipb::FieldType> & schema,
+        const std::vector<Int32> & output_offsets,
+        const String & column_prefix,
+        bool keep_session_timezone_info,
+        NamesWithAliases & final_project);
+    String appendCastIfNeeded(
+        const tipb::Expr & expr,
+        ExpressionActionsPtr & actions,
+        const String & expr_name,
+        bool explicit_cast);
     String appendCast(const DataTypePtr & target_type, ExpressionActionsPtr & actions, const String & expr_name);
-    String alignReturnType(const tipb::Expr & expr, ExpressionActionsPtr & actions, const String & expr_name, bool force_uint8);
+    String alignReturnType(
+        const tipb::Expr & expr,
+        ExpressionActionsPtr & actions,
+        const String & expr_name,
+        bool force_uint8);
     void initChain(ExpressionActionsChain & chain, const std::vector<NameAndTypePair> & columns) const;
-    void appendJoin(ExpressionActionsChain & chain, SubqueryForSet & join_query, const NamesAndTypesList & columns_added_by_join);
+    void appendJoin(
+        ExpressionActionsChain & chain,
+        SubqueryForSet & join_query,
+        const NamesAndTypesList & columns_added_by_join);
     void appendFinalProject(ExpressionActionsChain & chain, const NamesWithAliases & final_project);
     String getActions(const tipb::Expr & expr, ExpressionActionsPtr & actions, bool output_as_uint8_type = false);
     const std::vector<NameAndTypePair> & getCurrentInputColumns();
-    void makeExplicitSet(const tipb::Expr & expr, const Block & sample_block, bool create_ordered_set, const String & left_arg_name);
+    void makeExplicitSet(
+        const tipb::Expr & expr,
+        const Block & sample_block,
+        bool create_ordered_set,
+        const String & left_arg_name);
     String applyFunction(
         const String & func_name,
         const Names & arg_names,
         ExpressionActionsPtr & actions,
         const TiDB::TiDBCollatorPtr & collator);
-<<<<<<< HEAD
     Int32 getImplicitCastCount() const { return implicit_cast_count; };
-    bool appendTimeZoneCastsAfterTS(ExpressionActionsChain & chain, const BoolVec & is_ts_column);
-=======
-    Int32 getImplicitCastCount() { return implicit_cast_count; };
-    bool appendExtraCastsAfterTS(ExpressionActionsChain & chain, const std::vector<ExtraCastAfterTSMode> & is_ts_column, const DAGQueryBlock & query_block);
->>>>>>> b155aa88
-    bool appendJoinKeyAndJoinFilters(ExpressionActionsChain & chain, const google::protobuf::RepeatedPtrField<tipb::Expr> & keys, const DataTypes & key_types, Names & key_names, bool left, bool is_right_out_join, const google::protobuf::RepeatedPtrField<tipb::Expr> & filters, String & filter_column_name);
-    String appendTimeZoneCast(const String & tz_col, const String & ts_col, const String & func_name, ExpressionActionsPtr & actions);
-    String appendDurationCast(const String & dr_col, const String & ts_col, const String & func_name, ExpressionActionsPtr & actions);
+    bool appendExtraCastsAfterTS(
+        ExpressionActionsChain & chain,
+        const std::vector<ExtraCastAfterTSMode> & need_cast_column,
+        const DAGQueryBlock & query_block);
+    bool appendJoinKeyAndJoinFilters(
+        ExpressionActionsChain & chain,
+        const google::protobuf::RepeatedPtrField<tipb::Expr> & keys,
+        const DataTypes & key_types,
+        Names & key_names,
+        bool left,
+        bool is_right_out_join,
+        const google::protobuf::RepeatedPtrField<tipb::Expr> & filters,
+        String & filter_column_name);
+    String appendTimeZoneCast(
+        const String & tz_col,
+        const String & ts_col,
+        const String & func_name,
+        ExpressionActionsPtr & actions);
+    String appendDurationCast(
+        const String & fsp_expr,
+        const String & dur_expr,
+        const String & func_name,
+        ExpressionActionsPtr & actions);
     DAGPreparedSets & getPreparedSets() { return prepared_sets; }
     String convertToUInt8(ExpressionActionsPtr & actions, const String & column_name);
     const Context & getContext() const { return context; }
