--- conflicted
+++ resolved
@@ -822,146 +822,7 @@
         DAGPipeline current_pipeline;
         const TableID table_id = table_query_info.first;
         const SelectQueryInfo & query_info = table_query_info.second;
-<<<<<<< HEAD
-        size_t region_num = query_info.mvcc_query_info->regions_query_info.size();
-        if (region_num == 0)
-            continue;
-        QueryProcessingStage::Enum from_stage = QueryProcessingStage::FetchColumns;
-        assert(storages_with_structure_lock.find(table_id) != storages_with_structure_lock.end());
-        auto & storage = storages_with_structure_lock[table_id].storage;
-
-        int num_allow_retry = 1;
-        while (true)
-        {
-            try
-            {
-                current_pipeline.streams = storage->read(required_columns, query_info, context, from_stage, max_block_size, max_streams);
-
-                // After getting streams from storage, we need to validate whether Regions have changed or not after learner read.
-                // (by calling `validateQueryInfo`). In case the key ranges of Regions have changed (Region merge/split), those `streams`
-                // may contain different data other than expected.
-
-                // Inject failpoint to throw RegionException for testing
-                fiu_do_on(FailPoints::region_exception_after_read_from_storage_some_error, {
-                    const auto & regions_info = query_info.mvcc_query_info->regions_query_info;
-                    RegionException::UnavailableRegions region_ids;
-                    for (const auto & info : regions_info)
-                    {
-                        if (random() % 100 > 50)
-                            region_ids.insert(info.region_id);
-                    }
-                    throw RegionException(std::move(region_ids), RegionException::RegionReadStatus::NOT_FOUND);
-                });
-                fiu_do_on(FailPoints::region_exception_after_read_from_storage_all_error, {
-                    const auto & regions_info = query_info.mvcc_query_info->regions_query_info;
-                    RegionException::UnavailableRegions region_ids;
-                    for (const auto & info : regions_info)
-                        region_ids.insert(info.region_id);
-                    throw RegionException(std::move(region_ids), RegionException::RegionReadStatus::NOT_FOUND);
-                });
-                validateQueryInfo(*query_info.mvcc_query_info, learner_read_snapshot, tmt, log);
-                break;
-            }
-            catch (RegionException & e)
-            {
-                /// Recover from region exception when super batch is enable
-                if (dag_context.isBatchCop() || dag_context.isMPPTask())
-                {
-                    // clean all streams from local because we are not sure the correctness of those streams
-                    current_pipeline.streams.clear();
-                    const auto & dag_regions = dag_context.getTableRegionsInfoByTableID(table_id).local_regions;
-                    FmtBuffer buffer;
-                    // Normally there is only few regions need to retry when super batch is enabled. Retry to read
-                    // from local first. However, too many retry in different places may make the whole process
-                    // time out of control. We limit the number of retries to 1 now.
-                    if (likely(num_allow_retry > 0))
-                    {
-                        --num_allow_retry;
-                        auto & regions_query_info = query_info.mvcc_query_info->regions_query_info;
-                        for (auto iter = regions_query_info.begin(); iter != regions_query_info.end(); /**/)
-                        {
-                            if (e.unavailable_region.find(iter->region_id) != e.unavailable_region.end())
-                            {
-                                // move the error regions info from `query_info.mvcc_query_info->regions_query_info` to `region_retry_from_local_region`
-                                if (auto region_iter = dag_regions.find(iter->region_id); likely(region_iter != dag_regions.end()))
-                                {
-                                    region_retry_from_local_region.emplace_back(region_iter->second);
-                                    buffer.fmtAppend("{},", region_iter->first);
-                                }
-                                iter = regions_query_info.erase(iter);
-                            }
-                            else
-                            {
-                                ++iter;
-                            }
-                        }
-                        LOG_WARNING(
-                            log,
-                            "RegionException after read from storage, regions [{}], message: {}{}",
-                            buffer.toString(),
-                            e.message(),
-                            (regions_query_info.empty() ? "" : ", retry to read from local"));
-                        if (unlikely(regions_query_info.empty()))
-                            break; // no available region in local, break retry loop
-                        continue; // continue to retry read from local storage
-                    }
-                    else
-                    {
-                        // push all regions to `region_retry_from_local_region` to retry from other tiflash nodes
-                        for (const auto & region : query_info.mvcc_query_info->regions_query_info)
-                        {
-                            auto iter = dag_regions.find(region.region_id);
-                            if (likely(iter != dag_regions.end()))
-                            {
-                                region_retry_from_local_region.emplace_back(iter->second);
-                                buffer.fmtAppend("{},", iter->first);
-                            }
-                        }
-                        LOG_WARNING(log, "RegionException after read from storage, regions [{}], message: {}", buffer.toString(), e.message());
-                        break; // break retry loop
-                    }
-                }
-                else
-                {
-                    // Throw an exception for TiDB / TiSpark to retry
-                    if (table_id == logical_table_id)
-                        e.addMessage(fmt::format(
-                            "(while creating InputStreams from storage `{}`.`{}`, table_id: {})",
-                            storage->getDatabaseName(),
-                            storage->getTableName(),
-                            table_id));
-                    else
-                        e.addMessage(fmt::format(
-                            "(while creating InputStreams from storage `{}`.`{}`, table_id: {}, logical_table_id: {})",
-                            storage->getDatabaseName(),
-                            storage->getTableName(),
-                            table_id,
-                            logical_table_id));
-                    throw;
-                }
-            }
-            catch (DB::Exception & e)
-            {
-                /// Other unknown exceptions
-                if (table_id == logical_table_id)
-                    e.addMessage(fmt::format(
-                        "(while creating InputStreams from storage `{}`.`{}`, table_id: {})",
-                        storage->getDatabaseName(),
-                        storage->getTableName(),
-                        table_id));
-                else
-                    e.addMessage(fmt::format(
-                        "(while creating InputStreams from storage `{}`.`{}`, table_id: {}, logical_table_id: {})",
-                        storage->getDatabaseName(),
-                        storage->getTableName(),
-                        table_id,
-                        logical_table_id));
-                throw;
-            }
-        }
-=======
         buildLocalStreamsForPhysicalTable(table_id, query_info, current_pipeline, max_block_size);
->>>>>>> c2d8ffc8
         if (has_multiple_partitions)
             stream_pool->addPartitionStreams(current_pipeline.streams);
         else
