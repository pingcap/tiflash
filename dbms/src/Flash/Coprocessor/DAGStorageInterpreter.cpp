--- conflicted
+++ resolved
@@ -177,11 +177,7 @@
     if (info_retry)
         throw RegionException({info_retry->begin()->get().region_id}, status);
 
-<<<<<<< HEAD
-    return doLearnerRead(table_id, *mvcc_query_info, max_streams, /*wait_index_timeout_as_region_not_found*/ true, context, log->getLog());
-=======
-    return doLearnerRead(table_id, *mvcc_query_info, max_streams, /*wait_index_timeout_as_region_not_found*/ true, tmt, log);
->>>>>>> 275f9683
+    return doLearnerRead(table_id, *mvcc_query_info, max_streams, /*wait_index_timeout_as_region_not_found*/ true, context, log);
 }
 
 /// Will assign region_retry
@@ -213,11 +209,7 @@
             }
             if (mvcc_query_info->regions_query_info.empty())
                 return {};
-<<<<<<< HEAD
-            return doLearnerRead(table_id, *mvcc_query_info, max_streams, /*wait_index_timeout_as_region_not_found*/ false, context, log->getLog());
-=======
-            return doLearnerRead(table_id, *mvcc_query_info, max_streams, /*wait_index_timeout_as_region_not_found*/ false, tmt, log);
->>>>>>> 275f9683
+            return doLearnerRead(table_id, *mvcc_query_info, max_streams, /*wait_index_timeout_as_region_not_found*/ false, context, log);
         }
         catch (const LockException & e)
         {
