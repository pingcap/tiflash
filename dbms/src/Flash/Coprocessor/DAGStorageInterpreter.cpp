--- conflicted
+++ resolved
@@ -16,13 +16,10 @@
 #include <Common/FmtUtils.h>
 #include <Common/TiFlashException.h>
 #include <Common/TiFlashMetrics.h>
-<<<<<<< HEAD
 #include <DataStreams/MultiplexInputStream.h>
-=======
 #include <DataStreams/ExpressionBlockInputStream.h>
 #include <DataStreams/FilterBlockInputStream.h>
 #include <DataStreams/IProfilingBlockInputStream.h>
->>>>>>> f7d2d285
 #include <DataStreams/NullBlockInputStream.h>
 #include <DataStreams/TiRemoteBlockInputStream.h>
 #include <Flash/Coprocessor/ChunkCodec.h>
@@ -630,14 +627,9 @@
     size_t total_local_region_num = mvcc_query_info->regions_query_info.size();
     if (total_local_region_num == 0)
         return;
-<<<<<<< HEAD
-    auto table_query_infos = generateSelectQueryInfos();
+    const auto table_query_infos = generateSelectQueryInfos();
     std::shared_ptr<MultiPartitionStreamPool> stream_pool = std::make_shared<MultiPartitionStreamPool>();
-    for (auto & table_query_info : table_query_infos)
-=======
-    const auto table_query_infos = generateSelectQueryInfos();
     for (const auto & table_query_info : table_query_infos)
->>>>>>> f7d2d285
     {
         DAGPipeline current_pipeline;
         const TableID table_id = table_query_info.first;
@@ -658,17 +650,11 @@
             try
             {
                 current_pipeline.streams = storage->read(required_columns, query_info, context, from_stage, max_block_size, current_max_streams);
-<<<<<<< HEAD
                 stream_pool->addPartitionStreams(current_pipeline.streams);
-                // After getting streams from storage, we need to validate whether regions have changed or not after learner read.
-                // In case the versions of regions have changed, those `streams` may contain different data other than expected.
-                // Like after region merge/split.
-=======
 
                 // After getting streams from storage, we need to validate whether Regions have changed or not after learner read.
                 // (by calling `validateQueryInfo`). In case the key ranges of Regions have changed (Region merge/split), those `streams`
                 // may contain different data other than expected.
->>>>>>> f7d2d285
 
                 // Inject failpoint to throw RegionException for testing
                 fiu_do_on(FailPoints::region_exception_after_read_from_storage_some_error, {
