--- conflicted
+++ resolved
@@ -1078,23 +1078,15 @@
     if (total_local_region_num == 0)
         return;
     const auto table_query_infos = generateSelectQueryInfos();
-<<<<<<< HEAD
-    /// TODO: support multiple partitions
-    RUNTIME_CHECK(table_query_infos.size() == 1);
 
     auto disaggregated_snap = std::make_shared<DM::Remote::DisaggReadSnapshot>();
-=======
-
     // TODO Improve the performance of partition table in extreme case.
     // ref https://github.com/pingcap/tiflash/issues/4474
-    SourceOps source_ops;
->>>>>>> 0d09036d
     for (const auto & table_query_info : table_query_infos)
     {
         PipelineExecGroupBuilder builder;
         const TableID table_id = table_query_info.first;
         const SelectQueryInfo & query_info = table_query_info.second;
-<<<<<<< HEAD
         auto table_snap = buildLocalExecForPhysicalTable(exec_status, builder, table_id, query_info, max_block_size);
         if (table_snap)
         {
@@ -1102,11 +1094,6 @@
         }
 
         group_builder.merge(std::move(builder));
-=======
-
-        auto table_source_ops = buildLocalSourceOpsForPhysicalTable(exec_status, table_id, query_info, max_block_size);
-        source_ops.insert(source_ops.end(), std::make_move_iterator(table_source_ops.begin()), std::make_move_iterator(table_source_ops.end()));
->>>>>>> 0d09036d
     }
 
     LOG_DEBUG(
