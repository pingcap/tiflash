// Copyright 2023 PingCAP, Ltd.
//
// Licensed under the Apache License, Version 2.0 (the "License");
// you may not use this file except in compliance with the License.
// You may obtain a copy of the License at
//
//     http://www.apache.org/licenses/LICENSE-2.0
//
// Unless required by applicable law or agreed to in writing, software
// distributed under the License is distributed on an "AS IS" BASIS,
// WITHOUT WARRANTIES OR CONDITIONS OF ANY KIND, either express or implied.
// See the License for the specific language governing permissions and
// limitations under the License.

#include <Common/Exception.h>
#include <Common/FailPoint.h>
#include <Common/FmtUtils.h>
#include <Common/TiFlashException.h>
#include <Common/TiFlashMetrics.h>
#include <DataStreams/ExpressionBlockInputStream.h>
#include <DataStreams/FilterBlockInputStream.h>
#include <DataStreams/GeneratedColumnPlaceholderBlockInputStream.h>
#include <DataStreams/IProfilingBlockInputStream.h>
#include <DataStreams/MultiplexInputStream.h>
#include <DataStreams/NullBlockInputStream.h>
#include <DataStreams/TiRemoteBlockInputStream.h>
#include <Flash/Coprocessor/ChunkCodec.h>
#include <Flash/Coprocessor/CoprocessorReader.h>
#include <Flash/Coprocessor/DAGContext.h>
#include <Flash/Coprocessor/DAGQueryInfo.h>
#include <Flash/Coprocessor/DAGStorageInterpreter.h>
#include <Flash/Coprocessor/InterpreterUtils.h>
#include <Flash/Coprocessor/RemoteRequest.h>
#include <Flash/Coprocessor/collectOutputFieldTypes.h>
#include <Interpreters/Context.h>
#include <Interpreters/SharedContexts/Disagg.h>
#include <Operators/BlockInputStreamSourceOp.h>
#include <Operators/CoprocessorReaderSourceOp.h>
#include <Operators/ExpressionTransformOp.h>
#include <Operators/NullSourceOp.h>
#include <Operators/UnorderedSourceOp.h>
#include <Parsers/makeDummyQuery.h>
#include <Storages/DeltaMerge/Remote/DisaggSnapshot.h>
#include <Storages/DeltaMerge/Remote/WNDisaggSnapshotManager.h>
#include <Storages/DeltaMerge/ScanContext.h>
#include <Storages/IManageableStorage.h>
#include <Storages/MutableSupport.h>
#include <Storages/S3/S3Common.h>
#include <Storages/StorageDeltaMerge.h>
#include <Storages/Transaction/KVStore.h>
#include <Storages/Transaction/LockException.h>
#include <Storages/Transaction/TMTContext.h>
#include <TiDB/Schema/SchemaSyncer.h>
#include <common/logger_useful.h>
#include <kvproto/coprocessor.pb.h>
#include <tipb/select.pb.h>


namespace DB
{
namespace FailPoints
{
extern const char region_exception_after_read_from_storage_some_error[];
extern const char region_exception_after_read_from_storage_all_error[];
extern const char pause_with_alter_locks_acquired[];
extern const char force_remote_read_for_batch_cop[];
extern const char pause_after_copr_streams_acquired[];
extern const char pause_after_copr_streams_acquired_once[];
} // namespace FailPoints

namespace
{
RegionException::RegionReadStatus GetRegionReadStatus(
    const RegionInfo & check_info,
    const RegionPtr & current_region,
    ImutRegionRangePtr & region_range)
{
    if (!current_region)
        return RegionException::RegionReadStatus::NOT_FOUND;
    auto meta_snap = current_region->dumpRegionMetaSnapshot();
    if (meta_snap.ver != check_info.region_version)
        return RegionException::RegionReadStatus::EPOCH_NOT_MATCH;
    // No need to check conf_version if its peer state is normal
    if (current_region->peerState() != raft_serverpb::PeerState::Normal)
        return RegionException::RegionReadStatus::NOT_FOUND;

    region_range = std::move(meta_snap.range);
    return RegionException::RegionReadStatus::OK;
}

std::tuple<std::optional<RegionRetryList>, RegionException::RegionReadStatus>
MakeRegionQueryInfos(
    const TablesRegionInfoMap & dag_region_infos,
    const std::unordered_set<RegionID> & region_force_retry,
    TMTContext & tmt,
    MvccQueryInfo & mvcc_info,
    bool batch_cop [[maybe_unused]])
{
    mvcc_info.regions_query_info.clear();
    RegionRetryList region_need_retry;
    RegionException::RegionReadStatus status_res = RegionException::RegionReadStatus::OK;
    for (const auto & [physical_table_id, regions] : dag_region_infos)
    {
        for (const auto & [id, r] : regions.get())
        {
            if (r.key_ranges.empty())
            {
                throw TiFlashException(
                    fmt::format("Income key ranges is empty for region: {}", r.region_id),
                    Errors::Coprocessor::BadRequest);
            }
            if (region_force_retry.count(id))
            {
                region_need_retry.emplace_back(r);
                status_res = RegionException::RegionReadStatus::NOT_FOUND;
                continue;
            }
            ImutRegionRangePtr region_range{nullptr};
            auto status = GetRegionReadStatus(r, tmt.getKVStore()->getRegion(id), region_range);
            fiu_do_on(FailPoints::force_remote_read_for_batch_cop, {
                if (batch_cop)
                    status = RegionException::RegionReadStatus::NOT_FOUND;
            });
            if (status != RegionException::RegionReadStatus::OK)
            {
                region_need_retry.emplace_back(r);
                status_res = status;
                continue;
            }
            RegionQueryInfo info(id, r.region_version, r.region_conf_version, physical_table_id);
            {
                info.range_in_table = region_range->rawKeys();
                for (const auto & p : r.key_ranges)
                {
                    TableID table_id_in_range = -1;
                    if (!computeMappedTableID(*p.first, table_id_in_range) || table_id_in_range != physical_table_id)
                    {
                        throw TiFlashException(
                            fmt::format(
                                "Income key ranges is illegal for region: {}, table id in key range is {}, table id in region is {}",
                                r.region_id,
                                table_id_in_range,
                                physical_table_id),
                            Errors::Coprocessor::BadRequest);
                    }
                    if (p.first->compare(*info.range_in_table.first) < 0 || p.second->compare(*info.range_in_table.second) > 0)
                        throw TiFlashException(
                            fmt::format("Income key ranges is illegal for region: {}", r.region_id),
                            Errors::Coprocessor::BadRequest);
                }
                info.required_handle_ranges = r.key_ranges;
                info.bypass_lock_ts = r.bypass_lock_ts;
            }
            mvcc_info.regions_query_info.emplace_back(std::move(info));
        }
    }

    if (region_need_retry.empty())
        return std::make_tuple(std::nullopt, RegionException::RegionReadStatus::OK);
    else
        return std::make_tuple(std::move(region_need_retry), status_res);
}

bool hasRegionToRead(const DAGContext & dag_context, const TiDBTableScan & table_scan)
{
    bool has_region_to_read = false;
    for (const auto physical_table_id : table_scan.getPhysicalTableIDs())
    {
        const auto & table_regions_info = dag_context.getTableRegionsInfoByTableID(physical_table_id);
        if (!table_regions_info.local_regions.empty() || !table_regions_info.remote_regions.empty())
        {
            has_region_to_read = true;
            break;
        }
    }
    return has_region_to_read;
}

// add timezone cast for timestamp type, this is used to support session level timezone
// <has_cast, extra_cast, project_for_remote_read>
std::pair<bool, ExpressionActionsPtr> addExtraCastsAfterTs(
    DAGExpressionAnalyzer & analyzer,
    const std::vector<ExtraCastAfterTSMode> & need_cast_column,
    const TiDBTableScan & table_scan)
{
    bool has_need_cast_column = false;
    for (auto b : need_cast_column)
        has_need_cast_column |= (b != ExtraCastAfterTSMode::None);
    if (!has_need_cast_column)
        return {false, nullptr};

    ExpressionActionsChain chain;
    // execute timezone cast or duration cast if needed for local table scan
    if (analyzer.appendExtraCastsAfterTS(chain, need_cast_column, table_scan.getColumns()))
    {
        ExpressionActionsPtr extra_cast = chain.getLastActions();
        assert(extra_cast);
        chain.finalize();
        chain.clear();
        return {true, extra_cast};
    }
    else
    {
        return {false, nullptr};
    }
}

void injectFailPointForLocalRead([[maybe_unused]] const SelectQueryInfo & query_info)
{
    // Inject failpoint to throw RegionException for testing
    fiu_do_on(FailPoints::region_exception_after_read_from_storage_some_error, {
        const auto & regions_info = query_info.mvcc_query_info->regions_query_info;
        RegionException::UnavailableRegions region_ids;
        for (const auto & info : regions_info)
        {
            if (random() % 100 > 50)
                region_ids.insert(info.region_id);
        }
        LOG_WARNING(Logger::get(), "failpoint inject region_exception_after_read_from_storage_some_error, throw RegionException with region_ids={}", region_ids);
        throw RegionException(std::move(region_ids), RegionException::RegionReadStatus::NOT_FOUND);
    });
    fiu_do_on(FailPoints::region_exception_after_read_from_storage_all_error, {
        const auto & regions_info = query_info.mvcc_query_info->regions_query_info;
        RegionException::UnavailableRegions region_ids;
        for (const auto & info : regions_info)
            region_ids.insert(info.region_id);
        LOG_WARNING(Logger::get(), "failpoint inject region_exception_after_read_from_storage_all_error, throw RegionException with region_ids={}", region_ids);
        throw RegionException(std::move(region_ids), RegionException::RegionReadStatus::NOT_FOUND);
    });
}

String genErrMsgForLocalRead(
    const ManageableStoragePtr & storage,
    const TableID & table_id,
    const TableID & logical_table_id)
{
    return table_id == logical_table_id
        ? fmt::format(
            "(while creating read sources from storage `{}`.`{}`, table_id: {})",
            storage->getDatabaseName(),
            storage->getTableName(),
            table_id)
        : fmt::format(
            "(while creating read sources from storage `{}`.`{}`, table_id: {}, logical_table_id: {})",
            storage->getDatabaseName(),
            storage->getTableName(),
            table_id,
            logical_table_id);
}
} // namespace

DAGStorageInterpreter::DAGStorageInterpreter(
    Context & context_,
    const TiDBTableScan & table_scan_,
    const FilterConditions & filter_conditions_,
    size_t max_streams_)
    : context(context_)
    , table_scan(table_scan_)
    , filter_conditions(filter_conditions_)
    , max_streams(max_streams_)
    , log(Logger::get(context.getDAGContext()->log ? context.getDAGContext()->log->identifier() : ""))
    , logical_table_id(table_scan.getLogicalTableID())
    , tmt(context.getTMTContext())
    , mvcc_query_info(new MvccQueryInfo(true, context.getSettingsRef().read_tso))
{
    if (unlikely(!hasRegionToRead(dagContext(), table_scan)))
    {
        throw TiFlashException(
            fmt::format("Dag Request does not have region to read for table: {}", logical_table_id),
            Errors::Coprocessor::BadRequest);
    }
}

void DAGStorageInterpreter::execute(DAGPipeline & pipeline)
{
    prepare(); // learner read

    executeImpl(pipeline);
}

SourceOps DAGStorageInterpreter::execute(PipelineExecutorStatus & exec_status)
{
    prepare(); // learner read

    return executeImpl(exec_status);
}

SourceOps DAGStorageInterpreter::executeImpl(PipelineExecutorStatus & exec_status)
{
    auto & dag_context = dagContext();

    auto scan_context = std::make_shared<DM::ScanContext>();
    dag_context.scan_context_map[table_scan.getTableScanExecutorID()] = scan_context;
    mvcc_query_info->scan_context = scan_context;

    SourceOps source_ops;
    if (!mvcc_query_info->regions_query_info.empty())
    {
        source_ops = buildLocalSourceOps(exec_status, context.getSettingsRef().max_block_size);
    }

    // Should build `remote_requests` and `nullSourceOp` under protect of `table_structure_lock`.
    if (source_ops.empty())
    {
        source_ops.emplace_back(std::make_unique<NullSourceOp>(
            exec_status,
            storage_for_logical_table->getSampleBlockForColumns(required_columns),
            log->identifier()));
    }

    // Note that `buildRemoteRequests` must be called after `buildLocalSourceOps` because
    // `buildLocalSourceOps` will setup `region_retry_from_local_region` and we must
    // retry those regions or there will be data lost.
    auto remote_requests = buildRemoteRequests(scan_context);

    if (dag_context.is_disaggregated_task && !remote_requests.empty())
    {
        // This means RN is sending requests with stale region info, we simply reject the request
        // and ask RN to send requests again with correct region info. When RN updates region info,
        // RN may be sending requests to other WN.

        RegionException::UnavailableRegions region_ids;
        for (const auto & info : context.getDAGContext()->retry_regions)
            region_ids.insert(info.region_id);

        throw RegionException(
            std::move(region_ids),
            RegionException::RegionReadStatus::EPOCH_NOT_MATCH);
    }

    FAIL_POINT_PAUSE(FailPoints::pause_with_alter_locks_acquired);

    // Release alter locks
    // The DeltaTree engine ensures that once sourceOps are created, the caller can get a consistent result
    // from those sourceOps even if DDL operations are applied. Release the alter lock so that reading does not
    // block DDL operations, keep the drop lock so that the storage not to be dropped during reading.
    const TableLockHolders drop_locks = releaseAlterLocks();

    remote_read_sources_start_index = source_ops.size();

    if (!remote_requests.empty())
        buildRemoteSourceOps(source_ops, exec_status, remote_requests);

    for (const auto & lock : drop_locks)
        dagContext().addTableLock(lock);

    FAIL_POINT_PAUSE(FailPoints::pause_after_copr_streams_acquired);
    FAIL_POINT_PAUSE(FailPoints::pause_after_copr_streams_acquired_once);

    return source_ops;
}

void DAGStorageInterpreter::executeSuffix(PipelineExecutorStatus & exec_status, PipelineExecGroupBuilder & group_builder)
{
    /// handle generated column if necessary.
    executeGeneratedColumnPlaceholder(exec_status, group_builder, remote_read_sources_start_index, generated_column_infos, log);
<<<<<<< HEAD
    /// handle timezone/duration cast for local table scan.
    executeCastAfterTableScan(exec_status, group_builder, remote_read_sources_start_index);
=======
    NamesAndTypes source_columns;
    source_columns.reserve(table_scan.getColumnSize());
    const auto table_scan_output_header = group_builder.getCurrentHeader();
    for (const auto & col : table_scan_output_header)
        source_columns.emplace_back(col.name, col.type);
    analyzer = std::make_unique<DAGExpressionAnalyzer>(std::move(source_columns), context);
    /// If there is no local source, there is no need to execute cast and push down filter, return directly.
    /// But we should make sure that the analyzer is initialized before return.
    if (remote_read_sources_start_index == 0)
        return;
    /// handle timezone/duration cast for local table scan.
    executeCastAfterTableScan(exec_status, group_builder, remote_read_sources_start_index);

>>>>>>> 698fdde3
    /// handle filter conditions for local and remote table scan.
    if (filter_conditions.hasValue())
    {
        ::DB::executePushedDownFilter(exec_status, group_builder, remote_read_sources_start_index, filter_conditions, *analyzer, log);
        /// TODO: record profile
    }
}

void DAGStorageInterpreter::executeImpl(DAGPipeline & pipeline)
{
    auto & dag_context = dagContext();

    auto scan_context = std::make_shared<DM::ScanContext>();
    dag_context.scan_context_map[table_scan.getTableScanExecutorID()] = scan_context;
    mvcc_query_info->scan_context = scan_context;

    if (!mvcc_query_info->regions_query_info.empty())
    {
        buildLocalStreams(pipeline, context.getSettingsRef().max_block_size);
    }

    // Should build `remote_requests` and `null_stream` under protect of `table_structure_lock`.
    auto null_stream_if_empty = std::make_shared<NullBlockInputStream>(storage_for_logical_table->getSampleBlockForColumns(required_columns));

    // Note that `buildRemoteRequests` must be called after `buildLocalStreams` because
    // `buildLocalStreams` will setup `region_retry_from_local_region` and we must
    // retry those regions or there will be data lost.
    auto remote_requests = buildRemoteRequests(scan_context);
    if (dag_context.is_disaggregated_task && !remote_requests.empty())
    {
        // This means RN is sending requests with stale region info, we simply reject the request
        // and ask RN to send requests again with correct region info. When RN updates region info,
        // RN may be sending requests to other WN.

        RegionException::UnavailableRegions region_ids;
        for (const auto & info : context.getDAGContext()->retry_regions)
            region_ids.insert(info.region_id);

        throw RegionException(
            std::move(region_ids),
            RegionException::RegionReadStatus::EPOCH_NOT_MATCH);
    }

    // A failpoint to test pause before alter lock released
    FAIL_POINT_PAUSE(FailPoints::pause_with_alter_locks_acquired);
    // Release alter locks
    // The DeltaTree engine ensures that once input streams are created, the caller can get a consistent result
    // from those streams even if DDL operations are applied. Release the alter lock so that reading does not
    // block DDL operations, keep the drop lock so that the storage not to be dropped during reading.
    const TableLockHolders drop_locks = releaseAlterLocks();

    // after buildRemoteStreams, remote read stream will be appended in pipeline.streams.
    size_t remote_read_streams_start_index = pipeline.streams.size();

    // For those regions which are not presented in this tiflash node, we will try to fetch streams by key ranges from other tiflash nodes, only happens in batch cop / mpp mode.
    if (!remote_requests.empty())
        buildRemoteStreams(remote_requests, pipeline);

    /// record local and remote io input stream
    auto & table_scan_io_input_streams = dagContext().getInBoundIOInputStreamsMap()[table_scan.getTableScanExecutorID()];
    pipeline.transform([&](auto & stream) { table_scan_io_input_streams.push_back(stream); });

    if (pipeline.streams.empty())
    {
        pipeline.streams.emplace_back(std::move(null_stream_if_empty));
        // reset remote_read_streams_start_index for null_stream_if_empty.
        remote_read_streams_start_index = 1;
    }

    for (const auto & lock : drop_locks)
        dagContext().addTableLock(lock);

    FAIL_POINT_PAUSE(FailPoints::pause_after_copr_streams_acquired);
    FAIL_POINT_PAUSE(FailPoints::pause_after_copr_streams_acquired_once);
<<<<<<< HEAD

    /// handle generated column if necessary.
    executeGeneratedColumnPlaceholder(remote_read_streams_start_index, generated_column_infos, log, pipeline);
    /// handle timezone/duration cast for local and remote table scan.
    /// Only do this if there are no pushed down filters, otherwise we will do this in table scan.
    /// TODO: move the cast to storage layer.
    if (table_scan.getPushedDownFilters().empty() && !(context.getSettingsRef().force_push_down_all_filters_to_scan && filter_conditions.hasValue()))
        executeCastAfterTableScan(remote_read_streams_start_index, pipeline);
=======
    /// handle generated column if necessary.
    executeGeneratedColumnPlaceholder(remote_read_streams_start_index, generated_column_infos, log, pipeline);
    NamesAndTypes source_columns;
    source_columns.reserve(table_scan.getColumnSize());
    const auto table_scan_output_header = pipeline.firstStream()->getHeader();
    for (const auto & col : table_scan_output_header)
        source_columns.emplace_back(col.name, col.type);
    analyzer = std::make_unique<DAGExpressionAnalyzer>(std::move(source_columns), context);
    /// If there is no local stream, there is no need to execute cast and push down filter, return directly.
    /// But we should make sure that the analyzer is initialized before return.
    if (remote_read_streams_start_index == 0)
    {
        recordProfileStreams(pipeline, table_scan.getTableScanExecutorID());
        if (filter_conditions.hasValue())
            recordProfileStreams(pipeline, filter_conditions.executor_id);
        return;
    }
    /// handle timezone/duration cast for local and remote table scan.
    executeCastAfterTableScan(remote_read_streams_start_index, pipeline);
>>>>>>> 698fdde3
    recordProfileStreams(pipeline, table_scan.getTableScanExecutorID());

    /// handle filter conditions for local and remote table scan.
    /// If force_push_down_all_filters_to_scan is set, we will build all filter conditions in scan.
    if (filter_conditions.hasValue() && likely(!context.getSettingsRef().force_push_down_all_filters_to_scan))
    {
        ::DB::executePushedDownFilter(remote_read_streams_start_index, filter_conditions, *analyzer, log, pipeline);
        recordProfileStreams(pipeline, filter_conditions.executor_id);
    }
}

// Apply learner read to ensure we can get strong consistent with TiKV Region
// leaders. If the local Regions do not match the requested Regions, then build
// request to retry fetching data from other nodes.
void DAGStorageInterpreter::prepare()
{
    // About why we do learner read before acquiring structure lock on Storage(s).
    // Assume that:
    // 1. Read threads do learner read and wait for the Raft applied index with holding a read lock
    // on "alter lock" of an IStorage X
    // 2. Raft threads try to decode data for Region in the same IStorage X, and find it need to
    // apply DDL operations which acquire write lock on "alter locks"
    // Under this situation, all Raft threads will be stuck by the read threads, but read threads
    // wait for Raft threads to push forward the applied index. Deadlocks happens!!
    // So we must do learner read without structure lock on IStorage. After learner read, acquire the
    // structure lock of IStorage(s) (to avoid concurrent issues between read threads and DDL
    // operations) and build the requested inputstreams. Once the inputstreams build, we should release
    // the alter lock to avoid blocking DDL operations.
    // TODO: If we can acquire a read-only view on the IStorage structure (both `ITableDeclaration`
    // and `TiDB::TableInfo`) we may get this process more simplified. (tiflash/issues/1853)

    // Do learner read
    const DAGContext & dag_context = *context.getDAGContext();
    if (dag_context.isBatchCop() || dag_context.isMPPTask() || dag_context.is_disaggregated_task)
        learner_read_snapshot = doBatchCopLearnerRead();
    else
        learner_read_snapshot = doCopLearnerRead();

    // Acquire read lock on `alter lock` and build the requested inputstreams
    storages_with_structure_lock = getAndLockStorages(context.getSettingsRef().schema_version);
    assert(storages_with_structure_lock.find(logical_table_id) != storages_with_structure_lock.end());
    storage_for_logical_table = storages_with_structure_lock[logical_table_id].storage;
<<<<<<< HEAD
    NamesAndTypes source_columns;
    std::tie(required_columns, source_columns, is_need_add_cast_column) = getColumnsForTableScan();

    analyzer = std::make_unique<DAGExpressionAnalyzer>(std::move(source_columns), context);
=======

    std::tie(required_columns, is_need_add_cast_column) = getColumnsForTableScan();
>>>>>>> 698fdde3
}

void DAGStorageInterpreter::executeCastAfterTableScan(
    PipelineExecutorStatus & exec_status,
    PipelineExecGroupBuilder & group_builder,
    size_t remote_read_sources_start_index)
{
    // execute timezone cast or duration cast if needed for local table scan
    auto [has_cast, extra_cast] = addExtraCastsAfterTs(*analyzer, is_need_add_cast_column, table_scan);
    if (has_cast)
    {
        RUNTIME_CHECK(remote_read_sources_start_index <= group_builder.group.size());
        size_t i = 0;
        // local sources
        while (i < remote_read_sources_start_index)
        {
            auto & group = group_builder.group[i++];
            group.appendTransformOp(std::make_unique<ExpressionTransformOp>(exec_status, log->identifier(), extra_cast));
        }
    }
}

void DAGStorageInterpreter::executeCastAfterTableScan(
    size_t remote_read_streams_start_index,
    DAGPipeline & pipeline)
{
    // execute timezone cast or duration cast if needed for local table scan
    auto [has_cast, extra_cast] = addExtraCastsAfterTs(*analyzer, is_need_add_cast_column, table_scan);
    if (has_cast)
    {
        RUNTIME_CHECK(remote_read_streams_start_index <= pipeline.streams.size());
        size_t i = 0;
        // local streams
        while (i < remote_read_streams_start_index)
        {
            auto & stream = pipeline.streams[i++];
            stream = std::make_shared<ExpressionBlockInputStream>(stream, extra_cast, log->identifier());
            stream->setExtraInfo("cast after local tableScan");
        }
    }
}

std::vector<pingcap::coprocessor::CopTask> DAGStorageInterpreter::buildCopTasks(const std::vector<RemoteRequest> & remote_requests)
{
    assert(!remote_requests.empty());
#ifndef NDEBUG
    const DAGSchema & schema = remote_requests[0].schema;
    auto schema_match = [&schema](const DAGSchema & other) {
        if (schema.size() != other.size())
            return false;
        for (size_t i = 0; i < schema.size(); ++i)
        {
            if (schema[i].second.tp != other[i].second.tp || schema[i].second.flag != other[i].second.flag)
                return false;
        }
        return true;
    };
    for (size_t i = 1; i < remote_requests.size(); ++i)
    {
        if (!schema_match(remote_requests[i].schema))
            throw Exception("Schema mismatch between different partitions for partition table");
    }
#endif
    pingcap::kv::Cluster * cluster = tmt.getKVCluster();
    std::vector<pingcap::coprocessor::CopTask> all_tasks;
    for (const auto & remote_request : remote_requests)
    {
        pingcap::coprocessor::RequestPtr req = std::make_shared<pingcap::coprocessor::Request>();
        remote_request.dag_request.SerializeToString(&(req->data));
        req->tp = pingcap::coprocessor::ReqType::DAG;
        req->start_ts = context.getSettingsRef().read_tso;
        req->schema_version = context.getSettingsRef().schema_version;

        pingcap::kv::Backoffer bo(pingcap::kv::copBuildTaskMaxBackoff);
        pingcap::kv::StoreType store_type = pingcap::kv::StoreType::TiFlash;
        std::multimap<std::string, std::string> meta_data;
        meta_data.emplace("is_remote_read", "true");

        auto tasks = pingcap::coprocessor::buildCopTasks(bo, cluster, remote_request.key_ranges, req, store_type, dagContext().getKeyspaceID(), &Poco::Logger::get("pingcap/coprocessor"), std::move(meta_data), [&] {
            GET_METRIC(tiflash_coprocessor_request_count, type_remote_read_sent).Increment();
        });
        all_tasks.insert(all_tasks.end(), tasks.begin(), tasks.end());
    }
    GET_METRIC(tiflash_coprocessor_request_count, type_remote_read_constructed).Increment(static_cast<double>(all_tasks.size()));
    return all_tasks;
}

void DAGStorageInterpreter::buildRemoteStreams(const std::vector<RemoteRequest> & remote_requests, DAGPipeline & pipeline)
{
    std::vector<pingcap::coprocessor::CopTask> all_tasks = buildCopTasks(remote_requests);

    const DAGSchema & schema = remote_requests[0].schema;
    pingcap::kv::Cluster * cluster = tmt.getKVCluster();
    bool has_enforce_encode_type = remote_requests[0].dag_request.has_force_encode_type() && remote_requests[0].dag_request.force_encode_type();
    size_t concurrent_num = std::min<size_t>(context.getSettingsRef().max_threads, all_tasks.size());
    size_t task_per_thread = all_tasks.size() / concurrent_num;
    size_t rest_task = all_tasks.size() % concurrent_num;
    pingcap::kv::LabelFilter tiflash_label_filter = S3::ClientFactory::instance().isEnabled() ? pingcap::kv::labelFilterOnlyTiFlashWriteNode : pingcap::kv::labelFilterNoTiFlashWriteNode;
    for (size_t i = 0, task_start = 0; i < concurrent_num; ++i)
    {
        size_t task_end = task_start + task_per_thread;
        if (i < rest_task)
            ++task_end;
        if (task_end == task_start)
            continue;
        std::vector<pingcap::coprocessor::CopTask> tasks(all_tasks.begin() + task_start, all_tasks.begin() + task_end);

        auto coprocessor_reader = std::make_shared<CoprocessorReader>(schema, cluster, tasks, has_enforce_encode_type, 1, tiflash_label_filter);
        context.getDAGContext()->addCoprocessorReader(coprocessor_reader);
        BlockInputStreamPtr input = std::make_shared<CoprocessorBlockInputStream>(coprocessor_reader, log->identifier(), table_scan.getTableScanExecutorID(), /*stream_id=*/0);
        pipeline.streams.push_back(input);
        task_start = task_end;
    }
}

void DAGStorageInterpreter::buildRemoteSourceOps(
    SourceOps & source_ops,
    PipelineExecutorStatus & exec_status,
    const std::vector<RemoteRequest> & remote_requests)
{
    std::vector<pingcap::coprocessor::CopTask> all_tasks = buildCopTasks(remote_requests);
    const DAGSchema & schema = remote_requests[0].schema;
    pingcap::kv::Cluster * cluster = tmt.getKVCluster();
    bool has_enforce_encode_type = remote_requests[0].dag_request.has_force_encode_type() && remote_requests[0].dag_request.force_encode_type();
    size_t concurrent_num = std::min<size_t>(context.getSettingsRef().max_threads, all_tasks.size());
    size_t task_per_thread = all_tasks.size() / concurrent_num;
    size_t rest_task = all_tasks.size() % concurrent_num;
    pingcap::kv::LabelFilter tiflash_label_filter = pingcap::kv::labelFilterNoTiFlashWriteNode;
    /// TODO: support reading data from write nodes
    for (size_t i = 0, task_start = 0; i < concurrent_num; ++i)
    {
        size_t task_end = task_start + task_per_thread;
        if (i < rest_task)
            ++task_end;
        if (task_end == task_start)
            continue;
        std::vector<pingcap::coprocessor::CopTask> tasks(all_tasks.begin() + task_start, all_tasks.begin() + task_end);

        auto coprocessor_reader = std::make_shared<CoprocessorReader>(schema, cluster, tasks, has_enforce_encode_type, 1, tiflash_label_filter);
        context.getDAGContext()->addCoprocessorReader(coprocessor_reader);

        source_ops.emplace_back(std::make_unique<CoprocessorReaderSourceOp>(exec_status, log->identifier(), coprocessor_reader));
        task_start = task_end;
    }

    LOG_DEBUG(log, "remote sourceOps built");
}

DAGContext & DAGStorageInterpreter::dagContext() const
{
    return *context.getDAGContext();
}

void DAGStorageInterpreter::recordProfileStreams(DAGPipeline & pipeline, const String & key)
{
    auto & profile_streams = dagContext().getProfileStreamsMap()[key];
    pipeline.transform([&profile_streams](auto & stream) { profile_streams.push_back(stream); });
}

LearnerReadSnapshot DAGStorageInterpreter::doCopLearnerRead()
{
    if (table_scan.isPartitionTableScan())
    {
        throw TiFlashException("Cop request does not support partition table scan", DB::Errors::Coprocessor::BadRequest);
    }

    TablesRegionInfoMap regions_for_local_read;
    for (const auto physical_table_id : table_scan.getPhysicalTableIDs())
    {
        regions_for_local_read.emplace(physical_table_id, std::cref(context.getDAGContext()->getTableRegionsInfoByTableID(physical_table_id).local_regions));
    }
    auto [info_retry, status] = MakeRegionQueryInfos(
        regions_for_local_read,
        {},
        tmt,
        *mvcc_query_info,
        false);

    if (info_retry)
        throw RegionException({info_retry->begin()->get().region_id}, status);

    return doLearnerRead(logical_table_id, *mvcc_query_info, /*for_batch_cop=*/false, context, log);
}

/// Will assign region_retry_from_local_region
LearnerReadSnapshot DAGStorageInterpreter::doBatchCopLearnerRead()
{
    TablesRegionInfoMap regions_for_local_read;
    for (const auto physical_table_id : table_scan.getPhysicalTableIDs())
    {
        const auto & local_regions = context.getDAGContext()->getTableRegionsInfoByTableID(physical_table_id).local_regions;
        regions_for_local_read.emplace(physical_table_id, std::cref(local_regions));
    }
    if (regions_for_local_read.empty())
        return {};
    std::unordered_set<RegionID> force_retry;
    for (;;)
    {
        try
        {
            region_retry_from_local_region.clear();
            auto [retry, status] = MakeRegionQueryInfos(
                regions_for_local_read,
                force_retry,
                tmt,
                *mvcc_query_info,
                true);
            UNUSED(status);

            if (retry)
            {
                region_retry_from_local_region = std::move(*retry);
                for (const auto & r : region_retry_from_local_region)
                    force_retry.emplace(r.get().region_id);
            }
            if (mvcc_query_info->regions_query_info.empty())
                return {};
            return doLearnerRead(logical_table_id, *mvcc_query_info, /*for_batch_cop=*/true, context, log);
        }
        catch (const LockException & e)
        {
            // When this is a disaggregated read task on WN issued by RN, we need RN
            // to take care of retrying.
            if (context.getDAGContext()->is_disaggregated_task)
                throw;

            // We can also use current thread to resolve lock, but it will block next process.
            // So, force this region retry in another thread in CoprocessorBlockInputStream.
            for (const auto & lock : e.locks)
                force_retry.emplace(lock.first);
        }
        catch (const RegionException & e)
        {
            // When this is a disaggregated read task on WN issued by RN, we need RN
            // to take care of retrying.
            if (context.getDAGContext()->is_disaggregated_task)
                throw;

            if (tmt.checkShuttingDown())
                throw TiFlashException("TiFlash server is terminating", Errors::Coprocessor::Internal);
            // By now, RegionException will contain all region id of MvccQueryInfo, which is needed by CHSpark.
            // When meeting RegionException, we can let MakeRegionQueryInfos to check in next loop.
            force_retry.insert(e.unavailable_region.begin(), e.unavailable_region.end());
        }
        catch (DB::Exception & e)
        {
            e.addMessage(fmt::format("(while doing learner read for table, logical table_id: {})", logical_table_id));
            throw;
        }
    }
}

std::unordered_map<TableID, SelectQueryInfo> DAGStorageInterpreter::generateSelectQueryInfos()
{
    std::unordered_map<TableID, SelectQueryInfo> ret;
    auto create_query_info = [&](Int64 table_id) -> SelectQueryInfo {
        SelectQueryInfo query_info;
        /// to avoid null point exception
        query_info.query = dagContext().dummy_ast;
        query_info.dag_query = std::make_unique<DAGQueryInfo>(
            filter_conditions.conditions,
            table_scan.getPushedDownFilters(),
            table_scan.getColumns(),
            context.getTimezoneInfo());
        query_info.req_id = fmt::format("{} table_id={}", log->identifier(), table_id);
        query_info.keep_order = table_scan.keepOrder();
        query_info.is_fast_scan = table_scan.isFastScan();
        return query_info;
    };
    RUNTIME_CHECK_MSG(mvcc_query_info->scan_context != nullptr, "Unexpected null scan_context");
    if (table_scan.isPartitionTableScan())
    {
        for (const auto physical_table_id : table_scan.getPhysicalTableIDs())
        {
            SelectQueryInfo query_info = create_query_info(physical_table_id);
            query_info.mvcc_query_info = std::make_unique<MvccQueryInfo>(mvcc_query_info->resolve_locks, mvcc_query_info->read_tso, mvcc_query_info->scan_context);
            ret.emplace(physical_table_id, std::move(query_info));
        }
        // Dispatch the regions_query_info to different physical table's query_info
        for (auto & r : mvcc_query_info->regions_query_info)
        {
            ret[r.physical_table_id].mvcc_query_info->regions_query_info.push_back(r);
        }
    }
    else
    {
        const TableID table_id = logical_table_id;
        SelectQueryInfo query_info = create_query_info(table_id);
        query_info.mvcc_query_info = std::move(mvcc_query_info);
        ret.emplace(table_id, std::move(query_info));
    }
    return ret;
}

bool DAGStorageInterpreter::checkRetriableForBatchCopOrMPP(
    const TableID & table_id,
    const SelectQueryInfo & query_info,
    const RegionException & e,
    int num_allow_retry)
{
    const DAGContext & dag_context = *context.getDAGContext();
    assert((dag_context.isBatchCop() || dag_context.isMPPTask()));
    const auto & dag_regions = dag_context.getTableRegionsInfoByTableID(table_id).local_regions;
    FmtBuffer buffer;
    // Normally there is only few regions need to retry when super batch is enabled. Retry to read
    // from local first. However, too many retry in different places may make the whole process
    // time out of control. We limit the number of retries to 1 now.
    if (likely(num_allow_retry > 0))
    {
        auto & regions_query_info = query_info.mvcc_query_info->regions_query_info;
        for (auto iter = regions_query_info.begin(); iter != regions_query_info.end(); /**/)
        {
            if (e.unavailable_region.find(iter->region_id) != e.unavailable_region.end())
            {
                // move the error regions info from `query_info.mvcc_query_info->regions_query_info` to `region_retry_from_local_region`
                if (auto region_iter = dag_regions.find(iter->region_id); likely(region_iter != dag_regions.end()))
                {
                    region_retry_from_local_region.emplace_back(region_iter->second);
                    buffer.fmtAppend("{},", region_iter->first);
                }
                iter = regions_query_info.erase(iter);
            }
            else
            {
                ++iter;
            }
        }
        LOG_WARNING(
            log,
            "RegionException after read from storage, regions [{}], message: {}{}",
            buffer.toString(),
            e.message(),
            (regions_query_info.empty() ? "" : ", retry to read from local"));
        // no available region in local, break retry loop
        // otherwise continue to retry read from local storage
        return !regions_query_info.empty();
    }
    else
    {
        // push all regions to `region_retry_from_local_region` to retry from other tiflash nodes
        for (const auto & region : query_info.mvcc_query_info->regions_query_info)
        {
            auto iter = dag_regions.find(region.region_id);
            if (likely(iter != dag_regions.end()))
            {
                region_retry_from_local_region.emplace_back(iter->second);
                buffer.fmtAppend("{},", iter->first);
            }
        }
        LOG_WARNING(log, "RegionException after read from storage, regions [{}], message: {}", buffer.toString(), e.message());
        return false; // break retry loop
    }
}

DM::Remote::DisaggPhysicalTableReadSnapshotPtr
DAGStorageInterpreter::buildLocalStreamsForPhysicalTable(
    const TableID & table_id,
    const SelectQueryInfo & query_info,
    DAGPipeline & pipeline,
    size_t max_block_size)
{
    DM::Remote::DisaggPhysicalTableReadSnapshotPtr table_snap;
    size_t region_num = query_info.mvcc_query_info->regions_query_info.size();
    if (region_num == 0)
        return table_snap;

    assert(storages_with_structure_lock.find(table_id) != storages_with_structure_lock.end());
    auto & storage = storages_with_structure_lock[table_id].storage;

    const DAGContext & dag_context = *context.getDAGContext();
    for (int num_allow_retry = 1; num_allow_retry >= 0; --num_allow_retry)
    {
        try
        {
            if (!dag_context.is_disaggregated_task)
            {
                // build local inputstreams
                QueryProcessingStage::Enum from_stage = QueryProcessingStage::FetchColumns;
                pipeline.streams = storage->read(required_columns, query_info, context, from_stage, max_block_size, max_streams);
            }
            else
            {
                // build a snapshot on write node
                StorageDeltaMergePtr delta_merge_storage = std::dynamic_pointer_cast<StorageDeltaMerge>(storage);
                RUNTIME_CHECK_MSG(delta_merge_storage != nullptr, "delta_merge_storage which cast from storage is null");
                table_snap = delta_merge_storage->writeNodeBuildRemoteReadSnapshot(required_columns, query_info, context, max_streams);
                // TODO: could be shared on the logical table level
                table_snap->output_field_types = std::make_shared<std::vector<tipb::FieldType>>();
                *table_snap->output_field_types = collectOutputFieldTypes(*dag_context.dag_request);
                RUNTIME_CHECK(table_snap->output_field_types->size() == table_snap->column_defines->size(),
                              table_snap->output_field_types->size(),
                              table_snap->column_defines->size());
            }

            injectFailPointForLocalRead(query_info);

            // After getting streams from storage, we need to validate whether Regions have changed or not after learner read.
            // (by calling `validateQueryInfo`). In case the key ranges of Regions have changed (Region merge/split), those `streams`
            // may contain different data other than expected.
            validateQueryInfo(*query_info.mvcc_query_info, learner_read_snapshot, tmt, log);
            break;
        }
        catch (RegionException & e)
        {
            query_info.mvcc_query_info->scan_context->total_local_region_num -= e.unavailable_region.size();
            /// Recover from region exception for batchCop/MPP
            if (dag_context.isBatchCop() || dag_context.isMPPTask())
            {
                // clean all streams from local because we are not sure the correctness of those streams
                pipeline.streams.clear();
                if (likely(checkRetriableForBatchCopOrMPP(table_id, query_info, e, num_allow_retry)))
                    continue;
                else
                    break;
            }
            else
            {
                // Throw an exception for TiDB / TiSpark to retry
                e.addMessage(genErrMsgForLocalRead(storage, table_id, logical_table_id));
                throw;
            }
        }
        catch (DB::Exception & e)
        {
            /// Other unknown exceptions
            e.addMessage(genErrMsgForLocalRead(storage, table_id, logical_table_id));
            throw;
        }
    }
    return table_snap;
}

SourceOps DAGStorageInterpreter::buildLocalSourceOpsForPhysicalTable(
    PipelineExecutorStatus & exec_status,
    const TableID & table_id,
    const SelectQueryInfo & query_info,
    size_t max_block_size)
{
    size_t region_num = query_info.mvcc_query_info->regions_query_info.size();
    if (region_num == 0)
        return {};

    RUNTIME_CHECK(storages_with_structure_lock.find(table_id) != storages_with_structure_lock.end());
    auto & storage = storages_with_structure_lock[table_id].storage;

    const DAGContext & dag_context = *context.getDAGContext();
    for (int num_allow_retry = 1; num_allow_retry >= 0; --num_allow_retry)
    {
        try
        {
            /// TODO: consider disaggregated task
            auto source_ops = storage->readSourceOps(
                exec_status,
                required_columns,
                query_info,
                context,
                max_block_size,
                max_streams);

            injectFailPointForLocalRead(query_info);
            // After getting sourceOps from storage, we need to validate whether Regions have changed or not after learner read.
            // (by calling `validateQueryInfo`). In case the key ranges of Regions have changed (Region merge/split), those `sourceOps`
            // may contain different data other than expected.
            validateQueryInfo(*query_info.mvcc_query_info, learner_read_snapshot, tmt, log);
            return source_ops;
        }
        catch (RegionException & e)
        {
            query_info.mvcc_query_info->scan_context->total_local_region_num -= e.unavailable_region.size();
            /// Recover from region exception for batchCop/MPP
            if (dag_context.isBatchCop() || dag_context.isMPPTask())
            {
                if (likely(checkRetriableForBatchCopOrMPP(table_id, query_info, e, num_allow_retry)))
                    continue;
                else
                    break;
            }
            else
            {
                // Throw an exception for TiDB / TiSpark to retry
                e.addMessage(genErrMsgForLocalRead(storage, table_id, logical_table_id));
                throw;
            }
        }
        catch (DB::Exception & e)
        {
            /// Other unknown exceptions
            e.addMessage(genErrMsgForLocalRead(storage, table_id, logical_table_id));
            throw;
        }
    }
    return {};
}

void DAGStorageInterpreter::buildLocalStreams(DAGPipeline & pipeline, size_t max_block_size)
{
    const DAGContext & dag_context = *context.getDAGContext();
    size_t total_local_region_num = mvcc_query_info->regions_query_info.size();
    if (total_local_region_num == 0)
        return;
    const auto table_query_infos = generateSelectQueryInfos();
    bool has_multiple_partitions = table_query_infos.size() > 1;
    // MultiPartitionStreamPool will be disabled in no partition mode or single-partition case
    std::shared_ptr<MultiPartitionStreamPool> stream_pool = has_multiple_partitions ? std::make_shared<MultiPartitionStreamPool>() : nullptr;

    auto disaggregated_snap = std::make_shared<DM::Remote::DisaggReadSnapshot>();
    for (const auto & table_query_info : table_query_infos)
    {
        DAGPipeline current_pipeline;
        const TableID table_id = table_query_info.first;
        const SelectQueryInfo & query_info = table_query_info.second;
        auto table_snap = buildLocalStreamsForPhysicalTable(table_id, query_info, current_pipeline, max_block_size);
        if (table_snap)
        {
            disaggregated_snap->addTask(table_id, std::move(table_snap));
        }

        if (has_multiple_partitions)
            stream_pool->addPartitionStreams(current_pipeline.streams);
        else
            pipeline.streams.insert(pipeline.streams.end(), current_pipeline.streams.begin(), current_pipeline.streams.end());
    }

    LOG_DEBUG(
        log,
        "local streams built, is_disaggregated_task={} snap_id={}",
        dag_context.is_disaggregated_task,
        dag_context.is_disaggregated_task ? *dag_context.getDisaggTaskId() : DM::DisaggTaskId::unknown_disaggregated_task_id);

    if (dag_context.is_disaggregated_task)
    {
        // register the snapshot to manager
        auto snaps = context.getSharedContextDisagg()->wn_snapshot_manager;
        const auto & snap_id = *dag_context.getDisaggTaskId();
        auto timeout_s = context.getSettingsRef().disagg_task_snapshot_timeout;
        auto expired_at = Clock::now() + std::chrono::seconds(timeout_s);
        bool register_snapshot_ok = snaps->registerSnapshot(snap_id, disaggregated_snap, expired_at);
        RUNTIME_CHECK_MSG(register_snapshot_ok, "Disaggregated task has been registered, snap_id={}", snap_id);
    }

    if (has_multiple_partitions)
    {
        String req_info = dag_context.isMPPTask() ? dag_context.getMPPTaskId().toString() : "";
        int exposed_streams_cnt = std::min(static_cast<int>(max_streams), stream_pool->addedStreamsCnt());
        for (int i = 0; i < exposed_streams_cnt; ++i)
        {
            pipeline.streams.push_back(std::make_shared<MultiplexInputStream>(stream_pool, req_info));
        }
    }
}

SourceOps DAGStorageInterpreter::buildLocalSourceOps(
    PipelineExecutorStatus & exec_status,
    size_t max_block_size)
{
    const DAGContext & dag_context = *context.getDAGContext();
    size_t total_local_region_num = mvcc_query_info->regions_query_info.size();
    if (total_local_region_num == 0)
        return {};
    const auto table_query_infos = generateSelectQueryInfos();

    /// TODO: support multiple partitions
    SourceOps source_ops;
    for (const auto & table_query_info : table_query_infos)
    {
        const TableID table_id = table_query_info.first;
        const SelectQueryInfo & query_info = table_query_info.second;
        source_ops = buildLocalSourceOpsForPhysicalTable(exec_status, table_id, query_info, max_block_size);
    }

    LOG_DEBUG(
        log,
        "local sourceOps built, is_disaggregated_task={}",
        dag_context.is_disaggregated_task);

    return source_ops;
}

std::unordered_map<TableID, DAGStorageInterpreter::StorageWithStructureLock> DAGStorageInterpreter::getAndLockStorages(Int64 query_schema_version)
{
    const auto keyspace_id = context.getDAGContext()->getKeyspaceID();
    std::unordered_map<TableID, DAGStorageInterpreter::StorageWithStructureLock> storages_with_lock;
    if (unlikely(query_schema_version == DEFAULT_UNSPECIFIED_SCHEMA_VERSION))
    {
        auto logical_table_storage = tmt.getStorages().get(keyspace_id, logical_table_id);
        if (!logical_table_storage)
        {
            throw TiFlashException(fmt::format("Table {} doesn't exist.", logical_table_id), Errors::Table::NotExists);
        }
        storages_with_lock[logical_table_id] = {logical_table_storage, logical_table_storage->lockStructureForShare(context.getCurrentQueryId())};
        if (table_scan.isPartitionTableScan())
        {
            for (auto const physical_table_id : table_scan.getPhysicalTableIDs())
            {
                auto physical_table_storage = tmt.getStorages().get(keyspace_id, physical_table_id);
                if (!physical_table_storage)
                {
                    throw TiFlashException(fmt::format("Table {} doesn't exist.", physical_table_id), Errors::Table::NotExists);
                }
                storages_with_lock[physical_table_id] = {physical_table_storage, physical_table_storage->lockStructureForShare(context.getCurrentQueryId())};
            }
        }
        return storages_with_lock;
    }

    auto global_schema_version = tmt.getSchemaSyncer()->getCurrentVersion(keyspace_id);

    /// Align schema version under the read lock.
    /// Return: [storage, table_structure_lock, storage_schema_version, ok]
    auto get_and_lock_storage = [&](bool schema_synced, TableID table_id) -> std::tuple<ManageableStoragePtr, TableStructureLockHolder, Int64, bool> {
        /// Get storage in case it's dropped then re-created.
        // If schema synced, call getTable without try, leading to exception on table not existing.
        auto table_store = tmt.getStorages().get(keyspace_id, table_id);
        if (!table_store)
        {
            if (schema_synced)
                throw TiFlashException(fmt::format("Table {} doesn't exist.", table_id), Errors::Table::NotExists);
            else
                return {{}, {}, {}, false};
        }

        if (unlikely(table_store->engineType() != ::TiDB::StorageEngine::DT))
        {
            throw TiFlashException(
                fmt::format(
                    "Specifying schema_version for non-managed storage: {}, table: {}, id: {} is not allowed",
                    table_store->getName(),
                    table_store->getTableName(),
                    table_id),
                Errors::Coprocessor::Internal);
        }

        auto lock = table_store->lockStructureForShare(context.getCurrentQueryId());

        /// Check schema version, requiring TiDB/TiSpark and TiFlash both use exactly the same schema.
        // We have three schema versions, two in TiFlash:
        // 1. Storage: the version that this TiFlash table (storage) was last altered.
        // 2. Global: the version that TiFlash global schema is at.
        // And one from TiDB/TiSpark:
        // 3. Query: the version that TiDB/TiSpark used for this query.
        auto storage_schema_version = table_store->getTableInfo().schema_version;
        // Not allow storage > query in any case, one example is time travel queries.
        if (storage_schema_version > query_schema_version)
            throw TiFlashException(
                fmt::format("Table {} schema version {} newer than query schema version {}", table_id, storage_schema_version, query_schema_version),
                Errors::Table::SchemaVersionError);
        // From now on we have storage <= query.
        // If schema was synced, it implies that global >= query, as mentioned above we have storage <= query, we are OK to serve.
        if (schema_synced)
            return {table_store, lock, storage_schema_version, true};
        // From now on the schema was not synced.
        // 1. storage == query, TiDB/TiSpark is using exactly the same schema that altered this table, we are just OK to serve.
        // 2. global >= query, TiDB/TiSpark is using a schema older than TiFlash global, but as mentioned above we have storage <= query,
        // meaning that the query schema is still newer than the time when this table was last altered, so we still OK to serve.
        if (storage_schema_version == query_schema_version || global_schema_version >= query_schema_version)
            return {table_store, lock, storage_schema_version, true};
        // From now on we have global < query.
        // Return false for outer to sync and retry.
        return {nullptr, {}, DEFAULT_UNSPECIFIED_SCHEMA_VERSION, false};
    };

    auto get_and_lock_storages = [&](bool schema_synced) -> std::tuple<std::vector<ManageableStoragePtr>, std::vector<TableStructureLockHolder>, std::vector<Int64>, bool> {
        std::vector<ManageableStoragePtr> table_storages;
        std::vector<TableStructureLockHolder> table_locks;
        std::vector<Int64> table_schema_versions;
        auto [logical_table_storage, logical_table_lock, logical_table_storage_schema_version, ok] = get_and_lock_storage(schema_synced, logical_table_id);
        if (!ok)
            return {{}, {}, {}, false};
        table_storages.emplace_back(std::move(logical_table_storage));
        table_locks.emplace_back(std::move(logical_table_lock));
        table_schema_versions.push_back(logical_table_storage_schema_version);
        if (!table_scan.isPartitionTableScan())
        {
            return {table_storages, table_locks, table_schema_versions, true};
        }
        for (auto const physical_table_id : table_scan.getPhysicalTableIDs())
        {
            auto [physical_table_storage, physical_table_lock, physical_table_storage_schema_version, ok] = get_and_lock_storage(schema_synced, physical_table_id);
            if (!ok)
            {
                return {{}, {}, {}, false};
            }
            table_storages.emplace_back(std::move(physical_table_storage));
            table_locks.emplace_back(std::move(physical_table_lock));
            table_schema_versions.push_back(physical_table_storage_schema_version);
        }
        return {table_storages, table_locks, table_schema_versions, true};
    };

    auto log_schema_version = [&](const String & result, const std::vector<Int64> & storage_schema_versions) {
        FmtBuffer buffer;
        buffer.fmtAppend("Table {} schema {} Schema version [storage, global, query]: [{}, {}, {}]", logical_table_id, result, storage_schema_versions[0], global_schema_version, query_schema_version);
        if (table_scan.isPartitionTableScan())
        {
            assert(storage_schema_versions.size() == 1 + table_scan.getPhysicalTableIDs().size());
            for (size_t i = 0; i < table_scan.getPhysicalTableIDs().size(); ++i)
            {
                const auto physical_table_id = table_scan.getPhysicalTableIDs()[i];
                buffer.fmtAppend(", Table {} schema {} Schema version [storage, global, query]: [{}, {}, {}]", physical_table_id, result, storage_schema_versions[1 + i], global_schema_version, query_schema_version);
            }
        }
        return buffer.toString();
    };

    auto sync_schema = [&] {
        auto start_time = Clock::now();
        GET_METRIC(tiflash_schema_trigger_count, type_cop_read).Increment();
        tmt.getSchemaSyncer()->syncSchemas(context, dagContext().getKeyspaceID());
        auto schema_sync_cost = std::chrono::duration_cast<std::chrono::milliseconds>(Clock::now() - start_time).count();
        LOG_DEBUG(log, "Table {} schema sync cost {}ms.", logical_table_id, schema_sync_cost);
    };

    /// Try get storage and lock once.
    auto [storages, locks, storage_schema_versions, ok] = get_and_lock_storages(false);
    if (ok)
    {
        LOG_DEBUG(log, "{}", log_schema_version("OK, no syncing required.", storage_schema_versions));
    }
    else
    /// If first try failed, sync schema and try again.
    {
        LOG_DEBUG(log, "not OK, syncing schemas.");

        sync_schema();

        std::tie(storages, locks, storage_schema_versions, ok) = get_and_lock_storages(true);
        if (ok)
        {
            LOG_DEBUG(log, "{}", log_schema_version("OK after syncing.", storage_schema_versions));
        }
        else
            throw TiFlashException("Shouldn't reach here", Errors::Coprocessor::Internal);
    }
    for (size_t i = 0; i < storages.size(); ++i)
    {
        auto const table_id = storages[i]->getTableInfo().id;
        storages_with_lock[table_id] = {std::move(storages[i]), std::move(locks[i])};
    }
    return storages_with_lock;
}

std::tuple<Names, std::vector<ExtraCastAfterTSMode>> DAGStorageInterpreter::getColumnsForTableScan()
{
    Names required_columns_tmp;
    required_columns_tmp.reserve(table_scan.getColumnSize());
    std::vector<ExtraCastAfterTSMode> need_cast_column;
    need_cast_column.reserve(table_scan.getColumnSize());
    String handle_column_name = MutableSupport::tidb_pk_column_name;
    if (auto pk_handle_col = storage_for_logical_table->getTableInfo().getPKHandleColumn())
        handle_column_name = pk_handle_col->get().name;

    for (Int32 i = 0; i < table_scan.getColumnSize(); ++i)
    {
        auto const & ci = table_scan.getColumns()[i];
        const ColumnID cid = ci.id;

        if (ci.hasGeneratedColumnFlag())
        {
            LOG_DEBUG(log, "got column({}) with generated column flag", i);
            const auto & data_type = getDataTypeByColumnInfoForComputingLayer(ci);
            const auto & col_name = GeneratedColumnPlaceholderBlockInputStream::getColumnName(i);
            generated_column_infos.push_back(std::make_tuple(i, col_name, data_type));
<<<<<<< HEAD
            source_columns_tmp.emplace_back(NameAndTypePair{col_name, data_type});
            need_cast_column.push_back(ExtraCastAfterTSMode::None);
=======
>>>>>>> 698fdde3
            continue;
        }
        // Column ID -1 return the handle column
        String name;
        if (cid == TiDBPkColumnID)
            name = handle_column_name;
        else if (cid == ExtraTableIDColumnID)
            name = MutableSupport::extra_table_id_column_name;
        else
            name = storage_for_logical_table->getTableInfo().getColumnName(cid);
<<<<<<< HEAD
        if (cid == ExtraTableIDColumnID)
        {
            NameAndTypePair extra_table_id_column_pair = {name, MutableSupport::extra_table_id_column_type};
            source_columns_tmp.emplace_back(std::move(extra_table_id_column_pair));
        }
        else
        {
            if (table_scan.getPushedDownFilters().empty() && !(context.getSettingsRef().force_push_down_all_filters_to_scan && filter_conditions.hasValue()))
            {
                auto pair = storage_for_logical_table->getColumns().getPhysical(name);
                source_columns_tmp.emplace_back(std::move(pair));
            }
            else
            {
                const auto & data_type = getDataTypeByColumnInfoForComputingLayer(ci);
                source_columns_tmp.emplace_back(name, data_type);
            }
        }
        required_columns_tmp.emplace_back(std::move(name));
        if (cid != -1 && ci.tp == TiDB::TypeTimestamp)
            need_cast_column.push_back(ExtraCastAfterTSMode::AppendTimeZoneCast);
        else if (cid != -1 && ci.tp == TiDB::TypeTime)
            need_cast_column.push_back(ExtraCastAfterTSMode::AppendDurationCast);
=======
        required_columns_tmp.emplace_back(std::move(name));
    }

    std::unordered_set<ColumnID> col_id_set;
    for (const auto & expr : table_scan.getPushedDownFilters())
    {
        getColumnIDsFromExpr(expr, table_scan.getColumns(), col_id_set);
    }
    for (const auto & col : table_scan.getColumns())
    {
        if (col.hasGeneratedColumnFlag())
        {
            need_cast_column.push_back(ExtraCastAfterTSMode::None);
            continue;
        }

        if (col_id_set.contains(col.id))
        {
            need_cast_column.push_back(ExtraCastAfterTSMode::None);
        }
>>>>>>> 698fdde3
        else
            need_cast_column.push_back(ExtraCastAfterTSMode::None);
    }

    return {required_columns_tmp, need_cast_column};
}

// Build remote requests from `region_retry_from_local_region` and `table_regions_info.remote_regions`
std::vector<RemoteRequest> DAGStorageInterpreter::buildRemoteRequests(const DM::ScanContextPtr & scan_context)
{
    std::vector<RemoteRequest> remote_requests;
    std::unordered_map<Int64, Int64> region_id_to_table_id_map;
    std::unordered_map<Int64, RegionRetryList> retry_regions_map;
    for (const auto physical_table_id : table_scan.getPhysicalTableIDs())
    {
        const auto & table_regions_info = context.getDAGContext()->getTableRegionsInfoByTableID(physical_table_id);
        for (const auto & e : table_regions_info.local_regions)
            region_id_to_table_id_map[e.first] = physical_table_id;
        for (const auto & r : table_regions_info.remote_regions)
            retry_regions_map[physical_table_id].emplace_back(std::cref(r));
    }

    for (auto & r : region_retry_from_local_region)
    {
        retry_regions_map[region_id_to_table_id_map[r.get().region_id]].emplace_back(r);
    }

    for (const auto physical_table_id : table_scan.getPhysicalTableIDs())
    {
        const auto & retry_regions = retry_regions_map[physical_table_id];
        if (retry_regions.empty())
            continue;
        scan_context->total_remote_region_num += retry_regions.size();
        // Append the region into DAGContext to return them to the upper layer.
        // The upper layer should refresh its cache about these regions.
        for (const auto & r : retry_regions)
            context.getDAGContext()->retry_regions.push_back(r.get());

        remote_requests.push_back(RemoteRequest::build(
            retry_regions,
            *context.getDAGContext(),
            table_scan,
            storages_with_structure_lock[physical_table_id].storage->getTableInfo(),
            filter_conditions,
            log));
    }
    LOG_DEBUG(log, "remote request size: {}", remote_requests.size());
    return remote_requests;
}

TableLockHolders DAGStorageInterpreter::releaseAlterLocks()
{
    TableLockHolders drop_locks;
    for (auto storage_with_lock : storages_with_structure_lock)
    {
        drop_locks.emplace_back(std::get<1>(std::move(storage_with_lock.second.lock).release()));
    }
    return drop_locks;
}

} // namespace DB<|MERGE_RESOLUTION|>--- conflicted
+++ resolved
@@ -354,10 +354,6 @@
 {
     /// handle generated column if necessary.
     executeGeneratedColumnPlaceholder(exec_status, group_builder, remote_read_sources_start_index, generated_column_infos, log);
-<<<<<<< HEAD
-    /// handle timezone/duration cast for local table scan.
-    executeCastAfterTableScan(exec_status, group_builder, remote_read_sources_start_index);
-=======
     NamesAndTypes source_columns;
     source_columns.reserve(table_scan.getColumnSize());
     const auto table_scan_output_header = group_builder.getCurrentHeader();
@@ -371,7 +367,6 @@
     /// handle timezone/duration cast for local table scan.
     executeCastAfterTableScan(exec_status, group_builder, remote_read_sources_start_index);
 
->>>>>>> 698fdde3
     /// handle filter conditions for local and remote table scan.
     if (filter_conditions.hasValue())
     {
@@ -446,16 +441,6 @@
 
     FAIL_POINT_PAUSE(FailPoints::pause_after_copr_streams_acquired);
     FAIL_POINT_PAUSE(FailPoints::pause_after_copr_streams_acquired_once);
-<<<<<<< HEAD
-
-    /// handle generated column if necessary.
-    executeGeneratedColumnPlaceholder(remote_read_streams_start_index, generated_column_infos, log, pipeline);
-    /// handle timezone/duration cast for local and remote table scan.
-    /// Only do this if there are no pushed down filters, otherwise we will do this in table scan.
-    /// TODO: move the cast to storage layer.
-    if (table_scan.getPushedDownFilters().empty() && !(context.getSettingsRef().force_push_down_all_filters_to_scan && filter_conditions.hasValue()))
-        executeCastAfterTableScan(remote_read_streams_start_index, pipeline);
-=======
     /// handle generated column if necessary.
     executeGeneratedColumnPlaceholder(remote_read_streams_start_index, generated_column_infos, log, pipeline);
     NamesAndTypes source_columns;
@@ -475,7 +460,6 @@
     }
     /// handle timezone/duration cast for local and remote table scan.
     executeCastAfterTableScan(remote_read_streams_start_index, pipeline);
->>>>>>> 698fdde3
     recordProfileStreams(pipeline, table_scan.getTableScanExecutorID());
 
     /// handle filter conditions for local and remote table scan.
@@ -518,15 +502,8 @@
     storages_with_structure_lock = getAndLockStorages(context.getSettingsRef().schema_version);
     assert(storages_with_structure_lock.find(logical_table_id) != storages_with_structure_lock.end());
     storage_for_logical_table = storages_with_structure_lock[logical_table_id].storage;
-<<<<<<< HEAD
-    NamesAndTypes source_columns;
-    std::tie(required_columns, source_columns, is_need_add_cast_column) = getColumnsForTableScan();
-
-    analyzer = std::make_unique<DAGExpressionAnalyzer>(std::move(source_columns), context);
-=======
 
     std::tie(required_columns, is_need_add_cast_column) = getColumnsForTableScan();
->>>>>>> 698fdde3
 }
 
 void DAGStorageInterpreter::executeCastAfterTableScan(
@@ -1289,11 +1266,6 @@
             const auto & data_type = getDataTypeByColumnInfoForComputingLayer(ci);
             const auto & col_name = GeneratedColumnPlaceholderBlockInputStream::getColumnName(i);
             generated_column_infos.push_back(std::make_tuple(i, col_name, data_type));
-<<<<<<< HEAD
-            source_columns_tmp.emplace_back(NameAndTypePair{col_name, data_type});
-            need_cast_column.push_back(ExtraCastAfterTSMode::None);
-=======
->>>>>>> 698fdde3
             continue;
         }
         // Column ID -1 return the handle column
@@ -1304,31 +1276,6 @@
             name = MutableSupport::extra_table_id_column_name;
         else
             name = storage_for_logical_table->getTableInfo().getColumnName(cid);
-<<<<<<< HEAD
-        if (cid == ExtraTableIDColumnID)
-        {
-            NameAndTypePair extra_table_id_column_pair = {name, MutableSupport::extra_table_id_column_type};
-            source_columns_tmp.emplace_back(std::move(extra_table_id_column_pair));
-        }
-        else
-        {
-            if (table_scan.getPushedDownFilters().empty() && !(context.getSettingsRef().force_push_down_all_filters_to_scan && filter_conditions.hasValue()))
-            {
-                auto pair = storage_for_logical_table->getColumns().getPhysical(name);
-                source_columns_tmp.emplace_back(std::move(pair));
-            }
-            else
-            {
-                const auto & data_type = getDataTypeByColumnInfoForComputingLayer(ci);
-                source_columns_tmp.emplace_back(name, data_type);
-            }
-        }
-        required_columns_tmp.emplace_back(std::move(name));
-        if (cid != -1 && ci.tp == TiDB::TypeTimestamp)
-            need_cast_column.push_back(ExtraCastAfterTSMode::AppendTimeZoneCast);
-        else if (cid != -1 && ci.tp == TiDB::TypeTime)
-            need_cast_column.push_back(ExtraCastAfterTSMode::AppendDurationCast);
-=======
         required_columns_tmp.emplace_back(std::move(name));
     }
 
@@ -1349,7 +1296,6 @@
         {
             need_cast_column.push_back(ExtraCastAfterTSMode::None);
         }
->>>>>>> 698fdde3
         else
             need_cast_column.push_back(ExtraCastAfterTSMode::None);
     }
