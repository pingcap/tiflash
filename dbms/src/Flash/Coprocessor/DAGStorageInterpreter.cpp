--- conflicted
+++ resolved
@@ -324,14 +324,7 @@
 
     if (!mvcc_query_info->regions_query_info.empty())
     {
-<<<<<<< HEAD
-        auto scan_context = std::make_shared<DM::ScanContext>();
-        dagContext().scan_context_map[table_scan.getTableScanExecutorID()] = scan_context;
-        mvcc_query_info->scan_context = scan_context;
         buildLocalStreams(pipeline, context.getSettingsRef().max_block_size);
-=======
-        buildLocalStreams(pipeline, settings.max_block_size);
->>>>>>> 3f65b4b6
     }
 
     // Should build `remote_requests` and `null_stream` under protect of `table_structure_lock`.
