--- conflicted
+++ resolved
@@ -345,17 +345,6 @@
     FAIL_POINT_PAUSE(FailPoints::pause_after_copr_streams_acquired);
     FAIL_POINT_PAUSE(FailPoints::pause_after_copr_streams_acquired_once);
 
-<<<<<<< HEAD
-    /// handle timezone/duration cast for local table scan.
-    executeCastAfterTableScan(exec_status, group_builder, remote_read_start_index);
-    /// handle generated column if necessary.
-    executeGeneratedColumnPlaceholder(exec_status, group_builder, remote_read_start_index, generated_column_infos, log);
-=======
-    return source_ops;
-}
-
-void DAGStorageInterpreter::executeSuffix(PipelineExecutorStatus & exec_status, PipelineExecGroupBuilder & group_builder)
-{
     /// handle generated column if necessary.
     executeGeneratedColumnPlaceholder(exec_status, group_builder, remote_read_sources_start_index, generated_column_infos, log);
     NamesAndTypes source_columns;
@@ -370,7 +359,6 @@
         return;
     /// handle timezone/duration cast for local table scan.
     executeCastAfterTableScan(exec_status, group_builder, remote_read_sources_start_index);
->>>>>>> 698fdde3
 
     /// handle filter conditions for local and remote table scan.
     if (filter_conditions.hasValue())
