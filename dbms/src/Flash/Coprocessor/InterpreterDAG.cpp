--- conflicted
+++ resolved
@@ -25,22 +25,13 @@
 extern const int COP_BAD_DAG_REQUEST;
 } // namespace ErrorCodes
 
-<<<<<<< HEAD
 
-InterpreterDAG::InterpreterDAG(Context & context_, const DAGQuerySource & dag_)
-    : context(context_),
-      dag(dag_),
-      keep_session_timezone_info(
-          dag.getEncodeType() == tipb::EncodeType::TypeChunk || dag.getEncodeType() == tipb::EncodeType::TypeCHBlock),
-      log(&Logger::get("InterpreterDAG"))
-=======
 InterpreterDAG::InterpreterDAG(Context & context_, const DAGQuerySource & dag_, const std::shared_ptr<LogWithPrefix> & log_)
     : context(context_)
     , dag(dag_)
     , keep_session_timezone_info(
           dag.getEncodeType() == tipb::EncodeType::TypeChunk || dag.getEncodeType() == tipb::EncodeType::TypeCHBlock)
     , log(log_)
->>>>>>> dc2bc1ee
 {
     const Settings & settings = context.getSettingsRef();
     if (dag.isBatchCop())
@@ -96,7 +87,6 @@
     DAGPipeline pipeline;
     pipeline.streams = streams;
 
-<<<<<<< HEAD
     /// only run in MPP
     if(context.getDAGContext()->tunnel_set != nullptr)
     {
@@ -105,26 +95,42 @@
         // get partition column ids
         auto part_keys = exchangeSender.partition_keys();
         std::vector<Int64> partition_col_id;
-        for (const auto & expr : part_keys)
+        TiDB::TiDBCollators collators;
+        /// in case TiDB is an old version, it has not collation info
+        bool has_collator_info = exchangeSender.types_size() != 0;
+        if (has_collator_info && part_keys.size() != exchangeSender.types_size())
         {
+            throw TiFlashException(std::string(__PRETTY_FUNCTION__)
+            + ": Invalid plan, in ExchangeSender, the length of partition_keys and types is not the same when TiDB new collation is "
+              "enabled",
+              Errors::Coprocessor::BadRequest);
+        }
+        for (int i = 0; i < part_keys.size(); i++)
+        {
+            const auto & expr = part_keys[i];
             assert(isColumnExpr(expr));
             auto column_index = decodeDAGInt64(expr.val());
             partition_col_id.emplace_back(column_index);
+            if (has_collator_info && getDataTypeByFieldType(expr.field_type())->isString())
+            {
+                collators.emplace_back(getCollatorFromFieldType(exchangeSender.types(i)));
+            }
+            else
+            {
+                collators.emplace_back(nullptr);
+            }
         }
         pipeline.transform([&](auto & stream) {
             // construct writer
             std::unique_ptr<DAGResponseWriter> response_writer = std::make_unique<StreamingDAGResponseWriter<MPPTunnelSetPtr>>(
-                context.getDAGContext()->tunnel_set, partition_col_id, exchangeSender.tp(), context.getSettings().dag_records_per_chunk,
+                context.getDAGContext()->tunnel_set, partition_col_id,collators, exchangeSender.tp(), context.getSettings().dag_records_per_chunk,
                 dag.getEncodeType(), dag.getResultFieldTypes(), dag.getDAGContext());
             stream = std::make_shared<ExchangeSender>(stream, std::move(response_writer));
         });
     }
 
     /// add union to run in parallel if needed
-    DAGQueryBlockInterpreter::executeUnion(pipeline, max_streams);
-=======
     DAGQueryBlockInterpreter::executeUnion(pipeline, max_streams, log);
->>>>>>> dc2bc1ee
     if (!subqueriesForSets.empty())
     {
         const Settings & settings = context.getSettingsRef();
