--- conflicted
+++ resolved
@@ -83,15 +83,11 @@
     pipeline.streams = streams;
 
     /// add union to run in parallel if needed
-<<<<<<< HEAD
     if (context.getDAGContext()->isMPPTask())
         /// MPPTask do not need the returned blocks.
-        DAGQueryBlockInterpreter::executeUnion(pipeline, max_streams, log, /*ignore_block=*/true);
+        DAGQueryBlockInterpreter::executeUnion(pipeline, max_streams, dagContext().log, /*ignore_block=*/true);
     else
-        DAGQueryBlockInterpreter::executeUnion(pipeline, max_streams, log);
-=======
-    executeUnion(pipeline, max_streams, dagContext().log);
->>>>>>> 2469db42
+        DAGQueryBlockInterpreter::executeUnion(pipeline, max_streams, dagContext().log);
     if (!subqueries_for_sets.empty())
     {
         const Settings & settings = context.getSettingsRef();
