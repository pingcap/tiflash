#include <Common/FailPoint.h>
#include <DataStreams/ConcatBlockInputStream.h>
#include <DataStreams/CreatingSetsBlockInputStream.h>
#include <DataStreams/ExchangeSender.h>
#include <Flash/Coprocessor/DAGBlockOutputStream.h>
#include <Flash/Coprocessor/DAGCodec.h>
#include <Flash/Coprocessor/DAGQueryInfo.h>
#include <Flash/Coprocessor/DAGStringConverter.h>
#include <Flash/Coprocessor/InterpreterDAG.h>
#include <Flash/Coprocessor/InterpreterUtils.h>
#include <Flash/Coprocessor/StreamingDAGResponseWriter.h>
#include <Flash/Mpp/ExchangeReceiver.h>
#include <Interpreters/Aggregator.h>
#include <Storages/StorageMergeTree.h>
#include <Storages/Transaction/TMTContext.h>
#include <pingcap/coprocessor/Client.h>

namespace DB
{
namespace ErrorCodes
{
extern const int UNKNOWN_TABLE;
extern const int TOO_MANY_COLUMNS;
extern const int SCHEMA_VERSION_ERROR;
extern const int UNKNOWN_EXCEPTION;
extern const int COP_BAD_DAG_REQUEST;
} // namespace ErrorCodes

InterpreterDAG::InterpreterDAG(Context & context_, const DAGQuerySource & dag_, const LogWithPrefixPtr & log_)
    : context(context_)
    , dag(dag_)
    , keep_session_timezone_info(
          dag.getEncodeType() == tipb::EncodeType::TypeChunk || dag.getEncodeType() == tipb::EncodeType::TypeCHBlock)
    , log(log_)
{
    const Settings & settings = context.getSettingsRef();
    if (dag.isBatchCop())
        max_streams = settings.max_threads;
    else
        max_streams = 1;
    if (max_streams > 1)
    {
        max_streams *= settings.max_streams_to_max_threads_ratio;
    }
}

/** executeQueryBlock recursively converts all the children of the DAGQueryBlock and itself (Coprocessor DAG request)
  * into an array of IBlockInputStream (element of physical executing plan of TiFlash)
  */
BlockInputStreams InterpreterDAG::executeQueryBlock(DAGQueryBlock & query_block, std::vector<SubqueriesForSets> & subqueries_for_sets)
{
    std::vector<BlockInputStreams> input_streams_vec;
    for (auto & child : query_block.children)
    {
        BlockInputStreams child_streams = executeQueryBlock(*child, subqueries_for_sets);
        input_streams_vec.push_back(child_streams);
    }
    DAGQueryBlockInterpreter query_block_interpreter(
        context,
        input_streams_vec,
        query_block,
        keep_session_timezone_info,
        dag,
        subqueries_for_sets,
        mpp_exchange_receiver_maps,
        log);
    return query_block_interpreter.execute();
}

void InterpreterDAG::initMPPExchangeReceiver(const DAGQueryBlock & dag_query_block)
{
    for (const auto & child_qb : dag_query_block.children)
    {
        initMPPExchangeReceiver(*child_qb);
    }
    if (dag_query_block.source->tp() == tipb::ExecType::TypeExchangeReceiver)
    {
        mpp_exchange_receiver_maps[dag_query_block.source_name] = std::make_shared<ExchangeReceiver>(
            std::make_shared<GRPCReceiverContext>(context.getTMTContext().getKVCluster()),
            dag_query_block.source->exchange_receiver(),
            dag.getDAGContext().getMPPTaskMeta(),
            max_streams,
            log);
    }
}

BlockIO InterpreterDAG::execute()
{
    if (dag.getDAGContext().isMPPTask())
    {
        /// Due to learner read, DAGQueryBlockInterpreter may take a long time to build
        /// the query plan, so we init mpp exchange receiver before executeQueryBlock
<<<<<<< HEAD
        initMPPExchangeReceiver(*dag.getQueryBlock());
    }
=======
        initMPPExchangeReceiver(*dag.getRootQueryBlock());
>>>>>>> c80fbeef
    /// region_info should base on the source executor, however
    /// tidb does not support multi-table dag request yet, so
    /// it is ok to use the same region_info for the whole dag request
    std::vector<SubqueriesForSets> subqueries_for_sets;
    BlockInputStreams streams = executeQueryBlock(*dag.getRootQueryBlock(), subqueries_for_sets);
    DAGPipeline pipeline;
    pipeline.streams = streams;

    /// only run in MPP
    if (context.getDAGContext()->tunnel_set != nullptr)
    {
        /// add exchange sender on the top of operators
        const auto & exchange_sender = dag.getDAGRequest().root_executor().exchange_sender();
        /// get partition column ids
        const auto & part_keys = exchange_sender.partition_keys();
        std::vector<Int64> partition_col_id;
        TiDB::TiDBCollators collators;
        /// in case TiDB is an old version, it has no collation info
        bool has_collator_info = exchange_sender.types_size() != 0;
        if (has_collator_info && part_keys.size() != exchange_sender.types_size())
        {
            throw TiFlashException(std::string(__PRETTY_FUNCTION__)
                                       + ": Invalid plan, in ExchangeSender, the length of partition_keys and types is not the same when TiDB new collation is "
                                         "enabled",
                                   Errors::Coprocessor::BadRequest);
        }
        for (int i = 0; i < part_keys.size(); i++)
        {
            const auto & expr = part_keys[i];
            assert(isColumnExpr(expr));
            auto column_index = decodeDAGInt64(expr.val());
            partition_col_id.emplace_back(column_index);
            if (has_collator_info && getDataTypeByFieldTypeForComputingLayer(expr.field_type())->isString())
            {
                collators.emplace_back(getCollatorFromFieldType(exchange_sender.types(i)));
            }
            else
            {
                collators.emplace_back(nullptr);
            }
        }
        restoreConcurrency(pipeline, dag.getDAGContext().final_concurrency, log);
        int streamID = 0;
        pipeline.transform([&](auto & stream) {
            // construct writer
            std::unique_ptr<DAGResponseWriter> response_writer = std::make_unique<StreamingDAGResponseWriter<MPPTunnelSetPtr>>(
                context.getDAGContext()->tunnel_set,
                partition_col_id,
                collators,
                exchange_sender.tp(),
                context.getSettings().dag_records_per_chunk,
                context.getSettings().batch_send_min_limit,
                streamID++ == 0, /// only one stream needs to sending execution summaries for the last response
                dag.getEncodeType(),
                dag.getResultFieldTypes(),
                dag.getDAGContext(),
                log);
            stream = std::make_shared<ExchangeSender>(stream, std::move(response_writer), log);
        });
    }

    /// add union to run in parallel if needed
    DAGQueryBlockInterpreter::executeUnion(pipeline, max_streams, log);
    if (!subqueries_for_sets.empty())
    {
        const Settings & settings = context.getSettingsRef();
        pipeline.firstStream() = std::make_shared<CreatingSetsBlockInputStream>(
            pipeline.firstStream(),
            std::move(subqueries_for_sets),
            SizeLimits(settings.max_rows_to_transfer, settings.max_bytes_to_transfer, settings.transfer_overflow_mode),
            dag.getDAGContext().getMPPTaskId(),
            log);
    }

    BlockIO res;
    res.in = pipeline.firstStream();
    return res;
}
} // namespace DB<|MERGE_RESOLUTION|>--- conflicted
+++ resolved
@@ -90,12 +90,8 @@
     {
         /// Due to learner read, DAGQueryBlockInterpreter may take a long time to build
         /// the query plan, so we init mpp exchange receiver before executeQueryBlock
-<<<<<<< HEAD
-        initMPPExchangeReceiver(*dag.getQueryBlock());
+        initMPPExchangeReceiver(*dag.getRootQueryBlock());
     }
-=======
-        initMPPExchangeReceiver(*dag.getRootQueryBlock());
->>>>>>> c80fbeef
     /// region_info should base on the source executor, however
     /// tidb does not support multi-table dag request yet, so
     /// it is ok to use the same region_info for the whole dag request
