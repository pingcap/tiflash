--- conflicted
+++ resolved
@@ -61,12 +61,8 @@
                 dagContext().getMPPTaskMeta(),
                 context.getTMTContext().getKVCluster(),
                 context.getTMTContext().getMPPTaskManager(),
-<<<<<<< HEAD
-                context.getSettings().enable_local_tunnel,
-                context.getSettings().enable_async_grpc),
-=======
-                context.getSettingsRef().enable_local_tunnel),
->>>>>>> b3b1ed03
+                context.getSettingsRef().enable_local_tunnel,
+                context.getSettingsRef().enable_async_grpc),
             dag_query_block.source->exchange_receiver().encoded_task_meta_size(),
             max_streams,
             dagContext().log);
