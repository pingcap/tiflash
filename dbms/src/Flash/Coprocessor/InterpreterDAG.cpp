#include <DataStreams/ConcatBlockInputStream.h>
#include <DataStreams/CreatingSetsBlockInputStream.h>
#include <Flash/Coprocessor/DAGBlockOutputStream.h>
#include <Flash/Coprocessor/DAGQueryInfo.h>
#include <Flash/Coprocessor/DAGStringConverter.h>
#include <Flash/Coprocessor/InterpreterDAG.h>
#include <Flash/Mpp/ExchangeReceiver.h>
#include <Interpreters/Aggregator.h>
#include <Storages/StorageMergeTree.h>
#include <pingcap/coprocessor/Client.h>


namespace DB
{
namespace ErrorCodes
{
extern const int UNKNOWN_TABLE;
extern const int TOO_MANY_COLUMNS;
extern const int SCHEMA_VERSION_ERROR;
extern const int UNKNOWN_EXCEPTION;
extern const int COP_BAD_DAG_REQUEST;
} // namespace ErrorCodes

<<<<<<< HEAD
InterpreterDAG::InterpreterDAG(Context & context_, const DAGQuerySource & dag_, const std::shared_ptr<LogWithPrefix> & mpp_task_log_)
=======
InterpreterDAG::InterpreterDAG(Context & context_, const DAGQuerySource & dag_)
>>>>>>> b1812bd3
    : context(context_)
    , dag(dag_)
    , keep_session_timezone_info(
          dag.getEncodeType() == tipb::EncodeType::TypeChunk || dag.getEncodeType() == tipb::EncodeType::TypeCHBlock)
<<<<<<< HEAD
=======
    , log(&Poco::Logger::get("InterpreterDAG"))
>>>>>>> b1812bd3
{
    const Settings & settings = context.getSettingsRef();
    if (dag.isBatchCop())
        max_streams = settings.max_threads;
    else
        max_streams = 1;
    if (max_streams > 1)
    {
        max_streams *= settings.max_streams_to_max_threads_ratio;
    }

    if (mpp_task_log_ == nullptr)
        mpp_task_log = std::make_shared<LogWithPrefix>(&Logger::get("InterpreterDAG"), LogWithPrefix::prefix_NA);
    else
        mpp_task_log = mpp_task_log_;
}

BlockInputStreams InterpreterDAG::executeQueryBlock(DAGQueryBlock & query_block, std::vector<SubqueriesForSets> & subqueriesForSets)
{
    std::vector<BlockInputStreams> input_streams_vec;
    for (auto & child : query_block.children)
    {
        BlockInputStreams child_streams = executeQueryBlock(*child, subqueriesForSets);
        input_streams_vec.push_back(child_streams);
    }
<<<<<<< HEAD
    DAGQueryBlockInterpreter query_block_interpreter(context, input_streams_vec, query_block, keep_session_timezone_info, dag.getDAGRequest(), dag, subqueriesForSets, mpp_exchange_receiver_maps, mpp_task_log);
=======
    DAGQueryBlockInterpreter query_block_interpreter(context, input_streams_vec, query_block, keep_session_timezone_info, dag.getDAGRequest(), dag, subqueriesForSets, mpp_exchange_receiver_maps);
>>>>>>> b1812bd3
    return query_block_interpreter.execute();
}

void InterpreterDAG::initMPPExchangeReceiver(const DAGQueryBlock & dag_query_block)
{
    for (const auto & child_qb : dag_query_block.children)
    {
        initMPPExchangeReceiver(*child_qb);
    }
    if (dag_query_block.source->tp() == tipb::ExecType::TypeExchangeReceiver)
    {
        /// use max_streams * 5 as the default receiver buffer size, maybe make it more configurable
        mpp_exchange_receiver_maps[dag_query_block.source_name] = std::make_shared<ExchangeReceiver>(
            context,
            dag_query_block.source->exchange_receiver(),
            dag.getDAGContext().getMPPTaskMeta(),
            max_streams * 5);
    }
}

BlockIO InterpreterDAG::execute()
{
    if (dag.getDAGContext().isMPPTask())
        /// Due to learner read, DAGQueryBlockInterpreter may take a long time to build
        /// the query plan, so we init mpp exchange receiver before executeQueryBlock
        initMPPExchangeReceiver(*dag.getQueryBlock());
    /// region_info should base on the source executor, however
    /// tidb does not support multi-table dag request yet, so
    /// it is ok to use the same region_info for the whole dag request
    std::vector<SubqueriesForSets> subqueriesForSets;
    BlockInputStreams streams = executeQueryBlock(*dag.getQueryBlock(), subqueriesForSets);

    DAGPipeline pipeline;
    pipeline.streams = streams;

    DAGQueryBlockInterpreter::executeUnion(pipeline, max_streams);
    if (!subqueriesForSets.empty())
    {
        const Settings & settings = context.getSettingsRef();
        pipeline.firstStream() = std::make_shared<CreatingSetsBlockInputStream>(pipeline.firstStream(), std::move(subqueriesForSets), SizeLimits(settings.max_rows_to_transfer, settings.max_bytes_to_transfer, settings.transfer_overflow_mode), dag.getDAGContext().getMPPTaskId());
    }

    BlockIO res;
    res.in = pipeline.firstStream();
    return res;
}
} // namespace DB<|MERGE_RESOLUTION|>--- conflicted
+++ resolved
@@ -21,20 +21,14 @@
 extern const int COP_BAD_DAG_REQUEST;
 } // namespace ErrorCodes
 
-<<<<<<< HEAD
 InterpreterDAG::InterpreterDAG(Context & context_, const DAGQuerySource & dag_, const std::shared_ptr<LogWithPrefix> & mpp_task_log_)
-=======
-InterpreterDAG::InterpreterDAG(Context & context_, const DAGQuerySource & dag_)
->>>>>>> b1812bd3
     : context(context_)
     , dag(dag_)
     , keep_session_timezone_info(
           dag.getEncodeType() == tipb::EncodeType::TypeChunk || dag.getEncodeType() == tipb::EncodeType::TypeCHBlock)
-<<<<<<< HEAD
-=======
-    , log(&Poco::Logger::get("InterpreterDAG"))
->>>>>>> b1812bd3
 {
+    mpp_task_log = mpp_task_log_ != nullptr ? mpp_task_log : std::make_shared<LogWithPrefix>(&Poco::Logger::get("InterpreterDAG"), "");
+
     const Settings & settings = context.getSettingsRef();
     if (dag.isBatchCop())
         max_streams = settings.max_threads;
@@ -44,11 +38,6 @@
     {
         max_streams *= settings.max_streams_to_max_threads_ratio;
     }
-
-    if (mpp_task_log_ == nullptr)
-        mpp_task_log = std::make_shared<LogWithPrefix>(&Logger::get("InterpreterDAG"), LogWithPrefix::prefix_NA);
-    else
-        mpp_task_log = mpp_task_log_;
 }
 
 BlockInputStreams InterpreterDAG::executeQueryBlock(DAGQueryBlock & query_block, std::vector<SubqueriesForSets> & subqueriesForSets)
@@ -59,11 +48,7 @@
         BlockInputStreams child_streams = executeQueryBlock(*child, subqueriesForSets);
         input_streams_vec.push_back(child_streams);
     }
-<<<<<<< HEAD
     DAGQueryBlockInterpreter query_block_interpreter(context, input_streams_vec, query_block, keep_session_timezone_info, dag.getDAGRequest(), dag, subqueriesForSets, mpp_exchange_receiver_maps, mpp_task_log);
-=======
-    DAGQueryBlockInterpreter query_block_interpreter(context, input_streams_vec, query_block, keep_session_timezone_info, dag.getDAGRequest(), dag, subqueriesForSets, mpp_exchange_receiver_maps);
->>>>>>> b1812bd3
     return query_block_interpreter.execute();
 }
 
