#include <DataStreams/ConcatBlockInputStream.h>
#include <DataStreams/CreatingSetsBlockInputStream.h>
#include <Flash/Coprocessor/DAGBlockOutputStream.h>
#include <Flash/Coprocessor/InterpreterDAG.h>
#include <Flash/Coprocessor/InterpreterUtils.h>
#include <Flash/Mpp/ExchangeReceiver.h>
#include <Interpreters/Aggregator.h>
#include <Storages/Transaction/TMTContext.h>
#include <pingcap/coprocessor/Client.h>

namespace DB
{
InterpreterDAG::InterpreterDAG(Context & context_, const DAGQuerySource & dag_)
    : context(context_)
    , dag(dag_)
{
    const Settings & settings = context.getSettingsRef();
    if (dagContext().isBatchCop() || dagContext().isMPPTask())
        max_streams = settings.max_threads;
    else
        max_streams = 1;
    if (max_streams > 1)
    {
        max_streams *= settings.max_streams_to_max_threads_ratio;
    }
}

/** executeQueryBlock recursively converts all the children of the DAGQueryBlock and itself (Coprocessor DAG request)
  * into an array of IBlockInputStream (element of physical executing plan of TiFlash)
  */
BlockInputStreams InterpreterDAG::executeQueryBlock(DAGQueryBlock & query_block, std::vector<SubqueriesForSets> & subqueries_for_sets)
{
    std::vector<BlockInputStreams> input_streams_vec;
    for (auto & child : query_block.children)
    {
        BlockInputStreams child_streams = executeQueryBlock(*child, subqueries_for_sets);
        input_streams_vec.push_back(child_streams);
    }
    DAGQueryBlockInterpreter query_block_interpreter(
        context,
        input_streams_vec,
        query_block,
        max_streams,
        dagContext().keep_session_timezone_info || !query_block.isRootQueryBlock(),
        subqueries_for_sets,
        mpp_exchange_receiver_maps);
    return query_block_interpreter.execute();
}

void InterpreterDAG::initMPPExchangeReceiver(const DAGQueryBlock & dag_query_block)
{
    for (const auto & child_qb : dag_query_block.children)
    {
        initMPPExchangeReceiver(*child_qb);
    }
    if (dag_query_block.source->tp() == tipb::ExecType::TypeExchangeReceiver)
    {
        mpp_exchange_receiver_maps[dag_query_block.source_name] = std::make_shared<ExchangeReceiver>(
            std::make_shared<GRPCReceiverContext>(
                dag_query_block.source->exchange_receiver(),
                dagContext().getMPPTaskMeta(),
                context.getTMTContext().getKVCluster(),
                context.getTMTContext().getMPPTaskManager(),
<<<<<<< HEAD
                context.getSettings().enable_local_tunnel),
            dag_query_block.source->exchange_receiver().encoded_task_meta_size(),
=======
                context.getSettingsRef().enable_local_tunnel),
            dag_query_block.source->exchange_receiver(),
            dagContext().getMPPTaskMeta(),
>>>>>>> c51bfbdb
            max_streams,
            dagContext().log);
    }
}

BlockIO InterpreterDAG::execute()
{
    if (dagContext().isMPPTask())
        /// Due to learner read, DAGQueryBlockInterpreter may take a long time to build
        /// the query plan, so we init mpp exchange receiver before executeQueryBlock
        initMPPExchangeReceiver(*dag.getRootQueryBlock());
    /// region_info should base on the source executor, however
    /// tidb does not support multi-table dag request yet, so
    /// it is ok to use the same region_info for the whole dag request
    std::vector<SubqueriesForSets> subqueries_for_sets;
    BlockInputStreams streams = executeQueryBlock(*dag.getRootQueryBlock(), subqueries_for_sets);
    DAGPipeline pipeline;
    pipeline.streams = streams;

    /// add union to run in parallel if needed
    if (context.getDAGContext()->isMPPTask())
        /// MPPTask do not need the returned blocks.
        executeUnion(pipeline, max_streams, dagContext().log, /*ignore_block=*/true);
    else
        executeUnion(pipeline, max_streams, dagContext().log);
    if (!subqueries_for_sets.empty())
    {
        const Settings & settings = context.getSettingsRef();
        pipeline.firstStream() = std::make_shared<CreatingSetsBlockInputStream>(
            pipeline.firstStream(),
            std::move(subqueries_for_sets),
            SizeLimits(settings.max_rows_to_transfer, settings.max_bytes_to_transfer, settings.transfer_overflow_mode),
            dagContext().getMPPTaskId(),
            dagContext().log);
    }

    BlockIO res;
    res.in = pipeline.firstStream();
    return res;
}
} // namespace DB<|MERGE_RESOLUTION|>--- conflicted
+++ resolved
@@ -61,14 +61,8 @@
                 dagContext().getMPPTaskMeta(),
                 context.getTMTContext().getKVCluster(),
                 context.getTMTContext().getMPPTaskManager(),
-<<<<<<< HEAD
-                context.getSettings().enable_local_tunnel),
+                context.getSettingsRef().enable_local_tunnel),
             dag_query_block.source->exchange_receiver().encoded_task_meta_size(),
-=======
-                context.getSettingsRef().enable_local_tunnel),
-            dag_query_block.source->exchange_receiver(),
-            dagContext().getMPPTaskMeta(),
->>>>>>> c51bfbdb
             max_streams,
             dagContext().log);
     }
