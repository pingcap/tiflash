#include <Core/TMTPKType.h>
#include <DataStreams/AggregatingBlockInputStream.h>
#include <DataStreams/BlockIO.h>
#include <DataStreams/ConcatBlockInputStream.h>
#include <DataStreams/ExpressionBlockInputStream.h>
#include <DataStreams/FilterBlockInputStream.h>
#include <DataStreams/LimitBlockInputStream.h>
#include <DataStreams/MergeSortingBlockInputStream.h>
#include <DataStreams/NullBlockInputStream.h>
#include <DataStreams/ParallelAggregatingBlockInputStream.h>
#include <DataStreams/PartialSortingBlockInputStream.h>
#include <DataStreams/UnionBlockInputStream.h>
#include <Flash/Coprocessor/DAGCodec.h>
#include <Flash/Coprocessor/DAGExpressionAnalyzer.h>
#include <Flash/Coprocessor/DAGQueryInfo.h>
#include <Flash/Coprocessor/DAGStringConverter.h>
#include <Flash/Coprocessor/DAGUtils.h>
#include <Flash/Coprocessor/InterpreterDAG.h>
#include <Interpreters/Aggregator.h>
#include <Parsers/ASTSelectQuery.h>
#include <Storages/MutableSupport.h>
#include <Storages/RegionQueryInfo.h>
#include <Storages/StorageMergeTree.h>
#include <Storages/Transaction/CHTableHandle.h>
#include <Storages/Transaction/KVStore.h>
#include <Storages/Transaction/Region.h>
#include <Storages/Transaction/RegionException.h>
#include <Storages/Transaction/SchemaSyncer.h>
#include <Storages/Transaction/TMTContext.h>
#include <Storages/Transaction/TiKVRange.h>
#include <Storages/Transaction/TypeMapping.h>
#include <Storages/Transaction/Types.h>

namespace DB
{

namespace ErrorCodes
{
extern const int UNKNOWN_TABLE;
extern const int TOO_MANY_COLUMNS;
extern const int SCHEMA_VERSION_ERROR;
extern const int UNKNOWN_EXCEPTION;
extern const int COP_BAD_DAG_REQUEST;
} // namespace ErrorCodes

InterpreterDAG::InterpreterDAG(Context & context_, const DAGQuerySource & dag_)
    : context(context_),
      dag(dag_),
      keep_session_timezone_info(
          dag.getEncodeType() == tipb::EncodeType::TypeChunk || dag.getEncodeType() == tipb::EncodeType::TypeCHBlock),
      log(&Logger::get("InterpreterDAG"))
{
    if (dag.hasSelection())
    {
        for (auto & condition : dag.getSelection().conditions())
            conditions.push_back(&condition);
    }
}

template <typename HandleType>
void constructHandleColRefExpr(tipb::Expr & expr, Int64 col_index)
{
    expr.set_tp(tipb::ExprType::ColumnRef);
    std::stringstream ss;
    encodeDAGInt64(col_index, ss);
    expr.set_val(ss.str());
    auto * field_type = expr.mutable_field_type();
    field_type->set_tp(TiDB::TypeLongLong);
    // handle col is always not null
    field_type->set_flag(TiDB::ColumnFlagNotNull);
    if constexpr (!std::is_signed_v<HandleType>)
    {
        field_type->set_flag(TiDB::ColumnFlagUnsigned);
    }
}

template <typename HandleType>
void constructIntLiteralExpr(tipb::Expr & expr, HandleType value)
{
    constexpr bool is_signed = std::is_signed_v<HandleType>;
    if constexpr (is_signed)
    {
        expr.set_tp(tipb::ExprType::Int64);
    }
    else
    {
        expr.set_tp(tipb::ExprType::Uint64);
    }
    std::stringstream ss;
    if constexpr (is_signed)
    {
        encodeDAGInt64(value, ss);
    }
    else
    {
        encodeDAGUInt64(value, ss);
    }
    expr.set_val(ss.str());
    auto * field_type = expr.mutable_field_type();
    field_type->set_tp(TiDB::TypeLongLong);
    field_type->set_flag(TiDB::ColumnFlagNotNull);
    if constexpr (!is_signed)
    {
        field_type->set_flag(TiDB::ColumnFlagUnsigned);
    }
}

template <typename HandleType>
void constructBoundExpr(Int32 handle_col_id, tipb::Expr & expr, TiKVHandle::Handle<HandleType> bound, bool is_left_bound)
{
    auto * left = expr.add_children();
    constructHandleColRefExpr<HandleType>(*left, handle_col_id);
    auto * right = expr.add_children();
    constructIntLiteralExpr<HandleType>(*right, bound.handle_id);
    expr.set_tp(tipb::ExprType::ScalarFunc);
    if (is_left_bound)
        expr.set_sig(tipb::ScalarFuncSig::GEInt);
    else
        expr.set_sig(tipb::ScalarFuncSig::LTInt);
    auto * field_type = expr.mutable_field_type();
    field_type->set_tp(TiDB::TypeLongLong);
    field_type->set_flag(TiDB::ColumnFlagNotNull);
    field_type->set_flag(TiDB::ColumnFlagUnsigned);
}

template <typename HandleType>
void constructExprBasedOnRange(Int32 handle_col_id, tipb::Expr & expr, HandleRange<HandleType> range)
{
    if (range.second == TiKVHandle::Handle<HandleType>::max)
    {
        constructBoundExpr<HandleType>(handle_col_id, expr, range.first, true);
    }
    else
    {
        auto * left = expr.add_children();
        constructBoundExpr<HandleType>(handle_col_id, *left, range.first, true);
        auto * right = expr.add_children();
        constructBoundExpr<HandleType>(handle_col_id, *right, range.second, false);
        expr.set_tp(tipb::ExprType::ScalarFunc);
        expr.set_sig(tipb::ScalarFuncSig::LogicalAnd);
        auto * field_type = expr.mutable_field_type();
        field_type->set_tp(TiDB::TypeLongLong);
        field_type->set_flag(TiDB::ColumnFlagNotNull);
        field_type->set_flag(TiDB::ColumnFlagUnsigned);
    }
}

template <typename HandleType>
bool checkRangeAndGenExprIfNeeded(std::vector<HandleRange<HandleType>> & ranges, const std::vector<HandleRange<HandleType>> & region_ranges,
    Int32 handle_col_id, tipb::Expr & handle_filter)
{
    if (ranges.empty())
    {
        // generate an always false filter
        constructInt64LiteralTiExpr(handle_filter, 0);
        return false;
    }
    std::sort(ranges.begin(), ranges.end(),
        [](const HandleRange<HandleType> & a, const HandleRange<HandleType> & b) { return a.first < b.first; });

    std::vector<HandleRange<HandleType>> merged_ranges;
    HandleRange<HandleType> merged_range;
    merged_range.first = ranges[0].first;
    merged_range.second = ranges[0].second;

    for (size_t i = 1; i < ranges.size(); i++)
    {
        if (merged_range.second >= ranges[i].first)
            merged_range.second = merged_range.second >= ranges[i].second ? merged_range.second : ranges[i].second;
        else
        {
            if (merged_range.second > merged_range.first)
                merged_ranges.emplace_back(std::make_pair(merged_range.first, merged_range.second));
            merged_range.first = ranges[i].first;
            merged_range.second = ranges[i].second;
        }
    }
    if (merged_range.second > merged_range.first)
        merged_ranges.emplace_back(std::make_pair(merged_range.first, merged_range.second));

    bool ret = true;
    for (const auto & region_range : region_ranges)
    {
        bool covered = false;
        for (const auto & range : merged_ranges)
        {
            if (region_range.first >= range.first && region_range.second <= range.second)
            {
                covered = true;
                break;
            }
        }
        if (!covered && region_range.second > region_range.first)
        {
            ret = false;
            break;
        }
    }
    if (!ret)
    {
        if (merged_ranges.empty())
        {
            constructInt64LiteralTiExpr(handle_filter, 0);
        }
        else if (merged_ranges.size() == 1)
        {
            constructExprBasedOnRange<HandleType>(handle_col_id, handle_filter, merged_ranges[0]);
        }
        else
        {
            for (const auto & range : merged_ranges)
            {
                auto * filter = handle_filter.add_children();
                constructExprBasedOnRange<HandleType>(handle_col_id, *filter, range);
            }
            handle_filter.set_tp(tipb::ExprType::ScalarFunc);
            handle_filter.set_sig(tipb::ScalarFuncSig::LogicalOr);
            auto * field_type = handle_filter.mutable_field_type();
            field_type->set_tp(TiDB::TypeLongLong);
            field_type->set_flag(TiDB::ColumnFlagNotNull);
            field_type->set_flag(TiDB::ColumnFlagUnsigned);
        }
    }
    return ret;
}

bool checkKeyRanges(const std::vector<std::pair<DecodedTiKVKey, DecodedTiKVKey>> & key_ranges, TableID table_id, bool pk_is_uint64,
    const ImutRegionRangePtr & region_key_range, Int32 handle_col_id, tipb::Expr & handle_filter)
{
    if (key_ranges.empty())
    {
        constructInt64LiteralTiExpr(handle_filter, 0);
        return false;
    }

    std::vector<HandleRange<Int64>> handle_ranges;
    for (auto & range : key_ranges)
    {
        TiKVRange::Handle start = TiKVRange::getRangeHandle<true>(range.first, table_id);
        TiKVRange::Handle end = TiKVRange::getRangeHandle<false>(range.second, table_id);
        handle_ranges.emplace_back(std::make_pair(start, end));
    }

    std::vector<HandleRange<Int64>> region_handle_ranges;
    auto & raw_keys = region_key_range->rawKeys();
    TiKVRange::Handle region_start = TiKVRange::getRangeHandle<true>(raw_keys.first, table_id);
    TiKVRange::Handle region_end = TiKVRange::getRangeHandle<false>(raw_keys.second, table_id);
    region_handle_ranges.emplace_back(std::make_pair(region_start, region_end));

    if (pk_is_uint64)
    {
        std::vector<HandleRange<UInt64>> update_handle_ranges;
        for (auto & range : handle_ranges)
        {
            const auto [n, new_range] = CHTableHandle::splitForUInt64TableHandle(range);

            for (int i = 0; i < n; i++)
            {
                update_handle_ranges.emplace_back(new_range[i]);
            }
        }
        std::vector<HandleRange<UInt64>> update_region_handle_ranges;
        for (auto & range : region_handle_ranges)
        {
            const auto [n, new_range] = CHTableHandle::splitForUInt64TableHandle(range);

            for (int i = 0; i < n; i++)
            {
                update_region_handle_ranges.emplace_back(new_range[i]);
            }
        }
        return checkRangeAndGenExprIfNeeded<UInt64>(update_handle_ranges, update_region_handle_ranges, handle_col_id, handle_filter);
    }
    else
        return checkRangeAndGenExprIfNeeded<Int64>(handle_ranges, region_handle_ranges, handle_col_id, handle_filter);
}

RegionException::RegionReadStatus InterpreterDAG::getRegionReadStatus(const RegionPtr & current_region)
{
    if (!current_region)
        return RegionException::NOT_FOUND;
    if (current_region->version() != dag.getRegionVersion() || current_region->confVer() != dag.getRegionConfVersion())
        return RegionException::VERSION_ERROR;
    if (current_region->isPendingRemove())
        return RegionException::PENDING_REMOVE;
    return RegionException::OK;
}

// the flow is the same as executeFetchcolumns
void InterpreterDAG::executeTS(const tipb::TableScan & ts, Pipeline & pipeline)
{
    if (!ts.has_table_id())
    {
        // do not have table id
        throw Exception("Table id not specified in table scan executor", ErrorCodes::COP_BAD_DAG_REQUEST);
    }
    TableID table_id = ts.table_id();

    const Settings & settings = context.getSettingsRef();

    if (settings.schema_version == DEFAULT_UNSPECIFIED_SCHEMA_VERSION)
    {
        storage = context.getTMTContext().getStorages().get(table_id);
        if (storage == nullptr)
        {
            throw Exception("Table " + std::to_string(table_id) + " doesn't exist.", ErrorCodes::UNKNOWN_TABLE);
        }
        table_lock = storage->lockStructure(false, __PRETTY_FUNCTION__);
    }
    else
    {
        getAndLockStorageWithSchemaVersion(table_id, settings.schema_version);
    }

    Names required_columns;
    std::vector<NameAndTypePair> source_columns;
    std::vector<bool> is_ts_column;
    String handle_column_name = MutableSupport::tidb_pk_column_name;
    if (auto pk_handle_col = storage->getTableInfo().getPKHandleColumn())
        handle_column_name = pk_handle_col->get().name;

    for (Int32 i = 0; i < ts.columns().size(); i++)
    {
        auto const & ci = ts.columns(i);
        ColumnID cid = ci.column_id();

        if (cid == -1)
        {
            // Column ID -1 return the handle column
            required_columns.push_back(handle_column_name);
            auto pair = storage->getColumns().getPhysical(handle_column_name);
            source_columns.push_back(pair);
            is_ts_column.push_back(false);
            handle_col_id = i;
            continue;
        }

        String name = storage->getTableInfo().getColumnName(cid);
        required_columns.push_back(name);
        if (name == handle_column_name)
            handle_col_id = i;
        auto pair = storage->getColumns().getPhysical(name);
        source_columns.emplace_back(std::move(pair));
        is_ts_column.push_back(ci.tp() == TiDB::TypeTimestamp);
    }

    if (handle_col_id == -1)
        handle_col_id = required_columns.size();

    auto current_region = context.getTMTContext().getKVStore()->getRegion(dag.getRegionID());
    auto region_read_status = getRegionReadStatus(current_region);
    if (region_read_status != RegionException::OK)
    {
        std::vector<RegionID> region_ids;
        region_ids.push_back(dag.getRegionID());
        LOG_WARNING(log, __PRETTY_FUNCTION__ << " Meet region exception for region " << dag.getRegionID());
        throw RegionException(std::move(region_ids), region_read_status);
    }
    if (!checkKeyRanges(dag.getKeyRanges(), table_id, storage->pkIsUInt64(), current_region->getRange(), handle_col_id, handle_filter_expr))
    {
        // need to add extra filter on handle column
        filter_on_handle = true;
        conditions.push_back(&handle_filter_expr);
    }

    bool has_handle_column = (handle_col_id != (Int32)required_columns.size());

    if (filter_on_handle && !has_handle_column)
    {
        // if need to add filter on handle column, and
        // the handle column is not selected in ts, add
        // the handle column
        required_columns.push_back(handle_column_name);
        auto pair = storage->getColumns().getPhysical(handle_column_name);
        source_columns.push_back(pair);
        is_ts_column.push_back(false);
    }

    analyzer = std::make_unique<DAGExpressionAnalyzer>(std::move(source_columns), context);

    if (!dag.hasAggregation())
    {
        // if the dag request does not contain agg, then the final output is
        // based on the output of table scan
        int extra_col_size = (filter_on_handle && !has_handle_column) ? 1 : 0;
        for (auto i : dag.getDAGRequest().output_offsets())
        {
            if (i >= required_columns.size() - extra_col_size)
            {
                // array index out of bound
                throw Exception("Output offset index is out of bound", ErrorCodes::COP_BAD_DAG_REQUEST);
            }
            // do not have alias
            final_project.emplace_back(required_columns[i], "");
        }
    }
    // todo handle alias column
    if (settings.max_columns_to_read && required_columns.size() > settings.max_columns_to_read)
    {
        throw Exception("Limit for number of columns to read exceeded. "
                        "Requested: "
                + toString(required_columns.size()) + ", maximum: " + settings.max_columns_to_read.toString(),
            ErrorCodes::TOO_MANY_COLUMNS);
    }

    size_t max_block_size = settings.max_block_size;
    max_streams = settings.max_threads;
    QueryProcessingStage::Enum from_stage = QueryProcessingStage::FetchColumns;
    if (max_streams > 1)
    {
        max_streams *= settings.max_streams_to_max_threads_ratio;
    }

    if (dag.hasSelection())
    {
        for (auto & condition : dag.getSelection().conditions())
        {
            analyzer->makeExplicitSetForIndex(condition, storage);
        }
    }
    SelectQueryInfo query_info;
    // set query to avoid unexpected NPE
    query_info.query = dag.getAST();
    query_info.dag_query = std::make_unique<DAGQueryInfo>(conditions, analyzer->getPreparedSets(), analyzer->getCurrentInputColumns());
    query_info.mvcc_query_info = std::make_unique<MvccQueryInfo>();
    query_info.mvcc_query_info->resolve_locks = true;
    query_info.mvcc_query_info->read_tso = settings.read_tso;
    RegionQueryInfo info;
    info.region_id = dag.getRegionID();
    info.version = dag.getRegionVersion();
    info.conf_version = dag.getRegionConfVersion();
<<<<<<< HEAD
    auto current_region = context.getTMTContext().getKVStore()->getRegion(info.region_id);
    auto region_read_status = getRegionReadStatus(current_region);
    if (region_read_status != RegionException::OK)
    {
        std::vector<RegionID> region_ids;
        region_ids.push_back(info.region_id);
        LOG_WARNING(log, __PRETTY_FUNCTION__ << " Meet region exception for region " << info.region_id);
        throw RegionException(std::move(region_ids), region_read_status);
    }
    if (!checkKeyRanges(dag.getKeyRanges(), table_id, /* pk_is_uint64= */ storage->getPKType() == IManageableStorage::PKType::UINT64,
            current_region->getRange()))
        throw Exception("Cop request only support full range scan for given region", ErrorCodes::COP_BAD_DAG_REQUEST);
=======
>>>>>>> 69bdc9bc
    info.range_in_table = current_region->getHandleRangeByTable(table_id);
    query_info.mvcc_query_info->regions_query_info.push_back(info);
    query_info.mvcc_query_info->concurrent = 0.0;
    pipeline.streams = storage->read(required_columns, query_info, context, from_stage, max_block_size, max_streams);

    if (pipeline.streams.empty())
    {
        pipeline.streams.emplace_back(std::make_shared<NullBlockInputStream>(storage->getSampleBlockForColumns(required_columns)));
    }

    pipeline.transform([&](auto & stream) { stream->addTableLock(table_lock); });

    /// Set the limits and quota for reading data, the speed and time of the query.
    {
        IProfilingBlockInputStream::LocalLimits limits;
        limits.mode = IProfilingBlockInputStream::LIMITS_TOTAL;
        limits.size_limits = SizeLimits(settings.max_rows_to_read, settings.max_bytes_to_read, settings.read_overflow_mode);
        limits.max_execution_time = settings.max_execution_time;
        limits.timeout_overflow_mode = settings.timeout_overflow_mode;

        /** Quota and minimal speed restrictions are checked on the initiating server of the request, and not on remote servers,
              *  because the initiating server has a summary of the execution of the request on all servers.
              *
              * But limits on data size to read and maximum execution time are reasonable to check both on initiator and
              *  additionally on each remote server, because these limits are checked per block of data processed,
              *  and remote servers may process way more blocks of data than are received by initiator.
              */
        limits.min_execution_speed = settings.min_execution_speed;
        limits.timeout_before_checking_execution_speed = settings.timeout_before_checking_execution_speed;

        QuotaForIntervals & quota = context.getQuota();

        pipeline.transform([&](auto & stream) {
            if (IProfilingBlockInputStream * p_stream = dynamic_cast<IProfilingBlockInputStream *>(stream.get()))
            {
                p_stream->setLimits(limits);
                p_stream->setQuota(quota);
            }
        });
    }

    if (addTimeZoneCastAfterTS(is_ts_column, pipeline))
    {
        // for arrow encode, the final select of timestamp column should be column with session timezone
        if (keep_session_timezone_info && !dag.hasAggregation())
        {
            for (auto i : dag.getDAGRequest().output_offsets())
            {
                if (is_ts_column[i])
                {
                    final_project[i].first = analyzer->getCurrentInputColumns()[i].name;
                }
            }
        }
    }
}

// add timezone cast for timestamp type, this is used to support session level timezone
bool InterpreterDAG::addTimeZoneCastAfterTS(std::vector<bool> & is_ts_column, Pipeline & pipeline)
{
    bool hasTSColumn = false;
    for (auto b : is_ts_column)
        hasTSColumn |= b;
    if (!hasTSColumn)
        return false;

    ExpressionActionsChain chain;
    if (analyzer->appendTimeZoneCastsAfterTS(chain, is_ts_column, dag.getDAGRequest()))
    {
        pipeline.transform([&](auto & stream) { stream = std::make_shared<ExpressionBlockInputStream>(stream, chain.getLastActions()); });
        return true;
    }
    else
        return false;
}

InterpreterDAG::AnalysisResult InterpreterDAG::analyzeExpressions()
{
    AnalysisResult res;
    ExpressionActionsChain chain;
    if (!conditions.empty())
    {
        analyzer->appendWhere(chain, conditions, res.filter_column_name);
        res.has_where = true;
        res.before_where = chain.getLastActions();
        chain.addStep();
    }
    // There will be either Agg...
    if (dag.hasAggregation())
    {
        analyzer->appendAggregation(chain, dag.getAggregation(), res.aggregation_keys, res.aggregate_descriptions);
        res.need_aggregate = true;
        res.before_aggregation = chain.getLastActions();

        chain.finalize();
        chain.clear();

        // add cast if type is not match
        analyzer->appendAggSelect(chain, dag.getAggregation(), dag.getDAGRequest(), keep_session_timezone_info);
        //todo use output_offset to reconstruct the final project columns
        for (auto & element : analyzer->getCurrentInputColumns())
        {
            final_project.emplace_back(element.name, "");
        }
    }
    // Or TopN, not both.
    if (dag.hasTopN())
    {
        res.has_order_by = true;
        analyzer->appendOrderBy(chain, dag.getTopN(), res.order_column_names);
    }
    // Append final project results if needed.
    analyzer->appendFinalProject(chain, final_project);
    res.before_order_and_select = chain.getLastActions();
    chain.finalize();
    chain.clear();
    //todo need call prependProjectInput??
    return res;
}

void InterpreterDAG::executeWhere(Pipeline & pipeline, const ExpressionActionsPtr & expr, String & filter_column)
{
    pipeline.transform([&](auto & stream) { stream = std::make_shared<FilterBlockInputStream>(stream, expr, filter_column); });
}

void InterpreterDAG::executeAggregation(
    Pipeline & pipeline, const ExpressionActionsPtr & expr, Names & key_names, AggregateDescriptions & aggregates)
{
    pipeline.transform([&](auto & stream) { stream = std::make_shared<ExpressionBlockInputStream>(stream, expr); });

    Block header = pipeline.firstStream()->getHeader();
    ColumnNumbers keys;
    for (const auto & name : key_names)
    {
        keys.push_back(header.getPositionByName(name));
    }
    for (auto & descr : aggregates)
    {
        if (descr.arguments.empty())
        {
            for (const auto & name : descr.argument_names)
            {
                descr.arguments.push_back(header.getPositionByName(name));
            }
        }
    }

    const Settings & settings = context.getSettingsRef();

    /** Two-level aggregation is useful in two cases:
      * 1. Parallel aggregation is done, and the results should be merged in parallel.
      * 2. An aggregation is done with store of temporary data on the disk, and they need to be merged in a memory efficient way.
      */
    bool allow_to_use_two_level_group_by = pipeline.streams.size() > 1 || settings.max_bytes_before_external_group_by != 0;

    Aggregator::Params params(header, keys, aggregates, false, settings.max_rows_to_group_by, settings.group_by_overflow_mode,
        settings.compile ? &context.getCompiler() : nullptr, settings.min_count_to_compile,
        allow_to_use_two_level_group_by ? settings.group_by_two_level_threshold : SettingUInt64(0),
        allow_to_use_two_level_group_by ? settings.group_by_two_level_threshold_bytes : SettingUInt64(0),
        settings.max_bytes_before_external_group_by, settings.empty_result_for_aggregation_by_empty_set, context.getTemporaryPath());

    /// If there are several sources, then we perform parallel aggregation
    if (pipeline.streams.size() > 1)
    {
        pipeline.firstStream() = std::make_shared<ParallelAggregatingBlockInputStream>(pipeline.streams, nullptr, params, true, max_streams,
            settings.aggregation_memory_efficient_merge_threads ? static_cast<size_t>(settings.aggregation_memory_efficient_merge_threads)
                                                                : static_cast<size_t>(settings.max_threads));

        pipeline.streams.resize(1);
    }
    else
    {
        pipeline.firstStream() = std::make_shared<AggregatingBlockInputStream>(pipeline.firstStream(), params, true);
    }
    // add cast
}

void InterpreterDAG::executeExpression(Pipeline & pipeline, const ExpressionActionsPtr & expressionActionsPtr)
{
    if (!expressionActionsPtr->getActions().empty())
    {
        pipeline.transform([&](auto & stream) { stream = std::make_shared<ExpressionBlockInputStream>(stream, expressionActionsPtr); });
    }
}

void InterpreterDAG::getAndLockStorageWithSchemaVersion(TableID table_id, Int64 query_schema_version)
{
    /// Get current schema version in schema syncer for a chance to shortcut.
    auto global_schema_version = context.getTMTContext().getSchemaSyncer()->getCurrentVersion();

    /// Lambda for get storage, then align schema version under the read lock.
    auto get_and_lock_storage = [&](bool schema_synced) -> std::tuple<ManageableStoragePtr, TableStructureReadLockPtr, Int64, bool> {
        /// Get storage in case it's dropped then re-created.
        // If schema synced, call getTable without try, leading to exception on table not existing.
        auto storage_ = context.getTMTContext().getStorages().get(table_id);
        if (!storage_)
        {
            if (schema_synced)
                throw Exception("Table " + std::to_string(table_id) + " doesn't exist.", ErrorCodes::UNKNOWN_TABLE);
            else
                return std::make_tuple(nullptr, nullptr, DEFAULT_UNSPECIFIED_SCHEMA_VERSION, false);
        }

        if (storage_->engineType() != ::TiDB::StorageEngine::TMT && storage_->engineType() != ::TiDB::StorageEngine::DM)
        {
            throw Exception("Specifying schema_version for non-managed storage: " + storage_->getName() + ", table: " + storage_->getTableName()
                    + ",id: " + DB::toString(table_id) + " is not allowed",
                ErrorCodes::LOGICAL_ERROR);
        }

        /// Lock storage.
        auto lock = storage_->lockStructure(false, __PRETTY_FUNCTION__);

        /// Check schema version, requiring TiDB/TiSpark and TiFlash both use exactly the same schema.
        // We have three schema versions, two in TiFlash:
        // 1. Storage: the version that this TiFlash table (storage) was last altered.
        // 2. Global: the version that TiFlash global schema is at.
        // And one from TiDB/TiSpark:
        // 3. Query: the version that TiDB/TiSpark used for this query.
        auto storage_schema_version = storage_->getTableInfo().schema_version;
        // Not allow storage > query in any case, one example is time travel queries.
        if (storage_schema_version > query_schema_version)
            throw Exception("Table " + std::to_string(table_id) + " schema version " + std::to_string(storage_schema_version)
                    + " newer than query schema version " + std::to_string(query_schema_version),
                ErrorCodes::SCHEMA_VERSION_ERROR);
        // From now on we have storage <= query.
        // If schema was synced, it implies that global >= query, as mentioned above we have storage <= query, we are OK to serve.
        if (schema_synced)
            return std::make_tuple(storage_, lock, storage_schema_version, true);
        // From now on the schema was not synced.
        // 1. storage == query, TiDB/TiSpark is using exactly the same schema that altered this table, we are just OK to serve.
        // 2. global >= query, TiDB/TiSpark is using a schema older than TiFlash global, but as mentioned above we have storage <= query,
        // meaning that the query schema is still newer than the time when this table was last altered, so we still OK to serve.
        if (storage_schema_version == query_schema_version || global_schema_version >= query_schema_version)
            return std::make_tuple(storage_, lock, storage_schema_version, true);
        // From now on we have global < query.
        // Return false for outer to sync and retry.
        return std::make_tuple(nullptr, nullptr, storage_schema_version, false);
    };

    /// Try get storage and lock once.
    ManageableStoragePtr storage_;
    TableStructureReadLockPtr lock;
    Int64 storage_schema_version;
    auto log_schema_version = [&](const String & result) {
        LOG_DEBUG(log,
            __PRETTY_FUNCTION__ << " Table " << table_id << " schema " << result << " Schema version [storage, global, query]: "
                                << "[" << storage_schema_version << ", " << global_schema_version << ", " << query_schema_version << "].");
    };
    bool ok;
    {
        std::tie(storage_, lock, storage_schema_version, ok) = get_and_lock_storage(false);
        if (ok)
        {
            log_schema_version("OK, no syncing required.");
            storage = storage_;
            table_lock = lock;
            return;
        }
    }

    /// If first try failed, sync schema and try again.
    {
        log_schema_version("not OK, syncing schemas.");
        auto start_time = Clock::now();
        context.getTMTContext().getSchemaSyncer()->syncSchemas(context);
        auto schema_sync_cost = std::chrono::duration_cast<std::chrono::milliseconds>(Clock::now() - start_time).count();
        LOG_DEBUG(log, __PRETTY_FUNCTION__ << " Table " << table_id << " schema sync cost " << schema_sync_cost << "ms.");

        std::tie(storage_, lock, storage_schema_version, ok) = get_and_lock_storage(true);
        if (ok)
        {
            log_schema_version("OK after syncing.");
            storage = storage_;
            table_lock = lock;
            return;
        }

        throw Exception("Shouldn't reach here", ErrorCodes::UNKNOWN_EXCEPTION);
    }
}

SortDescription InterpreterDAG::getSortDescription(Strings & order_column_names)
{
    // construct SortDescription
    SortDescription order_descr;
    const tipb::TopN & topn = dag.getTopN();
    order_descr.reserve(topn.order_by_size());
    for (int i = 0; i < topn.order_by_size(); i++)
    {
        String name = order_column_names[i];
        int direction = topn.order_by(i).desc() ? -1 : 1;
        // MySQL/TiDB treats NULL as "minimum".
        int nulls_direction = -1;
        // todo get this information from DAGRequest
        // currently use the default value
        std::shared_ptr<Collator> collator;

        order_descr.emplace_back(name, direction, nulls_direction, collator);
    }
    return order_descr;
}

void InterpreterDAG::executeUnion(Pipeline & pipeline)
{
    if (pipeline.hasMoreThanOneStream())
    {
        pipeline.firstStream() = std::make_shared<UnionBlockInputStream<>>(pipeline.streams, nullptr, max_streams);
        pipeline.streams.resize(1);
    }
}

void InterpreterDAG::executeOrder(Pipeline & pipeline, Strings & order_column_names)
{
    SortDescription order_descr = getSortDescription(order_column_names);
    const Settings & settings = context.getSettingsRef();
    Int64 limit = dag.getTopN().limit();

    pipeline.transform([&](auto & stream) {
        auto sorting_stream = std::make_shared<PartialSortingBlockInputStream>(stream, order_descr, limit);

        /// Limits on sorting
        IProfilingBlockInputStream::LocalLimits limits;
        limits.mode = IProfilingBlockInputStream::LIMITS_TOTAL;
        limits.size_limits = SizeLimits(settings.max_rows_to_sort, settings.max_bytes_to_sort, settings.sort_overflow_mode);
        sorting_stream->setLimits(limits);

        stream = sorting_stream;
    });

    /// If there are several streams, we merge them into one
    executeUnion(pipeline);

    /// Merge the sorted blocks.
    pipeline.firstStream() = std::make_shared<MergeSortingBlockInputStream>(pipeline.firstStream(), order_descr, settings.max_block_size,
        limit, settings.max_bytes_before_external_sort, context.getTemporaryPath());
}

void InterpreterDAG::recordProfileStreams(Pipeline & pipeline, Int32 index)
{
    for (auto & stream : pipeline.streams)
    {
        dag.getDAGContext().profile_streams_list[index].push_back(stream);
    }
}

void InterpreterDAG::executeImpl(Pipeline & pipeline)
{
    executeTS(dag.getTS(), pipeline);
    recordProfileStreams(pipeline, dag.getTSIndex());

    auto res = analyzeExpressions();
    // execute selection
    if (res.has_where)
    {
        executeWhere(pipeline, res.before_where, res.filter_column_name);
        if (dag.hasSelection())
            recordProfileStreams(pipeline, dag.getSelectionIndex());
    }
    if (res.need_aggregate)
    {
        // execute aggregation
        executeAggregation(pipeline, res.before_aggregation, res.aggregation_keys, res.aggregate_descriptions);
        recordProfileStreams(pipeline, dag.getAggregationIndex());
    }
    if (res.before_order_and_select)
    {
        executeExpression(pipeline, res.before_order_and_select);
    }

    if (res.has_order_by)
    {
        // execute topN
        executeOrder(pipeline, res.order_column_names);
        recordProfileStreams(pipeline, dag.getTopNIndex());
    }

    // execute projection
    executeFinalProject(pipeline);

    // execute limit
    if (dag.hasLimit() && !dag.hasTopN())
    {
        executeLimit(pipeline);
        recordProfileStreams(pipeline, dag.getLimitIndex());
    }
}

void InterpreterDAG::executeFinalProject(Pipeline & pipeline)
{
    auto columns = pipeline.firstStream()->getHeader();
    NamesAndTypesList input_column;
    for (auto & column : columns.getColumnsWithTypeAndName())
    {
        input_column.emplace_back(column.name, column.type);
    }
    ExpressionActionsPtr project = std::make_shared<ExpressionActions>(input_column, context.getSettingsRef());
    project->add(ExpressionAction::project(final_project));
    // add final project
    pipeline.transform([&](auto & stream) { stream = std::make_shared<ExpressionBlockInputStream>(stream, project); });
}

void InterpreterDAG::executeLimit(Pipeline & pipeline)
{
    pipeline.transform([&](auto & stream) { stream = std::make_shared<LimitBlockInputStream>(stream, dag.getLimit().limit(), 0, false); });
    if (pipeline.hasMoreThanOneStream())
    {
        executeUnion(pipeline);
        pipeline.transform(
            [&](auto & stream) { stream = std::make_shared<LimitBlockInputStream>(stream, dag.getLimit().limit(), 0, false); });
    }
}

BlockIO InterpreterDAG::execute()
{
    Pipeline pipeline;
    executeImpl(pipeline);
    executeUnion(pipeline);

    BlockIO res;
    res.in = pipeline.firstStream();

    LOG_DEBUG(
        log, __PRETTY_FUNCTION__ << " Convert DAG request to BlockIO, adding " << analyzer->getImplicitCastCount() << " implicit cast");
    if (log->debug())
    {
        try
        {
            DAGStringConverter converter(context, dag.getDAGRequest());
            auto sql_text = converter.buildSqlString();
            LOG_DEBUG(log, __PRETTY_FUNCTION__ << " SQL in DAG request is " << sql_text);
        }
        catch (...)
        {
            // catch all the exceptions so the convert error will not affect the query execution
            LOG_DEBUG(log, __PRETTY_FUNCTION__ << " Failed to convert DAG request to sql text");
        }
    }
    return res;
}
} // namespace DB<|MERGE_RESOLUTION|>--- conflicted
+++ resolved
@@ -429,21 +429,6 @@
     info.region_id = dag.getRegionID();
     info.version = dag.getRegionVersion();
     info.conf_version = dag.getRegionConfVersion();
-<<<<<<< HEAD
-    auto current_region = context.getTMTContext().getKVStore()->getRegion(info.region_id);
-    auto region_read_status = getRegionReadStatus(current_region);
-    if (region_read_status != RegionException::OK)
-    {
-        std::vector<RegionID> region_ids;
-        region_ids.push_back(info.region_id);
-        LOG_WARNING(log, __PRETTY_FUNCTION__ << " Meet region exception for region " << info.region_id);
-        throw RegionException(std::move(region_ids), region_read_status);
-    }
-    if (!checkKeyRanges(dag.getKeyRanges(), table_id, /* pk_is_uint64= */ storage->getPKType() == IManageableStorage::PKType::UINT64,
-            current_region->getRange()))
-        throw Exception("Cop request only support full range scan for given region", ErrorCodes::COP_BAD_DAG_REQUEST);
-=======
->>>>>>> 69bdc9bc
     info.range_in_table = current_region->getHandleRangeByTable(table_id);
     query_info.mvcc_query_info->regions_query_info.push_back(info);
     query_info.mvcc_query_info->concurrent = 0.0;
