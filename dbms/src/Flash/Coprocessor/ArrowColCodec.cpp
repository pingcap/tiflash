--- conflicted
+++ resolved
@@ -97,21 +97,10 @@
     if (!(flashDecimalColToArrowColInternal<Decimal32, is_nullable>(dag_column, flash_col_untyped, start_index, end_index, data_type)
           || flashDecimalColToArrowColInternal<Decimal64, is_nullable>(dag_column, flash_col_untyped, start_index, end_index, data_type)
           || flashDecimalColToArrowColInternal<Decimal128, is_nullable>(dag_column, flash_col_untyped, start_index, end_index, data_type)
-<<<<<<< HEAD
-          || flashDecimalColToArrowColInternal<Decimal256, is_nullable>(
-              dag_column,
-              flash_col_untyped,
-              start_index,
-              end_index,
-              data_type)))
-        throw TiFlashException("Error while trying to convert flash col to DAG col, column name " + flash_col_untyped->getName(),
-                               Errors::Coprocessor::Internal);
-=======
           || flashDecimalColToArrowColInternal<Decimal256, is_nullable>(dag_column, flash_col_untyped, start_index, end_index, data_type)))
         throw TiFlashException(
             "Error while trying to convert flash col to DAG col, column name " + flash_col_untyped->getName(),
             Errors::Coprocessor::Internal);
->>>>>>> 6c0b8c79
 }
 
 template <typename T, bool is_nullable>
@@ -177,14 +166,9 @@
           || flashIntegerColToArrowColInternal<Int16, is_nullable>(dag_column, flash_col_untyped, start_index, end_index)
           || flashIntegerColToArrowColInternal<Int32, is_nullable>(dag_column, flash_col_untyped, start_index, end_index)
           || flashIntegerColToArrowColInternal<Int64, is_nullable>(dag_column, flash_col_untyped, start_index, end_index)))
-<<<<<<< HEAD
-        throw TiFlashException("Error while trying to convert flash col to DAG col, column name " + flash_col_untyped->getName(),
-                               Errors::Coprocessor::Internal);
-=======
         throw TiFlashException(
             "Error while trying to convert flash col to DAG col, column name " + flash_col_untyped->getName(),
             Errors::Coprocessor::Internal);
->>>>>>> 6c0b8c79
 }
 
 
@@ -313,11 +297,7 @@
     case TiDB::TypeLongLong:
     case TiDB::TypeYear:
     case TiDB::TypeTime:
-<<<<<<< HEAD
         if (!type->isInteger() && !type->isMyTime())
-=======
-        if (!type->isInteger())
->>>>>>> 6c0b8c79
             throw TiFlashException(
                 "Type un-matched during arrow encode, target col type is integer and source column type is " + type->getName(),
                 Errors::Coprocessor::Internal);
@@ -408,14 +388,9 @@
             flashEnumColToArrowCol<true>(dag_column, col, start_index, end_index, type);
         break;
     default:
-<<<<<<< HEAD
-        throw TiFlashException("Unsupported field type " + field_type.DebugString() + " when try to convert flash col to DAG col",
-                               Errors::Coprocessor::Internal);
-=======
         throw TiFlashException(
             "Unsupported field type " + field_type.DebugString() + " when try to convert flash col to DAG col",
             Errors::Coprocessor::Internal);
->>>>>>> 6c0b8c79
     }
 }
 
@@ -434,9 +409,6 @@
     return false;
 }
 
-<<<<<<< HEAD
-const char * arrowStringColToFlashCol(const char * pos, UInt8, UInt32 null_count, const std::vector<UInt8> & null_bitmap, const std::vector<UInt64> & offsets, const ColumnWithTypeAndName & col, const ColumnInfo &, UInt32 length)
-=======
 const char * arrowStringColToFlashCol(
     const char * pos,
     UInt8,
@@ -446,7 +418,6 @@
     const ColumnWithTypeAndName & col,
     const ColumnInfo &,
     UInt32 length)
->>>>>>> 6c0b8c79
 {
     for (UInt32 i = 0; i < length; i++)
     {
@@ -458,9 +429,6 @@
     return pos + offsets[length];
 }
 
-<<<<<<< HEAD
-const char * arrowEnumColToFlashCol(const char * pos, UInt8, UInt32 null_count, const std::vector<UInt8> & null_bitmap, const std::vector<UInt64> & offsets, const ColumnWithTypeAndName & col, const ColumnInfo &, UInt32 length)
-=======
 const char * arrowEnumColToFlashCol(
     const char * pos,
     UInt8,
@@ -470,7 +438,6 @@
     const ColumnWithTypeAndName & col,
     const ColumnInfo &,
     UInt32 length)
->>>>>>> 6c0b8c79
 {
     for (UInt32 i = 0; i < length; i++)
     {
@@ -482,9 +449,6 @@
     return pos + offsets[length];
 }
 
-<<<<<<< HEAD
-const char * arrowBitColToFlashCol(const char * pos, UInt8, UInt32 null_count, const std::vector<UInt8> & null_bitmap, const std::vector<UInt64> & offsets, const ColumnWithTypeAndName & col, const ColumnInfo &, UInt32 length)
-=======
 const char * arrowBitColToFlashCol(
     const char * pos,
     UInt8,
@@ -494,7 +458,6 @@
     const ColumnWithTypeAndName & col,
     const ColumnInfo &,
     UInt32 length)
->>>>>>> 6c0b8c79
 {
     for (UInt32 i = 0; i < length; i++)
     {
@@ -548,9 +511,6 @@
     return negative ? -value : value;
 }
 
-<<<<<<< HEAD
-const char * arrowDecimalColToFlashCol(const char * pos, UInt8 field_length, UInt32 null_count, const std::vector<UInt8> & null_bitmap, const std::vector<UInt64> &, const ColumnWithTypeAndName & col, const ColumnInfo &, UInt32 length)
-=======
 const char * arrowDecimalColToFlashCol(
     const char * pos,
     UInt8 field_length,
@@ -560,7 +520,6 @@
     const ColumnWithTypeAndName & col,
     const ColumnInfo &,
     UInt32 length)
->>>>>>> 6c0b8c79
 {
     for (UInt32 i = 0; i < length; i++)
     {
@@ -609,9 +568,6 @@
     return pos;
 }
 
-<<<<<<< HEAD
-const char * arrowDateColToFlashCol(const char * pos, UInt8 field_length, UInt32 null_count, const std::vector<UInt8> & null_bitmap, const std::vector<UInt64> &, const ColumnWithTypeAndName & col, const ColumnInfo &, UInt32 length)
-=======
 const char * arrowDateColToFlashCol(
     const char * pos,
     UInt8 field_length,
@@ -621,7 +577,6 @@
     const ColumnWithTypeAndName & col,
     const ColumnInfo &,
     UInt32 length)
->>>>>>> 6c0b8c79
 {
     for (UInt32 i = 0; i < length; i++)
     {
@@ -645,9 +600,6 @@
     return pos;
 }
 
-<<<<<<< HEAD
-const char * arrowNumColToFlashCol(const char * pos, UInt8 field_length, UInt32 null_count, const std::vector<UInt8> & null_bitmap, const std::vector<UInt64> &, const ColumnWithTypeAndName & col, const ColumnInfo & col_info, UInt32 length)
-=======
 const char * arrowNumColToFlashCol(
     const char * pos,
     UInt8 field_length,
@@ -657,7 +609,6 @@
     const ColumnWithTypeAndName & col,
     const ColumnInfo & col_info,
     UInt32 length)
->>>>>>> 6c0b8c79
 {
     for (UInt32 i = 0; i < length; i++, pos += field_length)
     {
@@ -708,9 +659,6 @@
     return pos;
 }
 
-<<<<<<< HEAD
-const char * arrowColToFlashCol(const char * pos, UInt8 field_length, UInt32 null_count, const std::vector<UInt8> & null_bitmap, const std::vector<UInt64> & offsets, const ColumnWithTypeAndName & flash_col, const ColumnInfo & col_info, UInt32 length)
-=======
 const char * arrowColToFlashCol(
     const char * pos,
     UInt8 field_length,
@@ -720,7 +668,6 @@
     const ColumnWithTypeAndName & flash_col,
     const ColumnInfo & col_info,
     UInt32 length)
->>>>>>> 6c0b8c79
 {
     switch (col_info.tp)
     {
