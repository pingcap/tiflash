// Copyright 2023 PingCAP, Ltd.
//
// Licensed under the Apache License, Version 2.0 (the "License");
// you may not use this file except in compliance with the License.
// You may obtain a copy of the License at
//
//     http://www.apache.org/licenses/LICENSE-2.0
//
// Unless required by applicable law or agreed to in writing, software
// distributed under the License is distributed on an "AS IS" BASIS,
// WITHOUT WARRANTIES OR CONDITIONS OF ANY KIND, either express or implied.
// See the License for the specific language governing permissions and
// limitations under the License.

#pragma once

#pragma GCC diagnostic push
#pragma GCC diagnostic ignored "-Wunused-parameter"
#ifdef __clang__
#pragma GCC diagnostic ignored "-Wdeprecated-declarations"
#endif
#include <kvproto/mpp.pb.h>
#pragma GCC diagnostic pop

#include <Common/ConcurrentBoundedQueue.h>
#include <Common/Logger.h>
#include <Core/QueryOperatorSpillContexts.h>
#include <Core/TaskOperatorSpillContexts.h>
#include <DataStreams/BlockIO.h>
#include <DataStreams/IBlockInputStream.h>
#include <Flash/Coprocessor/DAGRequest.h>
#include <Flash/Coprocessor/FineGrainedShuffle.h>
#include <Flash/Coprocessor/RuntimeFilterMgr.h>
#include <Flash/Coprocessor/TablesRegionsInfo.h>
#include <Flash/Executor/toRU.h>
#include <Flash/Mpp/MPPTaskId.h>
#include <Interpreters/SubqueryForSet.h>
#include <Operators/IOProfileInfo.h>
#include <Operators/OperatorProfileInfo.h>
#include <Parsers/makeDummyQuery.h>
#include <Storages/DeltaMerge/Remote/DisaggTaskId.h>
#include <Storages/DeltaMerge/ScanContext.h>
#include <Storages/Transaction/TiDB.h>
namespace DB
{
class Context;
class MPPTunnelSet;
class ExchangeReceiver;
using ExchangeReceiverPtr = std::shared_ptr<ExchangeReceiver>;
/// key: executor_id of ExchangeReceiver nodes in dag.
using ExchangeReceiverMap = std::unordered_map<String, ExchangeReceiverPtr>;
class MPPReceiverSet;
using MPPReceiverSetPtr = std::shared_ptr<MPPReceiverSet>;
class CoprocessorReader;
using CoprocessorReaderPtr = std::shared_ptr<CoprocessorReader>;

class AutoSpillTrigger;

struct JoinProfileInfo;
using JoinProfileInfoPtr = std::shared_ptr<JoinProfileInfo>;
struct JoinExecuteInfo
{
    String build_side_root_executor_id;
    JoinProfileInfoPtr join_profile_info;
    BlockInputStreams join_build_streams;
    OperatorProfileInfos join_build_profile_infos;
};

using MPPTunnelSetPtr = std::shared_ptr<MPPTunnelSet>;

class ProcessListEntry;

UInt64 inline getMaxErrorCount(const tipb::DAGRequest &)
{
    /// todo max_error_count is a system variable in mysql, TiDB should put it into dag request, now use the default value instead
    return 1024;
}

namespace TiDBSQLFlags
{
constexpr UInt64 IGNORE_TRUNCATE = 1;
constexpr UInt64 TRUNCATE_AS_WARNING = 1u << 1u;
constexpr UInt64 PAD_CHAR_TO_FULL_LENGTH = 1u << 2u;
constexpr UInt64 IN_INSERT_STMT = 1u << 3u;
constexpr UInt64 IN_UPDATE_OR_DELETE_STMT = 1u << 4u;
constexpr UInt64 IN_SELECT_STMT = 1u << 5u;
constexpr UInt64 OVERFLOW_AS_WARNING = 1u << 6u;
constexpr UInt64 IGNORE_ZERO_IN_DATE = 1u << 7u;
constexpr UInt64 DIVIDED_BY_ZERO_AS_WARNING = 1u << 8u;
constexpr UInt64 IN_LOAD_DATA_STMT = 1u << 10u;
} // namespace TiDBSQLFlags

namespace TiDBSQLMode
{
constexpr UInt64 REAL_AS_FLOAT = 1ul;
constexpr UInt64 PIPES_AS_CONCAT = 1ul << 1ul;
constexpr UInt64 ANSI_QUOTES = 1ul << 2ul;
constexpr UInt64 IGNORE_SPACE = 1ul << 3ul;
constexpr UInt64 NOT_USED = 1ul << 4ul;
constexpr UInt64 ONLY_FULL_GROUP_BY = 1ul << 5ul;
constexpr UInt64 NO_UNSIGNED_SUBTRACTION = 1ul << 6ul;
constexpr UInt64 NO_DIR_IN_CREATE = 1ul << 7ul;
constexpr UInt64 POSTGRESQL = 1ul << 8ul;
constexpr UInt64 ORACLE = 1ul << 9ul;
constexpr UInt64 MSSQL = 1ul << 10ul;
constexpr UInt64 DB2 = 1ul << 11ul;
constexpr UInt64 MAXDB = 1ul << 12ul;
constexpr UInt64 NO_KEY_OPTIONS = 1ul << 13ul;
constexpr UInt64 NO_TABLE_OPTIONS = 1ul << 14ul;
constexpr UInt64 NO_FIELD_OPTIONS = 1ul << 15ul;
constexpr UInt64 MYSQL323 = 1ul << 16ul;
constexpr UInt64 MYSQL40 = 1ul << 17ul;
constexpr UInt64 ANSI = 1ul << 18ul;
constexpr UInt64 NO_AUTO_VALUE_ON_ZERO = 1ul << 19ul;
constexpr UInt64 NO_BACK_SLASH_ESCAPES = 1ul << 20ul;
constexpr UInt64 STRICT_TRANS_TABLES = 1ul << 21ul;
constexpr UInt64 STRICT_ALL_TABLES = 1ul << 22ul;
constexpr UInt64 NO_ZERO_IN_DATE = 1ul << 23ul;
constexpr UInt64 NO_ZERO_DATE = 1ul << 24ul;
constexpr UInt64 INVALID_DATES = 1ul << 25ul;
constexpr UInt64 ERROR_FOR_DIVISION_BY_ZERO = 1ul << 26ul;
constexpr UInt64 TRADITIONAL = 1ul << 27ul;
constexpr UInt64 NO_AUTO_CREATE_USER = 1ul << 28ul;
constexpr UInt64 HIGH_NOT_PRECEDENCE = 1ul << 29ul;
constexpr UInt64 NO_ENGINE_SUBSTITUTION = 1ul << 30ul;

// Duplicated with Flag::PAD_CHAR_TO_FULL_LENGTH
// PAD_CHAR_TO_FULL_LENGTH = 1ul << 31ul;

constexpr UInt64 ALLOW_INVALID_DATES = 1ul << 32ul;
} // namespace TiDBSQLMode

enum class ExecutionMode
{
    None,
    Stream,
    Pipeline,
};

enum class DAGRequestKind
{
    Cop,
    CopStream,
    BatchCop,
    MPP,
};

/// A context used to track the information that needs to be passed around during DAG planning.
class DAGContext
{
public:
    // for non-mpp(Cop/CopStream/BatchCop)
    DAGContext(
        tipb::DAGRequest & dag_request_,
        TablesRegionsInfo && tables_regions_info_,
        KeyspaceID keyspace_id_,
        const String & tidb_host_,
<<<<<<< HEAD
        bool is_batch_cop_,
        const String & resource_group_name,
=======
        DAGRequestKind cop_kind_,
>>>>>>> 0d2149ba
        LoggerPtr log_);

    // for mpp
    DAGContext(tipb::DAGRequest & dag_request_, const mpp::TaskMeta & meta_, bool is_root_mpp_task_);

    // for disaggregated task on write node
    DAGContext(
        tipb::DAGRequest & dag_request_,
        const disaggregated::DisaggTaskMeta & task_meta_,
        TablesRegionsInfo && tables_regions_info_,
        const String & compute_node_host_,
        LoggerPtr log_);

    // for test
    explicit DAGContext(UInt64 max_error_count_);

    // for tests need to run query tasks.
    DAGContext(tipb::DAGRequest & dag_request_, String log_identifier, size_t concurrency);

    ~DAGContext();

    std::unordered_map<String, BlockInputStreams> & getProfileStreamsMap();

    std::unordered_map<String, OperatorProfileInfos> & getOperatorProfileInfosMap();

    void addOperatorProfileInfos(
        const String & executor_id,
        OperatorProfileInfos && profile_infos,
        bool is_append = false);

    std::unordered_map<String, std::vector<String>> & getExecutorIdToJoinIdMap();

    std::unordered_map<String, JoinExecuteInfo> & getJoinExecuteInfoMap();

    std::unordered_map<String, BlockInputStreams> & getInBoundIOInputStreamsMap();

    std::unordered_map<String, IOProfileInfos> & getInboundIOProfileInfosMap();

    void addInboundIOProfileInfos(
        const String & executor_id,
        IOProfileInfos && io_profile_infos,
        bool is_append = false);

    void handleTruncateError(const String & msg);
    void handleOverflowError(const String & msg, const TiFlashError & error);
    void handleDivisionByZero();
    void handleInvalidTime(const String & msg, const TiFlashError & error);
    void appendWarning(const String & msg, int32_t code = 0);
    bool allowZeroInDate() const;
    bool allowInvalidDate() const;
    bool shouldClipToZero() const;
    /// This method is thread-safe.
    void appendWarning(const tipb::Error & warning)
    {
        if (warning_count.fetch_add(1, std::memory_order_acq_rel) < max_recorded_error_count)
        {
            warnings.tryPush(warning);
        }
    }
    /// Consume all warnings. Once this method called, every warning will be cleared.
    /// This method is not thread-safe.
    void consumeWarnings(std::vector<tipb::Error> & warnings_)
    {
        const size_t warnings_size = warnings.size();
        warnings_.reserve(warnings_size);
        for (size_t i = 0; i < warnings_size; ++i)
        {
            tipb::Error error;
            warnings.pop(error);
            warnings_.push_back(error);
        }
    }
    void fillWarnings(tipb::SelectResponse & response)
    {
        std::vector<tipb::Error> warnings_vec;
        consumeWarnings(warnings_vec);
        for (auto & warning : warnings_vec)
        {
            auto * warn = response.add_warnings();
            // TODO: consider using allocated warnings to prevent copy?
            warn->CopyFrom(warning);
        }
        response.set_warning_count(getWarningCount());
    }
    void clearWarnings()
    {
        warnings.clear();
        warning_count = 0;
    }
    UInt64 getWarningCount() { return warning_count; }
    const mpp::TaskMeta & getMPPTaskMeta() const { return mpp_task_meta; }
    bool isCop() const { return kind == DAGRequestKind::Cop; }
    bool isCopStream() const { return kind == DAGRequestKind::CopStream; }
    bool isBatchCop() const { return kind == DAGRequestKind::BatchCop; }
    bool isMPPTask() const { return kind == DAGRequestKind::MPP; }
    /// root mpp task means mpp task that send data back to TiDB
    bool isRootMPPTask() const { return is_root_mpp_task; }
    const MPPTaskId & getMPPTaskId() const { return mpp_task_id; }
    const std::unique_ptr<DM::DisaggTaskId> & getDisaggTaskId() const { return disaggregated_id; }

    std::pair<bool, double> getTableScanThroughput();

    const SingleTableRegions & getTableRegionsInfoByTableID(Int64 table_id) const;

    bool containsRegionsInfoForTable(Int64 table_id) const;

    UInt64 getFlags() const { return flags; }
    void setFlags(UInt64 f) { flags = f; }
    void addFlag(UInt64 f) { flags |= f; }
    void delFlag(UInt64 f) { flags &= (~f); }
    bool hasFlag(UInt64 f) const { return (flags & f); }

    UInt64 getSQLMode() const { return sql_mode; }
    void setSQLMode(UInt64 f) { sql_mode = f; }
    void addSQLMode(UInt64 f) { sql_mode |= f; }
    void delSQLMode(UInt64 f) { sql_mode &= (~f); }
    bool hasSQLMode(UInt64 f) const { return sql_mode & f; }

    void updateFinalConcurrency(size_t cur_streams_size, size_t streams_upper_limit);

    ExchangeReceiverPtr getMPPExchangeReceiver(const String & executor_id) const;
    void setMPPReceiverSet(const MPPReceiverSetPtr & receiver_set) { mpp_receiver_set = receiver_set; }
    void addCoprocessorReader(const CoprocessorReaderPtr & coprocessor_reader);
    std::vector<CoprocessorReaderPtr> & getCoprocessorReaders();
    void setDisaggregatedComputeExchangeReceiver(const String & executor_id, const ExchangeReceiverPtr & receiver)
    {
        disaggregated_compute_exchange_receiver = std::make_pair(executor_id, receiver);
    }
    std::optional<std::pair<String, ExchangeReceiverPtr>> getDisaggregatedComputeExchangeReceiver()
    {
        return disaggregated_compute_exchange_receiver;
    }


    void addSubquery(const String & subquery_id, SubqueryForSet && subquery);
    bool hasSubquery() const { return !subqueries.empty(); }
    std::vector<SubqueriesForSets> && moveSubqueries() { return std::move(subqueries); }
    void setProcessListEntry(const std::shared_ptr<ProcessListEntry> & entry) { process_list_entry = entry; }
    std::shared_ptr<ProcessListEntry> getProcessListEntry() const { return process_list_entry; }
    void setQueryOperatorSpillContexts(
        const std::shared_ptr<QueryOperatorSpillContexts> & query_operator_spill_contexts_)
    {
        query_operator_spill_contexts = query_operator_spill_contexts_;
    }
    std::shared_ptr<QueryOperatorSpillContexts> & getQueryOperatorSpillContexts()
    {
        return query_operator_spill_contexts;
    }
    void setAutoSpillTrigger(const std::shared_ptr<AutoSpillTrigger> & auto_spill_trigger_)
    {
        auto_spill_trigger = auto_spill_trigger_;
    }

    void addTableLock(const TableLockHolder & lock) { table_locks.push_back(lock); }

    KeyspaceID getKeyspaceID() const { return keyspace_id; }
    String getResourceGroupName() { return resource_group_name; }

    RU getReadRU() const;

    void switchToStreamMode()
    {
        RUNTIME_CHECK(execution_mode == ExecutionMode::None);
        execution_mode = ExecutionMode::Stream;
    }
    void switchToPipelineMode()
    {
        RUNTIME_CHECK(execution_mode == ExecutionMode::None);
        execution_mode = ExecutionMode::Pipeline;
    }
    ExecutionMode getExecutionMode() const { return execution_mode; }

    void registerOperatorSpillContext(const OperatorSpillContextPtr & operator_spill_context)
    {
        operator_spill_contexts->registerOperatorSpillContext(operator_spill_context);
    }

    void registerTaskOperatorSpillContexts()
    {
        query_operator_spill_contexts->registerTaskOperatorSpillContexts(operator_spill_contexts);
    }

public:
    DAGRequest dag_request;
    /// Some existing code inherited from Clickhouse assume that each query must have a valid query string and query ast,
    /// dummy_query_string and dummy_ast is used for that
    String dummy_query_string;
    ASTPtr dummy_ast;
    Int64 compile_time_ns = 0;
    size_t final_concurrency = 1;
    size_t initialize_concurrency = 1;
    bool has_read_wait_index = false;
    Clock::time_point read_wait_index_start_timestamp{Clock::duration::zero()};
    Clock::time_point read_wait_index_end_timestamp{Clock::duration::zero()};
    String table_scan_executor_id;

    // For mpp/cop/batchcop this is the host of tidb
    // For disaggregated read, this is the host of compute node
    String tidb_host = "Unknown";
    bool collect_execution_summaries{};
    /* const */ DAGRequestKind kind;
    /* const */ bool is_root_mpp_task = false;
    /* const */ bool is_disaggregated_task = false; // a disagg task handling by the write node
    // `tunnel_set` is always set by `MPPTask` and is intended to be used for `DAGQueryBlockInterpreter`.
    MPPTunnelSetPtr tunnel_set;
    TablesRegionsInfo tables_regions_info;
    // part of regions_for_local_read + regions_for_remote_read, only used for batch-cop
    RegionInfoList retry_regions;

    LoggerPtr log;

    // initialized in `initOutputInfo`.
    std::vector<tipb::FieldType> result_field_types;
    tipb::EncodeType encode_type = tipb::EncodeType::TypeDefault;
    // only meaningful in final projection.
    bool keep_session_timezone_info = false;
    std::vector<tipb::FieldType> output_field_types;
    std::vector<Int32> output_offsets;

    /// executor_id, ScanContextPtr
    /// Currently, max(scan_context_map.size()) == 1, because one mpp task only have do one table scan
    /// While when we support collcate join later, scan_context_map.size() may > 1,
    /// thus we need to pay attention to scan_context_map usage that time.
    std::unordered_map<String, DM::ScanContextPtr> scan_context_map;

    RuntimeFilterMgr runtime_filter_mgr;

private:
    void initExecutorIdToJoinIdMap();
    void initOutputInfo();

private:
    std::shared_ptr<ProcessListEntry> process_list_entry;
    std::shared_ptr<TaskOperatorSpillContexts> operator_spill_contexts;
    std::shared_ptr<QueryOperatorSpillContexts> query_operator_spill_contexts;
    std::shared_ptr<AutoSpillTrigger> auto_spill_trigger;
    /// Holding the table lock to make sure that the table wouldn't be dropped during the lifetime of this query, even if there are no local regions.
    /// TableLockHolders need to be released after the BlockInputStream is destroyed to prevent data read exceptions.
    TableLockHolders table_locks;

    /// operator profile related
    /// operator_profile_infos will be added to map concurrently at runtime, so a lock is needed to prevent data race.
    std::mutex operator_profile_infos_map_mu;
    /// profile_streams_map is a map that maps from executor_id to profile BlockInputStreams.
    std::unordered_map<String, BlockInputStreams> profile_streams_map;
    /// operator_profile_infos_map is a map that maps from executor_id to OperatorProfileInfos.
    std::unordered_map<String, OperatorProfileInfos> operator_profile_infos_map;
    /// executor_id_to_join_id_map is a map that maps executor id to all the join executor id of itself and all its children.
    std::unordered_map<String, std::vector<String>> executor_id_to_join_id_map;
    /// join_execute_info_map is a map that maps from join_probe_executor_id to JoinExecuteInfo
    /// DAGResponseWriter / JoinStatistics gets JoinExecuteInfo through it.
    std::unordered_map<std::string, JoinExecuteInfo> join_execute_info_map;
    /// inbound_io_input_streams_map is a map that maps from executor_id (table_scan / exchange_receiver) to BlockInputStreams.
    /// BlockInputStreams contains ExchangeReceiverInputStream, CoprocessorBlockInputStream and local_read_input_stream etc.
    std::unordered_map<String, BlockInputStreams> inbound_io_input_streams_map;
    /// inbound_io_profile_infos_map is a map that maps from executor_id (table_scan / exchange_receiver) to IOProfileInfos.
    /// IOProfileInfos are from ExchangeReceiverSourceOp, CoprocessorSourceOp and local_read_source etc.
    std::unordered_map<String, IOProfileInfos> inbound_io_profile_infos_map;

    UInt64 flags;
    UInt64 sql_mode;
    mpp::TaskMeta mpp_task_meta;
    const MPPTaskId mpp_task_id = MPPTaskId::unknown_mpp_task_id;
    // The task id for disaggregated read
    const std::unique_ptr<DM::DisaggTaskId> disaggregated_id;
    /// max_recorded_error_count is the max error/warning need to be recorded in warnings
    UInt64 max_recorded_error_count;
    ConcurrentBoundedQueue<tipb::Error> warnings;
    /// warning_count is the actual warning count during the entire execution
    std::atomic<UInt64> warning_count;

    MPPReceiverSetPtr mpp_receiver_set;
    std::vector<CoprocessorReaderPtr> coprocessor_readers;
    /// vector of SubqueriesForSets(such as join build subquery).
    /// The order of the vector is also the order of the subquery.
    std::vector<SubqueriesForSets> subqueries;
    // In disaggregated tiflash mode, table_scan in tiflash_compute node will be converted ExchangeReceiver.
    // Record here so we can add to receiver_set and cancel/close it.
    std::optional<std::pair<String, ExchangeReceiverPtr>> disaggregated_compute_exchange_receiver;

    // The keyspace that the DAG request from
    const KeyspaceID keyspace_id = NullspaceID;

    const String resource_group_name;

    // Used to determine the execution mode
    // - None: request has not been executed yet
    // - Stream: execute with block input stream
    // - Pipeline: execute with pipeline model
    ExecutionMode execution_mode = ExecutionMode::None;
};

} // namespace DB<|MERGE_RESOLUTION|>--- conflicted
+++ resolved
@@ -155,12 +155,8 @@
         TablesRegionsInfo && tables_regions_info_,
         KeyspaceID keyspace_id_,
         const String & tidb_host_,
-<<<<<<< HEAD
-        bool is_batch_cop_,
+        DAGRequestKind cop_kind_,
         const String & resource_group_name,
-=======
-        DAGRequestKind cop_kind_,
->>>>>>> 0d2149ba
         LoggerPtr log_);
 
     // for mpp
