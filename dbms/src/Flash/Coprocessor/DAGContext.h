// Copyright 2023 PingCAP, Ltd.
//
// Licensed under the Apache License, Version 2.0 (the "License");
// you may not use this file except in compliance with the License.
// You may obtain a copy of the License at
//
//     http://www.apache.org/licenses/LICENSE-2.0
//
// Unless required by applicable law or agreed to in writing, software
// distributed under the License is distributed on an "AS IS" BASIS,
// WITHOUT WARRANTIES OR CONDITIONS OF ANY KIND, either express or implied.
// See the License for the specific language governing permissions and
// limitations under the License.

#pragma once

#pragma GCC diagnostic push
#pragma GCC diagnostic ignored "-Wunused-parameter"
#ifdef __clang__
#pragma GCC diagnostic ignored "-Wdeprecated-declarations"
#endif
#include <kvproto/mpp.pb.h>
#pragma GCC diagnostic pop

#include <Common/ConcurrentBoundedQueue.h>
#include <Common/Logger.h>
#include <Core/QueryOperatorSpillContexts.h>
#include <Core/TaskOperatorSpillContexts.h>
#include <DataStreams/BlockIO.h>
#include <DataStreams/IBlockInputStream.h>
#include <Flash/Coprocessor/DAGRequest.h>
#include <Flash/Coprocessor/FineGrainedShuffle.h>
#include <Flash/Coprocessor/RuntimeFilterMgr.h>
#include <Flash/Coprocessor/TablesRegionsInfo.h>
#include <Flash/Executor/toRU.h>
#include <Flash/Mpp/MPPTaskId.h>
#include <Interpreters/SubqueryForSet.h>
#include <Operators/IOProfileInfo.h>
#include <Operators/OperatorProfileInfo.h>
#include <Parsers/makeDummyQuery.h>
#include <Storages/DeltaMerge/Remote/DisaggTaskId.h>
#include <Storages/DeltaMerge/ScanContext.h>
#include <Storages/Transaction/TiDB.h>
namespace DB
{
class Context;
class MPPTunnelSet;
class ExchangeReceiver;
using ExchangeReceiverPtr = std::shared_ptr<ExchangeReceiver>;
/// key: executor_id of ExchangeReceiver nodes in dag.
using ExchangeReceiverMap = std::unordered_map<String, ExchangeReceiverPtr>;
class MPPReceiverSet;
using MPPReceiverSetPtr = std::shared_ptr<MPPReceiverSet>;
class CoprocessorReader;
using CoprocessorReaderPtr = std::shared_ptr<CoprocessorReader>;

class AutoSpillTrigger;

struct JoinProfileInfo;
using JoinProfileInfoPtr = std::shared_ptr<JoinProfileInfo>;
struct JoinExecuteInfo
{
    String build_side_root_executor_id;
    JoinProfileInfoPtr join_profile_info;
    BlockInputStreams join_build_streams;
    OperatorProfileInfos join_build_profile_infos;
};

using MPPTunnelSetPtr = std::shared_ptr<MPPTunnelSet>;

class ProcessListEntry;

UInt64 inline getMaxErrorCount(const tipb::DAGRequest &)
{
    /// todo max_error_count is a system variable in mysql, TiDB should put it into dag request, now use the default value instead
    return 1024;
}

namespace TiDBSQLFlags
{
constexpr UInt64 IGNORE_TRUNCATE = 1;
constexpr UInt64 TRUNCATE_AS_WARNING = 1u << 1u;
constexpr UInt64 PAD_CHAR_TO_FULL_LENGTH = 1u << 2u;
constexpr UInt64 IN_INSERT_STMT = 1u << 3u;
constexpr UInt64 IN_UPDATE_OR_DELETE_STMT = 1u << 4u;
constexpr UInt64 IN_SELECT_STMT = 1u << 5u;
constexpr UInt64 OVERFLOW_AS_WARNING = 1u << 6u;
constexpr UInt64 IGNORE_ZERO_IN_DATE = 1u << 7u;
constexpr UInt64 DIVIDED_BY_ZERO_AS_WARNING = 1u << 8u;
constexpr UInt64 IN_LOAD_DATA_STMT = 1u << 10u;
} // namespace TiDBSQLFlags

namespace TiDBSQLMode
{
constexpr UInt64 REAL_AS_FLOAT = 1ul;
constexpr UInt64 PIPES_AS_CONCAT = 1ul << 1ul;
constexpr UInt64 ANSI_QUOTES = 1ul << 2ul;
constexpr UInt64 IGNORE_SPACE = 1ul << 3ul;
constexpr UInt64 NOT_USED = 1ul << 4ul;
constexpr UInt64 ONLY_FULL_GROUP_BY = 1ul << 5ul;
constexpr UInt64 NO_UNSIGNED_SUBTRACTION = 1ul << 6ul;
constexpr UInt64 NO_DIR_IN_CREATE = 1ul << 7ul;
constexpr UInt64 POSTGRESQL = 1ul << 8ul;
constexpr UInt64 ORACLE = 1ul << 9ul;
constexpr UInt64 MSSQL = 1ul << 10ul;
constexpr UInt64 DB2 = 1ul << 11ul;
constexpr UInt64 MAXDB = 1ul << 12ul;
constexpr UInt64 NO_KEY_OPTIONS = 1ul << 13ul;
constexpr UInt64 NO_TABLE_OPTIONS = 1ul << 14ul;
constexpr UInt64 NO_FIELD_OPTIONS = 1ul << 15ul;
constexpr UInt64 MYSQL323 = 1ul << 16ul;
constexpr UInt64 MYSQL40 = 1ul << 17ul;
constexpr UInt64 ANSI = 1ul << 18ul;
constexpr UInt64 NO_AUTO_VALUE_ON_ZERO = 1ul << 19ul;
constexpr UInt64 NO_BACK_SLASH_ESCAPES = 1ul << 20ul;
constexpr UInt64 STRICT_TRANS_TABLES = 1ul << 21ul;
constexpr UInt64 STRICT_ALL_TABLES = 1ul << 22ul;
constexpr UInt64 NO_ZERO_IN_DATE = 1ul << 23ul;
constexpr UInt64 NO_ZERO_DATE = 1ul << 24ul;
constexpr UInt64 INVALID_DATES = 1ul << 25ul;
constexpr UInt64 ERROR_FOR_DIVISION_BY_ZERO = 1ul << 26ul;
constexpr UInt64 TRADITIONAL = 1ul << 27ul;
constexpr UInt64 NO_AUTO_CREATE_USER = 1ul << 28ul;
constexpr UInt64 HIGH_NOT_PRECEDENCE = 1ul << 29ul;
constexpr UInt64 NO_ENGINE_SUBSTITUTION = 1ul << 30ul;

// Duplicated with Flag::PAD_CHAR_TO_FULL_LENGTH
// PAD_CHAR_TO_FULL_LENGTH = 1ul << 31ul;

constexpr UInt64 ALLOW_INVALID_DATES = 1ul << 32ul;
} // namespace TiDBSQLMode

enum class ExecutionMode
{
    None,
    Stream,
    Pipeline,
};

enum class DAGRequestKind
{
    Cop,
    CopStream,
    BatchCop,
    MPP,
};

/// A context used to track the information that needs to be passed around during DAG planning.
class DAGContext
{
public:
<<<<<<< HEAD
    // for non-mpp(Cop/CopStream/BatchCop)
=======
    // for non-mpp(cop/batchCop)
>>>>>>> a220251e
    DAGContext(
        tipb::DAGRequest & dag_request_,
        TablesRegionsInfo && tables_regions_info_,
        KeyspaceID keyspace_id_,
        const String & tidb_host_,
<<<<<<< HEAD
        DAGRequestKind cop_kind_,
=======
        bool is_batch_cop_,
>>>>>>> a220251e
        LoggerPtr log_);

    // for mpp
    DAGContext(tipb::DAGRequest & dag_request_, const mpp::TaskMeta & meta_, bool is_root_mpp_task_);

    // for disaggregated task on write node
    DAGContext(
        tipb::DAGRequest & dag_request_,
        const disaggregated::DisaggTaskMeta & task_meta_,
        TablesRegionsInfo && tables_regions_info_,
        const String & compute_node_host_,
        LoggerPtr log_);

    // for test
    explicit DAGContext(UInt64 max_error_count_);

    // for tests need to run query tasks.
    DAGContext(tipb::DAGRequest & dag_request_, String log_identifier, size_t concurrency);

    ~DAGContext();

    std::unordered_map<String, BlockInputStreams> & getProfileStreamsMap();

    std::unordered_map<String, OperatorProfileInfos> & getOperatorProfileInfosMap();

    void addOperatorProfileInfos(
        const String & executor_id,
        OperatorProfileInfos && profile_infos,
        bool is_append = false);

    std::unordered_map<String, std::vector<String>> & getExecutorIdToJoinIdMap();

    std::unordered_map<String, JoinExecuteInfo> & getJoinExecuteInfoMap();

    std::unordered_map<String, BlockInputStreams> & getInBoundIOInputStreamsMap();

    std::unordered_map<String, IOProfileInfos> & getInboundIOProfileInfosMap();

    void addInboundIOProfileInfos(
        const String & executor_id,
        IOProfileInfos && io_profile_infos,
        bool is_append = false);

    void handleTruncateError(const String & msg);
    void handleOverflowError(const String & msg, const TiFlashError & error);
    void handleDivisionByZero();
    void handleInvalidTime(const String & msg, const TiFlashError & error);
    void appendWarning(const String & msg, int32_t code = 0);
    bool allowZeroInDate() const;
    bool allowInvalidDate() const;
    bool shouldClipToZero() const;
    /// This method is thread-safe.
    void appendWarning(const tipb::Error & warning)
    {
        if (warning_count.fetch_add(1, std::memory_order_acq_rel) < max_recorded_error_count)
        {
            warnings.tryPush(warning);
        }
    }
    /// Consume all warnings. Once this method called, every warning will be cleared.
    /// This method is not thread-safe.
    void consumeWarnings(std::vector<tipb::Error> & warnings_)
    {
        const size_t warnings_size = warnings.size();
        warnings_.reserve(warnings_size);
        for (size_t i = 0; i < warnings_size; ++i)
        {
            tipb::Error error;
            warnings.pop(error);
            warnings_.push_back(error);
        }
    }
    void fillWarnings(tipb::SelectResponse & response)
    {
        std::vector<tipb::Error> warnings_vec;
        consumeWarnings(warnings_vec);
        for (auto & warning : warnings_vec)
        {
            auto * warn = response.add_warnings();
            // TODO: consider using allocated warnings to prevent copy?
            warn->CopyFrom(warning);
        }
        response.set_warning_count(getWarningCount());
    }
    void clearWarnings()
    {
        warnings.clear();
        warning_count = 0;
    }
    UInt64 getWarningCount() { return warning_count; }
    const mpp::TaskMeta & getMPPTaskMeta() const { return mpp_task_meta; }
    bool isCop() const { return kind == DAGRequestKind::Cop; }
    bool isCopStream() const { return kind == DAGRequestKind::CopStream; }
    bool isBatchCop() const { return kind == DAGRequestKind::BatchCop; }
    bool isMPPTask() const { return kind == DAGRequestKind::MPP; }
    /// root mpp task means mpp task that send data back to TiDB
    bool isRootMPPTask() const { return is_root_mpp_task; }
    const MPPTaskId & getMPPTaskId() const { return mpp_task_id; }
    const std::unique_ptr<DM::DisaggTaskId> & getDisaggTaskId() const { return disaggregated_id; }

    std::pair<bool, double> getTableScanThroughput();

    const SingleTableRegions & getTableRegionsInfoByTableID(Int64 table_id) const;

    bool containsRegionsInfoForTable(Int64 table_id) const;

    UInt64 getFlags() const { return flags; }
    void setFlags(UInt64 f) { flags = f; }
    void addFlag(UInt64 f) { flags |= f; }
    void delFlag(UInt64 f) { flags &= (~f); }
    bool hasFlag(UInt64 f) const { return (flags & f); }

    UInt64 getSQLMode() const { return sql_mode; }
    void setSQLMode(UInt64 f) { sql_mode = f; }
    void addSQLMode(UInt64 f) { sql_mode |= f; }
    void delSQLMode(UInt64 f) { sql_mode &= (~f); }
    bool hasSQLMode(UInt64 f) const { return sql_mode & f; }

    void updateFinalConcurrency(size_t cur_streams_size, size_t streams_upper_limit);

    ExchangeReceiverPtr getMPPExchangeReceiver(const String & executor_id) const;
    void setMPPReceiverSet(const MPPReceiverSetPtr & receiver_set) { mpp_receiver_set = receiver_set; }
    void addCoprocessorReader(const CoprocessorReaderPtr & coprocessor_reader);
    std::vector<CoprocessorReaderPtr> & getCoprocessorReaders();
    void setDisaggregatedComputeExchangeReceiver(const String & executor_id, const ExchangeReceiverPtr & receiver)
    {
        disaggregated_compute_exchange_receiver = std::make_pair(executor_id, receiver);
    }
    std::optional<std::pair<String, ExchangeReceiverPtr>> getDisaggregatedComputeExchangeReceiver()
    {
        return disaggregated_compute_exchange_receiver;
    }


    void addSubquery(const String & subquery_id, SubqueryForSet && subquery);
    bool hasSubquery() const { return !subqueries.empty(); }
    std::vector<SubqueriesForSets> && moveSubqueries() { return std::move(subqueries); }
    void setProcessListEntry(const std::shared_ptr<ProcessListEntry> & entry) { process_list_entry = entry; }
    std::shared_ptr<ProcessListEntry> getProcessListEntry() const { return process_list_entry; }
    void setQueryOperatorSpillContexts(
        const std::shared_ptr<QueryOperatorSpillContexts> & query_operator_spill_contexts_)
    {
        query_operator_spill_contexts = query_operator_spill_contexts_;
    }
    std::shared_ptr<QueryOperatorSpillContexts> & getQueryOperatorSpillContexts()
    {
        return query_operator_spill_contexts;
    }
    void setAutoSpillTrigger(const std::shared_ptr<AutoSpillTrigger> & auto_spill_trigger_)
    {
        auto_spill_trigger = auto_spill_trigger_;
    }

    void addTableLock(const TableLockHolder & lock) { table_locks.push_back(lock); }

    KeyspaceID getKeyspaceID() const { return keyspace_id; }

    RU getReadRU() const;

    void switchToStreamMode()
    {
        RUNTIME_CHECK(execution_mode == ExecutionMode::None);
        execution_mode = ExecutionMode::Stream;
    }
    void switchToPipelineMode()
    {
        RUNTIME_CHECK(execution_mode == ExecutionMode::None);
        execution_mode = ExecutionMode::Pipeline;
    }
    ExecutionMode getExecutionMode() const { return execution_mode; }

    void registerOperatorSpillContext(const OperatorSpillContextPtr & operator_spill_context)
    {
        operator_spill_contexts->registerOperatorSpillContext(operator_spill_context);
    }

    void registerTaskOperatorSpillContexts()
    {
        query_operator_spill_contexts->registerTaskOperatorSpillContexts(operator_spill_contexts);
    }

public:
    DAGRequest dag_request;
    /// Some existing code inherited from Clickhouse assume that each query must have a valid query string and query ast,
    /// dummy_query_string and dummy_ast is used for that
    String dummy_query_string;
    ASTPtr dummy_ast;
    Int64 compile_time_ns = 0;
    size_t final_concurrency = 1;
    size_t initialize_concurrency = 1;
    bool has_read_wait_index = false;
    Clock::time_point read_wait_index_start_timestamp{Clock::duration::zero()};
    Clock::time_point read_wait_index_end_timestamp{Clock::duration::zero()};
    String table_scan_executor_id;

    // For mpp/cop/batchcop this is the host of tidb
    // For disaggregated read, this is the host of compute node
    String tidb_host = "Unknown";
    bool collect_execution_summaries{};
    /* const */ DAGRequestKind kind;
    /* const */ bool is_root_mpp_task = false;
    /* const */ bool is_disaggregated_task = false; // a disagg task handling by the write node
    // `tunnel_set` is always set by `MPPTask` and is intended to be used for `DAGQueryBlockInterpreter`.
    MPPTunnelSetPtr tunnel_set;
    TablesRegionsInfo tables_regions_info;
    // part of regions_for_local_read + regions_for_remote_read, only used for batch-cop
    RegionInfoList retry_regions;

    LoggerPtr log;

    // initialized in `initOutputInfo`.
    std::vector<tipb::FieldType> result_field_types;
    tipb::EncodeType encode_type = tipb::EncodeType::TypeDefault;
    // only meaningful in final projection.
    bool keep_session_timezone_info = false;
    std::vector<tipb::FieldType> output_field_types;
    std::vector<Int32> output_offsets;

    /// executor_id, ScanContextPtr
    /// Currently, max(scan_context_map.size()) == 1, because one mpp task only have do one table scan
    /// While when we support collcate join later, scan_context_map.size() may > 1,
    /// thus we need to pay attention to scan_context_map usage that time.
    std::unordered_map<String, DM::ScanContextPtr> scan_context_map;

    RuntimeFilterMgr runtime_filter_mgr;

private:
    void initExecutorIdToJoinIdMap();
    void initOutputInfo();

private:
    std::shared_ptr<ProcessListEntry> process_list_entry;
    std::shared_ptr<TaskOperatorSpillContexts> operator_spill_contexts;
    std::shared_ptr<QueryOperatorSpillContexts> query_operator_spill_contexts;
    std::shared_ptr<AutoSpillTrigger> auto_spill_trigger;
    /// Holding the table lock to make sure that the table wouldn't be dropped during the lifetime of this query, even if there are no local regions.
    /// TableLockHolders need to be released after the BlockInputStream is destroyed to prevent data read exceptions.
    TableLockHolders table_locks;

    /// operator profile related
    /// operator_profile_infos will be added to map concurrently at runtime, so a lock is needed to prevent data race.
    std::mutex operator_profile_infos_map_mu;
    /// profile_streams_map is a map that maps from executor_id to profile BlockInputStreams.
    std::unordered_map<String, BlockInputStreams> profile_streams_map;
    /// operator_profile_infos_map is a map that maps from executor_id to OperatorProfileInfos.
    std::unordered_map<String, OperatorProfileInfos> operator_profile_infos_map;
    /// executor_id_to_join_id_map is a map that maps executor id to all the join executor id of itself and all its children.
    std::unordered_map<String, std::vector<String>> executor_id_to_join_id_map;
    /// join_execute_info_map is a map that maps from join_probe_executor_id to JoinExecuteInfo
    /// DAGResponseWriter / JoinStatistics gets JoinExecuteInfo through it.
    std::unordered_map<std::string, JoinExecuteInfo> join_execute_info_map;
    /// inbound_io_input_streams_map is a map that maps from executor_id (table_scan / exchange_receiver) to BlockInputStreams.
    /// BlockInputStreams contains ExchangeReceiverInputStream, CoprocessorBlockInputStream and local_read_input_stream etc.
    std::unordered_map<String, BlockInputStreams> inbound_io_input_streams_map;
    /// inbound_io_profile_infos_map is a map that maps from executor_id (table_scan / exchange_receiver) to IOProfileInfos.
    /// IOProfileInfos are from ExchangeReceiverSourceOp, CoprocessorSourceOp and local_read_source etc.
    std::unordered_map<String, IOProfileInfos> inbound_io_profile_infos_map;

    UInt64 flags;
    UInt64 sql_mode;
    mpp::TaskMeta mpp_task_meta;
    const MPPTaskId mpp_task_id = MPPTaskId::unknown_mpp_task_id;
    // The task id for disaggregated read
    const std::unique_ptr<DM::DisaggTaskId> disaggregated_id;
    /// max_recorded_error_count is the max error/warning need to be recorded in warnings
    UInt64 max_recorded_error_count;
    ConcurrentBoundedQueue<tipb::Error> warnings;
    /// warning_count is the actual warning count during the entire execution
    std::atomic<UInt64> warning_count;

    MPPReceiverSetPtr mpp_receiver_set;
    std::vector<CoprocessorReaderPtr> coprocessor_readers;
    /// vector of SubqueriesForSets(such as join build subquery).
    /// The order of the vector is also the order of the subquery.
    std::vector<SubqueriesForSets> subqueries;
    // In disaggregated tiflash mode, table_scan in tiflash_compute node will be converted ExchangeReceiver.
    // Record here so we can add to receiver_set and cancel/close it.
    std::optional<std::pair<String, ExchangeReceiverPtr>> disaggregated_compute_exchange_receiver;

    // The keyspace that the DAG request from
    const KeyspaceID keyspace_id = NullspaceID;

    // Used to determine the execution mode
    // - None: request has not been executed yet
    // - Stream: execute with block input stream
    // - Pipeline: execute with pipeline model
    ExecutionMode execution_mode = ExecutionMode::None;
};

} // namespace DB<|MERGE_RESOLUTION|>--- conflicted
+++ resolved
@@ -149,21 +149,13 @@
 class DAGContext
 {
 public:
-<<<<<<< HEAD
     // for non-mpp(Cop/CopStream/BatchCop)
-=======
-    // for non-mpp(cop/batchCop)
->>>>>>> a220251e
     DAGContext(
         tipb::DAGRequest & dag_request_,
         TablesRegionsInfo && tables_regions_info_,
         KeyspaceID keyspace_id_,
         const String & tidb_host_,
-<<<<<<< HEAD
         DAGRequestKind cop_kind_,
-=======
-        bool is_batch_cop_,
->>>>>>> a220251e
         LoggerPtr log_);
 
     // for mpp
