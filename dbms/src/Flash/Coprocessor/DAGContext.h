// Copyright 2022 PingCAP, Ltd.
//
// Licensed under the Apache License, Version 2.0 (the "License");
// you may not use this file except in compliance with the License.
// You may obtain a copy of the License at
//
//     http://www.apache.org/licenses/LICENSE-2.0
//
// Unless required by applicable law or agreed to in writing, software
// distributed under the License is distributed on an "AS IS" BASIS,
// WITHOUT WARRANTIES OR CONDITIONS OF ANY KIND, either express or implied.
// See the License for the specific language governing permissions and
// limitations under the License.

#pragma once

#pragma GCC diagnostic push
#pragma GCC diagnostic ignored "-Wunused-parameter"
#ifdef __clang__
#pragma GCC diagnostic ignored "-Wdeprecated-declarations"
#endif
#include <kvproto/mpp.pb.h>
#include <tipb/select.pb.h>
#pragma GCC diagnostic pop

#include <Common/ConcurrentBoundedQueue.h>
#include <Common/Logger.h>
#include <DataStreams/BlockIO.h>
#include <DataStreams/IBlockInputStream.h>
#include <Flash/Coprocessor/FineGrainedShuffle.h>
#include <Flash/Coprocessor/TablesRegionsInfo.h>
#include <Flash/Mpp/MPPTaskId.h>
#include <Interpreters/SubqueryForSet.h>
#include <Storages/Transaction/TiDB.h>

namespace DB
{
class Context;
class MPPTunnelSet;
class ExchangeReceiver;
using ExchangeReceiverPtr = std::shared_ptr<ExchangeReceiver>;
/// key: executor_id of ExchangeReceiver nodes in dag.
using ExchangeReceiverMap = std::unordered_map<String, ExchangeReceiverPtr>;
class MPPReceiverSet;
using MPPReceiverSetPtr = std::shared_ptr<MPPReceiverSet>;
class CoprocessorReader;
using CoprocessorReaderPtr = std::shared_ptr<CoprocessorReader>;

class Join;
using JoinPtr = std::shared_ptr<Join>;
struct JoinExecuteInfo
{
    String build_side_root_executor_id;
    JoinPtr join_ptr;
    BlockInputStreams non_joined_streams;
    BlockInputStreams join_build_streams;
};

using MPPTunnelSetPtr = std::shared_ptr<MPPTunnelSet>;

UInt64 inline getMaxErrorCount(const tipb::DAGRequest &)
{
    /// todo max_error_count is a system variable in mysql, TiDB should put it into dag request, now use the default value instead
    return 1024;
}

namespace TiDBSQLFlags
{
constexpr UInt64 IGNORE_TRUNCATE = 1;
constexpr UInt64 TRUNCATE_AS_WARNING = 1u << 1u;
constexpr UInt64 PAD_CHAR_TO_FULL_LENGTH = 1u << 2u;
constexpr UInt64 IN_INSERT_STMT = 1u << 3u;
constexpr UInt64 IN_UPDATE_OR_DELETE_STMT = 1u << 4u;
constexpr UInt64 IN_SELECT_STMT = 1u << 5u;
constexpr UInt64 OVERFLOW_AS_WARNING = 1u << 6u;
constexpr UInt64 IGNORE_ZERO_IN_DATE = 1u << 7u;
constexpr UInt64 DIVIDED_BY_ZERO_AS_WARNING = 1u << 8u;
constexpr UInt64 IN_LOAD_DATA_STMT = 1u << 10u;
} // namespace TiDBSQLFlags

namespace TiDBSQLMode
{
constexpr UInt64 REAL_AS_FLOAT = 1ul;
constexpr UInt64 PIPES_AS_CONCAT = 1ul << 1ul;
constexpr UInt64 ANSI_QUOTES = 1ul << 2ul;
constexpr UInt64 IGNORE_SPACE = 1ul << 3ul;
constexpr UInt64 NOT_USED = 1ul << 4ul;
constexpr UInt64 ONLY_FULL_GROUP_BY = 1ul << 5ul;
constexpr UInt64 NO_UNSIGNED_SUBTRACTION = 1ul << 6ul;
constexpr UInt64 NO_DIR_IN_CREATE = 1ul << 7ul;
constexpr UInt64 POSTGRESQL = 1ul << 8ul;
constexpr UInt64 ORACLE = 1ul << 9ul;
constexpr UInt64 MSSQL = 1ul << 10ul;
constexpr UInt64 DB2 = 1ul << 11ul;
constexpr UInt64 MAXDB = 1ul << 12ul;
constexpr UInt64 NO_KEY_OPTIONS = 1ul << 13ul;
constexpr UInt64 NO_TABLE_OPTIONS = 1ul << 14ul;
constexpr UInt64 NO_FIELD_OPTIONS = 1ul << 15ul;
constexpr UInt64 MYSQL323 = 1ul << 16ul;
constexpr UInt64 MYSQL40 = 1ul << 17ul;
constexpr UInt64 ANSI = 1ul << 18ul;
constexpr UInt64 NO_AUTO_VALUE_ON_ZERO = 1ul << 19ul;
constexpr UInt64 NO_BACK_SLASH_ESCAPES = 1ul << 20ul;
constexpr UInt64 STRICT_TRANS_TABLES = 1ul << 21ul;
constexpr UInt64 STRICT_ALL_TABLES = 1ul << 22ul;
constexpr UInt64 NO_ZERO_IN_DATE = 1ul << 23ul;
constexpr UInt64 NO_ZERO_DATE = 1ul << 24ul;
constexpr UInt64 INVALID_DATES = 1ul << 25ul;
constexpr UInt64 ERROR_FOR_DIVISION_BY_ZERO = 1ul << 26ul;
constexpr UInt64 TRADITIONAL = 1ul << 27ul;
constexpr UInt64 NO_AUTO_CREATE_USER = 1ul << 28ul;
constexpr UInt64 HIGH_NOT_PRECEDENCE = 1ul << 29ul;
constexpr UInt64 NO_ENGINE_SUBSTITUTION = 1ul << 30ul;

// Duplicated with Flag::PAD_CHAR_TO_FULL_LENGTH
// PAD_CHAR_TO_FULL_LENGTH = 1ul << 31ul;

constexpr UInt64 ALLOW_INVALID_DATES = 1ul << 32ul;
} // namespace TiDBSQLMode

<<<<<<< HEAD
=======
inline bool enableFineGrainedShuffle(uint64_t stream_count)
{
    return stream_count > 0;
}

static constexpr std::string_view enableFineGrainedShuffleExtraInfo = "enable fine grained shuffle";

>>>>>>> 3153a3b7
/// A context used to track the information that needs to be passed around during DAG planning.
class DAGContext
{
public:
    // for non-mpp(cop/batchCop)
    explicit DAGContext(const tipb::DAGRequest & dag_request_)
        : dag_request(&dag_request_)
        , collect_execution_summaries(dag_request->has_collect_execution_summaries() && dag_request->collect_execution_summaries())
        , is_mpp_task(false)
        , is_root_mpp_task(false)
        , flags(dag_request->flags())
        , sql_mode(dag_request->sql_mode())
        , max_recorded_error_count(getMaxErrorCount(*dag_request))
        , warnings(max_recorded_error_count)
        , warning_count(0)
    {
        assert(dag_request->has_root_executor() || dag_request->executors_size() > 0);
        return_executor_id = dag_request->root_executor().has_executor_id() || dag_request->executors(0).has_executor_id();

        initOutputInfo();
    }

    // for mpp
    DAGContext(const tipb::DAGRequest & dag_request_, const mpp::TaskMeta & meta_, bool is_root_mpp_task_)
        : dag_request(&dag_request_)
        , collect_execution_summaries(dag_request->has_collect_execution_summaries() && dag_request->collect_execution_summaries())
        , return_executor_id(true)
        , is_mpp_task(true)
        , is_root_mpp_task(is_root_mpp_task_)
        , flags(dag_request->flags())
        , sql_mode(dag_request->sql_mode())
        , mpp_task_meta(meta_)
        , mpp_task_id(mpp_task_meta.start_ts(), mpp_task_meta.task_id())
        , max_recorded_error_count(getMaxErrorCount(*dag_request))
        , warnings(max_recorded_error_count)
        , warning_count(0)
    {
        assert(dag_request->has_root_executor() && dag_request->root_executor().has_executor_id());
        // only mpp task has join executor.
        initExecutorIdToJoinIdMap();
        initOutputInfo();
    }

    // for test
    explicit DAGContext(UInt64 max_error_count_)
        : dag_request(nullptr)
        , collect_execution_summaries(false)
        , is_mpp_task(false)
        , is_root_mpp_task(false)
        , flags(0)
        , sql_mode(0)
        , max_recorded_error_count(max_error_count_)
        , warnings(max_recorded_error_count)
        , warning_count(0)
    {}

    // for tests need to run query tasks.
    explicit DAGContext(const tipb::DAGRequest & dag_request_, String log_identifier, size_t concurrency)
        : dag_request(&dag_request_)
        , initialize_concurrency(concurrency)
        , is_mpp_task(true)
        , is_root_mpp_task(false)
        , log(Logger::get(log_identifier))
        , flags(dag_request->flags())
        , sql_mode(dag_request->sql_mode())
        , max_recorded_error_count(getMaxErrorCount(*dag_request))
        , warnings(max_recorded_error_count)
        , warning_count(0)
    {
        assert(dag_request->has_root_executor() || dag_request->executors_size() > 0);
        return_executor_id = dag_request->root_executor().has_executor_id() || dag_request->executors(0).has_executor_id();

        initOutputInfo();
    }

    void attachBlockIO(const BlockIO & io_);
    std::unordered_map<String, BlockInputStreams> & getProfileStreamsMap();

    std::unordered_map<String, std::vector<String>> & getExecutorIdToJoinIdMap();

    std::unordered_map<String, JoinExecuteInfo> & getJoinExecuteInfoMap();
    std::unordered_map<String, BlockInputStreams> & getInBoundIOInputStreamsMap();
    void handleTruncateError(const String & msg);
    void handleOverflowError(const String & msg, const TiFlashError & error);
    void handleDivisionByZero();
    void handleInvalidTime(const String & msg, const TiFlashError & error);
    void appendWarning(const String & msg, int32_t code = 0);
    bool allowZeroInDate() const;
    bool allowInvalidDate() const;
    bool shouldClipToZero() const;
    /// This method is thread-safe.
    void appendWarning(const tipb::Error & warning)
    {
        if (warning_count.fetch_add(1, std::memory_order_acq_rel) < max_recorded_error_count)
        {
            warnings.tryPush(warning);
        }
    }
    /// Consume all warnings. Once this method called, every warning will be cleared.
    /// This method is not thread-safe.
    void consumeWarnings(std::vector<tipb::Error> & warnings_)
    {
        const size_t warnings_size = warnings.size();
        warnings_.reserve(warnings_size);
        for (size_t i = 0; i < warnings_size; ++i)
        {
            tipb::Error error;
            warnings.pop(error);
            warnings_.push_back(error);
        }
    }
    void clearWarnings()
    {
        warnings.clear();
        warning_count = 0;
    }
    UInt64 getWarningCount() { return warning_count; }
    const mpp::TaskMeta & getMPPTaskMeta() const { return mpp_task_meta; }
    bool isBatchCop() const { return is_batch_cop; }
    bool isMPPTask() const { return is_mpp_task; }
    /// root mpp task means mpp task that send data back to TiDB
    bool isRootMPPTask() const { return is_root_mpp_task; }
    const MPPTaskId & getMPPTaskId() const
    {
        return mpp_task_id;
    }

    std::pair<bool, double> getTableScanThroughput();

    const SingleTableRegions & getTableRegionsInfoByTableID(Int64 table_id) const;

    bool containsRegionsInfoForTable(Int64 table_id) const;

    const BlockIO & getBlockIO() const
    {
        return io;
    }

    UInt64 getFlags() const
    {
        return flags;
    }
    void setFlags(UInt64 f)
    {
        flags = f;
    }
    void addFlag(UInt64 f)
    {
        flags |= f;
    }
    void delFlag(UInt64 f)
    {
        flags &= (~f);
    }
    bool hasFlag(UInt64 f) const
    {
        return (flags & f);
    }

    UInt64 getSQLMode() const
    {
        return sql_mode;
    }
    void setSQLMode(UInt64 f)
    {
        sql_mode = f;
    }
    void addSQLMode(UInt64 f)
    {
        sql_mode |= f;
    }
    void delSQLMode(UInt64 f)
    {
        sql_mode &= (~f);
    }
    bool hasSQLMode(UInt64 f) const
    {
        return sql_mode & f;
    }

    void updateFinalConcurrency(size_t cur_streams_size, size_t streams_upper_limit);

    ExchangeReceiverPtr getMPPExchangeReceiver(const String & executor_id) const;
    void setMPPReceiverSet(const MPPReceiverSetPtr & receiver_set)
    {
        mpp_receiver_set = receiver_set;
    }
    void addCoprocessorReader(const CoprocessorReaderPtr & coprocessor_reader);

    void addSubquery(const String & subquery_id, SubqueryForSet && subquery);
    bool hasSubquery() const { return !subqueries.empty(); }
    std::vector<SubqueriesForSets> && moveSubqueries() { return std::move(subqueries); }

    const tipb::DAGRequest * dag_request;
    Int64 compile_time_ns = 0;
    size_t final_concurrency = 1;
    size_t initialize_concurrency = 1;
    bool has_read_wait_index = false;
    Clock::time_point read_wait_index_start_timestamp{Clock::duration::zero()};
    Clock::time_point read_wait_index_end_timestamp{Clock::duration::zero()};
    String table_scan_executor_id;
    String tidb_host = "Unknown";
    bool collect_execution_summaries{};
    bool return_executor_id{};
    bool is_mpp_task = false;
    bool is_root_mpp_task = false;
    bool is_batch_cop = false;
    // `tunnel_set` is always set by `MPPTask` and is intended to be used for `DAGQueryBlockInterpreter`.
    MPPTunnelSetPtr tunnel_set;
    TablesRegionsInfo tables_regions_info;
    // part of regions_for_local_read + regions_for_remote_read, only used for batch-cop
    RegionInfoList retry_regions;

    LoggerPtr log;

    // initialized in `initOutputInfo`.
    std::vector<tipb::FieldType> result_field_types;
    tipb::EncodeType encode_type = tipb::EncodeType::TypeDefault;
    // only meaningful in final projection.
    bool keep_session_timezone_info = false;
    std::vector<tipb::FieldType> output_field_types;
    std::vector<Int32> output_offsets;

    /// Hold the order of list based executors.
    /// It is used to ensure that the order of Execution summary of list based executors is the same as the order of list based executors.
    std::vector<String> list_based_executors_order;

private:
    void initExecutorIdToJoinIdMap();
    void initOutputInfo();

private:
    /// Hold io for correcting the destruction order.
    BlockIO io;
    /// profile_streams_map is a map that maps from executor_id to profile BlockInputStreams.
    std::unordered_map<String, BlockInputStreams> profile_streams_map;
    /// executor_id_to_join_id_map is a map that maps executor id to all the join executor id of itself and all its children.
    std::unordered_map<String, std::vector<String>> executor_id_to_join_id_map;
    /// join_execute_info_map is a map that maps from join_probe_executor_id to JoinExecuteInfo
    /// DAGResponseWriter / JoinStatistics gets JoinExecuteInfo through it.
    std::unordered_map<std::string, JoinExecuteInfo> join_execute_info_map;
    /// profile_streams_map is a map that maps from executor_id (table_scan / exchange_receiver) to BlockInputStreams.
    /// BlockInputStreams contains ExchangeReceiverInputStream, CoprocessorBlockInputStream and local_read_input_stream etc.
    std::unordered_map<String, BlockInputStreams> inbound_io_input_streams_map;
    UInt64 flags;
    UInt64 sql_mode;
    mpp::TaskMeta mpp_task_meta;
    const MPPTaskId mpp_task_id = MPPTaskId::unknown_mpp_task_id;
    /// max_recorded_error_count is the max error/warning need to be recorded in warnings
    UInt64 max_recorded_error_count;
    ConcurrentBoundedQueue<tipb::Error> warnings;
    /// warning_count is the actual warning count during the entire execution
    std::atomic<UInt64> warning_count;

    MPPReceiverSetPtr mpp_receiver_set;
    /// vector of SubqueriesForSets(such as join build subquery).
    /// The order of the vector is also the order of the subquery.
    std::vector<SubqueriesForSets> subqueries;
};

} // namespace DB<|MERGE_RESOLUTION|>--- conflicted
+++ resolved
@@ -118,16 +118,6 @@
 constexpr UInt64 ALLOW_INVALID_DATES = 1ul << 32ul;
 } // namespace TiDBSQLMode
 
-<<<<<<< HEAD
-=======
-inline bool enableFineGrainedShuffle(uint64_t stream_count)
-{
-    return stream_count > 0;
-}
-
-static constexpr std::string_view enableFineGrainedShuffleExtraInfo = "enable fine grained shuffle";
-
->>>>>>> 3153a3b7
 /// A context used to track the information that needs to be passed around during DAG planning.
 class DAGContext
 {
