#pragma once

#pragma GCC diagnostic push
#pragma GCC diagnostic ignored "-Wunused-parameter"
#include <kvproto/mpp.pb.h>
#include <tipb/select.pb.h>
#pragma GCC diagnostic pop

#include <Common/ConcurrentBoundedQueue.h>
#include <Common/LogWithPrefix.h>
#include <DataStreams/IBlockInputStream.h>
#include <Flash/Coprocessor/DAGDriver.h>
#include <Flash/Mpp/MPPTaskId.h>
#include <Storages/Transaction/TiDB.h>

namespace DB
{
class Context;
class MPPTunnelSet;

struct ProfileStreamsInfo
{
    UInt32 qb_id;
    BlockInputStreams input_streams;
};
using MPPTunnelSetPtr = std::shared_ptr<MPPTunnelSet>;

UInt64 inline getMaxErrorCount(const tipb::DAGRequest &)
{
    /// todo max_error_count is a system variable in mysql, TiDB should put it into dag request, now use the default value instead
    return 1024;
}

/// A context used to track the information that needs to be passed around during DAG planning.
class DAGContext
{
public:
    explicit DAGContext(const tipb::DAGRequest & dag_request_)
        : dag_request(&dag_request_)
        , collect_execution_summaries(dag_request->has_collect_execution_summaries() && dag_request->collect_execution_summaries())
        , is_mpp_task(false)
        , is_root_mpp_task(false)
        , tunnel_set(nullptr)
        , flags(dag_request->flags())
        , sql_mode(dag_request->sql_mode())
        , max_recorded_error_count(getMaxErrorCount(*dag_request))
        , warnings(max_recorded_error_count)
        , warning_count(0)
    {
<<<<<<< HEAD
        assert(dag_request->has_root_executor() || dag_request->executors_size() > 0);
        return_executor_id = dag_request->has_root_executor() || dag_request->executors(0).has_executor_id();
=======
        assert(dag_request.has_root_executor() || dag_request.executors_size() > 0);
        return_executor_id = dag_request.root_executor().has_executor_id() || dag_request.executors(0).has_executor_id();
>>>>>>> 5d234254
    }

    DAGContext(const tipb::DAGRequest & dag_request_, const mpp::TaskMeta & meta_, bool is_root_mpp_task_)
        : dag_request(&dag_request_)
        , collect_execution_summaries(dag_request->has_collect_execution_summaries() && dag_request->collect_execution_summaries())
        , return_executor_id(true)
        , is_mpp_task(true)
        , is_root_mpp_task(is_root_mpp_task_)
        , tunnel_set(nullptr)
        , flags(dag_request->flags())
        , sql_mode(dag_request->sql_mode())
        , mpp_task_meta(meta_)
        , mpp_task_id(mpp_task_meta.start_ts(), mpp_task_meta.task_id())
        , max_recorded_error_count(getMaxErrorCount(*dag_request))
        , warnings(max_recorded_error_count)
        , warning_count(0)
    {
<<<<<<< HEAD
        assert(dag_request->has_root_executor());
        exchange_sender_executor_id = dag_request->root_executor().executor_id();
        exchange_sender_execution_summary_key = dag_request->root_executor().exchange_sender().child().executor_id();
=======
        assert(dag_request.has_root_executor() && dag_request.root_executor().has_executor_id());
>>>>>>> 5d234254
    }

    explicit DAGContext(UInt64 max_error_count_)
        : dag_request(nullptr)
        , collect_execution_summaries(false)
        , is_mpp_task(false)
        , is_root_mpp_task(false)
        , tunnel_set(nullptr)
        , flags(0)
        , sql_mode(0)
        , max_recorded_error_count(max_error_count_)
        , warnings(max_recorded_error_count)
        , warning_count(0)
    {}

    std::map<String, ProfileStreamsInfo> & getProfileStreamsMap();
    std::unordered_map<String, BlockInputStreams> & getProfileStreamsMapForJoinBuildSide();
    std::unordered_map<UInt32, std::vector<String>> & getQBIdToJoinAliasMap();
    void handleTruncateError(const String & msg);
    void handleOverflowError(const String & msg, const TiFlashError & error);
    void handleDivisionByZero();
    void handleInvalidTime(const String & msg, const TiFlashError & error);
    void appendWarning(const String & msg, int32_t code = 0);
    bool allowZeroInDate() const;
    bool allowInvalidDate() const;
    bool shouldClipToZero();
    /// This method is thread-safe.
    void appendWarning(const tipb::Error & warning)
    {
        if (warning_count.fetch_add(1, std::memory_order_acq_rel) < max_recorded_error_count)
        {
            warnings.tryPush(warning);
        }
    }
    /// Consume all warnings. Once this method called, every warning will be cleared.
    /// This method is not thread-safe.
    void consumeWarnings(std::vector<tipb::Error> & warnings_)
    {
        const size_t warnings_size = warnings.size();
        warnings_.reserve(warnings_size);
        for (size_t i = 0; i < warnings_size; ++i)
        {
            tipb::Error error;
            warnings.pop(error);
            warnings_.push_back(error);
        }
    }
    void clearWarnings() { warnings.clear(); }
    UInt64 getWarningCount() { return warning_count; }
    const mpp::TaskMeta & getMPPTaskMeta() const { return mpp_task_meta; }
    bool isBatchCop() const { return is_batch_cop; }
    bool isMPPTask() const { return is_mpp_task; }
    /// root mpp task means mpp task that send data back to TiDB
    bool isRootMPPTask() const { return is_root_mpp_task; }
    const MPPTaskId & getMPPTaskId() const
    {
        return mpp_task_id;
    }

    BlockInputStreams & getRemoteInputStreams() { return remote_block_input_streams; }

    std::pair<bool, double> getTableScanThroughput();

    const RegionInfoMap & getRegionsForLocalRead() const { return regions_for_local_read; }
    const RegionInfoList & getRegionsForRemoteRead() const { return regions_for_remote_read; }

    const tipb::DAGRequest * dag_request;
    size_t final_concurrency = 1;
    Int64 compile_time_ns;
    String table_scan_executor_id = "";
    bool collect_execution_summaries;
    bool return_executor_id;
    bool is_mpp_task = false;
    bool is_root_mpp_task = false;
    bool is_batch_cop = false;
    MPPTunnelSetPtr tunnel_set;
    RegionInfoMap regions_for_local_read;
    RegionInfoList regions_for_remote_read;
    // part of regions_for_local_read + regions_for_remote_read, only used for batch-cop
    RegionInfoList retry_regions;

    LogWithPrefixPtr log;

    bool keep_session_timezone_info = false;

private:
    /// profile_streams_map is a map that maps from executor_id to ProfileStreamsInfo
    std::map<String, ProfileStreamsInfo> profile_streams_map;
    /// profile_streams_map_for_join_build_side is a map that maps from join_build_subquery_name to
    /// the last BlockInputStreams for join build side. In TiFlash, a hash join's build side is
    /// finished before probe side starts, so the join probe side's running time does not include
    /// hash table's build time, when construct ExecSummaries, we need add the build cost to probe executor
    std::unordered_map<String, BlockInputStreams> profile_streams_map_for_join_build_side;
    /// qb_id_to_join_alias_map is a map that maps query block id to all the join_build_subquery_names
    /// in this query block and all its children query block
    std::unordered_map<UInt32, std::vector<String>> qb_id_to_join_alias_map;
    BlockInputStreams remote_block_input_streams;
    UInt64 flags;
    UInt64 sql_mode;
    mpp::TaskMeta mpp_task_meta;
    const MPPTaskId mpp_task_id = MPPTaskId::unknown_mpp_task_id;
    /// max_recorded_error_count is the max error/warning need to be recorded in warnings
    UInt64 max_recorded_error_count;
    ConcurrentBoundedQueue<tipb::Error> warnings;
    /// warning_count is the actual warning count during the entire execution
    std::atomic<UInt64> warning_count;
};

} // namespace DB<|MERGE_RESOLUTION|>--- conflicted
+++ resolved
@@ -47,13 +47,8 @@
         , warnings(max_recorded_error_count)
         , warning_count(0)
     {
-<<<<<<< HEAD
-        assert(dag_request->has_root_executor() || dag_request->executors_size() > 0);
-        return_executor_id = dag_request->has_root_executor() || dag_request->executors(0).has_executor_id();
-=======
         assert(dag_request.has_root_executor() || dag_request.executors_size() > 0);
         return_executor_id = dag_request.root_executor().has_executor_id() || dag_request.executors(0).has_executor_id();
->>>>>>> 5d234254
     }
 
     DAGContext(const tipb::DAGRequest & dag_request_, const mpp::TaskMeta & meta_, bool is_root_mpp_task_)
@@ -71,13 +66,7 @@
         , warnings(max_recorded_error_count)
         , warning_count(0)
     {
-<<<<<<< HEAD
-        assert(dag_request->has_root_executor());
-        exchange_sender_executor_id = dag_request->root_executor().executor_id();
-        exchange_sender_execution_summary_key = dag_request->root_executor().exchange_sender().child().executor_id();
-=======
-        assert(dag_request.has_root_executor() && dag_request.root_executor().has_executor_id());
->>>>>>> 5d234254
+        assert(dag_request.has_root_executor() && dag_request.root_executor().has_executor_id());                                                                                                                 
     }
 
     explicit DAGContext(UInt64 max_error_count_)
