--- conflicted
+++ resolved
@@ -315,11 +315,6 @@
     bool isTest() const { return is_test; }
     void setColumnsForTest(std::unordered_map<String, ColumnsWithTypeAndName> & columns_for_test_map_) { columns_for_test_map = columns_for_test_map_; }
     ColumnsWithTypeAndName columnsForTest(String executor_id);
-<<<<<<< HEAD
-
-    bool columnsForTestEmpty() { return columns_for_test_map.empty(); }
-=======
->>>>>>> 70991849
 
     bool columnsForTestEmpty() { return columns_for_test_map.empty(); }
 
