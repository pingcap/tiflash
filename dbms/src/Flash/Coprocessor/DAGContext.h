#pragma once

#pragma GCC diagnostic push
#pragma GCC diagnostic ignored "-Wunused-parameter"
#include <kvproto/mpp.pb.h>
#include <tipb/select.pb.h>
#pragma GCC diagnostic pop

#include <Common/ConcurrentBoundedQueue.h>
#include <Common/LogWithPrefix.h>
#include <DataStreams/IBlockInputStream.h>
#include <Flash/Coprocessor/DAGDriver.h>
#include <Flash/Mpp/MPPTaskId.h>
#include <Storages/Transaction/TiDB.h>

namespace DB
{
class Context;
class MPPTunnelSet;
class ExchangeReceiver;

struct ProfileStreamsInfo
{
    UInt32 qb_id;
    BlockInputStreams input_streams;
};

class Join;
using JoinPtr = std::shared_ptr<Join>;
struct JoinExecuteInfo
{
    String build_side_root_executor_id;
    JoinPtr join_ptr;
    BlockInputStreams non_joined_streams;
};

using MPPTunnelSetPtr = std::shared_ptr<MPPTunnelSet>;

UInt64 inline getMaxErrorCount(const tipb::DAGRequest &)
{
    /// todo max_error_count is a system variable in mysql, TiDB should put it into dag request, now use the default value instead
    return 1024;
}

namespace TiDBSQLFlags
{
constexpr UInt64 IGNORE_TRUNCATE = 1;
constexpr UInt64 TRUNCATE_AS_WARNING = 1u << 1u;
constexpr UInt64 PAD_CHAR_TO_FULL_LENGTH = 1u << 2u;
constexpr UInt64 IN_INSERT_STMT = 1u << 3u;
constexpr UInt64 IN_UPDATE_OR_DELETE_STMT = 1u << 4u;
constexpr UInt64 IN_SELECT_STMT = 1u << 5u;
constexpr UInt64 OVERFLOW_AS_WARNING = 1u << 6u;
constexpr UInt64 IGNORE_ZERO_IN_DATE = 1u << 7u;
constexpr UInt64 DIVIDED_BY_ZERO_AS_WARNING = 1u << 8u;
constexpr UInt64 IN_LOAD_DATA_STMT = 1u << 10u;
} // namespace TiDBSQLFlags

namespace TiDBSQLMode
{
constexpr UInt64 REAL_AS_FLOAT = 1ul;
constexpr UInt64 PIPES_AS_CONCAT = 1ul << 1ul;
constexpr UInt64 ANSI_QUOTES = 1ul << 2ul;
constexpr UInt64 IGNORE_SPACE = 1ul << 3ul;
constexpr UInt64 NOT_USED = 1ul << 4ul;
constexpr UInt64 ONLY_FULL_GROUP_BY = 1ul << 5ul;
constexpr UInt64 NO_UNSIGNED_SUBTRACTION = 1ul << 6ul;
constexpr UInt64 NO_DIR_IN_CREATE = 1ul << 7ul;
constexpr UInt64 POSTGRESQL = 1ul << 8ul;
constexpr UInt64 ORACLE = 1ul << 9ul;
constexpr UInt64 MSSQL = 1ul << 10ul;
constexpr UInt64 DB2 = 1ul << 11ul;
constexpr UInt64 MAXDB = 1ul << 12ul;
constexpr UInt64 NO_KEY_OPTIONS = 1ul << 13ul;
constexpr UInt64 NO_TABLE_OPTIONS = 1ul << 14ul;
constexpr UInt64 NO_FIELD_OPTIONS = 1ul << 15ul;
constexpr UInt64 MYSQL323 = 1ul << 16ul;
constexpr UInt64 MYSQL40 = 1ul << 17ul;
constexpr UInt64 ANSI = 1ul << 18ul;
constexpr UInt64 NO_AUTO_VALUE_ON_ZERO = 1ul << 19ul;
constexpr UInt64 NO_BACK_SLASH_ESCAPES = 1ul << 20ul;
constexpr UInt64 STRICT_TRANS_TABLES = 1ul << 21ul;
constexpr UInt64 STRICT_ALL_TABLES = 1ul << 22ul;
constexpr UInt64 NO_ZERO_IN_DATE = 1ul << 23ul;
constexpr UInt64 NO_ZERO_DATE = 1ul << 24ul;
constexpr UInt64 INVALID_DATES = 1ul << 25ul;
constexpr UInt64 ERROR_FOR_DIVISION_BY_ZERO = 1ul << 26ul;
constexpr UInt64 TRADITIONAL = 1ul << 27ul;
constexpr UInt64 NO_AUTO_CREATE_USER = 1ul << 28ul;
constexpr UInt64 HIGH_NOT_PRECEDENCE = 1ul << 29ul;
constexpr UInt64 NO_ENGINE_SUBSTITUTION = 1ul << 30ul;

// Duplicated with Flag::PAD_CHAR_TO_FULL_LENGTH
// PAD_CHAR_TO_FULL_LENGTH = 1ul << 31ul;

constexpr UInt64 ALLOW_INVALID_DATES = 1ul << 32ul;
} // namespace TiDBSQLMode

/// A context used to track the information that needs to be passed around during DAG planning.
class DAGContext
{
public:
    explicit DAGContext(const tipb::DAGRequest & dag_request_)
        : dag_request(&dag_request_)
        , collect_execution_summaries(dag_request->has_collect_execution_summaries() && dag_request->collect_execution_summaries())
        , is_mpp_task(false)
        , is_root_mpp_task(false)
        , tunnel_set(nullptr)
        , flags(dag_request->flags())
        , sql_mode(dag_request->sql_mode())
        , max_recorded_error_count(getMaxErrorCount(*dag_request))
        , warnings(max_recorded_error_count)
        , warning_count(0)
    {
        assert(dag_request->has_root_executor() || dag_request->executors_size() > 0);
        return_executor_id = dag_request->root_executor().has_executor_id() || dag_request->executors(0).has_executor_id();
    }

    DAGContext(const tipb::DAGRequest & dag_request_, const mpp::TaskMeta & meta_, bool is_root_mpp_task_)
        : dag_request(&dag_request_)
        , collect_execution_summaries(dag_request->has_collect_execution_summaries() && dag_request->collect_execution_summaries())
        , return_executor_id(true)
        , is_mpp_task(true)
        , is_root_mpp_task(is_root_mpp_task_)
        , tunnel_set(nullptr)
        , flags(dag_request->flags())
        , sql_mode(dag_request->sql_mode())
        , mpp_task_meta(meta_)
        , mpp_task_id(mpp_task_meta.start_ts(), mpp_task_meta.task_id())
        , max_recorded_error_count(getMaxErrorCount(*dag_request))
        , warnings(max_recorded_error_count)
        , warning_count(0)
    {
        assert(dag_request->has_root_executor() && dag_request->root_executor().has_executor_id());
    }

    explicit DAGContext(UInt64 max_error_count_)
        : dag_request(nullptr)
        , collect_execution_summaries(false)
        , is_mpp_task(false)
        , is_root_mpp_task(false)
        , tunnel_set(nullptr)
        , flags(0)
        , sql_mode(0)
        , max_recorded_error_count(max_error_count_)
        , warnings(max_recorded_error_count)
        , warning_count(0)
    {}

    void attachBlockIO(const BlockIO & io_);
    std::map<String, ProfileStreamsInfo> & getProfileStreamsMap();
    std::unordered_map<String, BlockInputStreams> & getProfileStreamsMapForJoinBuildSide();
    std::unordered_map<UInt32, std::vector<String>> & getQBIdToJoinAliasMap();
    std::unordered_map<String, JoinExecuteInfo> & getJoinExecuteInfoMap();
    std::unordered_map<String, BlockInputStreams> & getInBoundIOInputStreamsMap();
    void handleTruncateError(const String & msg);
    void handleOverflowError(const String & msg, const TiFlashError & error);
    void handleDivisionByZero();
    void handleInvalidTime(const String & msg, const TiFlashError & error);
    void appendWarning(const String & msg, int32_t code = 0);
    bool allowZeroInDate() const;
    bool allowInvalidDate() const;
    bool shouldClipToZero() const;
    /// This method is thread-safe.
    void appendWarning(const tipb::Error & warning)
    {
        if (warning_count.fetch_add(1, std::memory_order_acq_rel) < max_recorded_error_count)
        {
            warnings.tryPush(warning);
        }
    }
    /// Consume all warnings. Once this method called, every warning will be cleared.
    /// This method is not thread-safe.
    void consumeWarnings(std::vector<tipb::Error> & warnings_)
    {
        const size_t warnings_size = warnings.size();
        warnings_.reserve(warnings_size);
        for (size_t i = 0; i < warnings_size; ++i)
        {
            tipb::Error error;
            warnings.pop(error);
            warnings_.push_back(error);
        }
    }
    void clearWarnings() { warnings.clear(); }
    UInt64 getWarningCount() { return warning_count; }
    const mpp::TaskMeta & getMPPTaskMeta() const { return mpp_task_meta; }
    bool isBatchCop() const { return is_batch_cop; }
    bool isMPPTask() const { return is_mpp_task; }
    /// root mpp task means mpp task that send data back to TiDB
    bool isRootMPPTask() const { return is_root_mpp_task; }
    const MPPTaskId & getMPPTaskId() const
    {
        return mpp_task_id;
    }

    std::pair<bool, double> getTableScanThroughput();

    const RegionInfoMap & getRegionsForLocalRead() const { return regions_for_local_read; }
    const RegionInfoList & getRegionsForRemoteRead() const { return regions_for_remote_read; }

    const BlockIO & getBlockIO() const
    {
        return io;
    }

<<<<<<< HEAD
    UInt64 getFlags() const
    {
        return flags;
    }
    void setFlags(UInt64 f)
    {
        flags = f;
    }
    void addFlag(UInt64 f)
    {
        flags |= f;
    }
    void delFlag(UInt64 f)
    {
        flags &= (~f);
    }
    bool hasFlag(UInt64 f) const
    {
        return (flags & f);
    }
=======
    void initExchangeReceiverIfMPP(Context & context, size_t max_streams);
    const std::unordered_map<String, std::shared_ptr<ExchangeReceiver>> & getMPPExchangeReceiverMap() const;
>>>>>>> c368dcc4

    const tipb::DAGRequest * dag_request;
    Int64 compile_time_ns = 0;
    size_t final_concurrency = 1;
    bool has_read_wait_index = false;
    Clock::time_point read_wait_index_start_timestamp{Clock::duration::zero()};
    Clock::time_point read_wait_index_end_timestamp{Clock::duration::zero()};
    String table_scan_executor_id;
    String tidb_host = "Unknown";
    bool collect_execution_summaries;
    bool return_executor_id;
    bool is_mpp_task = false;
    bool is_root_mpp_task = false;
    bool is_batch_cop = false;
    MPPTunnelSetPtr tunnel_set;
    RegionInfoMap regions_for_local_read;
    RegionInfoList regions_for_remote_read;
    // part of regions_for_local_read + regions_for_remote_read, only used for batch-cop
    RegionInfoList retry_regions;

    LogWithPrefixPtr log;

    bool keep_session_timezone_info = false;
    std::vector<tipb::FieldType> result_field_types;
    tipb::EncodeType encode_type = tipb::EncodeType::TypeDefault;

private:
    /// Hold io for correcting the destruction order.
    BlockIO io;
    /// profile_streams_map is a map that maps from executor_id to ProfileStreamsInfo
    std::map<String, ProfileStreamsInfo> profile_streams_map;
    /// profile_streams_map_for_join_build_side is a map that maps from join_build_subquery_name to
    /// the last BlockInputStreams for join build side. In TiFlash, a hash join's build side is
    /// finished before probe side starts, so the join probe side's running time does not include
    /// hash table's build time, when construct ExecSummaries, we need add the build cost to probe executor
    std::unordered_map<String, BlockInputStreams> profile_streams_map_for_join_build_side;
    /// qb_id_to_join_alias_map is a map that maps query block id to all the join_build_subquery_names
    /// in this query block and all its children query block
    std::unordered_map<UInt32, std::vector<String>> qb_id_to_join_alias_map;
    /// join_execute_info_map is a map that maps from join_probe_executor_id to JoinExecuteInfo
    /// JoinStatistics gets JoinExecuteInfo through it.
    std::unordered_map<std::string, JoinExecuteInfo> join_execute_info_map;
    /// profile_streams_map is a map that maps from executor_id (table_scan / exchange_receiver) to BlockInputStreams.
    /// BlockInputStreams contains ExchangeReceiverInputStream, CoprocessorBlockInputStream and local_read_input_stream etc.
    std::unordered_map<String, BlockInputStreams> inbound_io_input_streams_map;
    UInt64 flags;
    UInt64 sql_mode;
    mpp::TaskMeta mpp_task_meta;
    const MPPTaskId mpp_task_id = MPPTaskId::unknown_mpp_task_id;
    /// max_recorded_error_count is the max error/warning need to be recorded in warnings
    UInt64 max_recorded_error_count;
    ConcurrentBoundedQueue<tipb::Error> warnings;
    /// warning_count is the actual warning count during the entire execution
    std::atomic<UInt64> warning_count;
    /// key: executor_id of ExchangeReceiver nodes in dag.
    std::unordered_map<String, std::shared_ptr<ExchangeReceiver>> mpp_exchange_receiver_map;
    bool mpp_exchange_receiver_map_inited = false;
};

} // namespace DB<|MERGE_RESOLUTION|>--- conflicted
+++ resolved
@@ -204,7 +204,6 @@
         return io;
     }
 
-<<<<<<< HEAD
     UInt64 getFlags() const
     {
         return flags;
@@ -225,10 +224,9 @@
     {
         return (flags & f);
     }
-=======
+
     void initExchangeReceiverIfMPP(Context & context, size_t max_streams);
     const std::unordered_map<String, std::shared_ptr<ExchangeReceiver>> & getMPPExchangeReceiverMap() const;
->>>>>>> c368dcc4
 
     const tipb::DAGRequest * dag_request;
     Int64 compile_time_ns = 0;
