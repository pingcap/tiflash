--- conflicted
+++ resolved
@@ -382,12 +382,6 @@
     /// vector of SubqueriesForSets(such as join build subquery).
     /// The order of the vector is also the order of the subquery.
     std::vector<SubqueriesForSets> subqueries;
-<<<<<<< HEAD
-=======
-
-    bool is_test = false; /// switch for test, do not use it in production.
-    std::unordered_map<String, ColumnsWithTypeAndName> columns_for_test_map; /// <executor_id, columns>, for multiple sources
->>>>>>> 4972cf3f
 };
 
 } // namespace DB