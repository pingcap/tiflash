// Copyright 2022 PingCAP, Ltd.
//
// Licensed under the Apache License, Version 2.0 (the "License");
// you may not use this file except in compliance with the License.
// You may obtain a copy of the License at
//
//     http://www.apache.org/licenses/LICENSE-2.0
//
// Unless required by applicable law or agreed to in writing, software
// distributed under the License is distributed on an "AS IS" BASIS,
// WITHOUT WARRANTIES OR CONDITIONS OF ANY KIND, either express or implied.
// See the License for the specific language governing permissions and
// limitations under the License.

#pragma once

<<<<<<< HEAD
#include <memory>
=======
#include <Storages/DeltaMerge/ScanContext.h>
>>>>>>> 3350580b
#pragma GCC diagnostic push
#pragma GCC diagnostic ignored "-Wunused-parameter"
#ifdef __clang__
#pragma GCC diagnostic ignored "-Wdeprecated-declarations"
#endif
#include <kvproto/mpp.pb.h>
#include <tipb/select.pb.h>
#pragma GCC diagnostic pop

#include <Common/ConcurrentBoundedQueue.h>
#include <Common/Logger.h>
#include <DataStreams/BlockIO.h>
#include <DataStreams/IBlockInputStream.h>
#include <Flash/Coprocessor/FineGrainedShuffle.h>
#include <Flash/Coprocessor/TablesRegionsInfo.h>
#include <Flash/Mpp/MPPTaskId.h>
#include <Interpreters/SubqueryForSet.h>
#include <Parsers/makeDummyQuery.h>
#include <Storages/Transaction/TiDB.h>

namespace DB
{
namespace tests
{
class TestMPPExchangeWriter;
}

class Context;
class MPPTunnelSet;
class ExchangeReceiver;
using ExchangeReceiverPtr = std::shared_ptr<ExchangeReceiver>;
/// key: executor_id of ExchangeReceiver nodes in dag.
using ExchangeReceiverMap = std::unordered_map<String, ExchangeReceiverPtr>;
class MPPReceiverSet;
using MPPReceiverSetPtr = std::shared_ptr<MPPReceiverSet>;
class CoprocessorReader;
using CoprocessorReaderPtr = std::shared_ptr<CoprocessorReader>;

class Join;
using JoinPtr = std::shared_ptr<Join>;
struct JoinExecuteInfo
{
    String build_side_root_executor_id;
    JoinPtr join_ptr;
    BlockInputStreams non_joined_streams;
    BlockInputStreams join_build_streams;
};

using MPPTunnelSetPtr = std::shared_ptr<MPPTunnelSet>;

class ProcessListEntry;

UInt64 inline getMaxErrorCount(const tipb::DAGRequest &)
{
    /// todo max_error_count is a system variable in mysql, TiDB should put it into dag request, now use the default value instead
    return 1024;
}

namespace TiDBSQLFlags
{
constexpr UInt64 IGNORE_TRUNCATE = 1;
constexpr UInt64 TRUNCATE_AS_WARNING = 1u << 1u;
constexpr UInt64 PAD_CHAR_TO_FULL_LENGTH = 1u << 2u;
constexpr UInt64 IN_INSERT_STMT = 1u << 3u;
constexpr UInt64 IN_UPDATE_OR_DELETE_STMT = 1u << 4u;
constexpr UInt64 IN_SELECT_STMT = 1u << 5u;
constexpr UInt64 OVERFLOW_AS_WARNING = 1u << 6u;
constexpr UInt64 IGNORE_ZERO_IN_DATE = 1u << 7u;
constexpr UInt64 DIVIDED_BY_ZERO_AS_WARNING = 1u << 8u;
constexpr UInt64 IN_LOAD_DATA_STMT = 1u << 10u;
} // namespace TiDBSQLFlags

namespace TiDBSQLMode
{
constexpr UInt64 REAL_AS_FLOAT = 1ul;
constexpr UInt64 PIPES_AS_CONCAT = 1ul << 1ul;
constexpr UInt64 ANSI_QUOTES = 1ul << 2ul;
constexpr UInt64 IGNORE_SPACE = 1ul << 3ul;
constexpr UInt64 NOT_USED = 1ul << 4ul;
constexpr UInt64 ONLY_FULL_GROUP_BY = 1ul << 5ul;
constexpr UInt64 NO_UNSIGNED_SUBTRACTION = 1ul << 6ul;
constexpr UInt64 NO_DIR_IN_CREATE = 1ul << 7ul;
constexpr UInt64 POSTGRESQL = 1ul << 8ul;
constexpr UInt64 ORACLE = 1ul << 9ul;
constexpr UInt64 MSSQL = 1ul << 10ul;
constexpr UInt64 DB2 = 1ul << 11ul;
constexpr UInt64 MAXDB = 1ul << 12ul;
constexpr UInt64 NO_KEY_OPTIONS = 1ul << 13ul;
constexpr UInt64 NO_TABLE_OPTIONS = 1ul << 14ul;
constexpr UInt64 NO_FIELD_OPTIONS = 1ul << 15ul;
constexpr UInt64 MYSQL323 = 1ul << 16ul;
constexpr UInt64 MYSQL40 = 1ul << 17ul;
constexpr UInt64 ANSI = 1ul << 18ul;
constexpr UInt64 NO_AUTO_VALUE_ON_ZERO = 1ul << 19ul;
constexpr UInt64 NO_BACK_SLASH_ESCAPES = 1ul << 20ul;
constexpr UInt64 STRICT_TRANS_TABLES = 1ul << 21ul;
constexpr UInt64 STRICT_ALL_TABLES = 1ul << 22ul;
constexpr UInt64 NO_ZERO_IN_DATE = 1ul << 23ul;
constexpr UInt64 NO_ZERO_DATE = 1ul << 24ul;
constexpr UInt64 INVALID_DATES = 1ul << 25ul;
constexpr UInt64 ERROR_FOR_DIVISION_BY_ZERO = 1ul << 26ul;
constexpr UInt64 TRADITIONAL = 1ul << 27ul;
constexpr UInt64 NO_AUTO_CREATE_USER = 1ul << 28ul;
constexpr UInt64 HIGH_NOT_PRECEDENCE = 1ul << 29ul;
constexpr UInt64 NO_ENGINE_SUBSTITUTION = 1ul << 30ul;

// Duplicated with Flag::PAD_CHAR_TO_FULL_LENGTH
// PAD_CHAR_TO_FULL_LENGTH = 1ul << 31ul;

constexpr UInt64 ALLOW_INVALID_DATES = 1ul << 32ul;
} // namespace TiDBSQLMode

/// A context used to track the information that needs to be passed around during DAG planning.
class DAGContext
{
public:
    // for non-mpp(cop/batchCop)
    explicit DAGContext(const tipb::DAGRequest & dag_request_, TablesRegionsInfo && tables_regions_info_, const String & tidb_host_, bool is_batch_cop_, LoggerPtr log_)
        : dag_request(&dag_request_)
        , dummy_query_string(dag_request->DebugString())
        , dummy_ast(makeDummyQuery())
        , tidb_host(tidb_host_)
        , collect_execution_summaries(dag_request->has_collect_execution_summaries() && dag_request->collect_execution_summaries())
        , is_mpp_task(false)
        , is_root_mpp_task(false)
        , is_batch_cop(is_batch_cop_)
        , tables_regions_info(std::move(tables_regions_info_))
        , log(std::move(log_))
        , flags(dag_request->flags())
        , sql_mode(dag_request->sql_mode())
        , max_recorded_error_count(getMaxErrorCount(*dag_request))
        , warnings(max_recorded_error_count)
        , warning_count(0)
    {
        assert(dag_request->has_root_executor() || dag_request->executors_size() > 0);
        return_executor_id = dag_request->root_executor().has_executor_id() || dag_request->executors(0).has_executor_id();

        initOutputInfo();
    }

    // for mpp
    DAGContext(const tipb::DAGRequest & dag_request_, const mpp::TaskMeta & meta_, const mpp::ExchangeSenderMeta & exchange_sender_meta_, bool is_root_mpp_task_)
        : dag_request(&dag_request_)
        , dummy_query_string(dag_request->DebugString())
        , dummy_ast(makeDummyQuery())
        , collect_execution_summaries(dag_request->has_collect_execution_summaries() && dag_request->collect_execution_summaries())
        , return_executor_id(true)
        , is_mpp_task(true)
        , is_root_mpp_task(is_root_mpp_task_)
        , flags(dag_request->flags())
        , sql_mode(dag_request->sql_mode())
        , mpp_task_meta(meta_)
<<<<<<< HEAD
        , exchange_sender_meta(exchange_sender_meta_)
        , mpp_task_id(mpp_task_meta.start_ts(), mpp_task_meta.task_id())
=======
        , mpp_task_id(mpp_task_meta)
>>>>>>> 3350580b
        , max_recorded_error_count(getMaxErrorCount(*dag_request))
        , warnings(max_recorded_error_count)
        , warning_count(0)
    {
        assert(dag_request->has_root_executor() && dag_request->root_executor().has_executor_id());
        // only mpp task has join executor.
        initExecutorIdToJoinIdMap();
        initOutputInfo();
    }

    // for test
    explicit DAGContext(UInt64 max_error_count_)
        : dag_request(nullptr)
        , dummy_ast(makeDummyQuery())
        , collect_execution_summaries(false)
        , is_mpp_task(false)
        , is_root_mpp_task(false)
        , flags(0)
        , sql_mode(0)
        , max_recorded_error_count(max_error_count_)
        , warnings(max_recorded_error_count)
        , warning_count(0)
    {}

    // for tests need to run query tasks.
    explicit DAGContext(const tipb::DAGRequest & dag_request_, String log_identifier, size_t concurrency)
        : dag_request(&dag_request_)
        , dummy_query_string(dag_request->DebugString())
        , dummy_ast(makeDummyQuery())
        , initialize_concurrency(concurrency)
        , collect_execution_summaries(dag_request->has_collect_execution_summaries() && dag_request->collect_execution_summaries())
        , is_mpp_task(true)
        , is_root_mpp_task(false)
        , log(Logger::get(log_identifier))
        , flags(dag_request->flags())
        , sql_mode(dag_request->sql_mode())
        , max_recorded_error_count(getMaxErrorCount(*dag_request))
        , warnings(max_recorded_error_count)
        , warning_count(0)
    {
        assert(dag_request->has_root_executor() || dag_request->executors_size() > 0);
        return_executor_id = dag_request->root_executor().has_executor_id() || dag_request->executors(0).has_executor_id();

        initOutputInfo();
    }

    std::unordered_map<String, BlockInputStreams> & getProfileStreamsMap();

    std::unordered_map<String, std::vector<String>> & getExecutorIdToJoinIdMap();

    std::unordered_map<String, JoinExecuteInfo> & getJoinExecuteInfoMap();
    std::unordered_map<String, BlockInputStreams> & getInBoundIOInputStreamsMap();
    void handleTruncateError(const String & msg);
    void handleOverflowError(const String & msg, const TiFlashError & error);
    void handleDivisionByZero();
    void handleInvalidTime(const String & msg, const TiFlashError & error);
    void appendWarning(const String & msg, int32_t code = 0);
    bool allowZeroInDate() const;
    bool allowInvalidDate() const;
    bool shouldClipToZero() const;
    /// This method is thread-safe.
    void appendWarning(const tipb::Error & warning)
    {
        if (warning_count.fetch_add(1, std::memory_order_acq_rel) < max_recorded_error_count)
        {
            warnings.tryPush(warning);
        }
    }
    /// Consume all warnings. Once this method called, every warning will be cleared.
    /// This method is not thread-safe.
    void consumeWarnings(std::vector<tipb::Error> & warnings_)
    {
        const size_t warnings_size = warnings.size();
        warnings_.reserve(warnings_size);
        for (size_t i = 0; i < warnings_size; ++i)
        {
            tipb::Error error;
            warnings.pop(error);
            warnings_.push_back(error);
        }
    }
    void clearWarnings()
    {
        warnings.clear();
        warning_count = 0;
    }
    UInt64 getWarningCount() { return warning_count; }
    const mpp::TaskMeta & getMPPTaskMeta() const { return mpp_task_meta; }
    const mpp::ExchangeSenderMeta & getExchangeSenderMeta() const { return exchange_sender_meta; }
    bool isBatchCop() const { return is_batch_cop; }
    bool isMPPTask() const { return is_mpp_task; }
    /// root mpp task means mpp task that send data back to TiDB
    bool isRootMPPTask() const { return is_root_mpp_task; }
    const MPPTaskId & getMPPTaskId() const
    {
        return mpp_task_id;
    }

    std::pair<bool, double> getTableScanThroughput();

    const SingleTableRegions & getTableRegionsInfoByTableID(Int64 table_id) const;

    bool containsRegionsInfoForTable(Int64 table_id) const;

    UInt64 getFlags() const
    {
        return flags;
    }
    void setFlags(UInt64 f)
    {
        flags = f;
    }
    void addFlag(UInt64 f)
    {
        flags |= f;
    }
    void delFlag(UInt64 f)
    {
        flags &= (~f);
    }
    bool hasFlag(UInt64 f) const
    {
        return (flags & f);
    }

    UInt64 getSQLMode() const
    {
        return sql_mode;
    }
    void setSQLMode(UInt64 f)
    {
        sql_mode = f;
    }
    void addSQLMode(UInt64 f)
    {
        sql_mode |= f;
    }
    void delSQLMode(UInt64 f)
    {
        sql_mode &= (~f);
    }
    bool hasSQLMode(UInt64 f) const
    {
        return sql_mode & f;
    }

    void updateFinalConcurrency(size_t cur_streams_size, size_t streams_upper_limit);

    ExchangeReceiverPtr getMPPExchangeReceiver(const String & executor_id) const;
    void setMPPReceiverSet(const MPPReceiverSetPtr & receiver_set)
    {
        mpp_receiver_set = receiver_set;
    }
    void addCoprocessorReader(const CoprocessorReaderPtr & coprocessor_reader);
    std::vector<CoprocessorReaderPtr> & getCoprocessorReaders();
    void setDisaggregatedComputeExchangeReceiver(const String & executor_id, const ExchangeReceiverPtr & receiver)
    {
        disaggregated_compute_exchange_receiver = std::make_pair(executor_id, receiver);
    }
    std::optional<std::pair<String, ExchangeReceiverPtr>> getDisaggregatedComputeExchangeReceiver()
    {
        return disaggregated_compute_exchange_receiver;
    }


    void addSubquery(const String & subquery_id, SubqueryForSet && subquery);
    bool hasSubquery() const { return !subqueries.empty(); }
    std::vector<SubqueriesForSets> && moveSubqueries() { return std::move(subqueries); }
    void setProcessListEntry(std::shared_ptr<ProcessListEntry> entry) { process_list_entry = entry; }
    std::shared_ptr<ProcessListEntry> getProcessListEntry() const { return process_list_entry; }

    void addTableLock(const TableLockHolder & lock) { table_locks.push_back(lock); }

    const tipb::DAGRequest * dag_request;
    /// Some existing code inherited from Clickhouse assume that each query must have a valid query string and query ast,
    /// dummy_query_string and dummy_ast is used for that
    String dummy_query_string;
    ASTPtr dummy_ast;
    Int64 compile_time_ns = 0;
    size_t final_concurrency = 1;
    size_t initialize_concurrency = 1;
    bool has_read_wait_index = false;
    Clock::time_point read_wait_index_start_timestamp{Clock::duration::zero()};
    Clock::time_point read_wait_index_end_timestamp{Clock::duration::zero()};
    String table_scan_executor_id;
    String tidb_host = "Unknown";
    bool collect_execution_summaries{};
    bool return_executor_id{};
    /* const */ bool is_mpp_task = false;
    /* const */ bool is_root_mpp_task = false;
    /* const */ bool is_batch_cop = false;
    // `tunnel_set` is always set by `MPPTask` and is intended to be used for `DAGQueryBlockInterpreter`.
    MPPTunnelSetPtr tunnel_set;
    TablesRegionsInfo tables_regions_info;
    // part of regions_for_local_read + regions_for_remote_read, only used for batch-cop
    RegionInfoList retry_regions;

    LoggerPtr log;

    // initialized in `initOutputInfo`.
    std::vector<tipb::FieldType> result_field_types;
    tipb::EncodeType encode_type = tipb::EncodeType::TypeDefault;
    // only meaningful in final projection.
    bool keep_session_timezone_info = false;
    std::vector<tipb::FieldType> output_field_types;
    std::vector<Int32> output_offsets;

    /// Hold the order of list based executors.
    /// It is used to ensure that the order of Execution summary of list based executors is the same as the order of list based executors.
    std::vector<String> list_based_executors_order;

    /// executor_id, ScanContextPtr
    /// Currently, max(scan_context_map.size()) == 1, because one mpp task only have do one table scan
    /// While when we support collcate join later, scan_context_map.size() may > 1,
    /// thus we need to pay attention to scan_context_map usage that time.
    std::unordered_map<String, DM::ScanContextPtr> scan_context_map;

private:
    void initExecutorIdToJoinIdMap();
    void initOutputInfo();
    friend class tests::TestMPPExchangeWriter;

private:
    std::shared_ptr<ProcessListEntry> process_list_entry;
    /// Holding the table lock to make sure that the table wouldn't be dropped during the lifetime of this query, even if there are no local regions.
    /// TableLockHolders need to be released after the BlockInputStream is destroyed to prevent data read exceptions.
    TableLockHolders table_locks;
    /// profile_streams_map is a map that maps from executor_id to profile BlockInputStreams.
    std::unordered_map<String, BlockInputStreams> profile_streams_map;
    /// executor_id_to_join_id_map is a map that maps executor id to all the join executor id of itself and all its children.
    std::unordered_map<String, std::vector<String>> executor_id_to_join_id_map;
    /// join_execute_info_map is a map that maps from join_probe_executor_id to JoinExecuteInfo
    /// DAGResponseWriter / JoinStatistics gets JoinExecuteInfo through it.
    std::unordered_map<std::string, JoinExecuteInfo> join_execute_info_map;
    /// profile_streams_map is a map that maps from executor_id (table_scan / exchange_receiver) to BlockInputStreams.
    /// BlockInputStreams contains ExchangeReceiverInputStream, CoprocessorBlockInputStream and local_read_input_stream etc.
    std::unordered_map<String, BlockInputStreams> inbound_io_input_streams_map;
    UInt64 flags;
    UInt64 sql_mode;
    mpp::TaskMeta mpp_task_meta;
    mpp::ExchangeSenderMeta exchange_sender_meta;
    const MPPTaskId mpp_task_id = MPPTaskId::unknown_mpp_task_id;
    /// max_recorded_error_count is the max error/warning need to be recorded in warnings
    UInt64 max_recorded_error_count;
    ConcurrentBoundedQueue<tipb::Error> warnings;
    /// warning_count is the actual warning count during the entire execution
    std::atomic<UInt64> warning_count;

    MPPReceiverSetPtr mpp_receiver_set;
    std::vector<CoprocessorReaderPtr> coprocessor_readers;
    /// vector of SubqueriesForSets(such as join build subquery).
    /// The order of the vector is also the order of the subquery.
    std::vector<SubqueriesForSets> subqueries;
    // In disaggregated tiflash mode, table_scan in tiflash_compute node will be converted ExchangeReceiver.
    // Record here so we can add to receiver_set and cancel/close it.
    std::optional<std::pair<String, ExchangeReceiverPtr>> disaggregated_compute_exchange_receiver;
};

} // namespace DB<|MERGE_RESOLUTION|>--- conflicted
+++ resolved
@@ -14,11 +14,7 @@
 
 #pragma once
 
-<<<<<<< HEAD
-#include <memory>
-=======
 #include <Storages/DeltaMerge/ScanContext.h>
->>>>>>> 3350580b
 #pragma GCC diagnostic push
 #pragma GCC diagnostic ignored "-Wunused-parameter"
 #ifdef __clang__
@@ -171,12 +167,8 @@
         , flags(dag_request->flags())
         , sql_mode(dag_request->sql_mode())
         , mpp_task_meta(meta_)
-<<<<<<< HEAD
         , exchange_sender_meta(exchange_sender_meta_)
-        , mpp_task_id(mpp_task_meta.start_ts(), mpp_task_meta.task_id())
-=======
         , mpp_task_id(mpp_task_meta)
->>>>>>> 3350580b
         , max_recorded_error_count(getMaxErrorCount(*dag_request))
         , warnings(max_recorded_error_count)
         , warning_count(0)
