#pragma once

#pragma GCC diagnostic push
#pragma GCC diagnostic ignored "-Wunused-parameter"
#include <kvproto/coprocessor.pb.h>
#include <tipb/select.pb.h>
#pragma GCC diagnostic pop

#include <DataStreams/BlockIO.h>
#include <Flash/Coprocessor/DAGExpressionAnalyzer.h>
#include <Flash/Coprocessor/DAGQueryBlockInterpreter.h>
#include <Flash/Coprocessor/DAGQuerySource.h>
#include <Flash/Coprocessor/DAGUtils.h>
#include <Interpreters/AggregateDescription.h>
#include <Interpreters/ExpressionActions.h>
#include <Interpreters/IInterpreter.h>
#include <Storages/RegionQueryInfo.h>
#include <Storages/Transaction/Collator.h>
#include <Storages/Transaction/RegionException.h>
#include <Storages/Transaction/TMTStorages.h>

namespace DB
{

class Context;
class Region;
using RegionPtr = std::shared_ptr<Region>;

/** build ch plan from dag request: dag executors -> ch plan
  */
class InterpreterDAG : public IInterpreter
{
public:
    InterpreterDAG(Context & context_, const DAGQuerySource & dag_);

    ~InterpreterDAG() = default;

    BlockIO execute();

private:
<<<<<<< HEAD
    struct Pipeline
    {
        BlockInputStreams streams;

        BlockInputStreamPtr & firstStream() { return streams.at(0); }

        template <typename Transform>
        void transform(Transform && transform)
        {
            for (auto & stream : streams)
                transform(stream);
        }

        bool hasMoreThanOneStream() const { return streams.size() > 1; }
    };

    struct AnalysisResult
    {
        bool has_where = false;
        bool need_aggregate = false;
        bool has_order_by = false;

        ExpressionActionsPtr before_where;
        ExpressionActionsPtr before_aggregation;
        ExpressionActionsPtr before_order_and_select;
        ExpressionActionsPtr final_projection;

        String filter_column_name;
        std::vector<NameAndTypePair> order_columns;
        /// Columns from the SELECT list, before renaming them to aliases.
        Names selected_columns;

        Names aggregation_keys;
        TiDB::TiDBCollators aggregation_collators;
        AggregateDescriptions aggregate_descriptions;
    };

    void executeImpl(Pipeline & pipeline);
    void executeTS(const tipb::TableScan & ts, Pipeline & pipeline);
    void executeWhere(Pipeline & pipeline, const ExpressionActionsPtr & expressionActionsPtr, String & filter_column);
    void executeExpression(Pipeline & pipeline, const ExpressionActionsPtr & expressionActionsPtr);
    void executeOrder(Pipeline & pipeline, std::vector<NameAndTypePair> & order_columns);
    void executeUnion(Pipeline & pipeline);
    void executeLimit(Pipeline & pipeline);
    void executeAggregation(Pipeline & pipeline, const ExpressionActionsPtr & expressionActionsPtr, Names & aggregation_keys,
        TiDB::TiDBCollators & collators, AggregateDescriptions & aggregate_descriptions);
    void executeFinalProject(Pipeline & pipeline);
    void getAndLockStorageWithSchemaVersion(TableID table_id, Int64 schema_version);
    SortDescription getSortDescription(std::vector<NameAndTypePair> & order_columns);
    AnalysisResult analyzeExpressions();
    void recordProfileStreams(Pipeline & pipeline, Int32 index);
    bool addTimeZoneCastAfterTS(std::vector<bool> & is_ts_column, Pipeline & pipeline);
=======
    BlockInputStreams executeQueryBlock(DAGQueryBlock & query_block, std::vector<SubqueriesForSets> & subqueriesForSets);
    void executeUnion(Pipeline & pipeline);
    RegionException::RegionReadStatus getRegionReadStatus(const RegionPtr & current_region);
>>>>>>> cb3eabf2

private:
    Context & context;

    const DAGQuerySource & dag;

    /// How many streams we ask for storage to produce, and in how many threads we will do further processing.
    size_t max_streams = 1;

    /// Table from where to read data, if not subquery.
    ManageableStoragePtr storage;
    TableStructureReadLockPtr table_lock;

    std::unique_ptr<DAGExpressionAnalyzer> analyzer;

    const bool keep_session_timezone_info;

    Poco::Logger * log;
};
} // namespace DB<|MERGE_RESOLUTION|>--- conflicted
+++ resolved
@@ -38,64 +38,9 @@
     BlockIO execute();
 
 private:
-<<<<<<< HEAD
-    struct Pipeline
-    {
-        BlockInputStreams streams;
-
-        BlockInputStreamPtr & firstStream() { return streams.at(0); }
-
-        template <typename Transform>
-        void transform(Transform && transform)
-        {
-            for (auto & stream : streams)
-                transform(stream);
-        }
-
-        bool hasMoreThanOneStream() const { return streams.size() > 1; }
-    };
-
-    struct AnalysisResult
-    {
-        bool has_where = false;
-        bool need_aggregate = false;
-        bool has_order_by = false;
-
-        ExpressionActionsPtr before_where;
-        ExpressionActionsPtr before_aggregation;
-        ExpressionActionsPtr before_order_and_select;
-        ExpressionActionsPtr final_projection;
-
-        String filter_column_name;
-        std::vector<NameAndTypePair> order_columns;
-        /// Columns from the SELECT list, before renaming them to aliases.
-        Names selected_columns;
-
-        Names aggregation_keys;
-        TiDB::TiDBCollators aggregation_collators;
-        AggregateDescriptions aggregate_descriptions;
-    };
-
-    void executeImpl(Pipeline & pipeline);
-    void executeTS(const tipb::TableScan & ts, Pipeline & pipeline);
-    void executeWhere(Pipeline & pipeline, const ExpressionActionsPtr & expressionActionsPtr, String & filter_column);
-    void executeExpression(Pipeline & pipeline, const ExpressionActionsPtr & expressionActionsPtr);
-    void executeOrder(Pipeline & pipeline, std::vector<NameAndTypePair> & order_columns);
-    void executeUnion(Pipeline & pipeline);
-    void executeLimit(Pipeline & pipeline);
-    void executeAggregation(Pipeline & pipeline, const ExpressionActionsPtr & expressionActionsPtr, Names & aggregation_keys,
-        TiDB::TiDBCollators & collators, AggregateDescriptions & aggregate_descriptions);
-    void executeFinalProject(Pipeline & pipeline);
-    void getAndLockStorageWithSchemaVersion(TableID table_id, Int64 schema_version);
-    SortDescription getSortDescription(std::vector<NameAndTypePair> & order_columns);
-    AnalysisResult analyzeExpressions();
-    void recordProfileStreams(Pipeline & pipeline, Int32 index);
-    bool addTimeZoneCastAfterTS(std::vector<bool> & is_ts_column, Pipeline & pipeline);
-=======
     BlockInputStreams executeQueryBlock(DAGQueryBlock & query_block, std::vector<SubqueriesForSets> & subqueriesForSets);
     void executeUnion(Pipeline & pipeline);
     RegionException::RegionReadStatus getRegionReadStatus(const RegionPtr & current_region);
->>>>>>> cb3eabf2
 
 private:
     Context & context;
@@ -105,12 +50,6 @@
     /// How many streams we ask for storage to produce, and in how many threads we will do further processing.
     size_t max_streams = 1;
 
-    /// Table from where to read data, if not subquery.
-    ManageableStoragePtr storage;
-    TableStructureReadLockPtr table_lock;
-
-    std::unique_ptr<DAGExpressionAnalyzer> analyzer;
-
     const bool keep_session_timezone_info;
 
     Poco::Logger * log;
