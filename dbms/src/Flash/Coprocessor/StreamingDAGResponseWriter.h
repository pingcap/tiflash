--- conflicted
+++ resolved
@@ -22,16 +22,12 @@
 #include <Flash/Coprocessor/DAGResponseWriter.h>
 #include <Flash/Mpp/TrackedMppDataPacket.h>
 #include <common/logger_useful.h>
-<<<<<<< HEAD
 
 #pragma GCC diagnostic push
 #pragma GCC diagnostic ignored "-Wunused-parameter"
 #include <common/ThreadPool.h>
 #include <tipb/select.pb.h>
-
 #pragma GCC diagnostic pop
-=======
->>>>>>> 67b5e876
 
 namespace DB
 {
@@ -45,14 +41,7 @@
         Int64 records_per_chunk_,
         Int64 batch_send_min_limit_,
         bool should_send_exec_summary_at_last,
-<<<<<<< HEAD
-        DAGContext & dag_context_,
-        UInt64 fine_grained_shuffle_stream_count_,
-        UInt64 fine_grained_shuffle_batch_size);
-
-=======
         DAGContext & dag_context_);
->>>>>>> 67b5e876
     void write(const Block & block) override;
     void finishWrite() override;
 
