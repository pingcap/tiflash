#pragma once

#include <Core/Types.h>
#include <DataTypes/IDataType.h>
#include <Flash/Coprocessor/ChunkCodec.h>
#include <Flash/Coprocessor/DAGQuerySource.h>
#include <Flash/Coprocessor/DAGResponseWriter.h>
#include <common/logger_useful.h>
#pragma GCC diagnostic push
#pragma GCC diagnostic ignored "-Wunused-parameter"
#include <common/ThreadPool.h>
#include <tipb/select.pb.h>

#pragma GCC diagnostic pop

namespace DB
{

/// Serializes the stream of blocks in TiDB DAG response format.
template <class StreamWriterPtr>
class StreamingDAGResponseWriter : public DAGResponseWriter
{
public:
    StreamingDAGResponseWriter(StreamWriterPtr writer_, std::vector<Int64> partition_col_ids_, TiDB::TiDBCollators collators_,
        tipb::ExchangeType exchange_type_, Int64 records_per_chunk_, tipb::EncodeType encodeType_,
        std::vector<tipb::FieldType> result_field_types, DAGContext & dag_context_, const std::shared_ptr<LogWithPrefix> & log_ = nullptr);
    void write(const Block & block) override;
    void finishWrite() override;

private:
<<<<<<< HEAD
    template <bool collect_execution_info>
    void BatchWrite();
=======
    template <bool for_last_response>
    void ScheduleEncodeTask();
>>>>>>> dc2bc1ee
    ThreadPool::Job getEncodeTask(std::vector<Block> & input_blocks, tipb::SelectResponse & response) const;
    template <bool for_last_response>
    ThreadPool::Job getEncodePartitionTask(std::vector<Block> & input_blocks, tipb::SelectResponse & response) const;
    void EncodeThenWriteBlock(std::vector<Block> & input_blocks, tipb::SelectResponse & response) const;
    void PartitionAndEncodeThenWriteBlock(std::vector<Block> & input_blocks, tipb::SelectResponse & response) const;

    tipb::ExchangeType exchange_type;
    StreamWriterPtr writer;
    std::vector<Block> blocks;
    std::vector<Int64> partition_col_ids;
    TiDB::TiDBCollators collators;
    size_t rows_in_blocks;
    uint16_t partition_num;
<<<<<<< HEAD
=======
    ThreadPool thread_pool;
    std::shared_ptr<LogWithPrefix> log;
>>>>>>> dc2bc1ee
};

} // namespace DB<|MERGE_RESOLUTION|>--- conflicted
+++ resolved
@@ -15,30 +15,20 @@
 
 namespace DB
 {
-
 /// Serializes the stream of blocks in TiDB DAG response format.
 template <class StreamWriterPtr>
 class StreamingDAGResponseWriter : public DAGResponseWriter
 {
 public:
-    StreamingDAGResponseWriter(StreamWriterPtr writer_, std::vector<Int64> partition_col_ids_, TiDB::TiDBCollators collators_,
-        tipb::ExchangeType exchange_type_, Int64 records_per_chunk_, tipb::EncodeType encodeType_,
-        std::vector<tipb::FieldType> result_field_types, DAGContext & dag_context_, const std::shared_ptr<LogWithPrefix> & log_ = nullptr);
+    StreamingDAGResponseWriter(StreamWriterPtr writer_, std::vector<Int64> partition_col_ids_, TiDB::TiDBCollators collators_, tipb::ExchangeType exchange_type_, Int64 records_per_chunk_, tipb::EncodeType encodeType_, std::vector<tipb::FieldType> result_field_types, DAGContext & dag_context_, const std::shared_ptr<LogWithPrefix> & log_ = nullptr);
     void write(const Block & block) override;
     void finishWrite() override;
 
 private:
-<<<<<<< HEAD
     template <bool collect_execution_info>
     void BatchWrite();
-=======
+    void EncodeThenWriteBlock(std::vector<Block> & input_blocks, tipb::SelectResponse & response) const;
     template <bool for_last_response>
-    void ScheduleEncodeTask();
->>>>>>> dc2bc1ee
-    ThreadPool::Job getEncodeTask(std::vector<Block> & input_blocks, tipb::SelectResponse & response) const;
-    template <bool for_last_response>
-    ThreadPool::Job getEncodePartitionTask(std::vector<Block> & input_blocks, tipb::SelectResponse & response) const;
-    void EncodeThenWriteBlock(std::vector<Block> & input_blocks, tipb::SelectResponse & response) const;
     void PartitionAndEncodeThenWriteBlock(std::vector<Block> & input_blocks, tipb::SelectResponse & response) const;
 
     tipb::ExchangeType exchange_type;
@@ -48,11 +38,7 @@
     TiDB::TiDBCollators collators;
     size_t rows_in_blocks;
     uint16_t partition_num;
-<<<<<<< HEAD
-=======
-    ThreadPool thread_pool;
     std::shared_ptr<LogWithPrefix> log;
->>>>>>> dc2bc1ee
 };
 
 } // namespace DB