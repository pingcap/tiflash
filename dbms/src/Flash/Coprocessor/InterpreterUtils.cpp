// Copyright 2022 PingCAP, Ltd.
//
// Licensed under the Apache License, Version 2.0 (the "License");
// you may not use this file except in compliance with the License.
// You may obtain a copy of the License at
//
//     http://www.apache.org/licenses/LICENSE-2.0
//
// Unless required by applicable law or agreed to in writing, software
// distributed under the License is distributed on an "AS IS" BASIS,
// WITHOUT WARRANTIES OR CONDITIONS OF ANY KIND, either express or implied.
// See the License for the specific language governing permissions and
// limitations under the License.

#include <DataStreams/CreatingSetsBlockInputStream.h>
#include <DataStreams/ExpressionBlockInputStream.h>
#include <DataStreams/MergeSortingBlockInputStream.h>
#include <DataStreams/PartialSortingBlockInputStream.h>
#include <DataStreams/SharedQueryBlockInputStream.h>
#include <DataStreams/UnionBlockInputStream.h>
#include <Flash/Coprocessor/DAGContext.h>
#include <Flash/Coprocessor/InterpreterUtils.h>
#include <Interpreters/Context.h>

namespace DB
{
namespace
{
using UnionWithBlock = UnionBlockInputStream<>;
using UnionWithoutBlock = UnionBlockInputStream<StreamUnionMode::Basic, /*ignore_block=*/true>;
} // namespace

void restoreConcurrency(
    DAGPipeline & pipeline,
    size_t concurrency,
    const LoggerPtr & log)
{
    if (concurrency > 1 && pipeline.streams.size() == 1 && pipeline.streams_with_non_joined_data.empty())
    {
        BlockInputStreamPtr shared_query_block_input_stream
            = std::make_shared<SharedQueryBlockInputStream>(concurrency * 5, pipeline.firstStream(), log->identifier());
        shared_query_block_input_stream->setExtraInfo("restore concurrency");
        pipeline.streams.assign(concurrency, shared_query_block_input_stream);
    }
}

void executeUnion(
    DAGPipeline & pipeline,
    size_t max_streams,
    const LoggerPtr & log,
    bool ignore_block,
    const String & extra_info)
{
    switch (pipeline.streams.size() + pipeline.streams_with_non_joined_data.size())
    {
    case 0:
        break;
    case 1:
    {
        if (pipeline.streams.size() == 1)
            break;
        // streams_with_non_joined_data's size is 1.
        pipeline.streams.push_back(pipeline.streams_with_non_joined_data.at(0));
        pipeline.streams_with_non_joined_data.clear();
        break;
    }
    default:
    {
        BlockInputStreamPtr stream;
        if (ignore_block)
            stream = std::make_shared<UnionWithoutBlock>(pipeline.streams, pipeline.streams_with_non_joined_data, max_streams, log->identifier());
        else
            stream = std::make_shared<UnionWithBlock>(pipeline.streams, pipeline.streams_with_non_joined_data, max_streams, log->identifier());
        stream->setExtraInfo(extra_info);

        pipeline.streams.resize(1);
        pipeline.streams_with_non_joined_data.clear();
        pipeline.firstStream() = std::move(stream);
        break;
    }
    }
}

ExpressionActionsPtr generateProjectExpressionActions(
    const BlockInputStreamPtr & stream,
    const Context & context,
    const NamesWithAliases & project_cols)
{
    NamesAndTypesList input_column;
    for (const auto & column : stream->getHeader())
        input_column.emplace_back(column.name, column.type);
    ExpressionActionsPtr project = std::make_shared<ExpressionActions>(input_column, context.getSettingsRef());
    project->add(ExpressionAction::project(project_cols));
    return project;
}

void executeExpression(
    DAGPipeline & pipeline,
    const ExpressionActionsPtr & expr_actions,
    const LoggerPtr & log,
    const String & extra_info)
{
    if (expr_actions && !expr_actions->getActions().empty())
    {
        pipeline.transform([&](auto & stream) {
            stream = std::make_shared<ExpressionBlockInputStream>(stream, expr_actions, log->identifier());
            stream->setExtraInfo(extra_info);
        });
    }
}

void orderStreams(
    DAGPipeline & pipeline,
    size_t max_streams,
    SortDescription order_descr,
    Int64 limit,
    bool enable_fine_grained_shuffle,
    const Context & context,
    const LoggerPtr & log)
{
    const Settings & settings = context.getSettingsRef();
    String extra_info;
    if (enable_fine_grained_shuffle)
        extra_info = enableFineGrainedShuffleExtraInfo;

    pipeline.transform([&](auto & stream) {
        auto sorting_stream = std::make_shared<PartialSortingBlockInputStream>(stream, order_descr, log->identifier(), limit);

        /// Limits on sorting
        IProfilingBlockInputStream::LocalLimits limits;
        limits.mode = IProfilingBlockInputStream::LIMITS_TOTAL;
        limits.size_limits = SizeLimits(settings.max_rows_to_sort, settings.max_bytes_to_sort, settings.sort_overflow_mode);
        sorting_stream->setLimits(limits);

        stream = sorting_stream;
        stream->setExtraInfo(extra_info);
    });

    if (enable_fine_grained_shuffle)
    {
        pipeline.transform([&](auto & stream) {
            stream = std::make_shared<MergeSortingBlockInputStream>(
                stream,
                order_descr,
                settings.max_block_size,
                limit,
                settings.max_bytes_before_external_sort,
                context.getTemporaryPath(),
                log->identifier());
            stream->setExtraInfo(String(enableFineGrainedShuffleExtraInfo));
        });
    }
    else
    {
        /// If there are several streams, we merge them into one
        executeUnion(pipeline, max_streams, log, false, "for partial order");

        /// Merge the sorted blocks.
        pipeline.firstStream() = std::make_shared<MergeSortingBlockInputStream>(
            pipeline.firstStream(),
            order_descr,
            settings.max_block_size,
            limit,
            settings.max_bytes_before_external_sort,
            context.getTemporaryPath(),
            log->identifier());
    }
}

void executeCreatingSets(
    DAGPipeline & pipeline,
    const Context & context,
    size_t max_streams,
    const LoggerPtr & log)
{
    DAGContext & dag_context = *context.getDAGContext();
    /// add union to run in parallel if needed
<<<<<<< HEAD
    if (unlikely(dag_context.isTest()))
        executeUnion(pipeline, max_streams, log, /*ignore_block=*/false, "for test");
=======
    if (unlikely(context.isExecutorTest()))
        executeUnion(pipeline, max_streams, log, /*ignore_block=*/false, "for test");
    else if (context.isMPPTest())
        executeUnion(pipeline, max_streams, log, /*ignore_block=*/true, "for mpp test");
>>>>>>> 3153a3b7
    else if (dag_context.isMPPTask())
        /// MPPTask do not need the returned blocks.
        executeUnion(pipeline, max_streams, log, /*ignore_block=*/true, "for mpp");
    else
        executeUnion(pipeline, max_streams, log, /*ignore_block=*/false, "for non mpp");
    if (dag_context.hasSubquery())
    {
        const Settings & settings = context.getSettingsRef();
        pipeline.firstStream() = std::make_shared<CreatingSetsBlockInputStream>(
            pipeline.firstStream(),
            std::move(dag_context.moveSubqueries()),
            SizeLimits(settings.max_rows_to_transfer, settings.max_bytes_to_transfer, settings.transfer_overflow_mode),
            log->identifier());
    }
}
} // namespace DB<|MERGE_RESOLUTION|>--- conflicted
+++ resolved
@@ -175,15 +175,10 @@
 {
     DAGContext & dag_context = *context.getDAGContext();
     /// add union to run in parallel if needed
-<<<<<<< HEAD
-    if (unlikely(dag_context.isTest()))
-        executeUnion(pipeline, max_streams, log, /*ignore_block=*/false, "for test");
-=======
     if (unlikely(context.isExecutorTest()))
         executeUnion(pipeline, max_streams, log, /*ignore_block=*/false, "for test");
     else if (context.isMPPTest())
         executeUnion(pipeline, max_streams, log, /*ignore_block=*/true, "for mpp test");
->>>>>>> 3153a3b7
     else if (dag_context.isMPPTask())
         /// MPPTask do not need the returned blocks.
         executeUnion(pipeline, max_streams, log, /*ignore_block=*/true, "for mpp");
