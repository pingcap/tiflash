// Copyright 2022 PingCAP, Ltd.
//
// Licensed under the Apache License, Version 2.0 (the "License");
// you may not use this file except in compliance with the License.
// You may obtain a copy of the License at
//
//     http://www.apache.org/licenses/LICENSE-2.0
//
// Unless required by applicable law or agreed to in writing, software
// distributed under the License is distributed on an "AS IS" BASIS,
// WITHOUT WARRANTIES OR CONDITIONS OF ANY KIND, either express or implied.
// See the License for the specific language governing permissions and
// limitations under the License.

#include <DataStreams/ExpressionBlockInputStream.h>
#include <DataStreams/MergeSortingBlockInputStream.h>
#include <DataStreams/PartialSortingBlockInputStream.h>
#include <DataStreams/SharedQueryBlockInputStream.h>
#include <DataStreams/UnionBlockInputStream.h>
#include <Flash/Coprocessor/DAGContext.h>
#include <Flash/Coprocessor/InterpreterUtils.h>
#include <Interpreters/Context.h>

namespace DB
{
namespace
{
using UnionWithBlock = UnionBlockInputStream<>;
using UnionWithoutBlock = UnionBlockInputStream<StreamUnionMode::Basic, /*ignore_block=*/true>;
} // namespace

void restoreConcurrency(
    DAGPipeline & pipeline,
    size_t concurrency,
    const LoggerPtr & log)
{
    if (concurrency > 1 && pipeline.streams.size() == 1 && pipeline.streams_with_non_joined_data.empty())
    {
        BlockInputStreamPtr shared_query_block_input_stream
            = std::make_shared<SharedQueryBlockInputStream>(concurrency * 5, pipeline.firstStream(), log->identifier());
        shared_query_block_input_stream->setExtraInfo("restore concurrency");
        pipeline.streams.assign(concurrency, shared_query_block_input_stream);
    }
}

void executeUnion(
    DAGPipeline & pipeline,
    size_t max_streams,
    const LoggerPtr & log,
    bool ignore_block,
    const String & extra_info)
{
    switch (pipeline.streams.size() + pipeline.streams_with_non_joined_data.size())
    {
    case 0:
        break;
    case 1:
    {
        if (pipeline.streams.size() == 1)
            break;
        // streams_with_non_joined_data's size is 1.
        pipeline.streams.push_back(pipeline.streams_with_non_joined_data.at(0));
        pipeline.streams_with_non_joined_data.clear();
        break;
    }
    default:
    {
        BlockInputStreamPtr stream;
        if (ignore_block)
            stream = std::make_shared<UnionWithoutBlock>(pipeline.streams, pipeline.streams_with_non_joined_data, max_streams, log->identifier());
        else
            stream = std::make_shared<UnionWithBlock>(pipeline.streams, pipeline.streams_with_non_joined_data, max_streams, log->identifier());
        stream->setExtraInfo(extra_info);

        pipeline.streams.resize(1);
        pipeline.streams_with_non_joined_data.clear();
        pipeline.firstStream() = std::move(stream);
        break;
    }
    }
}

ExpressionActionsPtr generateProjectExpressionActions(
    const BlockInputStreamPtr & stream,
    const Context & context,
    const NamesWithAliases & project_cols)
{
    NamesAndTypesList input_column;
    for (const auto & column : stream->getHeader())
        input_column.emplace_back(column.name, column.type);
    ExpressionActionsPtr project = std::make_shared<ExpressionActions>(input_column, context.getSettingsRef());
    project->add(ExpressionAction::project(project_cols));
    return project;
}

void executeExpression(
    DAGPipeline & pipeline,
    const ExpressionActionsPtr & expr_actions,
    const LoggerPtr & log,
    const String & extra_info)
{
    if (expr_actions && !expr_actions->getActions().empty())
    {
        pipeline.transform([&](auto & stream) {
            stream = std::make_shared<ExpressionBlockInputStream>(stream, expr_actions, log->identifier());
            stream->setExtraInfo(extra_info);
        });
    }
}

void orderStreams(
    DAGPipeline & pipeline,
    size_t max_streams,
    SortDescription order_descr,
    Int64 limit,
<<<<<<< HEAD
=======
    bool enable_fine_grained_shuffle,
>>>>>>> 70991849
    const Context & context,
    const LoggerPtr & log)
{
    const Settings & settings = context.getSettingsRef();
<<<<<<< HEAD
=======
    String extra_info;
    if (enable_fine_grained_shuffle)
        extra_info = enableFineGrainedShuffleExtraInfo;
>>>>>>> 70991849

    pipeline.transform([&](auto & stream) {
        auto sorting_stream = std::make_shared<PartialSortingBlockInputStream>(stream, order_descr, log->identifier(), limit);

        /// Limits on sorting
        IProfilingBlockInputStream::LocalLimits limits;
        limits.mode = IProfilingBlockInputStream::LIMITS_TOTAL;
        limits.size_limits = SizeLimits(settings.max_rows_to_sort, settings.max_bytes_to_sort, settings.sort_overflow_mode);
        sorting_stream->setLimits(limits);

        stream = sorting_stream;
<<<<<<< HEAD
    });

    /// If there are several streams, we merge them into one
    executeUnion(pipeline, max_streams, log, false, "for partial order");

    /// Merge the sorted blocks.
    pipeline.firstStream() = std::make_shared<MergeSortingBlockInputStream>(
        pipeline.firstStream(),
        order_descr,
        settings.max_block_size,
        limit,
        settings.max_bytes_before_external_sort,
        context.getTemporaryPath(),
        log->identifier());
=======
        stream->setExtraInfo(extra_info);
    });

    if (enable_fine_grained_shuffle)
    {
        pipeline.transform([&](auto & stream) {
            stream = std::make_shared<MergeSortingBlockInputStream>(
                stream,
                order_descr,
                settings.max_block_size,
                limit,
                settings.max_bytes_before_external_sort,
                context.getTemporaryPath(),
                log->identifier());
            stream->setExtraInfo(enableFineGrainedShuffleExtraInfo);
        });
    }
    else
    {
        /// If there are several streams, we merge them into one
        executeUnion(pipeline, max_streams, log, false, "for partial order");

        /// Merge the sorted blocks.
        pipeline.firstStream() = std::make_shared<MergeSortingBlockInputStream>(
            pipeline.firstStream(),
            order_descr,
            settings.max_block_size,
            limit,
            settings.max_bytes_before_external_sort,
            context.getTemporaryPath(),
            log->identifier());
    }
>>>>>>> 70991849
}
} // namespace DB<|MERGE_RESOLUTION|>--- conflicted
+++ resolved
@@ -113,20 +113,14 @@
     size_t max_streams,
     SortDescription order_descr,
     Int64 limit,
-<<<<<<< HEAD
-=======
     bool enable_fine_grained_shuffle,
->>>>>>> 70991849
     const Context & context,
     const LoggerPtr & log)
 {
     const Settings & settings = context.getSettingsRef();
-<<<<<<< HEAD
-=======
     String extra_info;
     if (enable_fine_grained_shuffle)
         extra_info = enableFineGrainedShuffleExtraInfo;
->>>>>>> 70991849
 
     pipeline.transform([&](auto & stream) {
         auto sorting_stream = std::make_shared<PartialSortingBlockInputStream>(stream, order_descr, log->identifier(), limit);
@@ -138,22 +132,6 @@
         sorting_stream->setLimits(limits);
 
         stream = sorting_stream;
-<<<<<<< HEAD
-    });
-
-    /// If there are several streams, we merge them into one
-    executeUnion(pipeline, max_streams, log, false, "for partial order");
-
-    /// Merge the sorted blocks.
-    pipeline.firstStream() = std::make_shared<MergeSortingBlockInputStream>(
-        pipeline.firstStream(),
-        order_descr,
-        settings.max_block_size,
-        limit,
-        settings.max_bytes_before_external_sort,
-        context.getTemporaryPath(),
-        log->identifier());
-=======
         stream->setExtraInfo(extra_info);
     });
 
@@ -186,6 +164,5 @@
             context.getTemporaryPath(),
             log->identifier());
     }
->>>>>>> 70991849
 }
 } // namespace DB