#pragma once

#include <DataStreams/BlockIO.h>
#include <Flash/Coprocessor/ChunkCodec.h>
#include <Flash/Coprocessor/DAGPipeline.h>
#include <Flash/Mpp/getMPPTaskLog.h>
#include <Interpreters/AggregateDescription.h>
#include <Interpreters/Context.h>
#include <Interpreters/ExpressionActions.h>
#include <Interpreters/ExpressionAnalyzer.h>
#include <Storages/TableLockHolder.h>
#include <Storages/Transaction/TiDB.h>
#include <kvproto/coprocessor.pb.h>
#include <pingcap/coprocessor/Client.h>
#include <tipb/select.pb.h>

namespace DB
{
class DAGQueryBlock;
class ExchangeReceiver;
class DAGExpressionAnalyzer;

/** build ch plan from dag request: dag executors -> ch plan
  */
class DAGQueryBlockInterpreter
{
public:
    DAGQueryBlockInterpreter(
        Context & context_,
        const std::vector<BlockInputStreams> & input_streams_vec_,
        const DAGQueryBlock & query_block_,
        size_t max_streams_,
        bool keep_session_timezone_info_,
        std::vector<SubqueriesForSets> & subqueries_for_sets_,
        const std::unordered_map<String, std::shared_ptr<ExchangeReceiver>> & exchange_receiver_map);

    ~DAGQueryBlockInterpreter() = default;

    BlockInputStreams execute();

private:
    void executeRemoteQuery(DAGPipeline & pipeline);
    void executeImpl(DAGPipeline & pipeline);
    void executeTS(const tipb::TableScan & ts, DAGPipeline & pipeline);
    void executeJoin(const tipb::Join & join, DAGPipeline & pipeline, SubqueryForSet & right_query);
    void prepareJoin(
        const google::protobuf::RepeatedPtrField<tipb::Expr> & keys,
        const DataTypes & key_types,
        DAGPipeline & pipeline,
        Names & key_names,
        bool left,
        bool is_right_out_join,
        const google::protobuf::RepeatedPtrField<tipb::Expr> & filters,
        String & filter_column_name);
    void executeExchangeReceiver(DAGPipeline & pipeline);
    void executeSourceProjection(DAGPipeline & pipeline, const tipb::Projection & projection);
    void executeExtraCastAndSelection(
        DAGPipeline & pipeline,
        const ExpressionActionsPtr & extra_cast,
        const NamesWithAliases & project_after_ts_and_filter_for_remote_read,
        const ExpressionActionsPtr & before_where,
        const ExpressionActionsPtr & project_after_where,
        const String & filter_column_name);
    ExpressionActionsPtr genJoinOtherConditionAction(
        const tipb::Join & join,
        std::vector<NameAndTypePair> & source_columns,
        String & filter_column_for_other_condition,
        String & filter_column_for_other_eq_condition);
    void executeWhere(DAGPipeline & pipeline, const ExpressionActionsPtr & expressionActionsPtr, String & filter_column);
    void executeExpression(DAGPipeline & pipeline, const ExpressionActionsPtr & expressionActionsPtr);
    void executeOrder(DAGPipeline & pipeline, const std::vector<NameAndTypePair> & order_columns);
    void executeLimit(DAGPipeline & pipeline);
    void executeAggregation(
        DAGPipeline & pipeline,
        const ExpressionActionsPtr & expression_actions_ptr,
        Names & key_names,
        TiDB::TiDBCollators & collators,
        AggregateDescriptions & aggregate_descriptions);
    void executeProject(DAGPipeline & pipeline, NamesWithAliases & project_cols);
    void executeExchangeSender(DAGPipeline & pipeline);

    void recordProfileStreams(DAGPipeline & pipeline, const String & key);

<<<<<<< HEAD
    void recordBuildSideInfo(size_t build_side_index, const JoinPtr & join_ptr);
=======
    void restorePipelineConcurrency(DAGPipeline & pipeline);
>>>>>>> 6cb66d84

    void executeRemoteQueryImpl(
        DAGPipeline & pipeline,
        const std::vector<pingcap::coprocessor::KeyRange> & cop_key_ranges,
        ::tipb::DAGRequest & dag_req,
        const DAGSchema & schema);

    DAGContext & dagContext() const { return *context.getDAGContext(); }
    const LogWithPrefixPtr & taskLogger() const { return dagContext().log; }

    Context & context;
    std::vector<BlockInputStreams> input_streams_vec;
    const DAGQueryBlock & query_block;
    const bool keep_session_timezone_info;

    NamesWithAliases final_project;

    /// How many streams we ask for storage to produce, and in how many threads we will do further processing.
    size_t max_streams = 1;

    TableLockHolder table_drop_lock;

    std::unique_ptr<DAGExpressionAnalyzer> analyzer;

    std::vector<const tipb::Expr *> conditions;
    std::vector<SubqueriesForSets> & subqueries_for_sets;
    const std::unordered_map<String, std::shared_ptr<ExchangeReceiver>> & exchange_receiver_map;
    std::vector<ExtraCastAfterTSMode> need_add_cast_column_flag_for_tablescan;

    LogWithPrefixPtr log;
};
} // namespace DB<|MERGE_RESOLUTION|>--- conflicted
+++ resolved
@@ -81,11 +81,9 @@
 
     void recordProfileStreams(DAGPipeline & pipeline, const String & key);
 
-<<<<<<< HEAD
     void recordBuildSideInfo(size_t build_side_index, const JoinPtr & join_ptr);
-=======
+
     void restorePipelineConcurrency(DAGPipeline & pipeline);
->>>>>>> 6cb66d84
 
     void executeRemoteQueryImpl(
         DAGPipeline & pipeline,
