--- conflicted
+++ resolved
@@ -78,18 +78,12 @@
     /// How many streams we ask for storage to produce, and in how many threads we will do further processing.
     size_t max_streams = 1;
 
-<<<<<<< HEAD
-=======
     /// How many streams before aggregation
     size_t before_agg_streams = 1;
 
-    /// Table from where to read data, if not subquery.
-    ManageableStoragePtr storage;
->>>>>>> 2cec74c2
     TableLockHolder table_drop_lock;
 
     std::unique_ptr<DAGExpressionAnalyzer> analyzer;
-
 
     std::vector<const tipb::Expr *> conditions;
     const DAGQuerySource & dag;
