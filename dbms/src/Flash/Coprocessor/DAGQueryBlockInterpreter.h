--- conflicted
+++ resolved
@@ -53,12 +53,7 @@
     void executeRemoteQuery(DAGPipeline & pipeline);
     void executeImpl(DAGPipeline & pipeline);
     void executeTS(const tipb::TableScan & ts, DAGPipeline & pipeline);
-<<<<<<< HEAD
     void executeJoin(const tipb::Join & join, DAGPipeline & pipeline, SubqueryForSet & right_query, int id = 0);
-    void prepareJoin(const google::protobuf::RepeatedPtrField<tipb::Expr> & keys, const DataTypes & key_types, DAGPipeline & pipeline,
-        Names & key_names, bool left, bool is_right_out_join, const google::protobuf::RepeatedPtrField<tipb::Expr> & filters,
-=======
-    void executeJoin(const tipb::Join & join, DAGPipeline & pipeline, SubqueryForSet & right_query);
     void prepareJoin(
         const google::protobuf::RepeatedPtrField<tipb::Expr> & keys,
         const DataTypes & key_types,
@@ -67,7 +62,6 @@
         bool left,
         bool is_right_out_join,
         const google::protobuf::RepeatedPtrField<tipb::Expr> & filters,
->>>>>>> 1abf991a
         String & filter_column_name);
     ExpressionActionsPtr genJoinOtherConditionAction(
         const tipb::Join & join,
