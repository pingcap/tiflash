--- conflicted
+++ resolved
@@ -66,17 +66,8 @@
     void handleProjection(DAGPipeline & pipeline, const tipb::Projection & projection);
     void handleWindow(DAGPipeline & pipeline, const tipb::Window & window);
     void handleWindowOrder(DAGPipeline & pipeline, const tipb::Sort & window_sort);
-<<<<<<< HEAD
-    ExpressionActionsPtr genJoinOtherConditionAction(
-        const tipb::Join & join,
-        std::vector<NameAndTypePair> & source_columns,
-        String & filter_column_for_other_condition,
-        String & filter_column_for_other_eq_condition);
-    void executeWhere(DAGPipeline & pipeline, const ExpressionActionsPtr & expressionActionsPtr, String & filter_column);
-=======
     void executeWhere(DAGPipeline & pipeline, const ExpressionActionsPtr & expressionActionsPtr, String & filter_column, const String & extra_info = "");
     void executeExpression(DAGPipeline & pipeline, const ExpressionActionsPtr & expressionActionsPtr, const String & extra_info = "");
->>>>>>> b34cd1d7
     void executeWindowOrder(DAGPipeline & pipeline, SortDescription sort_desc);
     void orderStreams(DAGPipeline & pipeline, SortDescription order_descr, Int64 limit);
     void executeOrder(DAGPipeline & pipeline, const NamesAndTypes & order_columns);
