// Copyright 2022 PingCAP, Ltd.
//
// Licensed under the Apache License, Version 2.0 (the "License");
// you may not use this file except in compliance with the License.
// You may obtain a copy of the License at
//
//     http://www.apache.org/licenses/LICENSE-2.0
//
// Unless required by applicable law or agreed to in writing, software
// distributed under the License is distributed on an "AS IS" BASIS,
// WITHOUT WARRANTIES OR CONDITIONS OF ANY KIND, either express or implied.
// See the License for the specific language governing permissions and
// limitations under the License.

#include <Flash/Coprocessor/ExecutionSummary.h>

namespace DB
{
void ExecutionSummary::merge(const ExecutionSummary & other)
{
    time_processed_ns = std::max(time_processed_ns, other.time_processed_ns);
    num_produced_rows += other.num_produced_rows;
    num_iterations += other.num_iterations;
    concurrency += other.concurrency;
}

void ExecutionSummary::merge(const tipb::ExecutorExecutionSummary & other)
{
    time_processed_ns = std::max(time_processed_ns, other.time_processed_ns());
    num_produced_rows += other.num_produced_rows();
    num_iterations += other.num_iterations();
    concurrency += other.concurrency();
}

void ExecutionSummary::init(const tipb::ExecutorExecutionSummary & other)
{
    time_processed_ns = other.time_processed_ns();
    num_produced_rows = other.num_produced_rows();
    num_iterations = other.num_iterations();
    concurrency = other.concurrency();
}

void ExecutionSummary::mergeFromRemoteRead(const ExecutionSummary & remote)
{
<<<<<<< HEAD
    time_processed_ns += remote.time_processed_ns;
    num_iterations += remote.num_iterations;
    concurrency += remote.concurrency;
=======
    if (streaming_call)
    {
        time_processed_ns = std::max(time_processed_ns, other.time_processed_ns);
        num_produced_rows = std::max(num_produced_rows, other.num_produced_rows);
        num_iterations = std::max(num_iterations, other.num_iterations);
        concurrency = std::max(concurrency, other.concurrency);
        scan_context->merge(*other.scan_context);
    }
    else
    {
        time_processed_ns = std::max(time_processed_ns, other.time_processed_ns);
        num_produced_rows += other.num_produced_rows;
        num_iterations += other.num_iterations;
        concurrency += other.concurrency;
        scan_context->merge(*other.scan_context);
    }
>>>>>>> 6811b93c
}
} // namespace DB<|MERGE_RESOLUTION|>--- conflicted
+++ resolved
@@ -22,6 +22,7 @@
     num_produced_rows += other.num_produced_rows;
     num_iterations += other.num_iterations;
     concurrency += other.concurrency;
+    scan_context->merge(*other.scan_context);
 }
 
 void ExecutionSummary::merge(const tipb::ExecutorExecutionSummary & other)
@@ -30,6 +31,10 @@
     num_produced_rows += other.num_produced_rows();
     num_iterations += other.num_iterations();
     concurrency += other.concurrency();
+
+    DM::ScanContext tmp_scan_context;
+    tmp_scan_context.deserialize(other.tiflash_scan_context());
+    scan_context->merge(tmp_scan_context);
 }
 
 void ExecutionSummary::init(const tipb::ExecutorExecutionSummary & other)
@@ -38,31 +43,14 @@
     num_produced_rows = other.num_produced_rows();
     num_iterations = other.num_iterations();
     concurrency = other.concurrency();
+    scan_context->deserialize(other.tiflash_scan_context());
 }
 
 void ExecutionSummary::mergeFromRemoteRead(const ExecutionSummary & remote)
 {
-<<<<<<< HEAD
     time_processed_ns += remote.time_processed_ns;
     num_iterations += remote.num_iterations;
     concurrency += remote.concurrency;
-=======
-    if (streaming_call)
-    {
-        time_processed_ns = std::max(time_processed_ns, other.time_processed_ns);
-        num_produced_rows = std::max(num_produced_rows, other.num_produced_rows);
-        num_iterations = std::max(num_iterations, other.num_iterations);
-        concurrency = std::max(concurrency, other.concurrency);
-        scan_context->merge(*other.scan_context);
-    }
-    else
-    {
-        time_processed_ns = std::max(time_processed_ns, other.time_processed_ns);
-        num_produced_rows += other.num_produced_rows;
-        num_iterations += other.num_iterations;
-        concurrency += other.concurrency;
-        scan_context->merge(*other.scan_context);
-    }
->>>>>>> 6811b93c
+    scan_context->merge(*other.scan_context);
 }
 } // namespace DB