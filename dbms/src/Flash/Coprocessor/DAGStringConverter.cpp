#include <Flash/Coprocessor/DAGStringConverter.h>

#include <Core/QueryProcessingStage.h>
#include <Flash/Coprocessor/DAGUtils.h>
#include <Storages/MutableSupport.h>
#include <Storages/StorageMergeTree.h>
#include <Storages/Transaction/Codec.h>
#include <Storages/Transaction/SchemaSyncer.h>
#include <Storages/Transaction/TMTContext.h>
#include <Storages/Transaction/TypeMapping.h>
#include <Storages/Transaction/Types.h>

namespace DB
{

namespace ErrorCodes
{
extern const int UNKNOWN_TABLE;
extern const int COP_BAD_DAG_REQUEST;
extern const int NOT_IMPLEMENTED;
} // namespace ErrorCodes

void DAGStringConverter::buildTSString(const tipb::TableScan & ts, std::stringstream & ss)
{
    TableID table_id;
    if (ts.has_table_id())
    {
        table_id = ts.table_id();
    }
    else
    {
        // do not have table id
        throw Exception("Table id not specified in table scan executor", ErrorCodes::COP_BAD_DAG_REQUEST);
    }
    auto & tmt_ctx = context.getTMTContext();
    auto storage = tmt_ctx.getStorages().get(table_id);
    if (storage == nullptr)
    {
        throw Exception("Table " + std::to_string(table_id) + " doesn't exist.", ErrorCodes::UNKNOWN_TABLE);
    }

    const auto managed_storage = std::dynamic_pointer_cast<IManageableStorage>(storage);
    if (!managed_storage)
    {
        throw Exception("Only Manageable table is supported in DAG request", ErrorCodes::COP_BAD_DAG_REQUEST);
    }

    if (ts.columns_size() == 0)
    {
        // no column selected, must be something wrong
        throw Exception("No column is selected in table scan executor", ErrorCodes::COP_BAD_DAG_REQUEST);
    }
    const auto & column_list = storage->getColumns().getAllPhysical();
    for (auto & column : column_list)
    {
        columns_from_ts.emplace_back(column.name, column.type);
    }
    for (const tipb::ColumnInfo & ci : ts.columns())
    {
        ColumnID cid = ci.column_id();
        if (cid == -1)
        {
            // Column ID -1 returns the handle column
            auto pk_handle_col = storage->getTableInfo().getPKHandleColumn();
            pk_handle_col.has_value();
            auto pair = storage->getColumns().getPhysical(
                pk_handle_col.has_value() ? pk_handle_col->get().name : MutableSupport::tidb_pk_column_name);
            columns_from_ts.push_back(pair);
            continue;
        }
<<<<<<< HEAD
        String name = managed_storage->getTableInfo().columns[cid - 1].name;
        output_from_ts.push_back(std::move(name));
=======
        auto name = storage->getTableInfo().getColumnName(cid);
        auto pair = storage->getColumns().getPhysical(name);
        columns_from_ts.push_back(pair);
>>>>>>> 6e64e79f
    }
    ss << "FROM " << storage->getDatabaseName() << "." << storage->getTableName() << " ";
}

void DAGStringConverter::buildSelString(const tipb::Selection & sel, std::stringstream & ss)
{
    bool first = true;
    for (const tipb::Expr & expr : sel.conditions())
    {
        auto s = exprToString(expr, getCurrentColumns());
        if (first)
        {
            ss << "WHERE ";
            first = false;
        }
        else
        {
            ss << "AND ";
        }
        ss << s << " ";
    }
}

void DAGStringConverter::buildLimitString(const tipb::Limit & limit, std::stringstream & ss) { ss << "LIMIT " << limit.limit() << " "; }

void DAGStringConverter::buildAggString(const tipb::Aggregation & agg, std::stringstream & ss)
{
    if (agg.group_by_size() != 0)
    {
        ss << "GROUP BY ";
        bool first = true;
        for (auto & group_by : agg.group_by())
        {
            if (first)
                first = false;
            else
                ss << ", ";
            ss << exprToString(group_by, getCurrentColumns());
        }
    }
    for (auto & agg_func : agg.agg_func())
    {
        columns_from_agg.emplace_back(exprToString(agg_func, getCurrentColumns()), getDataTypeByFieldType(agg_func.field_type()));
    }
    afterAgg = true;
}
void DAGStringConverter::buildTopNString(const tipb::TopN & topN, std::stringstream & ss)
{
    ss << "ORDER BY ";
    bool first = true;
    for (auto & order_by_item : topN.order_by())
    {
        if (first)
            first = false;
        else
            ss << ", ";
        ss << exprToString(order_by_item.expr(), getCurrentColumns()) << " ";
        ss << (order_by_item.desc() ? "DESC" : "ASC");
    }
    ss << " LIMIT " << topN.limit() << " ";
}

//todo return the error message
void DAGStringConverter::buildString(const tipb::Executor & executor, std::stringstream & ss)
{
    switch (executor.tp())
    {
        case tipb::ExecType::TypeTableScan:
            return buildTSString(executor.tbl_scan(), ss);
        case tipb::ExecType::TypeIndexScan:
            // index scan not supported
            throw Exception("IndexScan is not supported", ErrorCodes::NOT_IMPLEMENTED);
        case tipb::ExecType::TypeSelection:
            return buildSelString(executor.selection(), ss);
        case tipb::ExecType::TypeAggregation:
            // stream agg is not supported, treated as normal agg
        case tipb::ExecType::TypeStreamAgg:
            return buildAggString(executor.aggregation(), ss);
        case tipb::ExecType::TypeTopN:
            return buildTopNString(executor.topn(), ss);
        case tipb::ExecType::TypeLimit:
            return buildLimitString(executor.limit(), ss);
    }
}

bool isProject(const tipb::Executor &)
{
    // currently, project is not pushed so always return false
    return false;
}
DAGStringConverter::DAGStringConverter(Context & context_, const tipb::DAGRequest & dag_request_)
    : context(context_), dag_request(dag_request_)
{
    afterAgg = false;
}

String DAGStringConverter::buildSqlString()
{
    std::stringstream query_buf;
    std::stringstream project;
    for (const tipb::Executor & executor : dag_request.executors())
    {
        buildString(executor, query_buf);
    }
    if (!isProject(dag_request.executors(dag_request.executors_size() - 1)))
    {
        //append final project
        project << "SELECT ";
        bool first = true;
        for (UInt32 index : dag_request.output_offsets())
        {
            if (first)
            {
                first = false;
            }
            else
            {
                project << ", ";
            }
            project << getCurrentColumns()[index].name;
        }
        project << " ";
    }
    return project.str() + query_buf.str();
}

} // namespace DB<|MERGE_RESOLUTION|>--- conflicted
+++ resolved
@@ -68,14 +68,9 @@
             columns_from_ts.push_back(pair);
             continue;
         }
-<<<<<<< HEAD
-        String name = managed_storage->getTableInfo().columns[cid - 1].name;
-        output_from_ts.push_back(std::move(name));
-=======
-        auto name = storage->getTableInfo().getColumnName(cid);
-        auto pair = storage->getColumns().getPhysical(name);
+        auto name = managed_storage->getTableInfo().getColumnName(cid);
+        auto pair = managed_storage->getColumns().getPhysical(name);
         columns_from_ts.push_back(pair);
->>>>>>> 6e64e79f
     }
     ss << "FROM " << storage->getDatabaseName() << "." << storage->getTableName() << " ";
 }
