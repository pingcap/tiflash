--- conflicted
+++ resolved
@@ -1039,59 +1039,12 @@
     }
     else if (query_block.source->tp() == tipb::ExecType::TypeExchangeReceiver)
     {
-<<<<<<< HEAD
         executeExchangeReceiver(pipeline);
-=======
-        auto it = exchange_receiver_map.find(query_block.source_name);
-        if (unlikely(it == exchange_receiver_map.end()))
-            throw Exception("Can not find exchange receiver for " + query_block.source_name, ErrorCodes::LOGICAL_ERROR);
-        // todo choose a more reasonable stream number
-        for (size_t i = 0; i < max_streams; i++)
-        {
-            BlockInputStreamPtr stream = std::make_shared<ExchangeReceiverInputStream>(it->second, taskLogger());
-            dagContext().getRemoteInputStreams().push_back(stream);
-            stream = std::make_shared<SquashingBlockInputStream>(stream, 8192, 0, taskLogger());
-            pipeline.streams.push_back(stream);
-        }
-        std::vector<NameAndTypePair> source_columns;
-        Block block = pipeline.firstStream()->getHeader();
-        for (const auto & col : block.getColumnsWithTypeAndName())
-        {
-            source_columns.emplace_back(NameAndTypePair(col.name, col.type));
-        }
-        analyzer = std::make_unique<DAGExpressionAnalyzer>(std::move(source_columns), context);
->>>>>>> 4b310e00
         recordProfileStreams(pipeline, query_block.source_name);
     }
     else if (query_block.source->tp() == tipb::ExecType::TypeProjection)
     {
-<<<<<<< HEAD
         executeProjection(query_block.source->projection(), pipeline);
-=======
-        std::vector<NameAndTypePair> input_columns;
-        pipeline.streams = input_streams_vec[0];
-        for (auto const & p : pipeline.firstStream()->getHeader().getNamesAndTypesList())
-            input_columns.emplace_back(p.name, p.type);
-        DAGExpressionAnalyzer dag_analyzer(std::move(input_columns), context);
-        ExpressionActionsChain chain;
-        dag_analyzer.initChain(chain, dag_analyzer.getCurrentInputColumns());
-        ExpressionActionsChain::Step & last_step = chain.steps.back();
-        std::vector<NameAndTypePair> output_columns;
-        NamesWithAliases project_cols;
-        UniqueNameGenerator unique_name_generator;
-        for (const auto & expr : query_block.source->projection().exprs())
-        {
-            auto expr_name = dag_analyzer.getActions(expr, last_step.actions);
-            last_step.required_output.emplace_back(expr_name);
-            const auto & col = last_step.actions->getSampleBlock().getByName(expr_name);
-            String alias = unique_name_generator.toUniqueName(col.name);
-            output_columns.emplace_back(alias, col.type);
-            project_cols.emplace_back(col.name, alias);
-        }
-        pipeline.transform([&](auto & stream) { stream = std::make_shared<ExpressionBlockInputStream>(stream, chain.getLastActions(), taskLogger()); });
-        executeProject(pipeline, project_cols);
-        analyzer = std::make_unique<DAGExpressionAnalyzer>(std::move(output_columns), context);
->>>>>>> 4b310e00
         recordProfileStreams(pipeline, query_block.source_name);
     }
     else
@@ -1112,7 +1065,6 @@
 
     if (res.extra_cast || res.before_where)
     {
-<<<<<<< HEAD
         executeExtraCastAndSelection(
             pipeline,
             res.extra_cast,
@@ -1120,48 +1072,6 @@
             res.before_where,
             res.project_after_where,
             res.filter_column_name);
-=======
-        /// execute timezone cast and the selection
-        ExpressionActionsPtr project_for_cop_read;
-        for (auto & stream : pipeline.streams)
-        {
-            if (dynamic_cast<CoprocessorBlockInputStream *>(stream.get()) != nullptr)
-            {
-                /// for cop read, just execute the project is enough, because timezone cast and the selection are already done in remote TiFlash
-                if (!res.project_after_ts_and_filter_for_remote_read.empty())
-                {
-                    if (project_for_cop_read == nullptr)
-                    {
-                        project_for_cop_read = generateProjectExpressionActions(stream, context, res.project_after_ts_and_filter_for_remote_read);
-                    }
-                    stream = std::make_shared<ExpressionBlockInputStream>(stream, project_for_cop_read, taskLogger());
-                }
-            }
-            else
-            {
-                /// execute timezone cast or duration cast if needed
-                if (res.extra_cast)
-                    stream = std::make_shared<ExpressionBlockInputStream>(stream, res.extra_cast, taskLogger());
-                /// execute selection if needed
-                if (res.before_where)
-                {
-                    stream = std::make_shared<FilterBlockInputStream>(stream, res.before_where, res.filter_column_name, taskLogger());
-                    if (res.project_after_where)
-                        stream = std::make_shared<ExpressionBlockInputStream>(stream, res.project_after_where, taskLogger());
-                }
-            }
-        }
-        for (auto & stream : pipeline.streams_with_non_joined_data)
-        {
-            /// execute selection if needed
-            if (res.before_where)
-            {
-                stream = std::make_shared<FilterBlockInputStream>(stream, res.before_where, res.filter_column_name, taskLogger());
-                if (res.project_after_where)
-                    stream = std::make_shared<ExpressionBlockInputStream>(stream, res.project_after_where, taskLogger());
-            }
-        }
->>>>>>> 4b310e00
     }
     if (res.before_where)
     {
