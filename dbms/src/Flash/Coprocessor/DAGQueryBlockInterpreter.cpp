--- conflicted
+++ resolved
@@ -710,20 +710,11 @@
 {
     const Settings & settings = context.getSettingsRef();
 
-<<<<<<< HEAD
     IProfilingBlockInputStream::LocalLimits limits;
     limits.mode = IProfilingBlockInputStream::LIMITS_TOTAL;
     limits.size_limits = SizeLimits(settings.max_rows_to_read, settings.max_bytes_to_read, settings.read_overflow_mode);
     limits.max_execution_time = settings.max_execution_time;
     limits.timeout_overflow_mode = settings.timeout_overflow_mode;
-=======
-    SelectQueryInfo query_info;
-    /// to avoid null point exception
-    query_info.query = makeDummyQuery();
-    query_info.dag_query = std::make_unique<DAGQueryInfo>(
-        conditions, analyzer->getPreparedSets(), analyzer->getCurrentInputColumns(), context.getTimezoneInfo());
-    query_info.mvcc_query_info = std::move(mvcc_query_info);
->>>>>>> 4b971a55
 
     /** Quota and minimal speed restrictions are checked on the initiating server of the request, and not on remote servers,
           *  because the initiating server has a summary of the execution of the request on all servers.
@@ -1066,87 +1057,6 @@
     analyzer = std::make_unique<DAGExpressionAnalyzer>(std::move(join_output_columns), context);
 }
 
-<<<<<<< HEAD
-=======
-// add timezone cast for timestamp type, this is used to support session level timezone
-bool DAGQueryBlockInterpreter::addTimeZoneCastAfterTS(const BoolVec & is_ts_column, ExpressionActionsChain & chain)
-{
-    bool hasTSColumn = false;
-    for (auto b : is_ts_column)
-        hasTSColumn |= b;
-    if (!hasTSColumn)
-        return false;
-
-    return analyzer->appendTimeZoneCastsAfterTS(chain, is_ts_column);
-}
-
-AnalysisResult DAGQueryBlockInterpreter::analyzeExpressions()
-{
-    AnalysisResult res;
-    ExpressionActionsChain chain;
-    if (query_block.source->tp() == tipb::ExecType::TypeTableScan)
-    {
-        if (addTimeZoneCastAfterTS(timestamp_column_flag_for_tablescan, chain))
-        {
-            res.need_timezone_cast_after_tablescan = true;
-            res.timezone_cast = chain.getLastActions();
-            chain.addStep();
-        }
-    }
-    if (!conditions.empty())
-    {
-        analyzer->appendWhere(chain, conditions, res.filter_column_name);
-        res.has_where = true;
-        res.before_where = chain.getLastActions();
-        chain.addStep();
-    }
-    // There will be either Agg...
-    if (query_block.aggregation)
-    {
-        /// collation sensitive group by is slower then normal group by, use normal group by by default
-        // todo better to let TiDB decide whether group by is collation sensitive or not
-        analyzer->appendAggregation(chain, query_block.aggregation->aggregation(), res.aggregation_keys, res.aggregation_collators,
-            res.aggregate_descriptions, context.getSettingsRef().group_by_collation_sensitive);
-        res.need_aggregate = true;
-        res.before_aggregation = chain.getLastActions();
-
-        chain.finalize();
-        chain.clear();
-
-        // add cast if type is not match
-        analyzer->appendAggSelect(chain, query_block.aggregation->aggregation());
-        if (query_block.having != nullptr)
-        {
-            std::vector<const tipb::Expr *> having_conditions;
-            for (auto & c : query_block.having->selection().conditions())
-                having_conditions.push_back(&c);
-            analyzer->appendWhere(chain, having_conditions, res.having_column_name);
-            res.has_having = true;
-            res.before_having = chain.getLastActions();
-            chain.addStep();
-        }
-    }
-    // Or TopN, not both.
-    if (query_block.limitOrTopN && query_block.limitOrTopN->tp() == tipb::ExecType::TypeTopN)
-    {
-        res.has_order_by = true;
-        analyzer->appendOrderBy(chain, query_block.limitOrTopN->topn(), res.order_columns);
-    }
-
-    analyzer->generateFinalProject(chain, query_block.output_field_types, query_block.output_offsets, query_block.qb_column_prefix,
-        keep_session_timezone_info || !query_block.isRootQueryBlock(), final_project);
-
-    // Append final project results if needed.
-    analyzer->appendFinalProject(chain, final_project);
-
-    res.before_order_and_select = chain.getLastActions();
-    chain.finalize();
-    chain.clear();
-    //todo need call prependProjectInput??
-    return res;
-}
-
->>>>>>> 4b971a55
 void DAGQueryBlockInterpreter::executeWhere(DAGPipeline & pipeline, const ExpressionActionsPtr & expr, String & filter_column)
 {
     pipeline.transform([&](auto & stream) { stream = std::make_shared<FilterBlockInputStream>(stream, expr, filter_column); });
