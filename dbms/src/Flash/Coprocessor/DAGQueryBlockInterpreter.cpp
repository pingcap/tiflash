#include <Common/FailPoint.h>
#include <Common/TiFlashException.h>
#include <DataStreams/AggregatingBlockInputStream.h>
#include <DataStreams/ConcatBlockInputStream.h>
#include <DataStreams/ExpressionBlockInputStream.h>
#include <DataStreams/FilterBlockInputStream.h>
#include <DataStreams/HashJoinBuildBlockInputStream.h>
#include <DataStreams/LimitBlockInputStream.h>
#include <DataStreams/MergeSortingBlockInputStream.h>
#include <DataStreams/NullBlockInputStream.h>
#include <DataStreams/ParallelAggregatingBlockInputStream.h>
#include <DataStreams/PartialSortingBlockInputStream.h>
#include <DataStreams/SharedQueryBlockInputStream.h>
#include <DataStreams/SquashingBlockInputStream.h>
#include <DataStreams/TiRemoteBlockInputStream.h>
#include <DataStreams/UnionBlockInputStream.h>
#include <DataTypes/DataTypeNullable.h>
#include <DataTypes/getLeastSupertype.h>
#include <Flash/Coprocessor/DAGCodec.h>
#include <Flash/Coprocessor/DAGExpressionAnalyzer.h>
#include <Flash/Coprocessor/DAGQueryBlockInterpreter.h>
#include <Flash/Coprocessor/DAGStorageInterpreter.h>
#include <Flash/Coprocessor/DAGUtils.h>
#include <Flash/Mpp/ExchangeReceiver.h>
#include <Interpreters/Aggregator.h>
#include <Interpreters/ExpressionAnalyzer.h>
#include <Interpreters/Join.h>
#include <Parsers/ASTSelectQuery.h>
#include <Parsers/ASTTablesInSelectQuery.h>

namespace DB
{
namespace FailPoints
{
extern const char pause_after_copr_streams_acquired[];
extern const char minimum_block_size_for_cross_join[];
} // namespace FailPoints

DAGQueryBlockInterpreter::DAGQueryBlockInterpreter(
    Context & context_,
    const std::vector<BlockInputStreams> & input_streams_vec_,
    const DAGQueryBlock & query_block_,
    bool keep_session_timezone_info_,
    const DAGQuerySource & dag_,
    std::vector<SubqueriesForSets> & subqueriesForSets_,
    const std::unordered_map<String, std::shared_ptr<ExchangeReceiver>> & exchange_receiver_map_,
    const LogWithPrefixPtr & log_)
    : context(context_)
    , input_streams_vec(input_streams_vec_)
    , query_block(query_block_)
    , keep_session_timezone_info(keep_session_timezone_info_)
    , rqst(dag_.getDAGRequest())
    , dag(dag_)
    , subqueriesForSets(subqueriesForSets_)
    , exchange_receiver_map(exchange_receiver_map_)
    , log(log_)
{
    if (query_block.selection != nullptr)
    {
        for (auto & condition : query_block.selection->selection().conditions())
            conditions.push_back(&condition);
    }
    const Settings & settings = context.getSettingsRef();
    if (dag.isBatchCop())
        max_streams = settings.max_threads;
    else
        max_streams = 1;
    if (max_streams > 1)
    {
        max_streams *= settings.max_streams_to_max_threads_ratio;
    }
}

BlockInputStreamPtr combinedNonJoinedDataStream(DAGPipeline & pipeline, size_t max_threads, const LogWithPrefixPtr & log)
{
    BlockInputStreamPtr ret = nullptr;
    if (pipeline.streams_with_non_joined_data.size() == 1)
        ret = pipeline.streams_with_non_joined_data.at(0);
    else if (pipeline.streams_with_non_joined_data.size() > 1)
        ret = std::make_shared<UnionBlockInputStream<>>(pipeline.streams_with_non_joined_data, nullptr, max_threads, log);
    pipeline.streams_with_non_joined_data.clear();
    return ret;
}

namespace
{
struct AnalysisResult
{
    bool need_timezone_cast_after_tablescan = false;
    bool has_where = false;
    bool need_aggregate = false;
    bool has_having = false;
    bool has_order_by = false;

    ExpressionActionsPtr timezone_cast;
    NamesWithAliases project_after_ts_and_filter_for_remote_read;
    ExpressionActionsPtr before_where;
    ExpressionActionsPtr project_after_where;
    ExpressionActionsPtr before_aggregation;
    ExpressionActionsPtr before_having;
    ExpressionActionsPtr before_order_and_select;
    ExpressionActionsPtr final_projection;

    String filter_column_name;
    String having_column_name;
    std::vector<NameAndTypePair> order_columns;
    /// Columns from the SELECT list, before renaming them to aliases.
    Names selected_columns;

    Names aggregation_keys;
    TiDB::TiDBCollators aggregation_collators;
    AggregateDescriptions aggregate_descriptions;
};

// add timezone cast for timestamp type, this is used to support session level timezone
bool addTimeZoneCastAfterTS(
    DAGExpressionAnalyzer & analyzer,
    const BoolVec & is_ts_column,
    ExpressionActionsChain & chain)
{
    bool hasTSColumn = false;
    for (auto b : is_ts_column)
        hasTSColumn |= b;
    if (!hasTSColumn)
        return false;

    return analyzer.appendTimeZoneCastsAfterTS(chain, is_ts_column);
}

AnalysisResult analyzeExpressions(
    Context & context,
    DAGExpressionAnalyzer & analyzer,
    const DAGQueryBlock & query_block,
    const std::vector<const tipb::Expr *> & conditions,
    const BoolVec & is_ts_column,
    bool keep_session_timezone_info,
    NamesWithAliases & final_project)
{
    AnalysisResult res;
    ExpressionActionsChain chain;
    if (query_block.source->tp() == tipb::ExecType::TypeTableScan)
    {
        auto original_source_columns = analyzer.getCurrentInputColumns();
        if (addTimeZoneCastAfterTS(analyzer, is_ts_column, chain))
        {
            res.need_timezone_cast_after_tablescan = true;
            res.timezone_cast = chain.getLastActions();
            chain.addStep();
            size_t index = 0;
            for (const auto & col : analyzer.getCurrentInputColumns())
            {
                res.project_after_ts_and_filter_for_remote_read.emplace_back(original_source_columns[index].name, col.name);
                index++;
            }
        }
    }
    if (!conditions.empty())
    {
        analyzer.appendWhere(chain, conditions, res.filter_column_name);
        res.has_where = true;
        res.before_where = chain.getLastActions();
        chain.addStep();
        if (query_block.source->tp() == tipb::ExecType::TypeTableScan)
        {
            NamesWithAliases project_cols;
            for (const auto & col : analyzer.getCurrentInputColumns())
            {
                project_cols.emplace_back(col.name, col.name);
            }
            chain.getLastActions()->add(ExpressionAction::project(project_cols));
            res.project_after_where = chain.getLastActions();
            chain.addStep();
        }
    }
    // There will be either Agg...
    if (query_block.aggregation)
    {
        bool group_by_collation_sensitive =
            /// collation sensitive group by is slower then normal group by, use normal group by by default
            context.getSettingsRef().group_by_collation_sensitive ||
            /// in mpp task, here is no way to tell whether this aggregation is first stage aggregation or
            /// final stage aggregation, to make sure the result is right, always do collation sensitive aggregation
            context.getDAGContext()->isMPPTask();

        analyzer.appendAggregation(
            chain,
            query_block.aggregation->aggregation(),
            res.aggregation_keys,
            res.aggregation_collators,
            res.aggregate_descriptions,
            group_by_collation_sensitive);
        res.need_aggregate = true;
        res.before_aggregation = chain.getLastActions();

        chain.finalize();
        chain.clear();

        // add cast if type is not match
        analyzer.appendAggSelect(chain, query_block.aggregation->aggregation());
        if (query_block.having != nullptr)
        {
            std::vector<const tipb::Expr *> having_conditions;
            for (auto & c : query_block.having->selection().conditions())
                having_conditions.push_back(&c);
            analyzer.appendWhere(chain, having_conditions, res.having_column_name);
            res.has_having = true;
            res.before_having = chain.getLastActions();
            chain.addStep();
        }
    }
    // Or TopN, not both.
    if (query_block.limitOrTopN && query_block.limitOrTopN->tp() == tipb::ExecType::TypeTopN)
    {
        res.has_order_by = true;
        analyzer.appendOrderBy(chain, query_block.limitOrTopN->topn(), res.order_columns);
    }

    analyzer.generateFinalProject(
        chain,
        query_block.output_field_types,
        query_block.output_offsets,
        query_block.qb_column_prefix,
        keep_session_timezone_info || !query_block.isRootQueryBlock(),
        final_project);

    // Append final project results if needed.
    analyzer.appendFinalProject(chain, final_project);

    res.before_order_and_select = chain.getLastActions();
    chain.finalize();
    chain.clear();
    //todo need call prependProjectInput??
    return res;
}

void setQuotaAndLimitsOnTableScan(Context & context, DAGPipeline & pipeline)
{
    const Settings & settings = context.getSettingsRef();

    IProfilingBlockInputStream::LocalLimits limits;
    limits.mode = IProfilingBlockInputStream::LIMITS_TOTAL;
    limits.size_limits = SizeLimits(settings.max_rows_to_read, settings.max_bytes_to_read, settings.read_overflow_mode);
    limits.max_execution_time = settings.max_execution_time;
    limits.timeout_overflow_mode = settings.timeout_overflow_mode;

    /** Quota and minimal speed restrictions are checked on the initiating server of the request, and not on remote servers,
          *  because the initiating server has a summary of the execution of the request on all servers.
          *
          * But limits on data size to read and maximum execution time are reasonable to check both on initiator and
          *  additionally on each remote server, because these limits are checked per block of data processed,
          *  and remote servers may process way more blocks of data than are received by initiator.
          */
    limits.min_execution_speed = settings.min_execution_speed;
    limits.timeout_before_checking_execution_speed = settings.timeout_before_checking_execution_speed;

    QuotaForIntervals & quota = context.getQuota();

    pipeline.transform([&](auto & stream) {
        if (IProfilingBlockInputStream * p_stream = dynamic_cast<IProfilingBlockInputStream *>(stream.get()))
        {
            p_stream->setLimits(limits);
            p_stream->setQuota(quota);
        }
    });
}

} // namespace

ExpressionActionsPtr generateProjectExpressionActions(
    const BlockInputStreamPtr & stream,
    const Context & context,
    const NamesWithAliases & project_cols)
{
    auto columns = stream->getHeader();
    NamesAndTypesList input_column;
    for (auto & column : columns.getColumnsWithTypeAndName())
    {
        input_column.emplace_back(column.name, column.type);
    }
    ExpressionActionsPtr project = std::make_shared<ExpressionActions>(input_column, context.getSettingsRef());
    project->add(ExpressionAction::project(project_cols));
    return project;
}

// the flow is the same as executeFetchcolumns
void DAGQueryBlockInterpreter::executeTS(const tipb::TableScan & ts, DAGPipeline & pipeline)
{
    if (!ts.has_table_id())
    {
        // do not have table id
        throw TiFlashException("Table id not specified in table scan executor", Errors::Coprocessor::BadRequest);
    }
    if (dag.getRegions().empty() && dag.getRegionsForRemoteRead().empty())
    {
        throw TiFlashException("Dag Request does not have region to read. ", Errors::Coprocessor::BadRequest);
    }

    DAGStorageInterpreter storage_interpreter(context, dag, query_block, ts, conditions, max_streams, log);
    storage_interpreter.execute(pipeline);

    analyzer = std::move(storage_interpreter.analyzer);
    timestamp_column_flag_for_tablescan = std::move(storage_interpreter.is_timestamp_column);

    // The DeltaTree engine ensures that once input streams are created, the caller can get a consistent result
    // from those streams even if DDL operations are applied. Release the alter lock so that reading does not
    // block DDL operations, keep the drop lock so that the storage not to be dropped during reading.
    std::tie(std::ignore, table_drop_lock) = std::move(storage_interpreter.table_structure_lock).release();

    auto region_retry = std::move(storage_interpreter.region_retry);
    auto dag_req = std::move(storage_interpreter.dag_request);
    auto schema = std::move(storage_interpreter.dag_schema);
    auto null_stream_if_empty = std::move(storage_interpreter.null_stream_if_empty);

    // For those regions which are not presented in this tiflash node, we will try to fetch streams by key ranges from other tiflash nodes, only happens in batch cop mode.
    if (!region_retry.empty())
    {
#ifndef NDEBUG
        if (unlikely(!dag_req.has_value() || !schema.has_value()))
            throw TiFlashException(
                "Try to read from remote but can not build DAG request. Should not happen!",
                Errors::Coprocessor::Internal);
#endif
        std::vector<pingcap::coprocessor::KeyRange> ranges;
        for (auto & info : region_retry)
        {
            for (const auto & range : info.get().key_ranges)
                ranges.emplace_back(*range.first, *range.second);
        }
        sort(ranges.begin(), ranges.end());
        executeRemoteQueryImpl(pipeline, ranges, *dag_req, *schema);
    }

    if (pipeline.streams.empty())
    {
        pipeline.streams.emplace_back(null_stream_if_empty);
    }

    pipeline.transform([&](auto & stream) { stream->addTableLock(table_drop_lock); });

    /// Set the limits and quota for reading data, the speed and time of the query.
    setQuotaAndLimitsOnTableScan(context, pipeline);
    FAIL_POINT_PAUSE(FailPoints::pause_after_copr_streams_acquired);
}

void DAGQueryBlockInterpreter::prepareJoin(
    const google::protobuf::RepeatedPtrField<tipb::Expr> & keys,
    const DataTypes & key_types,
    DAGPipeline & pipeline,
    Names & key_names,
    bool left,
    bool is_right_out_join,
    const google::protobuf::RepeatedPtrField<tipb::Expr> & filters,
    String & filter_column_name)
{
    std::vector<NameAndTypePair> source_columns;
    for (auto const & p : pipeline.firstStream()->getHeader().getNamesAndTypesList())
        source_columns.emplace_back(p.name, p.type);
    DAGExpressionAnalyzer dag_analyzer(std::move(source_columns), context);
    ExpressionActionsChain chain;
    if (dag_analyzer.appendJoinKeyAndJoinFilters(chain, keys, key_types, key_names, left, is_right_out_join, filters, filter_column_name))
    {
        pipeline.transform([&](auto & stream) { stream = std::make_shared<ExpressionBlockInputStream>(stream, chain.getLastActions(), log); });
    }
}

ExpressionActionsPtr DAGQueryBlockInterpreter::genJoinOtherConditionAction(
    const tipb::Join & join,
    std::vector<NameAndTypePair> & source_columns,
    String & filter_column_for_other_condition,
    String & filter_column_for_other_eq_condition)
{
    if (join.other_conditions_size() == 0 && join.other_eq_conditions_from_in_size() == 0)
        return nullptr;
    DAGExpressionAnalyzer dag_analyzer(source_columns, context);
    ExpressionActionsChain chain;
    std::vector<const tipb::Expr *> condition_vector;
    if (join.other_conditions_size() > 0)
    {
        for (const auto & c : join.other_conditions())
        {
            condition_vector.push_back(&c);
        }
        dag_analyzer.appendWhere(chain, condition_vector, filter_column_for_other_condition);
    }
    if (join.other_eq_conditions_from_in_size() > 0)
    {
        condition_vector.clear();
        for (const auto & c : join.other_eq_conditions_from_in())
        {
            condition_vector.push_back(&c);
        }
        dag_analyzer.appendWhere(chain, condition_vector, filter_column_for_other_eq_condition);
    }
    return chain.getLastActions();
}

/// ClickHouse require join key to be exactly the same type
/// TiDB only require the join key to be the same category
/// for example decimal(10,2) join decimal(20,0) is allowed in
/// TiDB and will throw exception in ClickHouse
void getJoinKeyTypes(const tipb::Join & join, DataTypes & key_types)
{
    for (int i = 0; i < join.left_join_keys().size(); i++)
    {
        if (!exprHasValidFieldType(join.left_join_keys(i)) || !exprHasValidFieldType(join.right_join_keys(i)))
            throw TiFlashException("Join key without field type", Errors::Coprocessor::BadRequest);
        DataTypes types;
        types.emplace_back(getDataTypeByFieldType(join.left_join_keys(i).field_type()));
        types.emplace_back(getDataTypeByFieldType(join.right_join_keys(i).field_type()));
        DataTypePtr common_type = getLeastSupertype(types);
        key_types.emplace_back(common_type);
    }
}

void DAGQueryBlockInterpreter::executeJoin(const tipb::Join & join, DAGPipeline & pipeline, SubqueryForSet & right_query)
{
    // build
    static const std::unordered_map<tipb::JoinType, ASTTableJoin::Kind> equal_join_type_map{
        {tipb::JoinType::TypeInnerJoin, ASTTableJoin::Kind::Inner},
        {tipb::JoinType::TypeLeftOuterJoin, ASTTableJoin::Kind::Left},
        {tipb::JoinType::TypeRightOuterJoin, ASTTableJoin::Kind::Right},
        {tipb::JoinType::TypeSemiJoin, ASTTableJoin::Kind::Inner},
        {tipb::JoinType::TypeAntiSemiJoin, ASTTableJoin::Kind::Anti}};
    static const std::unordered_map<tipb::JoinType, ASTTableJoin::Kind> cartesian_join_type_map{
        {tipb::JoinType::TypeInnerJoin, ASTTableJoin::Kind::Cross},
        {tipb::JoinType::TypeLeftOuterJoin, ASTTableJoin::Kind::Cross_Left},
        {tipb::JoinType::TypeRightOuterJoin, ASTTableJoin::Kind::Cross_Right},
        {tipb::JoinType::TypeSemiJoin, ASTTableJoin::Kind::Cross},
        {tipb::JoinType::TypeAntiSemiJoin, ASTTableJoin::Kind::Cross_Anti}};
    if (input_streams_vec.size() != 2)
    {
        throw TiFlashException("Join query block must have 2 input streams", Errors::BroadcastJoin::Internal);
    }

    auto & join_type_map = join.left_join_keys_size() == 0 ? cartesian_join_type_map : equal_join_type_map;
    auto join_type_it = join_type_map.find(join.join_type());
    if (join_type_it == join_type_map.end())
        throw TiFlashException("Unknown join type in dag request", Errors::Coprocessor::BadRequest);

    ASTTableJoin::Kind kind = join_type_it->second;
    ASTTableJoin::Strictness strictness = ASTTableJoin::Strictness::All;
    bool is_semi_join = join.join_type() == tipb::JoinType::TypeSemiJoin || join.join_type() == tipb::JoinType::TypeAntiSemiJoin;
    if (is_semi_join)
        strictness = ASTTableJoin::Strictness::Any;

    /// in DAG request, inner part is the build side, however for TiFlash implementation,
    /// the build side must be the right side, so need to swap the join side if needed
    /// 1. for (cross) inner join, there is no problem in this swap.
    /// 2. for (cross) semi/anti-semi join, the build side is always right, needn't swap.
    /// 3. for non-cross left/right join, there is no problem in this swap.
    /// 4. for cross left join, the build side is always right, needn't and can't swap.
    /// 5. for cross right join, the build side is always left, so it will always swap and change to cross left join.
    /// note that whatever the build side is, we can't support cross-right join now.

    bool swap_join_side;
    if (kind == ASTTableJoin::Kind::Cross_Right)
        swap_join_side = true;
    else if (kind == ASTTableJoin::Kind::Cross_Left)
        swap_join_side = false;
    else
        swap_join_side = join.inner_idx() == 0;

    DAGPipeline left_pipeline;
    DAGPipeline right_pipeline;

    if (swap_join_side)
    {
        if (kind == ASTTableJoin::Kind::Left)
            kind = ASTTableJoin::Kind::Right;
        else if (kind == ASTTableJoin::Kind::Right)
            kind = ASTTableJoin::Kind::Left;
        else if (kind == ASTTableJoin::Kind::Cross_Right)
            kind = ASTTableJoin::Kind::Cross_Left;
        left_pipeline.streams = input_streams_vec[1];
        right_pipeline.streams = input_streams_vec[0];
    }
    else
    {
        left_pipeline.streams = input_streams_vec[0];
        right_pipeline.streams = input_streams_vec[1];
    }

    std::vector<NameAndTypePair> join_output_columns;
    /// columns_for_other_join_filter is a vector of columns used
    /// as the input columns when compiling other join filter.
    /// Note the order in the column vector is very important:
    /// first the columns in input_streams_vec[0], then followed
    /// by the columns in input_streams_vec[1], if there are other
    /// columns generated before compile other join filter, then
    /// append the extra columns afterwards. In order to figure out
    /// whether a given column is already in the column vector or
    /// not quickly, we use another set to store the column names
    std::vector<NameAndTypePair> columns_for_other_join_filter;
    std::unordered_set<String> column_set_for_other_join_filter;
    bool make_nullable = join.join_type() == tipb::JoinType::TypeRightOuterJoin;
    for (auto const & p : input_streams_vec[0][0]->getHeader().getNamesAndTypesList())
    {
        join_output_columns.emplace_back(p.name, make_nullable ? makeNullable(p.type) : p.type);
        columns_for_other_join_filter.emplace_back(p.name, make_nullable ? makeNullable(p.type) : p.type);
        column_set_for_other_join_filter.emplace(p.name);
    }
    make_nullable = join.join_type() == tipb::JoinType::TypeLeftOuterJoin;
    for (auto const & p : input_streams_vec[1][0]->getHeader().getNamesAndTypesList())
    {
        if (!is_semi_join)
            /// for semi join, the columns from right table will be ignored
            join_output_columns.emplace_back(p.name, make_nullable ? makeNullable(p.type) : p.type);
        /// however, when compiling join's other condition, we still need the columns from right table
        columns_for_other_join_filter.emplace_back(p.name, make_nullable ? makeNullable(p.type) : p.type);
        column_set_for_other_join_filter.emplace(p.name);
    }

    bool is_tiflash_left_join = kind == ASTTableJoin::Kind::Left || kind == ASTTableJoin::Kind::Cross_Left;
    /// Cross_Right join will be converted to Cross_Left join, so no need to check Cross_Right
    bool is_tiflash_right_join = kind == ASTTableJoin::Kind::Right;
    /// all the columns from right table should be added after join, even for the join key
    NamesAndTypesList columns_added_by_join;
    make_nullable = is_tiflash_left_join;
    for (auto const & p : right_pipeline.streams[0]->getHeader().getNamesAndTypesList())
    {
        columns_added_by_join.emplace_back(p.name, make_nullable ? makeNullable(p.type) : p.type);
    }

    DataTypes join_key_types;
    getJoinKeyTypes(join, join_key_types);
    TiDB::TiDBCollators collators;
    size_t join_key_size = join_key_types.size();
    if (join.probe_types_size() == static_cast<int>(join_key_size) && join.build_types_size() == join.probe_types_size())
        for (size_t i = 0; i < join_key_size; i++)
        {
            if (removeNullable(join_key_types[i])->isString())
            {
                if (join.probe_types(i).collate() != join.build_types(i).collate())
                    throw TiFlashException("Join with different collators on the join key", Errors::Coprocessor::BadRequest);
                collators.push_back(getCollatorFromFieldType(join.probe_types(i)));
            }
            else
                collators.push_back(nullptr);
        }

    Names left_key_names, right_key_names;
    String left_filter_column_name = "", right_filter_column_name = "";

    /// add necessary transformation if the join key is an expression

    prepareJoin(
        swap_join_side ? join.right_join_keys() : join.left_join_keys(),
        join_key_types,
        left_pipeline,
        left_key_names,
        true,
        is_tiflash_right_join,
        swap_join_side ? join.right_conditions() : join.left_conditions(),
        left_filter_column_name);

    prepareJoin(
        swap_join_side ? join.left_join_keys() : join.right_join_keys(),
        join_key_types,
        right_pipeline,
        right_key_names,
        false,
        is_tiflash_right_join,
        swap_join_side ? join.left_conditions() : join.right_conditions(),
        right_filter_column_name);

    String other_filter_column_name = "", other_eq_filter_from_in_column_name = "";
    for (auto const & p : left_pipeline.streams[0]->getHeader().getNamesAndTypesList())
    {
        if (column_set_for_other_join_filter.find(p.name) == column_set_for_other_join_filter.end())
            columns_for_other_join_filter.emplace_back(p.name, p.type);
    }
    for (auto const & p : right_pipeline.streams[0]->getHeader().getNamesAndTypesList())
    {
        if (column_set_for_other_join_filter.find(p.name) == column_set_for_other_join_filter.end())
            columns_for_other_join_filter.emplace_back(p.name, p.type);
    }

    ExpressionActionsPtr other_condition_expr
        = genJoinOtherConditionAction(join, columns_for_other_join_filter, other_filter_column_name, other_eq_filter_from_in_column_name);

    const Settings & settings = context.getSettingsRef();
    size_t join_build_concurrency = settings.join_concurrent_build ? std::min(max_streams, right_pipeline.streams.size()) : 1;
    size_t max_block_size_for_cross_join = settings.max_block_size;
    fiu_do_on(FailPoints::minimum_block_size_for_cross_join, { max_block_size_for_cross_join = 1; });

    JoinPtr joinPtr = std::make_shared<Join>(
        left_key_names,
        right_key_names,
        true,
        SizeLimits(settings.max_rows_in_join, settings.max_bytes_in_join, settings.join_overflow_mode),
        kind,
        strictness,
        join_build_concurrency,
        collators,
        left_filter_column_name,
        right_filter_column_name,
        other_filter_column_name,
        other_eq_filter_from_in_column_name,
        other_condition_expr,
        max_block_size_for_cross_join);

    // add a HashJoinBuildBlockInputStream to build a shared hash table
    size_t stream_index = 0;
    right_pipeline.transform(
        [&](auto & stream) { stream = std::make_shared<HashJoinBuildBlockInputStream>(stream, joinPtr, stream_index++, log); });
    executeUnion(right_pipeline, max_streams, log);

    right_query.source = right_pipeline.firstStream();
    right_query.join = joinPtr;
    right_query.join->setSampleBlock(right_query.source->getHeader());
    dag.getDAGContext().getProfileStreamsMapForJoinBuildSide()[query_block.qb_join_subquery_alias].push_back(right_query.source);

    std::vector<NameAndTypePair> source_columns;
    for (const auto & p : left_pipeline.streams[0]->getHeader().getNamesAndTypesList())
        source_columns.emplace_back(p.name, p.type);
    DAGExpressionAnalyzer dag_analyzer(std::move(source_columns), context);
    ExpressionActionsChain chain;
    dag_analyzer.appendJoin(chain, right_query, columns_added_by_join);
    pipeline.streams = left_pipeline.streams;
    /// add join input stream
    if (is_tiflash_right_join)
    {
        for (size_t i = 0; i < join_build_concurrency; i++)
            pipeline.streams_with_non_joined_data.push_back(chain.getLastActions()->createStreamWithNonJoinedDataIfFullOrRightJoin(
                pipeline.firstStream()->getHeader(),
                i,
                join_build_concurrency,
                settings.max_block_size));
    }
    for (auto & stream : pipeline.streams)
        stream = std::make_shared<ExpressionBlockInputStream>(stream, chain.getLastActions(), log);

    /// add a project to remove all the useless column
    NamesWithAliases project_cols;
    for (auto & c : join_output_columns)
    {
        /// do not need to care about duplicated column names because
        /// it is guaranteed by its children query block
        project_cols.emplace_back(c.name, c.name);
    }
    executeProject(pipeline, project_cols);
    analyzer = std::make_unique<DAGExpressionAnalyzer>(std::move(join_output_columns), context);
}

void DAGQueryBlockInterpreter::executeWhere(DAGPipeline & pipeline, const ExpressionActionsPtr & expr, String & filter_column)
{
    pipeline.transform([&](auto & stream) { stream = std::make_shared<FilterBlockInputStream>(stream, expr, filter_column, log); });
}

void DAGQueryBlockInterpreter::executeAggregation(
    DAGPipeline & pipeline,
    const ExpressionActionsPtr & expr,
    Names & key_names,
    TiDB::TiDBCollators & collators,
    AggregateDescriptions & aggregates)
{
    pipeline.transform([&](auto & stream) { stream = std::make_shared<ExpressionBlockInputStream>(stream, expr, log); });

    Block header = pipeline.firstStream()->getHeader();
    ColumnNumbers keys;
    for (const auto & name : key_names)
    {
        keys.push_back(header.getPositionByName(name));
    }
    for (auto & descr : aggregates)
    {
        if (descr.arguments.empty())
        {
            for (const auto & name : descr.argument_names)
            {
                descr.arguments.push_back(header.getPositionByName(name));
            }
        }
    }

    const Settings & settings = context.getSettingsRef();

    /** Two-level aggregation is useful in two cases:
      * 1. Parallel aggregation is done, and the results should be merged in parallel.
      * 2. An aggregation is done with store of temporary data on the disk, and they need to be merged in a memory efficient way.
      */
    bool allow_to_use_two_level_group_by = pipeline.streams.size() > 1 || settings.max_bytes_before_external_group_by != 0;
    bool has_collator = std::any_of(begin(collators), end(collators), [](const auto & p) { return p != nullptr; });

    Aggregator::Params params(
        header,
        keys,
        aggregates,
        false,
        settings.max_rows_to_group_by,
        settings.group_by_overflow_mode,
        allow_to_use_two_level_group_by ? settings.group_by_two_level_threshold : SettingUInt64(0),
        allow_to_use_two_level_group_by ? settings.group_by_two_level_threshold_bytes : SettingUInt64(0),
        settings.max_bytes_before_external_group_by,
        settings.empty_result_for_aggregation_by_empty_set,
        context.getTemporaryPath(),
        has_collator ? collators : TiDB::dummy_collators);

    /// If there are several sources, then we perform parallel aggregation
    if (pipeline.streams.size() > 1)
    {
        before_agg_streams = pipeline.streams.size();
        BlockInputStreamPtr stream_with_non_joined_data = combinedNonJoinedDataStream(pipeline, max_streams, log);
        pipeline.firstStream() = std::make_shared<ParallelAggregatingBlockInputStream>(
            pipeline.streams,
            stream_with_non_joined_data,
            params,
            context.getFileProvider(),
            true,
            max_streams,
            settings.aggregation_memory_efficient_merge_threads ? static_cast<size_t>(settings.aggregation_memory_efficient_merge_threads) : static_cast<size_t>(settings.max_threads),
            log);
        pipeline.streams.resize(1);
    }
    else
    {
        BlockInputStreamPtr stream_with_non_joined_data = combinedNonJoinedDataStream(pipeline, max_streams, log);
        BlockInputStreams inputs;
        if (!pipeline.streams.empty())
            inputs.push_back(pipeline.firstStream());
        else
            pipeline.streams.resize(1);
        if (stream_with_non_joined_data)
            inputs.push_back(stream_with_non_joined_data);
        pipeline.firstStream() = std::make_shared<AggregatingBlockInputStream>(
            std::make_shared<ConcatBlockInputStream>(inputs, log),
            params,
            context.getFileProvider(),
            true,
            log);
    }
    // add cast
}

void DAGQueryBlockInterpreter::executeExpression(DAGPipeline & pipeline, const ExpressionActionsPtr & expressionActionsPtr)
{
    if (!expressionActionsPtr->getActions().empty())
    {
        pipeline.transform([&](auto & stream) { stream = std::make_shared<ExpressionBlockInputStream>(stream, expressionActionsPtr, log); });
    }
}

void DAGQueryBlockInterpreter::executeUnion(DAGPipeline & pipeline, size_t max_streams, const LogWithPrefixPtr & log)
{
    if (pipeline.streams.size() == 1 && pipeline.streams_with_non_joined_data.size() == 0)
        return;
    auto non_joined_data_stream = combinedNonJoinedDataStream(pipeline, max_streams, log);
    if (pipeline.streams.size() > 0)
    {
        pipeline.firstStream() = std::make_shared<UnionBlockInputStream<>>(pipeline.streams, non_joined_data_stream, max_streams, log);
        pipeline.streams.resize(1);
    }
    else if (non_joined_data_stream != nullptr)
    {
        pipeline.streams.push_back(non_joined_data_stream);
    }
}

void DAGQueryBlockInterpreter::executeOrder(DAGPipeline & pipeline, std::vector<NameAndTypePair> & order_columns)
{
    SortDescription order_descr = getSortDescription(order_columns, query_block.limitOrTopN->topn().order_by());
    const Settings & settings = context.getSettingsRef();
    Int64 limit = query_block.limitOrTopN->topn().limit();

    pipeline.transform([&](auto & stream) {
        auto sorting_stream = std::make_shared<PartialSortingBlockInputStream>(stream, order_descr, log, limit);

        /// Limits on sorting
        IProfilingBlockInputStream::LocalLimits limits;
        limits.mode = IProfilingBlockInputStream::LIMITS_TOTAL;
        limits.size_limits = SizeLimits(settings.max_rows_to_sort, settings.max_bytes_to_sort, settings.sort_overflow_mode);
        sorting_stream->setLimits(limits);

        stream = sorting_stream;
    });

    /// If there are several streams, we merge them into one
    executeUnion(pipeline, max_streams, log);

    /// Merge the sorted blocks.
    pipeline.firstStream() = std::make_shared<MergeSortingBlockInputStream>(
        pipeline.firstStream(),
        order_descr,
        settings.max_block_size,
        limit,
        settings.max_bytes_before_external_sort,
        context.getTemporaryPath(),
        log);
}

void DAGQueryBlockInterpreter::recordProfileStreams(DAGPipeline & pipeline, const String & key)
{
    dag.getDAGContext().getProfileStreamsMap()[key].qb_id = query_block.id;
    for (auto & stream : pipeline.streams)
    {
        dag.getDAGContext().getProfileStreamsMap()[key].input_streams.push_back(stream);
    }
    for (auto & stream : pipeline.streams_with_non_joined_data)
        dag.getDAGContext().getProfileStreamsMap()[key].input_streams.push_back(stream);
}

void copyExecutorTreeWithLocalTableScan(
    tipb::DAGRequest & dag_req,
    const tipb::Executor * root,
    const tipb::DAGRequest & org_req)
{
    const tipb::Executor * current = root;
    auto * exec = dag_req.mutable_root_executor();
    while (current->tp() != tipb::ExecType::TypeTableScan)
    {
        exec->set_tp(current->tp());
        exec->set_executor_id(current->executor_id());
        if (current->tp() == tipb::ExecType::TypeSelection)
        {
            auto * sel = exec->mutable_selection();
            for (auto const & condition : current->selection().conditions())
            {
                auto * tmp = sel->add_conditions();
                tmp->CopyFrom(condition);
            }
            exec = sel->mutable_child();
            current = &current->selection().child();
        }
        else if (current->tp() == tipb::ExecType::TypeAggregation || current->tp() == tipb::ExecType::TypeStreamAgg)
        {
            auto * agg = exec->mutable_aggregation();
            for (auto const & expr : current->aggregation().agg_func())
            {
                auto * tmp = agg->add_agg_func();
                tmp->CopyFrom(expr);
            }
            for (auto const & expr : current->aggregation().group_by())
            {
                auto * tmp = agg->add_group_by();
                tmp->CopyFrom(expr);
            }
            agg->set_streamed(current->aggregation().streamed());
            exec = agg->mutable_child();
            current = &current->aggregation().child();
        }
        else if (current->tp() == tipb::ExecType::TypeLimit)
        {
            auto * limit = exec->mutable_limit();
            limit->set_limit(current->limit().limit());
            exec = limit->mutable_child();
            current = &current->limit().child();
        }
        else if (current->tp() == tipb::ExecType::TypeTopN)
        {
            auto * topn = exec->mutable_topn();
            topn->set_limit(current->topn().limit());
            for (auto const & expr : current->topn().order_by())
            {
                auto * tmp = topn->add_order_by();
                tmp->CopyFrom(expr);
            }
            exec = topn->mutable_child();
            current = &current->topn().child();
        }
        else
        {
            throw TiFlashException("Not supported yet", Errors::Coprocessor::Unimplemented);
        }
    }

    if (current->tp() != tipb::ExecType::TypeTableScan)
        throw TiFlashException("Only support copy from table scan sourced query block", Errors::Coprocessor::Internal);
    exec->set_tp(tipb::ExecType::TypeTableScan);
    exec->set_executor_id(current->executor_id());
    auto * new_ts = new tipb::TableScan(current->tbl_scan());
    new_ts->set_next_read_engine(tipb::EngineType::Local);
    exec->set_allocated_tbl_scan(new_ts);

    /// force the encode type to be TypeCHBlock, so the receiver side does not need to handle the timezone related issues
    dag_req.set_encode_type(tipb::EncodeType::TypeCHBlock);
    dag_req.set_force_encode_type(true);
    if (org_req.has_time_zone_name() && !org_req.time_zone_name().empty())
        dag_req.set_time_zone_name(org_req.time_zone_name());
    else if (org_req.has_time_zone_offset())
        dag_req.set_time_zone_offset(org_req.time_zone_offset());
}

void DAGQueryBlockInterpreter::executeRemoteQuery(DAGPipeline & pipeline)
{
    // remote query containing agg/limit/topN can not running
    // in parellel, but current remote query is running in
    // parellel, so just disable this corner case.
    if (query_block.aggregation || query_block.limitOrTopN)
        throw TiFlashException("Remote query containing agg or limit or topN is not supported", Errors::Coprocessor::BadRequest);
    const auto & ts = query_block.source->tbl_scan();
    std::vector<std::pair<DecodedTiKVKey, DecodedTiKVKey>> key_ranges;
    for (auto & range : ts.ranges())
    {
        std::string start_key(range.low());
        DecodedTiKVKey start(std::move(start_key));
        std::string end_key(range.high());
        DecodedTiKVKey end(std::move(end_key));
        key_ranges.emplace_back(std::make_pair(std::move(start), std::move(end)));
    }
    std::vector<pingcap::coprocessor::KeyRange> cop_key_ranges;
    cop_key_ranges.reserve(key_ranges.size());
    for (const auto & key_range : key_ranges)
    {
        cop_key_ranges.emplace_back(static_cast<String>(key_range.first), static_cast<String>(key_range.second));
    }
    sort(cop_key_ranges.begin(), cop_key_ranges.end());

    ::tipb::DAGRequest dag_req;

    copyExecutorTreeWithLocalTableScan(dag_req, query_block.root, rqst);
    DAGSchema schema;
    ColumnsWithTypeAndName columns;
    BoolVec is_ts_column;
    std::vector<NameAndTypePair> source_columns;
    for (int i = 0; i < (int)query_block.output_field_types.size(); i++)
    {
        dag_req.add_output_offsets(i);
        ColumnInfo info = TiDB::fieldTypeToColumnInfo(query_block.output_field_types[i]);
        String col_name = query_block.qb_column_prefix + "col_" + std::to_string(i);
        schema.push_back(std::make_pair(col_name, info));
        is_ts_column.push_back(query_block.output_field_types[i].tp() == TiDB::TypeTimestamp);
        source_columns.emplace_back(col_name, getDataTypeByFieldType(query_block.output_field_types[i]));
        final_project.emplace_back(col_name, "");
    }

    dag_req.set_collect_execution_summaries(dag.getDAGContext().collect_execution_summaries);
    executeRemoteQueryImpl(pipeline, cop_key_ranges, dag_req, schema);

    analyzer = std::make_unique<DAGExpressionAnalyzer>(std::move(source_columns), context);
}

void DAGQueryBlockInterpreter::executeRemoteQueryImpl(
    DAGPipeline & pipeline,
    const std::vector<pingcap::coprocessor::KeyRange> & cop_key_ranges,
    ::tipb::DAGRequest & dag_req,
    const DAGSchema & schema)
{
    pingcap::coprocessor::RequestPtr req = std::make_shared<pingcap::coprocessor::Request>();
    dag_req.SerializeToString(&(req->data));
    req->tp = pingcap::coprocessor::ReqType::DAG;
    req->start_ts = context.getSettingsRef().read_tso;
    bool has_enforce_encode_type = dag_req.has_force_encode_type() && dag_req.force_encode_type();

    pingcap::kv::Cluster * cluster = context.getTMTContext().getKVCluster();
    pingcap::kv::Backoffer bo(pingcap::kv::copBuildTaskMaxBackoff);
    pingcap::kv::StoreType store_type = pingcap::kv::StoreType::TiFlash;
    auto all_tasks = pingcap::coprocessor::buildCopTasks(bo, cluster, cop_key_ranges, req, store_type, &Poco::Logger::get("pingcap/coprocessor"));

    size_t concurrent_num = std::min<size_t>(context.getSettingsRef().max_threads, all_tasks.size());
    size_t task_per_thread = all_tasks.size() / concurrent_num;
    size_t rest_task = all_tasks.size() % concurrent_num;
    for (size_t i = 0, task_start = 0; i < concurrent_num; i++)
    {
        size_t task_end = task_start + task_per_thread;
        if (i < rest_task)
            task_end++;
        if (task_end == task_start)
            continue;
        std::vector<pingcap::coprocessor::copTask> tasks(all_tasks.begin() + task_start, all_tasks.begin() + task_end);

        auto coprocessor_reader = std::make_shared<CoprocessorReader>(schema, cluster, tasks, has_enforce_encode_type, 1);
        BlockInputStreamPtr input = std::make_shared<CoprocessorBlockInputStream>(coprocessor_reader, log);
        pipeline.streams.push_back(input);
        dag.getDAGContext().getRemoteInputStreams().push_back(input);
        task_start = task_end;
    }
}

// To execute a query block, you have to:
// 1. generate the date stream and push it to pipeline.
// 2. assign the analyzer
// 3. construct a final projection, even if it's not necessary. just construct it.
// Talking about projection, it has the following rules.
// 1. if the query block does not contain agg, then the final project is the same as the source Executor
// 2. if the query block contains agg, then the final project is the same as agg Executor
<<<<<<< HEAD
// 3. if the cop task may contain more than 1 query block, and the current query block is not the root query block, then the project should add an alias for each column that needs to be projected, something like final_project.emplace_back(col.name, query_block.qb_column_prefix + col.name);
=======
// 3. if the cop task may contains more then 1 query block, and the current query block is not the root
//    query block, then the project should add an alias for each column that needs to be projected, something
//    like final_project.emplace_back(col.name, query_block.qb_column_prefix + col.name);
>>>>>>> 84cf3607
void DAGQueryBlockInterpreter::executeImpl(DAGPipeline & pipeline)
{
    if (query_block.isRemoteQuery())
    {
        executeRemoteQuery(pipeline);
        return;
    }
    SubqueryForSet right_query;
    if (query_block.source->tp() == tipb::ExecType::TypeJoin)
    {
        executeJoin(query_block.source->join(), pipeline, right_query);
        recordProfileStreams(pipeline, query_block.source_name);
    }
    else if (query_block.source->tp() == tipb::ExecType::TypeExchangeReceiver)
    {
        auto it = exchange_receiver_map.find(query_block.source_name);
        if (unlikely(it == exchange_receiver_map.end()))
            throw Exception("Can not find exchange receiver for " + query_block.source_name, ErrorCodes::LOGICAL_ERROR);
        // todo choose a more reasonable stream number
        for (size_t i = 0; i < max_streams; i++)
        {
            BlockInputStreamPtr stream = std::make_shared<ExchangeReceiverInputStream>(it->second, log);
            dag.getDAGContext().getRemoteInputStreams().push_back(stream);
            stream = std::make_shared<SquashingBlockInputStream>(stream, 8192, 0, log);
            pipeline.streams.push_back(stream);
        }
        std::vector<NameAndTypePair> source_columns;
        Block block = pipeline.firstStream()->getHeader();
        for (const auto & col : block.getColumnsWithTypeAndName())
        {
            source_columns.emplace_back(NameAndTypePair(col.name, col.type));
        }
        analyzer = std::make_unique<DAGExpressionAnalyzer>(std::move(source_columns), context);
        recordProfileStreams(pipeline, query_block.source_name);
    }
    else if (query_block.source->tp() == tipb::ExecType::TypeProjection)
    {
        std::vector<NameAndTypePair> input_columns;
        pipeline.streams = input_streams_vec[0];
        for (auto const & p : pipeline.firstStream()->getHeader().getNamesAndTypesList())
            input_columns.emplace_back(p.name, p.type);
        DAGExpressionAnalyzer dag_analyzer(std::move(input_columns), context);
        ExpressionActionsChain chain;
        dag_analyzer.initChain(chain, dag_analyzer.getCurrentInputColumns());
        ExpressionActionsChain::Step & last_step = chain.steps.back();
        std::vector<NameAndTypePair> output_columns;
        NamesWithAliases project_cols;
        UniqueNameGenerator unique_name_generator;
        for (auto & expr : query_block.source->projection().exprs())
        {
            auto expr_name = dag_analyzer.getActions(expr, last_step.actions);
            last_step.required_output.emplace_back(expr_name);
            auto & col = last_step.actions->getSampleBlock().getByName(expr_name);
            String alias = unique_name_generator.toUniqueName(col.name);
            output_columns.emplace_back(alias, col.type);
            project_cols.emplace_back(col.name, alias);
        }
        pipeline.transform([&](auto & stream) { stream = std::make_shared<ExpressionBlockInputStream>(stream, chain.getLastActions(), log); });
        executeProject(pipeline, project_cols);
        analyzer = std::make_unique<DAGExpressionAnalyzer>(std::move(output_columns), context);
        recordProfileStreams(pipeline, query_block.source_name);
    }
    else
    {
        executeTS(query_block.source->tbl_scan(), pipeline);
        recordProfileStreams(pipeline, query_block.source_name);
        dag.getDAGContext().table_scan_executor_id = query_block.source_name;
    }

    auto res = analyzeExpressions(
        context,
        *analyzer,
        query_block,
        conditions,
        timestamp_column_flag_for_tablescan,
        keep_session_timezone_info,
        final_project);

    if (res.need_timezone_cast_after_tablescan || res.has_where)
    {
        /// execute timezone cast and the selection
        ExpressionActionsPtr project_for_cop_read;
        for (auto & stream : pipeline.streams)
        {
            if (dynamic_cast<CoprocessorBlockInputStream *>(stream.get()) != nullptr)
            {
                /// for cop read, just execute the project is enough, because timezone cast and the selection are already done in remote TiFlash
                if (!res.project_after_ts_and_filter_for_remote_read.empty())
                {
                    if (project_for_cop_read == nullptr)
                    {
                        project_for_cop_read = generateProjectExpressionActions(stream, context, res.project_after_ts_and_filter_for_remote_read);
                    }
                    stream = std::make_shared<ExpressionBlockInputStream>(stream, project_for_cop_read, log);
                }
            }
            else
            {
                /// execute timezone cast if needed
                if (res.need_timezone_cast_after_tablescan)
                    stream = std::make_shared<ExpressionBlockInputStream>(stream, res.timezone_cast, log);
                /// execute selection if needed
                if (res.has_where)
                {
                    stream = std::make_shared<FilterBlockInputStream>(stream, res.before_where, res.filter_column_name, log);
                    if (res.project_after_where)
                        stream = std::make_shared<ExpressionBlockInputStream>(stream, res.project_after_where, log);
                }
            }
        }
        for (auto & stream : pipeline.streams_with_non_joined_data)
        {
            /// execute selection if needed
            if (res.has_where)
            {
                stream = std::make_shared<FilterBlockInputStream>(stream, res.before_where, res.filter_column_name, log);
                if (res.project_after_where)
                    stream = std::make_shared<ExpressionBlockInputStream>(stream, res.project_after_where, log);
            }
        }
    }
    if (res.has_where)
    {
        recordProfileStreams(pipeline, query_block.selection_name);
    }

    // this log measures the concurrent degree in this mpp task
    LOG_INFO(log,
             "execution stream size for query block(before aggregation) " << query_block.qb_column_prefix << " is " << pipeline.streams.size());

    dag.getDAGContext().final_concurrency = pipeline.streams.size();
    if (res.need_aggregate)
    {
        // execute aggregation
        executeAggregation(pipeline, res.before_aggregation, res.aggregation_keys, res.aggregation_collators, res.aggregate_descriptions);
        recordProfileStreams(pipeline, query_block.aggregation_name);
    }
    if (res.has_having)
    {
        // execute having
        executeWhere(pipeline, res.before_having, res.having_column_name);
        recordProfileStreams(pipeline, query_block.having_name);
    }
    if (res.before_order_and_select)
    {
        executeExpression(pipeline, res.before_order_and_select);
    }

    if (res.has_order_by)
    {
        // execute topN
        executeOrder(pipeline, res.order_columns);
        recordProfileStreams(pipeline, query_block.limitOrTopN_name);
    }

    // execute projection
    executeProject(pipeline, final_project);

    // execute limit
    if (query_block.limitOrTopN != nullptr && query_block.limitOrTopN->tp() == tipb::TypeLimit)
    {
        executeLimit(pipeline);
        recordProfileStreams(pipeline, query_block.limitOrTopN_name);
    }

    if (query_block.source->tp() == tipb::ExecType::TypeJoin)
    {
        SubqueriesForSets subquries;
        subquries[query_block.qb_join_subquery_alias] = right_query;
        subqueriesForSets.emplace_back(subquries);
    }
}

void DAGQueryBlockInterpreter::executeProject(DAGPipeline & pipeline, NamesWithAliases & project_cols)
{
    if (project_cols.empty())
        return;
    ExpressionActionsPtr project = generateProjectExpressionActions(pipeline.firstStream(), context, project_cols);
    pipeline.transform([&](auto & stream) { stream = std::make_shared<ExpressionBlockInputStream>(stream, project, log); });
}

void DAGQueryBlockInterpreter::executeLimit(DAGPipeline & pipeline)
{
    size_t limit = 0;
    if (query_block.limitOrTopN->tp() == tipb::TypeLimit)
        limit = query_block.limitOrTopN->limit().limit();
    else
        limit = query_block.limitOrTopN->topn().limit();
    pipeline.transform([&](auto & stream) { stream = std::make_shared<LimitBlockInputStream>(stream, limit, 0, log, false); });
    if (pipeline.hasMoreThanOneStream())
    {
        executeUnion(pipeline, max_streams, log);
        pipeline.transform([&](auto & stream) { stream = std::make_shared<LimitBlockInputStream>(stream, limit, 0, log, false); });
    }
}

BlockInputStreams DAGQueryBlockInterpreter::execute()
{
    DAGPipeline pipeline;
    executeImpl(pipeline);
    if (pipeline.streams_with_non_joined_data.size() > 0)
    {
        size_t concurrency = pipeline.streams.size();
        executeUnion(pipeline, max_streams, log);
        if (!query_block.isRootQueryBlock() && concurrency > 1)
        {
            BlockInputStreamPtr shared_query_block_input_stream
                = std::make_shared<SharedQueryBlockInputStream>(concurrency * 5, pipeline.firstStream(), log);
            pipeline.streams.assign(concurrency, shared_query_block_input_stream);
        }
    }

    /// expand concurrency after agg
    if (!query_block.isRootQueryBlock() && before_agg_streams > 1 && pipeline.streams.size() == 1)
    {
        size_t concurrency = before_agg_streams;
        BlockInputStreamPtr shared_query_block_input_stream
            = std::make_shared<SharedQueryBlockInputStream>(concurrency * 5, pipeline.firstStream(), log);
        pipeline.streams.assign(concurrency, shared_query_block_input_stream);
    }

    return pipeline.streams;
}
} // namespace DB<|MERGE_RESOLUTION|>--- conflicted
+++ resolved
@@ -973,13 +973,9 @@
 // Talking about projection, it has the following rules.
 // 1. if the query block does not contain agg, then the final project is the same as the source Executor
 // 2. if the query block contains agg, then the final project is the same as agg Executor
-<<<<<<< HEAD
-// 3. if the cop task may contain more than 1 query block, and the current query block is not the root query block, then the project should add an alias for each column that needs to be projected, something like final_project.emplace_back(col.name, query_block.qb_column_prefix + col.name);
-=======
 // 3. if the cop task may contains more then 1 query block, and the current query block is not the root
 //    query block, then the project should add an alias for each column that needs to be projected, something
 //    like final_project.emplace_back(col.name, query_block.qb_column_prefix + col.name);
->>>>>>> 84cf3607
 void DAGQueryBlockInterpreter::executeImpl(DAGPipeline & pipeline)
 {
     if (query_block.isRemoteQuery())
