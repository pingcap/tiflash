#include <Common/TiFlashException.h>
#include <DataStreams/AggregatingBlockInputStream.h>
#include <DataStreams/ConcatBlockInputStream.h>
#include <DataStreams/CoprocessorBlockInputStream.h>
#include <DataStreams/ExpressionBlockInputStream.h>
#include <DataStreams/FilterBlockInputStream.h>
#include <DataStreams/LimitBlockInputStream.h>
#include <DataStreams/MergeSortingBlockInputStream.h>
#include <DataStreams/NullBlockInputStream.h>
#include <DataStreams/ParallelAggregatingBlockInputStream.h>
#include <DataStreams/PartialSortingBlockInputStream.h>
#include <DataStreams/UnionBlockInputStream.h>
#include <DataTypes/getLeastSupertype.h>
#include <Flash/Coprocessor/DAGCodec.h>
#include <Flash/Coprocessor/DAGExpressionAnalyzer.h>
#include <Flash/Coprocessor/DAGQueryBlockInterpreter.h>
#include <Flash/Coprocessor/DAGQueryInfo.h>
#include <Flash/Coprocessor/DAGStringConverter.h>
#include <Flash/Coprocessor/DAGUtils.h>
#include <Interpreters/Aggregator.h>
#include <Interpreters/ExpressionAnalyzer.h>
#include <Interpreters/Join.h>
#include <Parsers/ASTSelectQuery.h>
#include <Parsers/ASTTablesInSelectQuery.h>
#include <Storages/MutableSupport.h>
#include <Storages/RegionQueryInfo.h>
#include <Storages/StorageMergeTree.h>
#include <Storages/Transaction/CHTableHandle.h>
#include <Storages/Transaction/KVStore.h>
#include <Storages/Transaction/LearnerRead.h>
#include <Storages/Transaction/LockException.h>
#include <Storages/Transaction/Region.h>
#include <Storages/Transaction/RegionException.h>
#include <Storages/Transaction/SchemaSyncer.h>
#include <Storages/Transaction/TMTContext.h>
#include <Storages/Transaction/TiKVRange.h>
#include <Storages/Transaction/TypeMapping.h>
#include <Storages/Transaction/Types.h>

#include "InterpreterDAGHelper.hpp"

namespace DB
{

namespace ErrorCodes
{
extern const int UNKNOWN_TABLE;
extern const int TOO_MANY_COLUMNS;
extern const int SCHEMA_VERSION_ERROR;
extern const int UNKNOWN_EXCEPTION;
extern const int COP_BAD_DAG_REQUEST;
extern const int NO_COMMON_TYPE;
} // namespace ErrorCodes

DAGQueryBlockInterpreter::DAGQueryBlockInterpreter(Context & context_, const std::vector<BlockInputStreams> & input_streams_vec_,
    const DAGQueryBlock & query_block_, bool keep_session_timezone_info_, const tipb::DAGRequest & rqst_, ASTPtr dummy_query_,
    const DAGQuerySource & dag_, std::vector<SubqueriesForSets> & subqueriesForSets_)
    : context(context_),
      input_streams_vec(input_streams_vec_),
      query_block(query_block_),
      keep_session_timezone_info(keep_session_timezone_info_),
      rqst(rqst_),
      dummy_query(std::move(dummy_query_)),
      dag(dag_),
      subqueriesForSets(subqueriesForSets_),
      log(&Logger::get("DAGQueryBlockInterpreter"))
{
    if (query_block.selection != nullptr)
    {
        for (auto & condition : query_block.selection->selection().conditions())
            conditions.push_back(&condition);
    }
    const Settings & settings = context.getSettingsRef();
    max_streams = settings.max_threads;
    if (max_streams > 1)
    {
        max_streams *= settings.max_streams_to_max_threads_ratio;
    }
}

template <typename HandleType>
void constructHandleColRefExpr(tipb::Expr & expr, Int64 col_index)
{
    expr.set_tp(tipb::ExprType::ColumnRef);
    std::stringstream ss;
    encodeDAGInt64(col_index, ss);
    expr.set_val(ss.str());
    auto * field_type = expr.mutable_field_type();
    field_type->set_tp(TiDB::TypeLongLong);
    // handle col is always not null
    field_type->set_flag(TiDB::ColumnFlagNotNull);
    if constexpr (!std::is_signed_v<HandleType>)
    {
        field_type->set_flag(TiDB::ColumnFlagUnsigned);
    }
}

template <typename HandleType>
void constructIntLiteralExpr(tipb::Expr & expr, HandleType value)
{
    constexpr bool is_signed = std::is_signed_v<HandleType>;
    if constexpr (is_signed)
    {
        expr.set_tp(tipb::ExprType::Int64);
    }
    else
    {
        expr.set_tp(tipb::ExprType::Uint64);
    }
    std::stringstream ss;
    if constexpr (is_signed)
    {
        encodeDAGInt64(value, ss);
    }
    else
    {
        encodeDAGUInt64(value, ss);
    }
    expr.set_val(ss.str());
    auto * field_type = expr.mutable_field_type();
    field_type->set_tp(TiDB::TypeLongLong);
    field_type->set_flag(TiDB::ColumnFlagNotNull);
    if constexpr (!is_signed)
    {
        field_type->set_flag(TiDB::ColumnFlagUnsigned);
    }
}

template <typename HandleType>
void constructBoundExpr(Int32 handle_col_id, tipb::Expr & expr, TiKVHandle::Handle<HandleType> bound, bool is_left_bound)
{
    auto * left = expr.add_children();
    constructHandleColRefExpr<HandleType>(*left, handle_col_id);
    auto * right = expr.add_children();
    constructIntLiteralExpr<HandleType>(*right, bound.handle_id);
    expr.set_tp(tipb::ExprType::ScalarFunc);
    if (is_left_bound)
        expr.set_sig(tipb::ScalarFuncSig::GEInt);
    else
        expr.set_sig(tipb::ScalarFuncSig::LTInt);
    auto * field_type = expr.mutable_field_type();
    field_type->set_tp(TiDB::TypeLongLong);
    field_type->set_flag(TiDB::ColumnFlagNotNull);
    field_type->set_flag(TiDB::ColumnFlagUnsigned);
}

template <typename HandleType>
void constructExprBasedOnRange(Int32 handle_col_id, tipb::Expr & expr, HandleRange<HandleType> range)
{
    if (range.second == TiKVHandle::Handle<HandleType>::max)
    {
        constructBoundExpr<HandleType>(handle_col_id, expr, range.first, true);
    }
    else
    {
        auto * left = expr.add_children();
        constructBoundExpr<HandleType>(handle_col_id, *left, range.first, true);
        auto * right = expr.add_children();
        constructBoundExpr<HandleType>(handle_col_id, *right, range.second, false);
        expr.set_tp(tipb::ExprType::ScalarFunc);
        expr.set_sig(tipb::ScalarFuncSig::LogicalAnd);
        auto * field_type = expr.mutable_field_type();
        field_type->set_tp(TiDB::TypeLongLong);
        field_type->set_flag(TiDB::ColumnFlagNotNull);
        field_type->set_flag(TiDB::ColumnFlagUnsigned);
    }
}

template <typename HandleType>
bool checkRangeAndGenExprIfNeeded(std::vector<HandleRange<HandleType>> & ranges, const std::vector<HandleRange<HandleType>> & region_ranges,
    Int32 handle_col_id, tipb::Expr & handle_filter, Logger * log)
{
    if (ranges.empty())
    {
        // generate an always false filter
        LOG_WARNING(log, "income key ranges is empty");
        constructInt64LiteralTiExpr(handle_filter, 0);
        return false;
    }
    std::sort(ranges.begin(), ranges.end(),
        [](const HandleRange<HandleType> & a, const HandleRange<HandleType> & b) { return a.first < b.first; });

    std::vector<HandleRange<HandleType>> merged_ranges;
    HandleRange<HandleType> merged_range;
    merged_range.first = ranges[0].first;
    merged_range.second = ranges[0].second;

    for (size_t i = 1; i < ranges.size(); i++)
    {
        if (merged_range.second >= ranges[i].first)
            merged_range.second = merged_range.second >= ranges[i].second ? merged_range.second : ranges[i].second;
        else
        {
            if (merged_range.second > merged_range.first)
                merged_ranges.emplace_back(std::make_pair(merged_range.first, merged_range.second));
            merged_range.first = ranges[i].first;
            merged_range.second = ranges[i].second;
        }
    }
    if (merged_range.second > merged_range.first)
        merged_ranges.emplace_back(std::make_pair(merged_range.first, merged_range.second));

    bool ret = true;
    for (const auto & region_range : region_ranges)
    {
        bool covered = false;
        for (const auto & range : merged_ranges)
        {
            if (region_range.first >= range.first && region_range.second <= range.second)
            {
                covered = true;
                break;
            }
        }
        if (!covered && region_range.second > region_range.first)
        {
            ret = false;
            break;
        }
    }
    LOG_DEBUG(log, "ret " << ret);
    if (!ret)
    {
        if (merged_ranges.empty())
        {
            constructInt64LiteralTiExpr(handle_filter, 0);
        }
        else if (merged_ranges.size() == 1)
        {
            constructExprBasedOnRange<HandleType>(handle_col_id, handle_filter, merged_ranges[0]);
        }
        else
        {
            for (const auto & range : merged_ranges)
            {
                auto * filter = handle_filter.add_children();
                constructExprBasedOnRange<HandleType>(handle_col_id, *filter, range);
            }
            handle_filter.set_tp(tipb::ExprType::ScalarFunc);
            handle_filter.set_sig(tipb::ScalarFuncSig::LogicalOr);
            auto * field_type = handle_filter.mutable_field_type();
            field_type->set_tp(TiDB::TypeLongLong);
            field_type->set_flag(TiDB::ColumnFlagNotNull);
            field_type->set_flag(TiDB::ColumnFlagUnsigned);
        }
    }
    return ret;
}

bool checkKeyRanges(const std::vector<std::pair<DecodedTiKVKey, DecodedTiKVKey>> & key_ranges, TableID table_id, bool pk_is_uint64,
    const ImutRegionRangePtr & region_key_range, Int32 handle_col_id, tipb::Expr & handle_filter, Logger * log)
{
    LOG_INFO(log, "pk_is_uint: " << pk_is_uint64);
    if (key_ranges.empty())
    {
        LOG_WARNING(log, "income key ranges is empty1");
        constructInt64LiteralTiExpr(handle_filter, 0);
        return false;
    }

    std::vector<HandleRange<Int64>> handle_ranges;
    for (auto & range : key_ranges)
    {
        TiKVRange::Handle start = TiKVRange::getRangeHandle<true>(range.first, table_id);
        TiKVRange::Handle end = TiKVRange::getRangeHandle<false>(range.second, table_id);
        handle_ranges.emplace_back(std::make_pair(start, end));
    }

    std::vector<HandleRange<Int64>> region_handle_ranges;
    auto & raw_keys = region_key_range->rawKeys();
    TiKVRange::Handle region_start = TiKVRange::getRangeHandle<true>(raw_keys.first, table_id);
    TiKVRange::Handle region_end = TiKVRange::getRangeHandle<false>(raw_keys.second, table_id);
    region_handle_ranges.emplace_back(std::make_pair(region_start, region_end));

    if (pk_is_uint64)
    {
        std::vector<HandleRange<UInt64>> update_handle_ranges;
        for (auto & range : handle_ranges)
        {
            const auto [n, new_range] = CHTableHandle::splitForUInt64TableHandle(range);

            for (int i = 0; i < n; i++)
            {
                update_handle_ranges.emplace_back(new_range[i]);
            }
        }
        std::vector<HandleRange<UInt64>> update_region_handle_ranges;
        for (auto & range : region_handle_ranges)
        {
            const auto [n, new_range] = CHTableHandle::splitForUInt64TableHandle(range);

            for (int i = 0; i < n; i++)
            {
                update_region_handle_ranges.emplace_back(new_range[i]);
            }
        }
        return checkRangeAndGenExprIfNeeded<UInt64>(update_handle_ranges, update_region_handle_ranges, handle_col_id, handle_filter, log);
    }
    else
        return checkRangeAndGenExprIfNeeded<Int64>(handle_ranges, region_handle_ranges, handle_col_id, handle_filter, log);
}

// the flow is the same as executeFetchcolumns
void DAGQueryBlockInterpreter::executeTS(const tipb::TableScan & ts, Pipeline & pipeline)
{
    if (!ts.has_table_id())
    {
        // do not have table id
        throw TiFlashException("Table id not specified in table scan executor", Errors::Coprocessor::BadRequest);
    }
    if (dag.getRegions().empty())
    {
        throw TiFlashException("Dag Request does not have region to read. ", Errors::Coprocessor::BadRequest);
    }

    TableID table_id = ts.table_id();

    const Settings & settings = context.getSettingsRef();
    auto & tmt = context.getTMTContext();

    auto mvcc_query_info = std::make_unique<MvccQueryInfo>();
    mvcc_query_info->resolve_locks = true;
    mvcc_query_info->read_tso = settings.read_tso;
    // We need to validate regions snapshot after getting streams from storage.
    LearnerReadSnapshot learner_read_snapshot;
    std::unordered_map<RegionID, const RegionInfo &> region_retry;
    if (!dag.isBatchCop())
    {
        if (auto [info_retry, status] = MakeRegionQueryInfos(dag.getRegions(), {}, tmt, *mvcc_query_info, table_id); info_retry)
            throw RegionException({(*info_retry).begin()->first}, status);

        learner_read_snapshot = doLearnerRead(table_id, *mvcc_query_info, max_streams, tmt, log);
    }
    else
    {
        std::unordered_set<RegionID> force_retry;
        for (;;)
        {
            try
            {
                region_retry.clear();
                auto [retry, status] = MakeRegionQueryInfos(dag.getRegions(), force_retry, tmt, *mvcc_query_info, table_id);
                std::ignore = status;
                if (retry)
                {
                    region_retry = std::move(*retry);
                    for (auto & r : region_retry)
                        force_retry.emplace(r.first);
                }
                if (mvcc_query_info->regions_query_info.empty())
                    break;
                learner_read_snapshot = doLearnerRead(table_id, *mvcc_query_info, max_streams, tmt, log);
                break;
            }
            catch (const LockException & e)
            {
                // We can also use current thread to resolve lock, but it will block next process.
                // So, force this region retry in another thread in CoprocessorBlockInputStream.
                force_retry.emplace(e.region_id);
            }
            catch (const RegionException & e)
            {
                if (tmt.getTerminated())
                    throw TiFlashException("TiFlash server is terminating", Errors::Coprocessor::Internal);
                // By now, RegionException will contain all region id of MvccQueryInfo, which is needed by CHSpark.
                // When meeting RegionException, we can let MakeRegionQueryInfos to check in next loop.
            }
            catch (DB::Exception & e)
            {
                e.addMessage("(while creating InputStreams from storage `" + storage->getDatabaseName() + "`.`" + storage->getTableName()
                    + "`, table_id: " + DB::toString(table_id) + ")");
                throw;
            }
        }
    }

    if (settings.schema_version == DEFAULT_UNSPECIFIED_SCHEMA_VERSION)
    {
        storage = context.getTMTContext().getStorages().get(table_id);
        if (storage == nullptr)
        {
            throw TiFlashException("Table " + std::to_string(table_id) + " doesn't exist.", Errors::Table::NotExists);
        }
        table_lock = storage->lockStructure(false, __PRETTY_FUNCTION__);
    }
    else
    {
        getAndLockStorageWithSchemaVersion(table_id, settings.schema_version);
    }

    Names required_columns;
    std::vector<NameAndTypePair> source_columns;
    std::vector<bool> is_ts_column;
    String handle_column_name = MutableSupport::tidb_pk_column_name;
    if (auto pk_handle_col = storage->getTableInfo().getPKHandleColumn())
        handle_column_name = pk_handle_col->get().name;

    for (Int32 i = 0; i < ts.columns().size(); i++)
    {
        auto const & ci = ts.columns(i);
        ColumnID cid = ci.column_id();

        if (cid == -1)
        {
            // Column ID -1 return the handle column
            required_columns.push_back(handle_column_name);
            auto pair = storage->getColumns().getPhysical(handle_column_name);
            source_columns.push_back(pair);
            is_ts_column.push_back(false);
            continue;
        }

        String name = storage->getTableInfo().getColumnName(cid);
        required_columns.push_back(name);
        auto pair = storage->getColumns().getPhysical(name);
        source_columns.emplace_back(std::move(pair));
        is_ts_column.push_back(ci.tp() == TiDB::TypeTimestamp);
    }

    analyzer = std::make_unique<DAGExpressionAnalyzer>(std::move(source_columns), context);

    if (query_block.aggregation == nullptr)
    {
        if (query_block.isRootQueryBlock())
        {
            for (auto i : query_block.output_offsets)
            {
                if ((size_t)i >= required_columns.size())
                {
                    // array index out of bound
                    throw TiFlashException("Output offset index is out of bound", Errors::Coprocessor::BadRequest);
                }
                // do not have alias
                final_project.emplace_back(required_columns[i], "");
            }
        }
        else
        {
            for (size_t i = 0; i < required_columns.size(); i++)
                /// for child query block, the final project is all the columns read from
                /// the table and add alias start with qb_column_prefix to avoid column name conflict
                final_project.emplace_back(required_columns[i], query_block.qb_column_prefix + required_columns[i]);
        }
    }
    // todo handle alias column
    if (settings.max_columns_to_read && required_columns.size() > settings.max_columns_to_read)
    {
        throw TiFlashException("Limit for number of columns to read exceeded. "
                               "Requested: "
                + toString(required_columns.size()) + ", maximum: " + settings.max_columns_to_read.toString(),
            Errors::BroadcastJoin::TooManyColumns);
    }

    size_t max_block_size = settings.max_block_size;
    QueryProcessingStage::Enum from_stage = QueryProcessingStage::FetchColumns;

    if (query_block.selection)
    {
        for (auto & condition : query_block.selection->selection().conditions())
        {
            analyzer->makeExplicitSetForIndex(condition, storage);
        }
    }

    SelectQueryInfo query_info;
    /// to avoid null point exception
    query_info.query = dummy_query;
    query_info.dag_query = std::make_unique<DAGQueryInfo>(conditions, analyzer->getPreparedSets(), analyzer->getCurrentInputColumns());
    query_info.mvcc_query_info = std::move(mvcc_query_info);

    bool need_local_read = !query_info.mvcc_query_info->regions_query_info.empty();
    if (need_local_read)
    {
        // TODO: Note that if storage is (Txn)MergeTree, and any region exception thrown, we won't do retry here.
        // Now we only support DeltaTree in production environment and don't do any extra check for storage type here.
        try
        {
            pipeline.streams = storage->read(required_columns, query_info, context, from_stage, max_block_size, max_streams);
            // After getting streams from storage, we need to validate whether regions have changed or not after learner read.
            // In case the versions of regions have changed, those `streams` may contain different data other than expected.
            // Like after region merge/split.
            validateQueryInfo(*query_info.mvcc_query_info, learner_read_snapshot, tmt, log);
        }
        catch (DB::Exception & e)
        {
            e.addMessage("(while creating InputStreams from storage `" + storage->getDatabaseName() + "`.`" + storage->getTableName()
                + "`, table_id: " + DB::toString(table_id) + ")");
            throw;
        }
    }

    // For those regions which are not presented in this tiflash node, we will try to fetch streams from other tiflash nodes, only happens in batch cop mode.
    if (!region_retry.empty())
    {
        LOG_DEBUG(log, ({
            std::stringstream ss;
            ss << "Start to retry " << region_retry.size() << " regions (";
            for (auto & r : region_retry)
                ss << r.first << ",";
            ss << ")";
            ss.str();
        }));

        DAGSchema schema;
        ::tipb::DAGRequest dag_req;

        {
            const auto & table_info = storage->getTableInfo();
            tipb::Executor * ts_exec = dag_req.add_executors();
            ts_exec->set_tp(tipb::ExecType::TypeTableScan);
            *(ts_exec->mutable_tbl_scan()) = ts;

            for (int i = 0; i < ts.columns().size(); ++i)
            {
                const auto & col = ts.columns(i);
                auto col_id = col.column_id();

                if (col_id == DB::TiDBPkColumnID)
                {
                    ColumnInfo ci;
                    ci.tp = TiDB::TypeLongLong;
                    ci.setPriKeyFlag();
                    ci.setNotNullFlag();
                    schema.emplace_back(std::make_pair(handle_column_name, std::move(ci)));
                }
                else
                {
                    auto & col_info = table_info.getColumnInfo(col_id);
                    schema.emplace_back(std::make_pair(col_info.name, col_info));
                }
                dag_req.add_output_offsets(i);
            }
            dag_req.set_encode_type(tipb::EncodeType::TypeCHBlock);
        }

        std::vector<pingcap::coprocessor::KeyRange> ranges;
        for (auto & info : region_retry)
        {
            for (auto & range : info.second.key_ranges)
                ranges.emplace_back(range.first, range.second);
        }
        sort(ranges.begin(), ranges.end());
        executeRemoteQueryImpl(pipeline, ranges, dag_req, schema);
    }

    if (pipeline.streams.empty())
    {
        pipeline.streams.emplace_back(std::make_shared<NullBlockInputStream>(storage->getSampleBlockForColumns(required_columns)));
    }

    pipeline.transform([&](auto & stream) { stream->addTableLock(table_lock); });

    /// Set the limits and quota for reading data, the speed and time of the query.
    {
        IProfilingBlockInputStream::LocalLimits limits;
        limits.mode = IProfilingBlockInputStream::LIMITS_TOTAL;
        limits.size_limits = SizeLimits(settings.max_rows_to_read, settings.max_bytes_to_read, settings.read_overflow_mode);
        limits.max_execution_time = settings.max_execution_time;
        limits.timeout_overflow_mode = settings.timeout_overflow_mode;

        /** Quota and minimal speed restrictions are checked on the initiating server of the request, and not on remote servers,
              *  because the initiating server has a summary of the execution of the request on all servers.
              *
              * But limits on data size to read and maximum execution time are reasonable to check both on initiator and
              *  additionally on each remote server, because these limits are checked per block of data processed,
              *  and remote servers may process way more blocks of data than are received by initiator.
              */
        limits.min_execution_speed = settings.min_execution_speed;
        limits.timeout_before_checking_execution_speed = settings.timeout_before_checking_execution_speed;

        QuotaForIntervals & quota = context.getQuota();

        pipeline.transform([&](auto & stream) {
            if (IProfilingBlockInputStream * p_stream = dynamic_cast<IProfilingBlockInputStream *>(stream.get()))
            {
                p_stream->setLimits(limits);
                p_stream->setQuota(quota);
            }
        });
    }

    if (addTimeZoneCastAfterTS(is_ts_column, pipeline) && !query_block.aggregation
        && (keep_session_timezone_info || !query_block.isRootQueryBlock()))
    {
        if (query_block.isRootQueryBlock())
        {
            for (size_t i = 0; i < query_block.output_offsets.size(); i++)
            {
                int column_index = query_block.output_offsets[i];
                if (is_ts_column[column_index])
                    final_project[i].first = analyzer->getCurrentInputColumns()[column_index].name;
            }
        }
        else
        {
            for (size_t i = 0; i < final_project.size(); i++)
            {
                if (is_ts_column[i])
                    final_project[i].first = analyzer->getCurrentInputColumns()[i].name;
            }
        }
    }
}

void DAGQueryBlockInterpreter::prepareJoinKeys(const google::protobuf::RepeatedPtrField<tipb::Expr> & keys, const DataTypes & key_types,
    Pipeline & pipeline, Names & key_names, bool left, bool is_right_out_join)
{
    std::vector<NameAndTypePair> source_columns;
    for (auto const & p : pipeline.firstStream()->getHeader().getNamesAndTypesList())
        source_columns.emplace_back(p.name, p.type);
    DAGExpressionAnalyzer dag_analyzer(std::move(source_columns), context);
    ExpressionActionsChain chain;
    if (dag_analyzer.appendJoinKey(chain, keys, key_types, key_names, left, is_right_out_join))
    {
        pipeline.transform([&](auto & stream) { stream = std::make_shared<ExpressionBlockInputStream>(stream, chain.getLastActions()); });
    }
}

/// ClickHouse require join key to be exactly the same type
/// TiDB only require the join key to be the same category
/// for example decimal(10,2) join decimal(20,0) is allowed in
/// TiDB and will throw exception in ClickHouse
void getJoinKeyTypes(const tipb::Join & join, DataTypes & key_types)
{
    for (int i = 0; i < join.left_join_keys().size(); i++)
    {
        if (!exprHasValidFieldType(join.left_join_keys(i)) || !exprHasValidFieldType(join.right_join_keys(i)))
            throw TiFlashException("Join key without field type", Errors::Coprocessor::BadRequest);
        DataTypes types;
        types.emplace_back(getDataTypeByFieldType(join.left_join_keys(i).field_type()));
        types.emplace_back(getDataTypeByFieldType(join.right_join_keys(i).field_type()));
        try
        {
            DataTypePtr common_type = getLeastSupertype(types);
            key_types.emplace_back(common_type);
        }
        catch (Exception & e)
        {
            if (e.code() == ErrorCodes::NO_COMMON_TYPE)
            {
                DataTypePtr left_type = removeNullable(types[0]);
                DataTypePtr right_type = removeNullable(types[1]);
                if ((left_type->getTypeId() == TypeIndex::UInt64 && right_type->isInteger() && !right_type->isUnsignedInteger())
                    || (right_type->getTypeId() == TypeIndex::UInt64 && left_type->isInteger() && !left_type->isUnsignedInteger()))
                {
                    /// special case for uint64 and int
                    /// inorder to not throw exception, use Decimal(20, 0) as the common type
                    DataTypePtr common_type = std::make_shared<DataTypeDecimal<Decimal128>>(20, 0);
                    if (types[0]->isNullable() || types[1]->isNullable())
                        common_type = makeNullable(common_type);
                    key_types.emplace_back(common_type);
                }
                else
                    throw;
            }
            else
            {
                throw;
            }
        }
    }
}

void DAGQueryBlockInterpreter::executeJoin(const tipb::Join & join, Pipeline & pipeline, SubqueryForSet & right_query)
{
    // build
    static const std::unordered_map<tipb::JoinType, ASTTableJoin::Kind> join_type_map{
        {tipb::JoinType::TypeInnerJoin, ASTTableJoin::Kind::Inner}, {tipb::JoinType::TypeLeftOuterJoin, ASTTableJoin::Kind::Left},
        {tipb::JoinType::TypeRightOuterJoin, ASTTableJoin::Kind::Right}};
    if (input_streams_vec.size() != 2)
    {
        throw TiFlashException("Join query block must have 2 input streams", Errors::BroadcastJoin::Internal);
    }

    auto join_type_it = join_type_map.find(join.join_type());
    if (join_type_it == join_type_map.end())
        throw TiFlashException("Unknown join type in dag request", Errors::Coprocessor::BadRequest);
    ASTTableJoin::Kind kind = join_type_it->second;

    BlockInputStreams left_streams;
    BlockInputStreams right_streams;
    Names left_key_names;
    Names right_key_names;
    if (join.inner_idx() == 0)
    {
        // in DAG request, inner part is the build side, however for tiflash implementation,
        // the build side must be the right side, so need to update the join type if needed
        if (kind == ASTTableJoin::Kind::Left)
            kind = ASTTableJoin::Kind::Right;
        else if (kind == ASTTableJoin::Kind::Right)
            kind = ASTTableJoin::Kind::Left;
        left_streams = input_streams_vec[1];
        right_streams = input_streams_vec[0];
    }
    else
    {
        left_streams = input_streams_vec[0];
        right_streams = input_streams_vec[1];
    }

    if (kind == ASTTableJoin::Kind::Full)
    {
        throw TiFlashException("Only Inner/Left/Right join is supported", Errors::Coprocessor::Unimplemented);
    }

    std::vector<NameAndTypePair> join_output_columns;
    for (auto const & p : input_streams_vec[0][0]->getHeader().getNamesAndTypesList())
    {
        join_output_columns.emplace_back(p.name, p.type);
    }
    for (auto const & p : input_streams_vec[1][0]->getHeader().getNamesAndTypesList())
    {
        join_output_columns.emplace_back(p.name, p.type);
    }
    /// all the columns from right table should be added after join, even for the join key
    NamesAndTypesList columns_added_by_join;
    for (auto const & p : right_streams[0]->getHeader().getNamesAndTypesList())
    {
        columns_added_by_join.emplace_back(p.name, p.type);
    }

    if (!query_block.aggregation)
    {
        for (auto const & p : input_streams_vec[0][0]->getHeader().getNamesAndTypesList())
            final_project.emplace_back(p.name, query_block.qb_column_prefix + p.name);
        for (auto const & p : input_streams_vec[1][0]->getHeader().getNamesAndTypesList())
            final_project.emplace_back(p.name, query_block.qb_column_prefix + p.name);
    }

    DataTypes join_key_types;
    getJoinKeyTypes(join, join_key_types);
    TiDB::TiDBCollators collators;
    size_t join_key_size = join_key_types.size();
    if (join.probe_types_size() == static_cast<int>(join_key_size) && join.build_types_size() == join.probe_types_size())
        for (size_t i = 0; i < join_key_size; i++)
        {
            if (removeNullable(join_key_types[i])->isString())
            {
                if (join.probe_types(i).collate() != join.build_types(i).collate())
                    throw TiFlashException("Join with different collators on the join key", Errors::Coprocessor::BadRequest);
                collators.push_back(getCollatorFromFieldType(join.probe_types(i)));
            }
            else
                collators.push_back(nullptr);
        }

    /// add necessary transformation if the join key is an expression
    Pipeline left_pipeline;
    left_pipeline.streams = left_streams;
    prepareJoinKeys(join.inner_idx() == 0 ? join.right_join_keys() : join.left_join_keys(), join_key_types, left_pipeline, left_key_names,
        true, kind == ASTTableJoin::Kind::Right);
    Pipeline right_pipeline;
    right_pipeline.streams = right_streams;
    prepareJoinKeys(join.inner_idx() == 0 ? join.left_join_keys() : join.right_join_keys(), join_key_types, right_pipeline, right_key_names,
        false, kind == ASTTableJoin::Kind::Right);

    left_streams = left_pipeline.streams;
    right_streams = right_pipeline.streams;

    const Settings & settings = context.getSettingsRef();
    JoinPtr joinPtr = std::make_shared<Join>(left_key_names, right_key_names, true,
        SizeLimits(settings.max_rows_in_join, settings.max_bytes_in_join, settings.join_overflow_mode), kind, ASTTableJoin::Strictness::All,
        collators);
    executeUnion(right_pipeline, max_streams);
    right_query.source = right_pipeline.firstStream();
    right_query.join = joinPtr;
    right_query.join->setSampleBlock(right_query.source->getHeader());
    dag.getDAGContext().profile_streams_map_for_join_build_side[query_block.qb_join_subquery_alias].push_back(right_query.source);

    std::vector<NameAndTypePair> source_columns;
    for (const auto & p : left_streams[0]->getHeader().getNamesAndTypesList())
        source_columns.emplace_back(p.name, p.type);
    DAGExpressionAnalyzer dag_analyzer(std::move(source_columns), context);
    ExpressionActionsChain chain;
    dag_analyzer.appendJoin(chain, right_query, columns_added_by_join);
    pipeline.streams = left_streams;
    /// add join input stream
    if (kind == ASTTableJoin::Kind::Full || kind == ASTTableJoin::Kind::Right)
        pipeline.stream_with_non_joined_data = chain.getLastActions()->createStreamWithNonJoinedDataIfFullOrRightJoin(
            pipeline.firstStream()->getHeader(), settings.max_block_size);
    for (auto & stream : pipeline.streams)
        stream = std::make_shared<ExpressionBlockInputStream>(stream, chain.getLastActions());

    // todo should add a project here???
    analyzer = std::make_unique<DAGExpressionAnalyzer>(std::move(join_output_columns), context);
}

// add timezone cast for timestamp type, this is used to support session level timezone
bool DAGQueryBlockInterpreter::addTimeZoneCastAfterTS(std::vector<bool> & is_ts_column, Pipeline & pipeline)
{
    bool hasTSColumn = false;
    for (auto b : is_ts_column)
        hasTSColumn |= b;
    if (!hasTSColumn)
        return false;

    ExpressionActionsChain chain;
    /// only keep UTC column if
    /// 1. the query block is the root query block
    /// 2. keep_session_timezone_info is false
    /// 3. current query block does not have aggregation
    if (analyzer->appendTimeZoneCastsAfterTS(
            chain, is_ts_column, query_block.isRootQueryBlock() && !keep_session_timezone_info && query_block.aggregation == nullptr))
    {
        pipeline.transform([&](auto & stream) { stream = std::make_shared<ExpressionBlockInputStream>(stream, chain.getLastActions()); });
        return true;
    }
    else
        return false;
}

AnalysisResult DAGQueryBlockInterpreter::analyzeExpressions()
{
    AnalysisResult res;
    ExpressionActionsChain chain;
    if (!conditions.empty())
    {
        analyzer->appendWhere(chain, conditions, res.filter_column_name);
        res.has_where = true;
        res.before_where = chain.getLastActions();
        chain.addStep();
    }
    // There will be either Agg...
    if (query_block.aggregation)
    {
        /// collation sensitive group by is slower then normal group by, use normal group by by default
        // todo better to let TiDB decide whether group by is collation sensitive or not
        analyzer->appendAggregation(chain, query_block.aggregation->aggregation(), res.aggregation_keys, res.aggregation_collators,
            res.aggregate_descriptions, context.getSettingsRef().group_by_collation_sensitive);
        res.need_aggregate = true;
        res.before_aggregation = chain.getLastActions();

        chain.finalize();
        chain.clear();

        // add cast if type is not match
        analyzer->appendAggSelect(
            chain, query_block.aggregation->aggregation(), keep_session_timezone_info || !query_block.isRootQueryBlock());
        if (query_block.isRootQueryBlock())
        {
            // todo for root query block, use output offsets to reconstruct the final project
            for (auto & element : analyzer->getCurrentInputColumns())
            {
                final_project.emplace_back(element.name, "");
            }
        }
        else
        {
            for (auto & element : analyzer->getCurrentInputColumns())
            {
                final_project.emplace_back(element.name, query_block.qb_column_prefix + element.name);
            }
        }
    }
    // Or TopN, not both.
    if (query_block.limitOrTopN && query_block.limitOrTopN->tp() == tipb::ExecType::TypeTopN)
    {
        res.has_order_by = true;
        analyzer->appendOrderBy(chain, query_block.limitOrTopN->topn(), res.order_columns);
    }
    // Append final project results if needed.
    analyzer->appendFinalProject(chain, final_project);
    res.before_order_and_select = chain.getLastActions();
    chain.finalize();
    chain.clear();
    //todo need call prependProjectInput??
    return res;
}

void DAGQueryBlockInterpreter::executeWhere(Pipeline & pipeline, const ExpressionActionsPtr & expr, String & filter_column)
{
    pipeline.transform([&](auto & stream) { stream = std::make_shared<FilterBlockInputStream>(stream, expr, filter_column); });
}

void DAGQueryBlockInterpreter::executeAggregation(Pipeline & pipeline, const ExpressionActionsPtr & expr, Names & key_names,
    TiDB::TiDBCollators & collators, AggregateDescriptions & aggregates, const FileProviderPtr & file_provider)
{
    pipeline.transform([&](auto & stream) { stream = std::make_shared<ExpressionBlockInputStream>(stream, expr); });

    Block header = pipeline.firstStream()->getHeader();
    ColumnNumbers keys;
    for (const auto & name : key_names)
    {
        keys.push_back(header.getPositionByName(name));
    }
    for (auto & descr : aggregates)
    {
        if (descr.arguments.empty())
        {
            for (const auto & name : descr.argument_names)
            {
                descr.arguments.push_back(header.getPositionByName(name));
            }
        }
    }

    const Settings & settings = context.getSettingsRef();

    /** Two-level aggregation is useful in two cases:
      * 1. Parallel aggregation is done, and the results should be merged in parallel.
      * 2. An aggregation is done with store of temporary data on the disk, and they need to be merged in a memory efficient way.
      */
    bool allow_to_use_two_level_group_by = pipeline.streams.size() > 1 || settings.max_bytes_before_external_group_by != 0;
    bool has_collator = false;
    for (auto & p : collators)
    {
        if (p != nullptr)
        {
            has_collator = true;
            break;
        }
    }

    Aggregator::Params params(header, keys, aggregates, false, settings.max_rows_to_group_by, settings.group_by_overflow_mode,
        settings.compile && !has_collator ? &context.getCompiler() : nullptr, settings.min_count_to_compile,
        allow_to_use_two_level_group_by ? settings.group_by_two_level_threshold : SettingUInt64(0),
        allow_to_use_two_level_group_by ? settings.group_by_two_level_threshold_bytes : SettingUInt64(0),
        settings.max_bytes_before_external_group_by, settings.empty_result_for_aggregation_by_empty_set, context.getTemporaryPath(),
        has_collator ? collators : TiDB::dummy_collators);

    /// If there are several sources, then we perform parallel aggregation
    if (pipeline.streams.size() > 1)
    {
<<<<<<< HEAD
        pipeline.firstStream() = std::make_shared<ParallelAggregatingBlockInputStream>(pipeline.streams, nullptr, params, file_provider, true, max_streams,
=======
        pipeline.firstStream() = std::make_shared<ParallelAggregatingBlockInputStream>(pipeline.streams,
            pipeline.stream_with_non_joined_data, params, true, max_streams,
>>>>>>> 6a8c3e23
            settings.aggregation_memory_efficient_merge_threads ? static_cast<size_t>(settings.aggregation_memory_efficient_merge_threads)
                                                                : static_cast<size_t>(settings.max_threads));

        pipeline.stream_with_non_joined_data = nullptr;
        pipeline.streams.resize(1);
    }
    else
    {
<<<<<<< HEAD
        pipeline.firstStream() = std::make_shared<AggregatingBlockInputStream>(pipeline.firstStream(), params, file_provider, true);
=======
        BlockInputStreams inputs;
        if (!pipeline.streams.empty())
            inputs.push_back(pipeline.firstStream());
        else
            pipeline.streams.resize(1);
        if (pipeline.stream_with_non_joined_data)
            inputs.push_back(pipeline.stream_with_non_joined_data);
        pipeline.firstStream()
            = std::make_shared<AggregatingBlockInputStream>(std::make_shared<ConcatBlockInputStream>(inputs), params, true);
        pipeline.stream_with_non_joined_data = nullptr;
>>>>>>> 6a8c3e23
    }
    // add cast
}

void DAGQueryBlockInterpreter::executeExpression(Pipeline & pipeline, const ExpressionActionsPtr & expressionActionsPtr)
{
    if (!expressionActionsPtr->getActions().empty())
    {
        pipeline.transform([&](auto & stream) { stream = std::make_shared<ExpressionBlockInputStream>(stream, expressionActionsPtr); });
    }
}

void DAGQueryBlockInterpreter::getAndLockStorageWithSchemaVersion(TableID table_id, Int64 query_schema_version)
{
    /// Get current schema version in schema syncer for a chance to shortcut.
    auto global_schema_version = context.getTMTContext().getSchemaSyncer()->getCurrentVersion();

    /// Lambda for get storage, then align schema version under the read lock.
    auto get_and_lock_storage = [&](bool schema_synced) -> std::tuple<ManageableStoragePtr, TableStructureReadLockPtr, Int64, bool> {
        /// Get storage in case it's dropped then re-created.
        // If schema synced, call getTable without try, leading to exception on table not existing.
        auto storage_ = context.getTMTContext().getStorages().get(table_id);
        if (!storage_)
        {
            if (schema_synced)
                throw TiFlashException("Table " + std::to_string(table_id) + " doesn't exist.", Errors::Table::NotExists);
            else
                return std::make_tuple(nullptr, nullptr, DEFAULT_UNSPECIFIED_SCHEMA_VERSION, false);
        }

        if (storage_->engineType() != ::TiDB::StorageEngine::TMT && storage_->engineType() != ::TiDB::StorageEngine::DT)
        {
            throw TiFlashException("Specifying schema_version for non-managed storage: " + storage_->getName()
                    + ", table: " + storage_->getTableName() + ", id: " + DB::toString(table_id) + " is not allowed",
                Errors::Coprocessor::Internal);
        }

        /// Lock storage.
        auto lock = storage_->lockStructure(false, __PRETTY_FUNCTION__);

        /// Check schema version, requiring TiDB/TiSpark and TiFlash both use exactly the same schema.
        // We have three schema versions, two in TiFlash:
        // 1. Storage: the version that this TiFlash table (storage) was last altered.
        // 2. Global: the version that TiFlash global schema is at.
        // And one from TiDB/TiSpark:
        // 3. Query: the version that TiDB/TiSpark used for this query.
        auto storage_schema_version = storage_->getTableInfo().schema_version;
        // Not allow storage > query in any case, one example is time travel queries.
        if (storage_schema_version > query_schema_version)
            throw TiFlashException("Table " + std::to_string(table_id) + " schema version " + std::to_string(storage_schema_version)
                    + " newer than query schema version " + std::to_string(query_schema_version),
                Errors::Table::SchemaVersionError);
        // From now on we have storage <= query.
        // If schema was synced, it implies that global >= query, as mentioned above we have storage <= query, we are OK to serve.
        if (schema_synced)
            return std::make_tuple(storage_, lock, storage_schema_version, true);
        // From now on the schema was not synced.
        // 1. storage == query, TiDB/TiSpark is using exactly the same schema that altered this table, we are just OK to serve.
        // 2. global >= query, TiDB/TiSpark is using a schema older than TiFlash global, but as mentioned above we have storage <= query,
        // meaning that the query schema is still newer than the time when this table was last altered, so we still OK to serve.
        if (storage_schema_version == query_schema_version || global_schema_version >= query_schema_version)
            return std::make_tuple(storage_, lock, storage_schema_version, true);
        // From now on we have global < query.
        // Return false for outer to sync and retry.
        return std::make_tuple(nullptr, nullptr, storage_schema_version, false);
    };

    /// Try get storage and lock once.
    ManageableStoragePtr storage_;
    TableStructureReadLockPtr lock;
    Int64 storage_schema_version;
    auto log_schema_version = [&](const String & result) {
        LOG_DEBUG(log,
            __PRETTY_FUNCTION__ << " Table " << table_id << " schema " << result << " Schema version [storage, global, query]: "
                                << "[" << storage_schema_version << ", " << global_schema_version << ", " << query_schema_version << "].");
    };
    bool ok;
    {
        std::tie(storage_, lock, storage_schema_version, ok) = get_and_lock_storage(false);
        if (ok)
        {
            log_schema_version("OK, no syncing required.");
            storage = storage_;
            table_lock = lock;
            return;
        }
    }

    /// If first try failed, sync schema and try again.
    {
        log_schema_version("not OK, syncing schemas.");
        auto start_time = Clock::now();
        context.getTMTContext().getSchemaSyncer()->syncSchemas(context);
        auto schema_sync_cost = std::chrono::duration_cast<std::chrono::milliseconds>(Clock::now() - start_time).count();
        LOG_DEBUG(log, __PRETTY_FUNCTION__ << " Table " << table_id << " schema sync cost " << schema_sync_cost << "ms.");

        std::tie(storage_, lock, storage_schema_version, ok) = get_and_lock_storage(true);
        if (ok)
        {
            log_schema_version("OK after syncing.");
            storage = storage_;
            table_lock = lock;
            return;
        }

        throw TiFlashException("Shouldn't reach here", Errors::Coprocessor::Internal);
    }
}

SortDescription DAGQueryBlockInterpreter::getSortDescription(std::vector<NameAndTypePair> & order_columns)
{
    // construct SortDescription
    SortDescription order_descr;
    const tipb::TopN & topn = query_block.limitOrTopN->topn();
    order_descr.reserve(topn.order_by_size());
    for (int i = 0; i < topn.order_by_size(); i++)
    {
        const auto & name = order_columns[i].name;
        int direction = topn.order_by(i).desc() ? -1 : 1;
        // MySQL/TiDB treats NULL as "minimum".
        int nulls_direction = -1;
        std::shared_ptr<ICollator> collator = nullptr;
        if (removeNullable(order_columns[i].type)->isString())
            collator = getCollatorFromExpr(topn.order_by(i).expr());

        order_descr.emplace_back(name, direction, nulls_direction, collator);
    }
    return order_descr;
}

void DAGQueryBlockInterpreter::executeUnion(Pipeline & pipeline, size_t max_streams)
{
    if (pipeline.hasMoreThanOneStream())
    {
        pipeline.firstStream()
            = std::make_shared<UnionBlockInputStream<>>(pipeline.streams, pipeline.stream_with_non_joined_data, max_streams);
        pipeline.stream_with_non_joined_data = nullptr;
        pipeline.streams.resize(1);
    }
    else if (pipeline.stream_with_non_joined_data)
    {
        pipeline.streams.push_back(pipeline.stream_with_non_joined_data);
        pipeline.stream_with_non_joined_data = nullptr;
    }
}

void DAGQueryBlockInterpreter::executeOrder(Pipeline & pipeline, std::vector<NameAndTypePair> & order_columns)
{
    SortDescription order_descr = getSortDescription(order_columns);
    const Settings & settings = context.getSettingsRef();
    Int64 limit = query_block.limitOrTopN->topn().limit();

    pipeline.transform([&](auto & stream) {
        auto sorting_stream = std::make_shared<PartialSortingBlockInputStream>(stream, order_descr, limit);

        /// Limits on sorting
        IProfilingBlockInputStream::LocalLimits limits;
        limits.mode = IProfilingBlockInputStream::LIMITS_TOTAL;
        limits.size_limits = SizeLimits(settings.max_rows_to_sort, settings.max_bytes_to_sort, settings.sort_overflow_mode);
        sorting_stream->setLimits(limits);

        stream = sorting_stream;
    });

    /// If there are several streams, we merge them into one
    executeUnion(pipeline, max_streams);

    /// Merge the sorted blocks.
    pipeline.firstStream() = std::make_shared<MergeSortingBlockInputStream>(pipeline.firstStream(), order_descr, settings.max_block_size,
        limit, settings.max_bytes_before_external_sort, context.getTemporaryPath());
}

void DAGQueryBlockInterpreter::recordProfileStreams(Pipeline & pipeline, const String & key)
{
    dag.getDAGContext().profile_streams_map[key].qb_id = query_block.id;
    for (auto & stream : pipeline.streams)
    {
        dag.getDAGContext().profile_streams_map[key].input_streams.push_back(stream);
    }
    if (pipeline.stream_with_non_joined_data)
        dag.getDAGContext().profile_streams_map[key].input_streams.push_back(pipeline.stream_with_non_joined_data);
}

void copyExecutorTreeWithLocalTableScan(
    tipb::DAGRequest & dag_req, const tipb::Executor * root, tipb::EncodeType encode_type, const tipb::DAGRequest & org_req)
{
    const tipb::Executor * current = root;
    auto * exec = dag_req.mutable_root_executor();
    int exec_id = 0;
    while (current->tp() != tipb::ExecType::TypeTableScan)
    {
        if (current->tp() == tipb::ExecType::TypeSelection)
        {
            exec->set_tp(tipb::ExecType::TypeSelection);
            exec->set_executor_id("selection_" + std::to_string(exec_id));
            auto * sel = exec->mutable_selection();
            for (auto const & condition : current->selection().conditions())
            {
                auto * tmp = sel->add_conditions();
                tmp->CopyFrom(condition);
            }
            exec = sel->mutable_child();
            current = &current->selection().child();
        }
        else if (current->tp() == tipb::ExecType::TypeAggregation || current->tp() == tipb::ExecType::TypeStreamAgg)
        {
            exec->set_tp(current->tp());
            exec->set_executor_id("aggregation_" + std::to_string(exec_id));
            auto * agg = exec->mutable_aggregation();
            for (auto const & expr : current->aggregation().agg_func())
            {
                auto * tmp = agg->add_agg_func();
                tmp->CopyFrom(expr);
            }
            for (auto const & expr : current->aggregation().group_by())
            {
                auto * tmp = agg->add_group_by();
                tmp->CopyFrom(expr);
            }
            agg->set_streamed(current->aggregation().streamed());
            exec = agg->mutable_child();
            current = &current->aggregation().child();
        }
        else if (current->tp() == tipb::ExecType::TypeLimit)
        {
            exec->set_tp(current->tp());
            exec->set_executor_id("limit_" + std::to_string(exec_id));
            auto * limit = exec->mutable_limit();
            limit->set_limit(current->limit().limit());
            exec = limit->mutable_child();
            current = &current->limit().child();
        }
        else if (current->tp() == tipb::ExecType::TypeTopN)
        {
            exec->set_tp(current->tp());
            exec->set_executor_id("topN_" + std::to_string(exec_id));
            auto * topn = exec->mutable_topn();
            topn->set_limit(current->topn().limit());
            for (auto const & expr : current->topn().order_by())
            {
                auto * tmp = topn->add_order_by();
                tmp->CopyFrom(expr);
            }
            exec = topn->mutable_child();
            current = &current->topn().child();
        }
        else
        {
            throw TiFlashException("Not supported yet", Errors::Coprocessor::Unimplemented);
        }
        exec_id++;
    }

    if (current->tp() != tipb::ExecType::TypeTableScan)
        throw TiFlashException("Only support copy from table scan sourced query block", Errors::Coprocessor::Internal);
    exec->set_tp(tipb::ExecType::TypeTableScan);
    exec->set_executor_id("tablescan_" + std::to_string(exec_id));
    auto * new_ts = new tipb::TableScan(current->tbl_scan());
    new_ts->set_next_read_engine(tipb::EngineType::Local);
    exec->set_allocated_tbl_scan(new_ts);

    dag_req.set_encode_type(encode_type);
    if (org_req.has_time_zone_name() && org_req.time_zone_name().length() > 0)
        dag_req.set_time_zone_name(org_req.time_zone_name());
    else if (org_req.has_time_zone_offset())
        dag_req.set_time_zone_offset(org_req.time_zone_offset());
}

void DAGQueryBlockInterpreter::executeRemoteQuery(Pipeline & pipeline)
{
    // remote query containing agg/limit/topN can not running
    // in parellel, but current remote query is running in
    // parellel, so just disable this corner case.
    if (query_block.aggregation || query_block.limitOrTopN)
        throw TiFlashException("Remote query containing agg or limit or topN is not supported", Errors::Coprocessor::BadRequest);
    const auto & ts = query_block.source->tbl_scan();
    std::vector<std::pair<DecodedTiKVKey, DecodedTiKVKey>> key_ranges;
    for (auto & range : ts.ranges())
    {
        std::string start_key(range.low());
        DecodedTiKVKey start(std::move(start_key));
        std::string end_key(range.high());
        DecodedTiKVKey end(std::move(end_key));
        key_ranges.emplace_back(std::make_pair(std::move(start), std::move(end)));
    }
    std::vector<pingcap::coprocessor::KeyRange> cop_key_ranges;
    cop_key_ranges.reserve(key_ranges.size());
    for (const auto & key_range : key_ranges)
    {
        cop_key_ranges.emplace_back(static_cast<String>(key_range.first), static_cast<String>(key_range.second));
    }
    sort(cop_key_ranges.begin(), cop_key_ranges.end());

    ::tipb::DAGRequest dag_req;

    tipb::EncodeType encode_type;
    if (!isUnsupportedEncodeType(query_block.output_field_types, tipb::EncodeType::TypeCHBlock))
        encode_type = tipb::EncodeType::TypeCHBlock;
    else if (!isUnsupportedEncodeType(query_block.output_field_types, tipb::EncodeType::TypeChunk))
        encode_type = tipb::EncodeType::TypeChunk;
    else
        encode_type = tipb::EncodeType::TypeDefault;

    copyExecutorTreeWithLocalTableScan(dag_req, query_block.root, encode_type, rqst);
    DAGSchema schema;
    ColumnsWithTypeAndName columns;
    std::vector<bool> is_ts_column;
    std::vector<NameAndTypePair> source_columns;
    for (int i = 0; i < (int)query_block.output_field_types.size(); i++)
    {
        dag_req.add_output_offsets(i);
        ColumnInfo info = fieldTypeToColumnInfo(query_block.output_field_types[i]);
        String col_name = query_block.qb_column_prefix + "col_" + std::to_string(i);
        schema.push_back(std::make_pair(col_name, info));
        is_ts_column.push_back(query_block.output_field_types[i].tp() == TiDB::TypeTimestamp);
        source_columns.emplace_back(col_name, getDataTypeByFieldType(query_block.output_field_types[i]));
        final_project.emplace_back(col_name, "");
    }

    executeRemoteQueryImpl(pipeline, cop_key_ranges, dag_req, schema);

    analyzer = std::make_unique<DAGExpressionAnalyzer>(std::move(source_columns), context);
    bool need_append_final_project = false;
    if (encode_type == tipb::EncodeType::TypeDefault)
    {
        /// if the encode type is default, the timestamp column in dag response is UTC based
        /// so need to cast the timezone
        if (addTimeZoneCastAfterTS(is_ts_column, pipeline))
        {
            for (size_t i = 0; i < final_project.size(); i++)
            {
                if (is_ts_column[i])
                    final_project[i].first = analyzer->getCurrentInputColumns()[i].name;
            }
            need_append_final_project = true;
        }
    }

    /// For simplicity, remote subquery only record the CopBlockInputStream time, for example,
    /// if the remote subquery is TS, then it's execute time is the execute time of CopBlockInputStream,
    /// if the remote subquery is TS SEL, then both TS and SEL's execute time is the same as the CopBlockInputStream
    recordProfileStreams(pipeline, query_block.source_name);
    if (query_block.selection)
        recordProfileStreams(pipeline, query_block.selection_name);

    if (need_append_final_project)
        executeFinalProject(pipeline);
}

void DAGQueryBlockInterpreter::executeRemoteQueryImpl(Pipeline & pipeline,
    const std::vector<pingcap::coprocessor::KeyRange> & cop_key_ranges, ::tipb::DAGRequest & dag_req, const DAGSchema & schema)
{

    pingcap::coprocessor::RequestPtr req = std::make_shared<pingcap::coprocessor::Request>();
    dag_req.SerializeToString(&(req->data));
    req->tp = pingcap::coprocessor::ReqType::DAG;
    req->start_ts = context.getSettingsRef().read_tso;

    pingcap::kv::Cluster * cluster = context.getTMTContext().getKVCluster();
    pingcap::kv::Backoffer bo(pingcap::kv::copBuildTaskMaxBackoff);
    pingcap::kv::StoreType store_type = pingcap::kv::TiFlash;
    auto all_tasks = pingcap::coprocessor::buildCopTasks(bo, cluster, cop_key_ranges, req, store_type, &Logger::get("pingcap/coprocessor"));

    size_t concurrent_num = std::min<size_t>(context.getSettingsRef().max_threads, all_tasks.size());
    size_t task_per_thread = all_tasks.size() / concurrent_num;
    size_t rest_task = all_tasks.size() % concurrent_num;
    for (size_t i = 0, task_start = 0; i < concurrent_num; i++)
    {
        size_t task_end = task_start + task_per_thread;
        if (i < rest_task)
            task_end++;
        if (task_end == task_start)
            continue;
        std::vector<pingcap::coprocessor::copTask> tasks(all_tasks.begin() + task_start, all_tasks.begin() + task_end);

        BlockInputStreamPtr input = std::make_shared<CoprocessorBlockInputStream>(cluster, tasks, schema, 1);
        pipeline.streams.push_back(input);
        task_start = task_end;
    }
}

void DAGQueryBlockInterpreter::executeImpl(Pipeline & pipeline)
{
    if (query_block.isRemoteQuery())
    {
        executeRemoteQuery(pipeline);
        return;
    }
    SubqueryForSet right_query;
    if (query_block.source->tp() == tipb::ExecType::TypeJoin)
    {
        executeJoin(query_block.source->join(), pipeline, right_query);
        recordProfileStreams(pipeline, query_block.source_name);
    }
    else
    {
        executeTS(query_block.source->tbl_scan(), pipeline);
        recordProfileStreams(pipeline, query_block.source_name);
    }

    auto res = analyzeExpressions();
    // execute selection
    if (res.has_where)
    {
        executeWhere(pipeline, res.before_where, res.filter_column_name);
        recordProfileStreams(pipeline, query_block.selection_name);
    }
    LOG_INFO(log,
        "execution stream size for query block(before aggregation) " << query_block.qb_column_prefix << " is " << pipeline.streams.size());
    if (res.need_aggregate)
    {
        // execute aggregation
        executeAggregation(pipeline, res.before_aggregation, res.aggregation_keys, res.aggregation_collators, res.aggregate_descriptions, context.getFileProvider());
        recordProfileStreams(pipeline, query_block.aggregation_name);
    }
    if (res.before_order_and_select)
    {
        executeExpression(pipeline, res.before_order_and_select);
    }

    if (res.has_order_by)
    {
        // execute topN
        executeOrder(pipeline, res.order_columns);
        recordProfileStreams(pipeline, query_block.limitOrTopN_name);
    }

    // execute projection
    executeFinalProject(pipeline);

    // execute limit
    if (query_block.limitOrTopN != nullptr && query_block.limitOrTopN->tp() == tipb::TypeLimit)
    {
        executeLimit(pipeline);
        recordProfileStreams(pipeline, query_block.limitOrTopN_name);
    }

    if (query_block.source->tp() == tipb::ExecType::TypeJoin)
    {
        SubqueriesForSets subquries;
        subquries[query_block.qb_join_subquery_alias] = right_query;
        subqueriesForSets.emplace_back(subquries);
    }
}

void DAGQueryBlockInterpreter::executeFinalProject(Pipeline & pipeline)
{
    auto columns = pipeline.firstStream()->getHeader();
    NamesAndTypesList input_column;
    for (auto & column : columns.getColumnsWithTypeAndName())
    {
        input_column.emplace_back(column.name, column.type);
    }
    ExpressionActionsPtr project = std::make_shared<ExpressionActions>(input_column, context.getSettingsRef());
    project->add(ExpressionAction::project(final_project));
    // add final project
    pipeline.transform([&](auto & stream) { stream = std::make_shared<ExpressionBlockInputStream>(stream, project); });
}

void DAGQueryBlockInterpreter::executeLimit(Pipeline & pipeline)
{
    size_t limit = 0;
    if (query_block.limitOrTopN->tp() == tipb::TypeLimit)
        limit = query_block.limitOrTopN->limit().limit();
    else
        limit = query_block.limitOrTopN->topn().limit();
    pipeline.transform([&](auto & stream) { stream = std::make_shared<LimitBlockInputStream>(stream, limit, 0, false); });
    if (pipeline.hasMoreThanOneStream())
    {
        executeUnion(pipeline, max_streams);
        pipeline.transform([&](auto & stream) { stream = std::make_shared<LimitBlockInputStream>(stream, limit, 0, false); });
    }
}

BlockInputStreams DAGQueryBlockInterpreter::execute()
{
    Pipeline pipeline;
    executeImpl(pipeline);
    if (pipeline.stream_with_non_joined_data)
        // todo return pipeline instead of BlockInputStreams so we can keep concurrent execution
        executeUnion(pipeline, max_streams);

    return pipeline.streams;
}
} // namespace DB<|MERGE_RESOLUTION|>--- conflicted
+++ resolved
@@ -921,12 +921,8 @@
     /// If there are several sources, then we perform parallel aggregation
     if (pipeline.streams.size() > 1)
     {
-<<<<<<< HEAD
-        pipeline.firstStream() = std::make_shared<ParallelAggregatingBlockInputStream>(pipeline.streams, nullptr, params, file_provider, true, max_streams,
-=======
         pipeline.firstStream() = std::make_shared<ParallelAggregatingBlockInputStream>(pipeline.streams,
-            pipeline.stream_with_non_joined_data, params, true, max_streams,
->>>>>>> 6a8c3e23
+            pipeline.stream_with_non_joined_data, params, file_provider, true, max_streams,
             settings.aggregation_memory_efficient_merge_threads ? static_cast<size_t>(settings.aggregation_memory_efficient_merge_threads)
                                                                 : static_cast<size_t>(settings.max_threads));
 
@@ -935,9 +931,6 @@
     }
     else
     {
-<<<<<<< HEAD
-        pipeline.firstStream() = std::make_shared<AggregatingBlockInputStream>(pipeline.firstStream(), params, file_provider, true);
-=======
         BlockInputStreams inputs;
         if (!pipeline.streams.empty())
             inputs.push_back(pipeline.firstStream());
@@ -946,9 +939,8 @@
         if (pipeline.stream_with_non_joined_data)
             inputs.push_back(pipeline.stream_with_non_joined_data);
         pipeline.firstStream()
-            = std::make_shared<AggregatingBlockInputStream>(std::make_shared<ConcatBlockInputStream>(inputs), params, true);
+            = std::make_shared<AggregatingBlockInputStream>(std::make_shared<ConcatBlockInputStream>(inputs), params, file_provider, true);
         pipeline.stream_with_non_joined_data = nullptr;
->>>>>>> 6a8c3e23
     }
     // add cast
 }
