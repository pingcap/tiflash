// Copyright 2022 PingCAP, Ltd.
//
// Licensed under the Apache License, Version 2.0 (the "License");
// you may not use this file except in compliance with the License.
// You may obtain a copy of the License at
//
//     http://www.apache.org/licenses/LICENSE-2.0
//
// Unless required by applicable law or agreed to in writing, software
// distributed under the License is distributed on an "AS IS" BASIS,
// WITHOUT WARRANTIES OR CONDITIONS OF ANY KIND, either express or implied.
// See the License for the specific language governing permissions and
// limitations under the License.

#include <Common/FailPoint.h>
#include <Common/TiFlashException.h>
#include <DataStreams/AggregatingBlockInputStream.h>
#include <DataStreams/ConcatBlockInputStream.h>
#include <DataStreams/ExchangeSenderBlockInputStream.h>
#include <DataStreams/ExpressionBlockInputStream.h>
#include <DataStreams/FilterBlockInputStream.h>
#include <DataStreams/HashJoinBuildBlockInputStream.h>
#include <DataStreams/HashJoinProbeBlockInputStream.h>
#include <DataStreams/LimitBlockInputStream.h>
#include <DataStreams/MergeSortingBlockInputStream.h>
#include <DataStreams/NullBlockInputStream.h>
#include <DataStreams/ParallelAggregatingBlockInputStream.h>
#include <DataStreams/PartialSortingBlockInputStream.h>
#include <DataStreams/SquashingBlockInputStream.h>
#include <DataStreams/TiRemoteBlockInputStream.h>
#include <DataStreams/UnionBlockInputStream.h>
#include <DataStreams/WindowBlockInputStream.h>
#include <DataTypes/DataTypeNullable.h>
#include <DataTypes/DataTypesNumber.h>
#include <Flash/Coprocessor/DAGCodec.h>
#include <Flash/Coprocessor/DAGExpressionAnalyzer.h>
#include <Flash/Coprocessor/DAGQueryBlockInterpreter.h>
#include <Flash/Coprocessor/DAGUtils.h>
#include <Flash/Coprocessor/InterpreterUtils.h>
#include <Flash/Coprocessor/JoinInterpreterHelper.h>
#include <Flash/Coprocessor/StreamingDAGResponseWriter.h>
#include <Flash/Mpp/ExchangeReceiver.h>
#include <Interpreters/Aggregator.h>
#include <Interpreters/ExpressionAnalyzer.h>
#include <Interpreters/Join.h>
#include <Parsers/ASTSelectQuery.h>
#include <WindowFunctions/WindowFunctionFactory.h>

namespace DB
{
namespace FailPoints
{
extern const char pause_after_copr_streams_acquired[];
extern const char minimum_block_size_for_cross_join[];
} // namespace FailPoints

DAGQueryBlockInterpreter::DAGQueryBlockInterpreter(
    Context & context_,
    const std::vector<BlockInputStreams> & input_streams_vec_,
    const DAGQueryBlock & query_block_,
    size_t max_streams_)
    : context(context_)
    , input_streams_vec(input_streams_vec_)
    , query_block(query_block_)
    , max_streams(max_streams_)
    , log(Logger::get("DAGQueryBlockInterpreter", dagContext().log ? dagContext().log->identifier() : ""))
{}

namespace
{
struct AnalysisResult
{
    ExpressionActionsPtr before_where;
    ExpressionActionsPtr before_aggregation;
    ExpressionActionsPtr before_having;
    ExpressionActionsPtr before_order_and_select;
    ExpressionActionsPtr final_projection;

    String filter_column_name;
    String having_column_name;
    NamesAndTypes order_columns;

    Names aggregation_keys;
    TiDB::TiDBCollators aggregation_collators;
    AggregateDescriptions aggregate_descriptions;
    bool is_final_agg;
};

// add timezone cast for timestamp type, this is used to support session level timezone
bool addExtraCastsAfterTs(
    DAGExpressionAnalyzer & analyzer,
    const std::vector<ExtraCastAfterTSMode> & need_cast_column,
    ExpressionActionsChain & chain,
    const TiDBTableScan & table_scan)
{
    bool has_need_cast_column = false;
    for (auto b : need_cast_column)
    {
        has_need_cast_column |= (b != ExtraCastAfterTSMode::None);
    }
    if (!has_need_cast_column)
        return false;
    return analyzer.appendExtraCastsAfterTS(chain, need_cast_column, table_scan);
}

bool isFinalAgg(const tipb::Expr & expr)
{
    if (!expr.has_aggfuncmode())
        /// set default value to true to make it compatible with old version of TiDB since before this
        /// change, all the aggregation in TiFlash is treated as final aggregation
        return true;
    return expr.aggfuncmode() == tipb::AggFunctionMode::FinalMode || expr.aggfuncmode() == tipb::AggFunctionMode::CompleteMode;
}

AnalysisResult analyzeExpressions(
    Context & context,
    DAGExpressionAnalyzer & analyzer,
    const DAGQueryBlock & query_block,
    NamesWithAliases & final_project)
{
    AnalysisResult res;
    ExpressionActionsChain chain;
    // selection on table scan had been executed in handleTableScan
    if (query_block.selection && !query_block.isTableScanSource())
    {
        std::vector<const tipb::Expr *> where_conditions;
        for (const auto & c : query_block.selection->selection().conditions())
            where_conditions.push_back(&c);
        res.filter_column_name = analyzer.appendWhere(chain, where_conditions);
        res.before_where = chain.getLastActions();
        chain.addStep();
    }
    // There will be either Agg...
    if (query_block.aggregation)
    {
        /// set default value to true to make it compatible with old version of TiDB since before this
        /// change, all the aggregation in TiFlash is treated as final aggregation
        res.is_final_agg = true;
        const auto & aggregation = query_block.aggregation->aggregation();
        if (aggregation.agg_func_size() > 0 && !isFinalAgg(aggregation.agg_func(0)))
            res.is_final_agg = false;
        for (int i = 1; i < aggregation.agg_func_size(); i++)
        {
            if (res.is_final_agg != isFinalAgg(aggregation.agg_func(i)))
                throw TiFlashException("Different aggregation mode detected", Errors::Coprocessor::BadRequest);
        }
        // todo now we can tell if the aggregation is final stage or partial stage, maybe we can do collation insensitive
        //  aggregation if the stage is partial
        bool group_by_collation_sensitive =
            /// collation sensitive group by is slower than normal group by, use normal group by by default
            context.getSettingsRef().group_by_collation_sensitive || context.getDAGContext()->isMPPTask();

        std::tie(res.aggregation_keys, res.aggregation_collators, res.aggregate_descriptions, res.before_aggregation) = analyzer.appendAggregation(
            chain,
            query_block.aggregation->aggregation(),
            group_by_collation_sensitive);

        if (query_block.having != nullptr)
        {
            std::vector<const tipb::Expr *> having_conditions;
            for (const auto & c : query_block.having->selection().conditions())
                having_conditions.push_back(&c);
            res.having_column_name = analyzer.appendWhere(chain, having_conditions);
            res.before_having = chain.getLastActions();
            chain.addStep();
        }
    }
    // Or TopN, not both.
    if (query_block.limit_or_topn && query_block.limit_or_topn->tp() == tipb::ExecType::TypeTopN)
    {
        res.order_columns = analyzer.appendOrderBy(chain, query_block.limit_or_topn->topn());
    }

    const auto & dag_context = *context.getDAGContext();
    // Append final project results if needed.
    final_project = query_block.isRootQueryBlock()
        ? analyzer.appendFinalProjectForRootQueryBlock(
            chain,
            dag_context.output_field_types,
            dag_context.output_offsets,
            query_block.qb_column_prefix,
            dag_context.keep_session_timezone_info)
        : analyzer.appendFinalProjectForNonRootQueryBlock(
            chain,
            query_block.qb_column_prefix);

    res.before_order_and_select = chain.getLastActions();

    chain.finalize();
    chain.clear();
    //todo need call prependProjectInput??
    return res;
}

void setQuotaAndLimitsOnTableScan(Context & context, DAGPipeline & pipeline)
{
    const Settings & settings = context.getSettingsRef();

    IProfilingBlockInputStream::LocalLimits limits;
    limits.mode = IProfilingBlockInputStream::LIMITS_TOTAL;
    limits.size_limits = SizeLimits(settings.max_rows_to_read, settings.max_bytes_to_read, settings.read_overflow_mode);
    limits.max_execution_time = settings.max_execution_time;
    limits.timeout_overflow_mode = settings.timeout_overflow_mode;

    /** Quota and minimal speed restrictions are checked on the initiating server of the request, and not on remote servers,
          *  because the initiating server has a summary of the execution of the request on all servers.
          *
          * But limits on data size to read and maximum execution time are reasonable to check both on initiator and
          *  additionally on each remote server, because these limits are checked per block of data processed,
          *  and remote servers may process way more blocks of data than are received by initiator.
          */
    limits.min_execution_speed = settings.min_execution_speed;
    limits.timeout_before_checking_execution_speed = settings.timeout_before_checking_execution_speed;

    QuotaForIntervals & quota = context.getQuota();

    pipeline.transform([&](auto & stream) {
        if (IProfilingBlockInputStream * p_stream = dynamic_cast<IProfilingBlockInputStream *>(stream.get()))
        {
            p_stream->setLimits(limits);
            p_stream->setQuota(quota);
        }
    });
}

} // namespace

ExpressionActionsPtr generateProjectExpressionActions(
    const BlockInputStreamPtr & stream,
    const Context & context,
    const NamesWithAliases & project_cols)
{
    auto columns = stream->getHeader();
    NamesAndTypesList input_column;
    for (const auto & column : columns.getColumnsWithTypeAndName())
    {
        input_column.emplace_back(column.name, column.type);
    }
    ExpressionActionsPtr project = std::make_shared<ExpressionActions>(input_column, context.getSettingsRef());
    project->add(ExpressionAction::project(project_cols));
    return project;
}

void DAGQueryBlockInterpreter::handleTableScan(const TiDBTableScan & table_scan, DAGPipeline & pipeline)
{
    bool has_region_to_read = false;
    for (const auto physical_table_id : table_scan.getPhysicalTableIDs())
    {
        const auto & table_regions_info = dagContext().getTableRegionsInfoByTableID(physical_table_id);
        if (!table_regions_info.local_regions.empty() || !table_regions_info.remote_regions.empty())
        {
            has_region_to_read = true;
            break;
        }
    }
    if (!has_region_to_read)
        throw TiFlashException(fmt::format("Dag Request does not have region to read for table: {}", table_scan.getLogicalTableID()), Errors::Coprocessor::BadRequest);
    // construct pushed down filter conditions.
    std::vector<const tipb::Expr *> conditions;
    if (query_block.selection)
    {
        for (const auto & condition : query_block.selection->selection().conditions())
            conditions.push_back(&condition);
    }

    DAGStorageInterpreter storage_interpreter(context, query_block, table_scan, conditions, max_streams);
    storage_interpreter.execute(pipeline);

    analyzer = std::move(storage_interpreter.analyzer);


    auto remote_requests = std::move(storage_interpreter.remote_requests);
    auto null_stream_if_empty = std::move(storage_interpreter.null_stream_if_empty);

    // It is impossible to have no joined stream.
    assert(pipeline.streams_with_non_joined_data.empty());
    // after executeRemoteQueryImpl, remote read stream will be appended in pipeline.streams.
    size_t remote_read_streams_start_index = pipeline.streams.size();

    // For those regions which are not presented in this tiflash node, we will try to fetch streams by key ranges from other tiflash nodes, only happens in batch cop / mpp mode.
    if (!remote_requests.empty())
        executeRemoteQueryImpl(pipeline, remote_requests);

    /// record local and remote io input stream
    auto & table_scan_io_input_streams = dagContext().getInBoundIOInputStreamsMap()[query_block.source_name];
    pipeline.transform([&](auto & stream) { table_scan_io_input_streams.push_back(stream); });

    if (pipeline.streams.empty())
    {
        pipeline.streams.emplace_back(null_stream_if_empty);
        // reset remote_read_streams_start_index for null_stream_if_empty.
        remote_read_streams_start_index = 1;
    }

    /// Theoretically we could move addTableLock to DAGStorageInterpreter, but we don't wants to the table to be dropped
    /// during the lifetime of this query, and sometimes if there is no local region, we will use the RemoteBlockInputStream
    /// or even the null_stream to hold the lock, so I would like too keep the addTableLock in DAGQueryBlockInterpreter
    pipeline.transform([&](auto & stream) {
        // todo do not need to hold all locks in each stream, if the stream is reading from table a
        //  it only needs to hold the lock of table a
        for (auto & lock : storage_interpreter.drop_locks)
            stream->addTableLock(lock);
    });

    /// Set the limits and quota for reading data, the speed and time of the query.
    setQuotaAndLimitsOnTableScan(context, pipeline);
    FAIL_POINT_PAUSE(FailPoints::pause_after_copr_streams_acquired);

    /// handle timezone/duration cast for local and remote table scan.
    executeCastAfterTableScan(
        table_scan,
        storage_interpreter.is_need_add_cast_column,
        remote_read_streams_start_index,
        pipeline);
    recordProfileStreams(pipeline, query_block.source_name);

    /// handle pushed down filter for local and remote table scan.
    if (query_block.selection)
    {
        executePushedDownFilter(conditions, remote_read_streams_start_index, pipeline);
        recordProfileStreams(pipeline, query_block.selection_name);
    }
}

void DAGQueryBlockInterpreter::executePushedDownFilter(
    const std::vector<const tipb::Expr *> & conditions,
    size_t remote_read_streams_start_index,
    DAGPipeline & pipeline)
{
    ExpressionActionsChain chain;
    analyzer->initChain(chain, analyzer->getCurrentInputColumns());
    String filter_column_name = analyzer->appendWhere(chain, conditions);
    ExpressionActionsPtr before_where = chain.getLastActions();
    chain.addStep();

    // remove useless tmp column and keep the schema of local streams and remote streams the same.
    NamesWithAliases project_cols;
    for (const auto & col : analyzer->getCurrentInputColumns())
    {
        chain.getLastStep().required_output.push_back(col.name);
        project_cols.emplace_back(col.name, col.name);
    }
    chain.getLastActions()->add(ExpressionAction::project(project_cols));
    ExpressionActionsPtr project_after_where = chain.getLastActions();
    chain.finalize();
    chain.clear();

    assert(pipeline.streams_with_non_joined_data.empty());
    assert(remote_read_streams_start_index <= pipeline.streams.size());
    // for remote read, filter had been pushed down, don't need to execute again.
    for (size_t i = 0; i < remote_read_streams_start_index; ++i)
    {
        auto & stream = pipeline.streams[i];
        stream = std::make_shared<FilterBlockInputStream>(stream, before_where, filter_column_name, log->identifier());
        // after filter, do project action to keep the schema of local streams and remote streams the same.
        stream = std::make_shared<ExpressionBlockInputStream>(stream, project_after_where, log->identifier());
    }
}

void DAGQueryBlockInterpreter::executeCastAfterTableScan(
    const TiDBTableScan & table_scan,
    const std::vector<ExtraCastAfterTSMode> & is_need_add_cast_column,
    size_t remote_read_streams_start_index,
    DAGPipeline & pipeline)
{
    auto original_source_columns = analyzer->getCurrentInputColumns();

    ExpressionActionsChain chain;
    analyzer->initChain(chain, original_source_columns);

    // execute timezone cast or duration cast if needed for local table scan
    if (addExtraCastsAfterTs(*analyzer, is_need_add_cast_column, chain, table_scan))
    {
        ExpressionActionsPtr extra_cast = chain.getLastActions();
        chain.finalize();
        chain.clear();

        // After `addExtraCastsAfterTs`, analyzer->getCurrentInputColumns() has been modified.
        // For remote read, `timezone cast and duration cast` had been pushed down, don't need to execute cast expressions.
        // To keep the schema of local read streams and remote read streams the same, do project action for remote read streams.
        NamesWithAliases project_for_remote_read;
        const auto & after_cast_source_columns = analyzer->getCurrentInputColumns();
        for (size_t i = 0; i < after_cast_source_columns.size(); ++i)
        {
            project_for_remote_read.emplace_back(original_source_columns[i].name, after_cast_source_columns[i].name);
        }
        assert(!project_for_remote_read.empty());
        assert(pipeline.streams_with_non_joined_data.empty());
        assert(remote_read_streams_start_index <= pipeline.streams.size());
        size_t i = 0;
        // local streams
        while (i < remote_read_streams_start_index)
        {
            auto & stream = pipeline.streams[i++];
            stream = std::make_shared<ExpressionBlockInputStream>(stream, extra_cast, log->identifier());
        }
        // remote streams
        if (i < pipeline.streams.size())
        {
            ExpressionActionsPtr project_for_cop_read = generateProjectExpressionActions(
                pipeline.streams[i],
                context,
                project_for_remote_read);
            while (i < pipeline.streams.size())
            {
                auto & stream = pipeline.streams[i++];
                stream = std::make_shared<ExpressionBlockInputStream>(stream, project_for_cop_read, log->identifier());
            }
        }
    }
}

void DAGQueryBlockInterpreter::handleJoin(const tipb::Join & join, DAGPipeline & pipeline, SubqueryForSet & right_query)
{
    if (unlikely(input_streams_vec.size() != 2))
    {
        throw TiFlashException("Join query block must have 2 input streams", Errors::BroadcastJoin::Internal);
    }

    JoinInterpreterHelper::TiflashJoin tiflash_join{join};

    DAGPipeline probe_pipeline;
    DAGPipeline build_pipeline;
    probe_pipeline.streams = input_streams_vec[1 - tiflash_join.build_side_index];
    build_pipeline.streams = input_streams_vec[tiflash_join.build_side_index];

    RUNTIME_ASSERT(!input_streams_vec[0].empty(), log, "left input streams cannot be empty");
    const Block & left_input_header = input_streams_vec[0].back()->getHeader();

    RUNTIME_ASSERT(!input_streams_vec[1].empty(), log, "right input streams cannot be empty");
    const Block & right_input_header = input_streams_vec[1].back()->getHeader();

    String match_helper_name = tiflash_join.genMatchHelperName(left_input_header, right_input_header);
    NamesAndTypesList columns_added_by_join = tiflash_join.genColumnsAddedByJoin(build_pipeline.firstStream()->getHeader(), match_helper_name);
    NamesAndTypes join_output_columns = tiflash_join.genJoinOutputColumns(left_input_header, right_input_header, match_helper_name);

    /// add necessary transformation if the join key is an expression

    bool is_tiflash_right_join = tiflash_join.isTiflashRightJoin();

    // prepare probe side
    auto [probe_side_prepare_actions, probe_key_names, probe_filter_column_name] = JoinInterpreterHelper::prepareJoin(
        context,
        probe_pipeline.firstStream()->getHeader(),
        tiflash_join.getProbeJoinKeys(),
        tiflash_join.join_key_types,
        true,
        is_tiflash_right_join,
        tiflash_join.getProbeConditions());

    // prepare build side
    auto [build_side_prepare_actions, build_key_names, build_filter_column_name] = JoinInterpreterHelper::prepareJoin(
        context,
        build_pipeline.firstStream()->getHeader(),
        tiflash_join.getBuildJoinKeys(),
        tiflash_join.join_key_types,
        false,
        is_tiflash_right_join,
        tiflash_join.getBuildConditions());

    auto [other_condition_expr, other_filter_column_name, other_eq_filter_from_in_column_name]
        = tiflash_join.genJoinOtherConditionAction(context, left_input_header, right_input_header, probe_side_prepare_actions, build_side_prepare_actions);

    const Settings & settings = context.getSettingsRef();
    size_t max_block_size_for_cross_join = settings.max_block_size;
    fiu_do_on(FailPoints::minimum_block_size_for_cross_join, { max_block_size_for_cross_join = 1; });

    JoinPtr join_ptr = std::make_shared<Join>(
        probe_key_names,
        build_key_names,
        true,
        SizeLimits(settings.max_rows_in_join, settings.max_bytes_in_join, settings.join_overflow_mode),
        tiflash_join.kind,
        tiflash_join.strictness,
        log->identifier(),
        tiflash_join.join_key_collators,
        probe_filter_column_name,
        build_filter_column_name,
        other_filter_column_name,
        other_eq_filter_from_in_column_name,
        other_condition_expr,
        max_block_size_for_cross_join,
        match_helper_name);

    recordJoinExecuteInfo(tiflash_join.build_side_index, join_ptr);

    size_t join_build_concurrency = settings.join_concurrent_build ? std::min(max_streams, build_pipeline.streams.size()) : 1;

    /// build side streams
    executeExpression(build_pipeline, build_side_prepare_actions);
    // add a HashJoinBuildBlockInputStream to build a shared hash table
<<<<<<< HEAD
    size_t stream_index = 0;
    build_pipeline.transform(
        [&](auto & stream) { stream = std::make_shared<HashJoinBuildBlockInputStream>(stream, join_ptr, stream_index++, log->identifier()); });
    executeUnion(build_pipeline, max_streams, log, /*ignore_block=*/true);
=======
    size_t concurrency_build_index = 0;
    auto get_concurrency_build_index = [&concurrency_build_index, &join_build_concurrency]() {
        return (concurrency_build_index++) % join_build_concurrency;
    };
    right_pipeline.transform([&](auto & stream) {
        stream = std::make_shared<HashJoinBuildBlockInputStream>(stream, join_ptr, get_concurrency_build_index(), log->identifier());
    });
    executeUnion(right_pipeline, max_streams, log, /*ignore_block=*/true);
>>>>>>> 2d234262

    right_query.source = build_pipeline.firstStream();
    right_query.join = join_ptr;
    join_ptr->init(right_query.source->getHeader(), join_build_concurrency);

    /// probe side streams
    executeExpression(probe_pipeline, probe_side_prepare_actions);
    NamesAndTypes source_columns;
    for (const auto & p : probe_pipeline.firstStream()->getHeader())
        source_columns.emplace_back(p.name, p.type);
    DAGExpressionAnalyzer dag_analyzer(std::move(source_columns), context);
    ExpressionActionsChain chain;
    dag_analyzer.appendJoin(chain, right_query, columns_added_by_join);
    pipeline.streams = probe_pipeline.streams;
    /// add join input stream
    if (is_tiflash_right_join)
    {
        auto & join_execute_info = dagContext().getJoinExecuteInfoMap()[query_block.source_name];
        size_t not_joined_concurrency = join_ptr->getNotJoinedStreamConcurrency();
        for (size_t i = 0; i < not_joined_concurrency; ++i)
        {
            auto non_joined_stream = join_ptr->createStreamWithNonJoinedRows(
                pipeline.firstStream()->getHeader(),
                i,
                not_joined_concurrency,
                settings.max_block_size);
            pipeline.streams_with_non_joined_data.push_back(non_joined_stream);
            join_execute_info.non_joined_streams.push_back(non_joined_stream);
        }
    }
    for (auto & stream : pipeline.streams)
        stream = std::make_shared<HashJoinProbeBlockInputStream>(stream, chain.getLastActions(), log->identifier());

    /// add a project to remove all the useless column
    NamesWithAliases project_cols;
    for (auto & c : join_output_columns)
    {
        /// do not need to care about duplicated column names because
        /// it is guaranteed by its children query block
        project_cols.emplace_back(c.name, c.name);
    }
    executeProject(pipeline, project_cols);
    analyzer = std::make_unique<DAGExpressionAnalyzer>(std::move(join_output_columns), context);
}

void DAGQueryBlockInterpreter::recordJoinExecuteInfo(size_t build_side_index, const JoinPtr & join_ptr)
{
    const auto * build_side_root_executor = query_block.children[build_side_index]->root;
    JoinExecuteInfo join_execute_info;
    join_execute_info.build_side_root_executor_id = build_side_root_executor->executor_id();
    join_execute_info.join_ptr = join_ptr;
    assert(join_execute_info.join_ptr);
    dagContext().getJoinExecuteInfoMap()[query_block.source_name] = std::move(join_execute_info);
}

void DAGQueryBlockInterpreter::executeWhere(DAGPipeline & pipeline, const ExpressionActionsPtr & expr, String & filter_column)
{
    pipeline.transform([&](auto & stream) { stream = std::make_shared<FilterBlockInputStream>(stream, expr, filter_column, log->identifier()); });
}

void DAGQueryBlockInterpreter::executeWindow(
    DAGPipeline & pipeline,
    WindowDescription & window_description)
{
    executeExpression(pipeline, window_description.before_window);

    /// If there are several streams, we merge them into one
    executeUnion(pipeline, max_streams, log);
    assert(pipeline.streams.size() == 1);
    pipeline.firstStream() = std::make_shared<WindowBlockInputStream>(pipeline.firstStream(), window_description, log->identifier());
}

void DAGQueryBlockInterpreter::executeAggregation(
    DAGPipeline & pipeline,
    const ExpressionActionsPtr & expression_actions_ptr,
    Names & key_names,
    TiDB::TiDBCollators & collators,
    AggregateDescriptions & aggregate_descriptions,
    bool is_final_agg)
{
    pipeline.transform([&](auto & stream) { stream = std::make_shared<ExpressionBlockInputStream>(stream, expression_actions_ptr, log->identifier()); });

    Block header = pipeline.firstStream()->getHeader();
    ColumnNumbers keys;
    for (const auto & name : key_names)
    {
        keys.push_back(header.getPositionByName(name));
    }
    for (auto & descr : aggregate_descriptions)
    {
        if (descr.arguments.empty())
        {
            for (const auto & name : descr.argument_names)
            {
                descr.arguments.push_back(header.getPositionByName(name));
            }
        }
    }

    const Settings & settings = context.getSettingsRef();

    /** Two-level aggregation is useful in two cases:
      * 1. Parallel aggregation is done, and the results should be merged in parallel.
      * 2. An aggregation is done with store of temporary data on the disk, and they need to be merged in a memory efficient way.
      */
    bool allow_to_use_two_level_group_by = pipeline.streams.size() > 1 || settings.max_bytes_before_external_group_by != 0;
    bool has_collator = std::any_of(begin(collators), end(collators), [](const auto & p) { return p != nullptr; });

    Aggregator::Params params(
        header,
        keys,
        aggregate_descriptions,
        false,
        settings.max_rows_to_group_by,
        settings.group_by_overflow_mode,
        allow_to_use_two_level_group_by ? settings.group_by_two_level_threshold : SettingUInt64(0),
        allow_to_use_two_level_group_by ? settings.group_by_two_level_threshold_bytes : SettingUInt64(0),
        settings.max_bytes_before_external_group_by,
        !is_final_agg,
        context.getTemporaryPath(),
        has_collator ? collators : TiDB::dummy_collators);

    /// If there are several sources, then we perform parallel aggregation
    if (pipeline.streams.size() > 1)
    {
        BlockInputStreamPtr stream_with_non_joined_data = combinedNonJoinedDataStream(pipeline, max_streams, log);
        pipeline.firstStream() = std::make_shared<ParallelAggregatingBlockInputStream>(
            pipeline.streams,
            stream_with_non_joined_data,
            params,
            context.getFileProvider(),
            true,
            max_streams,
            settings.aggregation_memory_efficient_merge_threads ? static_cast<size_t>(settings.aggregation_memory_efficient_merge_threads) : static_cast<size_t>(settings.max_threads),
            log->identifier());
        pipeline.streams.resize(1);
        // should record for agg before restore concurrency. See #3804.
        recordProfileStreams(pipeline, query_block.aggregation_name);
        restorePipelineConcurrency(pipeline);
    }
    else
    {
        BlockInputStreamPtr stream_with_non_joined_data = combinedNonJoinedDataStream(pipeline, max_streams, log);
        BlockInputStreams inputs;
        if (!pipeline.streams.empty())
            inputs.push_back(pipeline.firstStream());
        else
            pipeline.streams.resize(1);
        if (stream_with_non_joined_data)
            inputs.push_back(stream_with_non_joined_data);
        pipeline.firstStream() = std::make_shared<AggregatingBlockInputStream>(
            std::make_shared<ConcatBlockInputStream>(inputs, log->identifier()),
            params,
            context.getFileProvider(),
            true,
            log->identifier());
        recordProfileStreams(pipeline, query_block.aggregation_name);
    }
    // add cast
}

void DAGQueryBlockInterpreter::executeExpression(DAGPipeline & pipeline, const ExpressionActionsPtr & expressionActionsPtr)
{
    if (!expressionActionsPtr->getActions().empty())
    {
        pipeline.transform([&](auto & stream) { stream = std::make_shared<ExpressionBlockInputStream>(stream, expressionActionsPtr, log->identifier()); });
    }
}

void DAGQueryBlockInterpreter::executeWindowOrder(DAGPipeline & pipeline, SortDescription sort_desc)
{
    orderStreams(pipeline, sort_desc, 0);
}

void DAGQueryBlockInterpreter::executeOrder(DAGPipeline & pipeline, const std::vector<NameAndTypePair> & order_columns)
{
    Int64 limit = query_block.limit_or_topn->topn().limit();
    orderStreams(pipeline, getSortDescription(order_columns, query_block.limit_or_topn->topn().order_by()), limit);
}

void DAGQueryBlockInterpreter::orderStreams(DAGPipeline & pipeline, SortDescription order_descr, Int64 limit)
{
    const Settings & settings = context.getSettingsRef();

    pipeline.transform([&](auto & stream) {
        auto sorting_stream = std::make_shared<PartialSortingBlockInputStream>(stream, order_descr, log->identifier(), limit);

        /// Limits on sorting
        IProfilingBlockInputStream::LocalLimits limits;
        limits.mode = IProfilingBlockInputStream::LIMITS_TOTAL;
        limits.size_limits = SizeLimits(settings.max_rows_to_sort, settings.max_bytes_to_sort, settings.sort_overflow_mode);
        sorting_stream->setLimits(limits);

        stream = sorting_stream;
    });

    /// If there are several streams, we merge them into one
    executeUnion(pipeline, max_streams, log);

    /// Merge the sorted blocks.
    pipeline.firstStream() = std::make_shared<MergeSortingBlockInputStream>(
        pipeline.firstStream(),
        order_descr,
        settings.max_block_size,
        limit,
        settings.max_bytes_before_external_sort,
        context.getTemporaryPath(),
        log->identifier());
}

void DAGQueryBlockInterpreter::recordProfileStreams(DAGPipeline & pipeline, const String & key)
{
    auto & profile_streams = dagContext().getProfileStreamsMap()[key];
    pipeline.transform([&profile_streams](auto & stream) { profile_streams.push_back(stream); });
}

bool schemaMatch(const DAGSchema & left, const DAGSchema & right)
{
    if (left.size() != right.size())
        return false;
    for (size_t i = 0; i < left.size(); i++)
    {
        const auto & left_ci = left[i];
        const auto & right_ci = right[i];
        if (left_ci.second.tp != right_ci.second.tp)
            return false;
        if (left_ci.second.flag != right_ci.second.flag)
            return false;
    }
    return true;
}

void DAGQueryBlockInterpreter::executeRemoteQueryImpl(
    DAGPipeline & pipeline,
    std::vector<RemoteRequest> & remote_requests)
{
    assert(!remote_requests.empty());
    DAGSchema & schema = remote_requests[0].schema;
#ifndef NDEBUG
    for (size_t i = 1; i < remote_requests.size(); i++)
    {
        if (!schemaMatch(schema, remote_requests[i].schema))
            throw Exception("Schema mismatch between different partitions for partition table");
    }
#endif
    bool has_enforce_encode_type = remote_requests[0].dag_request.has_force_encode_type() && remote_requests[0].dag_request.force_encode_type();
    pingcap::kv::Cluster * cluster = context.getTMTContext().getKVCluster();
    std::vector<pingcap::coprocessor::copTask> all_tasks;
    for (const auto & remote_request : remote_requests)
    {
        pingcap::coprocessor::RequestPtr req = std::make_shared<pingcap::coprocessor::Request>();
        remote_request.dag_request.SerializeToString(&(req->data));
        req->tp = pingcap::coprocessor::ReqType::DAG;
        req->start_ts = context.getSettingsRef().read_tso;
        req->schema_version = context.getSettingsRef().schema_version;

        pingcap::kv::Backoffer bo(pingcap::kv::copBuildTaskMaxBackoff);
        pingcap::kv::StoreType store_type = pingcap::kv::StoreType::TiFlash;
        auto tasks = pingcap::coprocessor::buildCopTasks(bo, cluster, remote_request.key_ranges, req, store_type, &Poco::Logger::get("pingcap/coprocessor"));
        all_tasks.insert(all_tasks.end(), tasks.begin(), tasks.end());
    }

    size_t concurrent_num = std::min<size_t>(context.getSettingsRef().max_threads, all_tasks.size());
    size_t task_per_thread = all_tasks.size() / concurrent_num;
    size_t rest_task = all_tasks.size() % concurrent_num;
    for (size_t i = 0, task_start = 0; i < concurrent_num; i++)
    {
        size_t task_end = task_start + task_per_thread;
        if (i < rest_task)
            task_end++;
        if (task_end == task_start)
            continue;
        std::vector<pingcap::coprocessor::copTask> tasks(all_tasks.begin() + task_start, all_tasks.begin() + task_end);

        auto coprocessor_reader = std::make_shared<CoprocessorReader>(schema, cluster, tasks, has_enforce_encode_type, 1);
        BlockInputStreamPtr input = std::make_shared<CoprocessorBlockInputStream>(coprocessor_reader, log->identifier(), query_block.source_name);
        pipeline.streams.push_back(input);
        task_start = task_end;
    }
}

void DAGQueryBlockInterpreter::handleExchangeReceiver(DAGPipeline & pipeline)
{
    auto it = dagContext().getMPPExchangeReceiverMap().find(query_block.source_name);
    if (unlikely(it == dagContext().getMPPExchangeReceiverMap().end()))
        throw Exception("Can not find exchange receiver for " + query_block.source_name, ErrorCodes::LOGICAL_ERROR);
    // todo choose a more reasonable stream number
    auto & exchange_receiver_io_input_streams = dagContext().getInBoundIOInputStreamsMap()[query_block.source_name];
    for (size_t i = 0; i < max_streams; ++i)
    {
        BlockInputStreamPtr stream = std::make_shared<ExchangeReceiverInputStream>(it->second, log->identifier(), query_block.source_name);
        exchange_receiver_io_input_streams.push_back(stream);
        stream = std::make_shared<SquashingBlockInputStream>(stream, 8192, 0, log->identifier());
        pipeline.streams.push_back(stream);
    }
    std::vector<NameAndTypePair> source_columns;
    Block block = pipeline.firstStream()->getHeader();
    for (const auto & col : block.getColumnsWithTypeAndName())
    {
        source_columns.emplace_back(NameAndTypePair(col.name, col.type));
    }
    analyzer = std::make_unique<DAGExpressionAnalyzer>(std::move(source_columns), context);
}

void DAGQueryBlockInterpreter::handleProjection(DAGPipeline & pipeline, const tipb::Projection & projection)
{
    std::vector<NameAndTypePair> input_columns;
    pipeline.streams = input_streams_vec[0];
    for (auto const & p : pipeline.firstStream()->getHeader().getNamesAndTypesList())
        input_columns.emplace_back(p.name, p.type);
    DAGExpressionAnalyzer dag_analyzer(std::move(input_columns), context);
    ExpressionActionsChain chain;
    auto & last_step = dag_analyzer.initAndGetLastStep(chain);
    std::vector<NameAndTypePair> output_columns;
    NamesWithAliases project_cols;
    UniqueNameGenerator unique_name_generator;
    for (const auto & expr : projection.exprs())
    {
        auto expr_name = dag_analyzer.getActions(expr, last_step.actions);
        last_step.required_output.emplace_back(expr_name);
        const auto & col = last_step.actions->getSampleBlock().getByName(expr_name);
        String alias = unique_name_generator.toUniqueName(col.name);
        output_columns.emplace_back(alias, col.type);
        project_cols.emplace_back(col.name, alias);
    }
    pipeline.transform([&](auto & stream) { stream = std::make_shared<ExpressionBlockInputStream>(stream, chain.getLastActions(), log->identifier()); });
    executeProject(pipeline, project_cols);
    analyzer = std::make_unique<DAGExpressionAnalyzer>(std::move(output_columns), context);
}

void DAGQueryBlockInterpreter::handleWindow(DAGPipeline & pipeline, const tipb::Window & window)
{
    NamesAndTypes input_columns;
    assert(input_streams_vec.size() == 1);
    pipeline.streams = input_streams_vec.back();
    for (auto const & p : pipeline.firstStream()->getHeader())
        input_columns.emplace_back(p.name, p.type);
    DAGExpressionAnalyzer dag_analyzer(input_columns, context);
    WindowDescription window_description = dag_analyzer.buildWindowDescription(window);
    executeWindow(pipeline, window_description);
    executeExpression(pipeline, window_description.after_window);

    analyzer = std::make_unique<DAGExpressionAnalyzer>(window_description.after_window_columns, context);
}

void DAGQueryBlockInterpreter::handleWindowOrder(DAGPipeline & pipeline, const tipb::Sort & window_sort)
{
    NamesAndTypes input_columns;
    assert(input_streams_vec.size() == 1);
    pipeline.streams = input_streams_vec.back();
    for (auto const & p : pipeline.firstStream()->getHeader())
        input_columns.emplace_back(p.name, p.type);
    DAGExpressionAnalyzer dag_analyzer(input_columns, context);
    auto order_columns = dag_analyzer.buildWindowOrderColumns(window_sort);
    executeWindowOrder(pipeline, getSortDescription(order_columns, window_sort.byitems()));

    analyzer = std::make_unique<DAGExpressionAnalyzer>(std::move(input_columns), context);
}

// To execute a query block, you have to:
// 1. generate the date stream and push it to pipeline.
// 2. assign the analyzer
// 3. construct a final projection, even if it's not necessary. just construct it.
// Talking about projection, it has the following rules.
// 1. if the query block does not contain agg, then the final project is the same as the source Executor
// 2. if the query block contains agg, then the final project is the same as agg Executor
// 3. if the cop task may contains more then 1 query block, and the current query block is not the root
//    query block, then the project should add an alias for each column that needs to be projected, something
//    like final_project.emplace_back(col.name, query_block.qb_column_prefix + col.name);
void DAGQueryBlockInterpreter::executeImpl(DAGPipeline & pipeline)
{
    if (query_block.source->tp() == tipb::ExecType::TypeJoin)
    {
        SubqueryForSet right_query;
        handleJoin(query_block.source->join(), pipeline, right_query);
        recordProfileStreams(pipeline, query_block.source_name);
        dagContext().addSubquery(query_block.source_name, std::move(right_query));
    }
    else if (query_block.source->tp() == tipb::ExecType::TypeExchangeReceiver)
    {
        handleExchangeReceiver(pipeline);
        recordProfileStreams(pipeline, query_block.source_name);
    }
    else if (query_block.source->tp() == tipb::ExecType::TypeProjection)
    {
        handleProjection(pipeline, query_block.source->projection());
        recordProfileStreams(pipeline, query_block.source_name);
    }
    else if (query_block.isTableScanSource())
    {
        TiDBTableScan table_scan(query_block.source, dagContext());
        handleTableScan(table_scan, pipeline);
        dagContext().table_scan_executor_id = query_block.source_name;
    }
    else if (query_block.source->tp() == tipb::ExecType::TypeWindow)
    {
        handleWindow(pipeline, query_block.source->window());
        recordProfileStreams(pipeline, query_block.source_name);
        restorePipelineConcurrency(pipeline);
    }
    else if (query_block.source->tp() == tipb::ExecType::TypeSort)
    {
        handleWindowOrder(pipeline, query_block.source->sort());
        recordProfileStreams(pipeline, query_block.source_name);
    }
    else
    {
        throw TiFlashException(
            std::string(__PRETTY_FUNCTION__) + ": Unsupported source node: " + query_block.source_name,
            Errors::Coprocessor::BadRequest);
    }

    auto res = analyzeExpressions(
        context,
        *analyzer,
        query_block,
        final_project);

    if (res.before_where)
    {
        // execute where
        executeWhere(pipeline, res.before_where, res.filter_column_name);
        recordProfileStreams(pipeline, query_block.selection_name);
    }

    // this log measures the concurrent degree in this mpp task
    LOG_FMT_DEBUG(
        log,
        "execution stream size for query block(before aggregation) {} is {}",
        query_block.qb_column_prefix,
        pipeline.streams.size());
    dagContext().final_concurrency = std::min(std::max(dagContext().final_concurrency, pipeline.streams.size()), max_streams);

    if (res.before_aggregation)
    {
        // execute aggregation
        executeAggregation(pipeline, res.before_aggregation, res.aggregation_keys, res.aggregation_collators, res.aggregate_descriptions, res.is_final_agg);
    }

    if (res.before_having)
    {
        // execute having
        executeWhere(pipeline, res.before_having, res.having_column_name);
        recordProfileStreams(pipeline, query_block.having_name);
    }

    if (res.before_order_and_select)
    {
        executeExpression(pipeline, res.before_order_and_select);
    }

    if (!res.order_columns.empty())
    {
        // execute topN
        executeOrder(pipeline, res.order_columns);
        recordProfileStreams(pipeline, query_block.limit_or_topn_name);
    }

    // execute final project action
    executeProject(pipeline, final_project);

    // execute limit
    if (query_block.limit_or_topn && query_block.limit_or_topn->tp() == tipb::TypeLimit)
    {
        executeLimit(pipeline);
        recordProfileStreams(pipeline, query_block.limit_or_topn_name);
    }

    restorePipelineConcurrency(pipeline);

    // execute exchange_sender
    if (query_block.exchange_sender)
    {
        handleExchangeSender(pipeline);
        recordProfileStreams(pipeline, query_block.exchange_sender_name);
    }
}

void DAGQueryBlockInterpreter::executeProject(DAGPipeline & pipeline, NamesWithAliases & project_cols)
{
    if (project_cols.empty())
        return;
    ExpressionActionsPtr project = generateProjectExpressionActions(pipeline.firstStream(), context, project_cols);
    pipeline.transform([&](auto & stream) { stream = std::make_shared<ExpressionBlockInputStream>(stream, project, log->identifier()); });
}

void DAGQueryBlockInterpreter::executeLimit(DAGPipeline & pipeline)
{
    size_t limit = 0;
    if (query_block.limit_or_topn->tp() == tipb::TypeLimit)
        limit = query_block.limit_or_topn->limit().limit();
    else
        limit = query_block.limit_or_topn->topn().limit();
    pipeline.transform([&](auto & stream) { stream = std::make_shared<LimitBlockInputStream>(stream, limit, 0, log->identifier(), false); });
    if (pipeline.hasMoreThanOneStream())
    {
        executeUnion(pipeline, max_streams, log);
        pipeline.transform([&](auto & stream) { stream = std::make_shared<LimitBlockInputStream>(stream, limit, 0, log->identifier(), false); });
    }
}

void DAGQueryBlockInterpreter::handleExchangeSender(DAGPipeline & pipeline)
{
    /// only run in MPP
    assert(dagContext().isMPPTask() && dagContext().tunnel_set != nullptr);
    /// exchange sender should be at the top of operators
    const auto & exchange_sender = query_block.exchange_sender->exchange_sender();
    /// get partition column ids
    const auto & part_keys = exchange_sender.partition_keys();
    std::vector<Int64> partition_col_id;
    TiDB::TiDBCollators collators;
    /// in case TiDB is an old version, it has no collation info
    bool has_collator_info = exchange_sender.types_size() != 0;
    if (has_collator_info && part_keys.size() != exchange_sender.types_size())
    {
        throw TiFlashException(
            std::string(__PRETTY_FUNCTION__) + ": Invalid plan, in ExchangeSender, the length of partition_keys and types is not the same when TiDB new collation is enabled",
            Errors::Coprocessor::BadRequest);
    }
    for (int i = 0; i < part_keys.size(); ++i)
    {
        const auto & expr = part_keys[i];
        assert(isColumnExpr(expr));
        auto column_index = decodeDAGInt64(expr.val());
        partition_col_id.emplace_back(column_index);
        if (has_collator_info && removeNullable(getDataTypeByFieldTypeForComputingLayer(expr.field_type()))->isString())
        {
            collators.emplace_back(getCollatorFromFieldType(exchange_sender.types(i)));
        }
        else
        {
            collators.emplace_back(nullptr);
        }
    }
    int stream_id = 0;
    pipeline.transform([&](auto & stream) {
        // construct writer
        std::unique_ptr<DAGResponseWriter> response_writer = std::make_unique<StreamingDAGResponseWriter<MPPTunnelSetPtr>>(
            context.getDAGContext()->tunnel_set,
            partition_col_id,
            collators,
            exchange_sender.tp(),
            context.getSettingsRef().dag_records_per_chunk,
            context.getSettingsRef().batch_send_min_limit,
            stream_id++ == 0, /// only one stream needs to sending execution summaries for the last response
            dagContext());
        stream = std::make_shared<ExchangeSenderBlockInputStream>(stream, std::move(response_writer), log->identifier());
    });
}

void DAGQueryBlockInterpreter::restorePipelineConcurrency(DAGPipeline & pipeline)
{
    if (query_block.can_restore_pipeline_concurrency)
        restoreConcurrency(pipeline, dagContext().final_concurrency, log);
}

BlockInputStreams DAGQueryBlockInterpreter::execute()
{
    DAGPipeline pipeline;
    executeImpl(pipeline);
    if (!pipeline.streams_with_non_joined_data.empty())
    {
        executeUnion(pipeline, max_streams, log);
        restorePipelineConcurrency(pipeline);
    }

    return pipeline.streams;
}
} // namespace DB<|MERGE_RESOLUTION|>--- conflicted
+++ resolved
@@ -489,21 +489,14 @@
     /// build side streams
     executeExpression(build_pipeline, build_side_prepare_actions);
     // add a HashJoinBuildBlockInputStream to build a shared hash table
-<<<<<<< HEAD
-    size_t stream_index = 0;
-    build_pipeline.transform(
-        [&](auto & stream) { stream = std::make_shared<HashJoinBuildBlockInputStream>(stream, join_ptr, stream_index++, log->identifier()); });
-    executeUnion(build_pipeline, max_streams, log, /*ignore_block=*/true);
-=======
     size_t concurrency_build_index = 0;
     auto get_concurrency_build_index = [&concurrency_build_index, &join_build_concurrency]() {
         return (concurrency_build_index++) % join_build_concurrency;
     };
-    right_pipeline.transform([&](auto & stream) {
+    build_pipeline.transform([&](auto & stream) {
         stream = std::make_shared<HashJoinBuildBlockInputStream>(stream, join_ptr, get_concurrency_build_index(), log->identifier());
     });
     executeUnion(right_pipeline, max_streams, log, /*ignore_block=*/true);
->>>>>>> 2d234262
 
     right_query.source = build_pipeline.firstStream();
     right_query.join = join_ptr;
