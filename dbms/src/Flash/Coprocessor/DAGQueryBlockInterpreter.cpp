// Copyright 2022 PingCAP, Ltd.
//
// Licensed under the Apache License, Version 2.0 (the "License");
// you may not use this file except in compliance with the License.
// You may obtain a copy of the License at
//
//     http://www.apache.org/licenses/LICENSE-2.0
//
// Unless required by applicable law or agreed to in writing, software
// distributed under the License is distributed on an "AS IS" BASIS,
// WITHOUT WARRANTIES OR CONDITIONS OF ANY KIND, either express or implied.
// See the License for the specific language governing permissions and
// limitations under the License.

#include <Common/FailPoint.h>
#include <Common/TiFlashException.h>
#include <Core/NamesAndTypes.h>
#include <DataStreams/AggregatingBlockInputStream.h>
#include <DataStreams/ConcatBlockInputStream.h>
#include <DataStreams/ExchangeSenderBlockInputStream.h>
#include <DataStreams/FilterBlockInputStream.h>
#include <DataStreams/HashJoinBuildBlockInputStream.h>
#include <DataStreams/HashJoinProbeBlockInputStream.h>
#include <DataStreams/LimitBlockInputStream.h>
#include <DataStreams/MergeSortingBlockInputStream.h>
#include <DataStreams/MockExchangeReceiverInputStream.h>
#include <DataStreams/MockExchangeSenderInputStream.h>
#include <DataStreams/MockTableScanBlockInputStream.h>
#include <DataStreams/NullBlockInputStream.h>
#include <DataStreams/ParallelAggregatingBlockInputStream.h>
#include <DataStreams/PartialSortingBlockInputStream.h>
#include <DataStreams/TiRemoteBlockInputStream.h>
#include <DataStreams/WindowBlockInputStream.h>
#include <DataTypes/DataTypesNumber.h>
#include <Flash/Coprocessor/AggregationInterpreterHelper.h>
#include <Flash/Coprocessor/DAGExpressionAnalyzer.h>
#include <Flash/Coprocessor/DAGQueryBlockInterpreter.h>
#include <Flash/Coprocessor/DAGUtils.h>
#include <Flash/Coprocessor/ExchangeSenderInterpreterHelper.h>
#include <Flash/Coprocessor/FineGrainedShuffle.h>
#include <Flash/Coprocessor/GenSchemaAndColumn.h>
#include <Flash/Coprocessor/InterpreterUtils.h>
#include <Flash/Coprocessor/JoinInterpreterHelper.h>
#include <Flash/Coprocessor/MockSourceStream.h>
#include <Flash/Coprocessor/PushDownFilter.h>
#include <Flash/Mpp/ExchangeReceiver.h>
#include <Flash/Mpp/newMPPExchangeWriter.h>
#include <Interpreters/Aggregator.h>
#include <Interpreters/ExpressionAnalyzer.h>
#include <Interpreters/Join.h>
#include <Parsers/ASTSelectQuery.h>

namespace DB
{
namespace FailPoints
{
extern const char minimum_block_size_for_cross_join[];
} // namespace FailPoints

DAGQueryBlockInterpreter::DAGQueryBlockInterpreter(
    Context & context_,
    const std::vector<BlockInputStreams> & input_streams_vec_,
    const DAGQueryBlock & query_block_,
    size_t max_streams_)
    : context(context_)
    , input_streams_vec(input_streams_vec_)
    , query_block(query_block_)
    , max_streams(max_streams_)
    , log(Logger::get(dagContext().log ? dagContext().log->identifier() : ""))
{}

namespace
{
struct AnalysisResult
{
    ExpressionActionsPtr before_where;
    ExpressionActionsPtr before_aggregation;
    ExpressionActionsPtr before_having;
    ExpressionActionsPtr before_order_and_select;
    ExpressionActionsPtr final_projection;

    String filter_column_name;
    String having_column_name;
    NamesAndTypes order_columns;

    Names aggregation_keys;
    TiDB::TiDBCollators aggregation_collators;
    AggregateDescriptions aggregate_descriptions;
    bool is_final_agg = false;
    bool enable_fine_grained_shuffle_agg = false;
};

AnalysisResult analyzeExpressions(
    Context & context,
    DAGExpressionAnalyzer & analyzer,
    const DAGQueryBlock & query_block,
    NamesWithAliases & final_project)
{
    AnalysisResult res;
    ExpressionActionsChain chain;
    // selection on table scan had been executed in handleTableScan
    // In test mode, filter is not pushed down to table scan
    if (query_block.selection && (!query_block.isTableScanSource() || context.isTest()))
    {
        std::vector<const tipb::Expr *> where_conditions;
        for (const auto & c : query_block.selection->selection().conditions())
            where_conditions.push_back(&c);
        res.filter_column_name = analyzer.appendWhere(chain, where_conditions);
        res.before_where = chain.getLastActions();
        chain.addStep();
    }
    // There will be either Agg...
    if (query_block.aggregation)
    {
        res.is_final_agg = AggregationInterpreterHelper::isFinalAgg(query_block.aggregation->aggregation());
        res.enable_fine_grained_shuffle_agg = enableFineGrainedShuffle(query_block.aggregation->fine_grained_shuffle_stream_count());

        std::tie(res.aggregation_keys, res.aggregation_collators, res.aggregate_descriptions, res.before_aggregation) = analyzer.appendAggregation(
            chain,
            query_block.aggregation->aggregation(),
            AggregationInterpreterHelper::isGroupByCollationSensitive(context));

        if (query_block.having != nullptr)
        {
            std::vector<const tipb::Expr *> having_conditions;
            for (const auto & c : query_block.having->selection().conditions())
                having_conditions.push_back(&c);
            res.having_column_name = analyzer.appendWhere(chain, having_conditions);
            res.before_having = chain.getLastActions();
            chain.addStep();
        }
    }
    // Or TopN, not both.
    if (query_block.limit_or_topn && query_block.limit_or_topn->tp() == tipb::ExecType::TypeTopN)
    {
        res.order_columns = analyzer.appendOrderBy(chain, query_block.limit_or_topn->topn());
    }

    const auto & dag_context = *context.getDAGContext();
    // Append final project results if needed.
    final_project = query_block.isRootQueryBlock()
        ? analyzer.appendFinalProjectForRootQueryBlock(
            chain,
            dag_context.output_field_types,
            dag_context.output_offsets,
            query_block.qb_column_prefix,
            dag_context.keep_session_timezone_info)
        : analyzer.appendFinalProjectForNonRootQueryBlock(
            chain,
            query_block.qb_column_prefix);

    res.before_order_and_select = chain.getLastActions();

    chain.finalize();
    chain.clear();
    //todo need call prependProjectInput??
    return res;
}
} // namespace

// for tests, we need to mock tableScan blockInputStream as the source stream.
void DAGQueryBlockInterpreter::handleMockTableScan(const TiDBTableScan & table_scan, DAGPipeline & pipeline)
{
    if (!context.mockStorage().tableExists(table_scan.getLogicalTableID()))
    {
        auto names_and_types = genNamesAndTypes(table_scan, "mock_table_scan");
        auto columns_with_type_and_name = getColumnWithTypeAndName(names_and_types);
        analyzer = std::make_unique<DAGExpressionAnalyzer>(std::move(names_and_types), context);
        for (size_t i = 0; i < max_streams; ++i)
        {
            auto mock_table_scan_stream = std::make_shared<MockTableScanBlockInputStream>(columns_with_type_and_name, context.getSettingsRef().max_block_size);
            pipeline.streams.emplace_back(mock_table_scan_stream);
        }
    }
    else
    {
        auto [names_and_types, mock_table_scan_streams] = mockSourceStream<MockTableScanBlockInputStream>(context, max_streams, log, table_scan.getTableScanExecutorID(), table_scan.getLogicalTableID());
        analyzer = std::make_unique<DAGExpressionAnalyzer>(std::move(names_and_types), context);
        pipeline.streams.insert(pipeline.streams.end(), mock_table_scan_streams.begin(), mock_table_scan_streams.end());
    }
}


void DAGQueryBlockInterpreter::handleTableScan(const TiDBTableScan & table_scan, DAGPipeline & pipeline)
{
    const auto push_down_filter = PushDownFilter::pushDownFilterFrom(query_block.selection_name, query_block.selection);

    DAGStorageInterpreter storage_interpreter(context, table_scan, push_down_filter, max_streams);
    storage_interpreter.execute(pipeline);

    analyzer = std::move(storage_interpreter.analyzer);
}

void DAGQueryBlockInterpreter::handleJoin(const tipb::Join & join, DAGPipeline & pipeline, SubqueryForSet & right_query, size_t fine_grained_shuffle_count)
{
    if (unlikely(input_streams_vec.size() != 2))
    {
        throw TiFlashException("Join query block must have 2 input streams", Errors::BroadcastJoin::Internal);
    }

    JoinInterpreterHelper::TiFlashJoin tiflash_join{join};

    DAGPipeline probe_pipeline;
    DAGPipeline build_pipeline;
    probe_pipeline.streams = input_streams_vec[1 - tiflash_join.build_side_index];
    build_pipeline.streams = input_streams_vec[tiflash_join.build_side_index];

    RUNTIME_ASSERT(!input_streams_vec[0].empty(), log, "left input streams cannot be empty");
    const Block & left_input_header = input_streams_vec[0].back()->getHeader();

    RUNTIME_ASSERT(!input_streams_vec[1].empty(), log, "right input streams cannot be empty");
    const Block & right_input_header = input_streams_vec[1].back()->getHeader();

    String match_helper_name = tiflash_join.genMatchHelperName(left_input_header, right_input_header);
    NamesAndTypes join_output_columns = tiflash_join.genJoinOutputColumns(left_input_header, right_input_header, match_helper_name);

    /// add necessary transformation if the join key is an expression

    bool is_tiflash_right_join = tiflash_join.isTiFlashRightJoin();

    // prepare probe side
    auto [probe_side_prepare_actions, probe_key_names, probe_filter_column_name] = JoinInterpreterHelper::prepareJoin(
        context,
        probe_pipeline.firstStream()->getHeader(),
        tiflash_join.getProbeJoinKeys(),
        tiflash_join.join_key_types,
        true,
        is_tiflash_right_join,
        tiflash_join.getProbeConditions());
    RUNTIME_ASSERT(probe_side_prepare_actions, log, "probe_side_prepare_actions cannot be nullptr");

    // prepare build side
    auto [build_side_prepare_actions, build_key_names, build_filter_column_name] = JoinInterpreterHelper::prepareJoin(
        context,
        build_pipeline.firstStream()->getHeader(),
        tiflash_join.getBuildJoinKeys(),
        tiflash_join.join_key_types,
        false,
        is_tiflash_right_join,
        tiflash_join.getBuildConditions());
    RUNTIME_ASSERT(build_side_prepare_actions, log, "build_side_prepare_actions cannot be nullptr");

    auto [other_condition_expr, other_filter_column_name, other_eq_filter_from_in_column_name]
        = tiflash_join.genJoinOtherConditionAction(context, left_input_header, right_input_header, probe_side_prepare_actions);

    const Settings & settings = context.getSettingsRef();
    size_t max_block_size_for_cross_join = settings.max_block_size;
    fiu_do_on(FailPoints::minimum_block_size_for_cross_join, { max_block_size_for_cross_join = 1; });

    JoinPtr join_ptr = std::make_shared<Join>(
        probe_key_names,
        build_key_names,
        true,
        tiflash_join.kind,
        tiflash_join.strictness,
        log->identifier(),
        enableFineGrainedShuffle(fine_grained_shuffle_count),
        fine_grained_shuffle_count,
        tiflash_join.join_key_collators,
        probe_filter_column_name,
        build_filter_column_name,
        other_filter_column_name,
        other_eq_filter_from_in_column_name,
        other_condition_expr,
        max_block_size_for_cross_join,
        match_helper_name);

    recordJoinExecuteInfo(tiflash_join.build_side_index, join_ptr);

    auto & join_execute_info = dagContext().getJoinExecuteInfoMap()[query_block.source_name];

    size_t join_build_concurrency = std::max(build_pipeline.streams.size(), build_pipeline.streams_with_non_joined_data.size());

    /// build side streams
    executeExpression(build_pipeline, build_side_prepare_actions, log, "append join key and join filters for build side");
    // add a HashJoinBuildBlockInputStream to build a shared hash table
    auto build_streams = [&](BlockInputStreams & streams) {
        size_t build_index = 0;
        auto extra_info = fmt::format("join build, build_side_root_executor_id = {}", dagContext().getJoinExecuteInfoMap()[query_block.source_name].build_side_root_executor_id);
        if (enableFineGrainedShuffle(fine_grained_shuffle_count))
            extra_info = fmt::format("{} {}", extra_info, String(enableFineGrainedShuffleExtraInfo));
        for (auto & stream : streams)
        {
            stream = std::make_shared<HashJoinBuildBlockInputStream>(stream, join_ptr, build_index++, log->identifier());
            stream->setExtraInfo(extra_info);
            join_execute_info.join_build_streams.push_back(stream);
        }
    };
    build_streams(build_pipeline.streams);
    build_streams(build_pipeline.streams_with_non_joined_data);
    // for test, join executor need the return blocks to output.
    executeUnion(build_pipeline, max_streams, log, /*ignore_block=*/!context.isTest(), "for join");

    right_query.source = build_pipeline.firstStream();
    right_query.join = join_ptr;
    join_ptr->init(right_query.source->getHeader(), join_build_concurrency);

    /// probe side streams
    executeExpression(probe_pipeline, probe_side_prepare_actions, log, "append join key and join filters for probe side");
    NamesAndTypes source_columns;
    for (const auto & p : probe_pipeline.firstStream()->getHeader())
        source_columns.emplace_back(p.name, p.type);
    DAGExpressionAnalyzer dag_analyzer(std::move(source_columns), context);
    pipeline.streams = probe_pipeline.streams;
    /// add join input stream
    if (is_tiflash_right_join)
    {
        size_t not_joined_concurrency = join_ptr->getNotJoinedStreamConcurrency();
        for (size_t i = 0; i < not_joined_concurrency; ++i)
        {
            auto non_joined_stream = join_ptr->createStreamWithNonJoinedRows(
                pipeline.firstStream()->getHeader(),
                i,
                not_joined_concurrency,
                settings.max_block_size);
            non_joined_stream->setExtraInfo("add stream with non_joined_data if full_or_right_join");
            pipeline.streams_with_non_joined_data.push_back(non_joined_stream);
            join_execute_info.non_joined_streams.push_back(non_joined_stream);
        }
    }
    for (auto & stream : pipeline.streams)
    {
<<<<<<< HEAD
        stream = std::make_shared<HashJoinProbeBlockInputStream>(stream, join_ptr, log->identifier(), settings.max_block_size.get());
=======
        stream = std::make_shared<HashJoinProbeBlockInputStream>(stream, join_ptr, log->identifier(), settings.max_block_size);
>>>>>>> 7806568a
        stream->setExtraInfo(fmt::format("join probe, join_executor_id = {}", query_block.source_name));
    }

    /// add a project to remove all the useless column
    NamesWithAliases project_cols;
    for (auto & c : join_output_columns)
    {
        /// do not need to care about duplicated column names because
        /// it is guaranteed by its children query block
        project_cols.emplace_back(c.name, c.name);
    }
    executeProject(pipeline, project_cols, "remove useless column after join");
    analyzer = std::make_unique<DAGExpressionAnalyzer>(std::move(join_output_columns), context);
}

void DAGQueryBlockInterpreter::recordJoinExecuteInfo(size_t build_side_index, const JoinPtr & join_ptr)
{
    const auto * build_side_root_executor = query_block.children[build_side_index]->root;
    JoinExecuteInfo join_execute_info;
    join_execute_info.build_side_root_executor_id = build_side_root_executor->executor_id();
    join_execute_info.join_ptr = join_ptr;
    assert(join_execute_info.join_ptr);
    dagContext().getJoinExecuteInfoMap()[query_block.source_name] = std::move(join_execute_info);
}

void DAGQueryBlockInterpreter::executeWhere(DAGPipeline & pipeline, const ExpressionActionsPtr & expr, String & filter_column, const String & extra_info)
{
    pipeline.transform([&](auto & stream) {
        stream = std::make_shared<FilterBlockInputStream>(stream, expr, filter_column, log->identifier());
        stream->setExtraInfo(extra_info);
    });
}

void DAGQueryBlockInterpreter::executeWindow(
    DAGPipeline & pipeline,
    WindowDescription & window_description,
    bool enable_fine_grained_shuffle)
{
    executeExpression(pipeline, window_description.before_window, log, "before window");

    if (enable_fine_grained_shuffle)
    {
        /// Window function can be multiple threaded when fine grained shuffle is enabled.
        pipeline.transform([&](auto & stream) {
            stream = std::make_shared<WindowBlockInputStream>(stream, window_description, log->identifier());
            stream->setExtraInfo(String(enableFineGrainedShuffleExtraInfo));
        });
    }
    else
    {
        /// If there are several streams, we merge them into one.
        executeUnion(pipeline, max_streams, log, false, "merge into one for window input");
        assert(pipeline.streams.size() == 1);
        pipeline.firstStream() = std::make_shared<WindowBlockInputStream>(pipeline.firstStream(), window_description, log->identifier());
    }
}

void DAGQueryBlockInterpreter::executeAggregation(
    DAGPipeline & pipeline,
    const ExpressionActionsPtr & expression_actions_ptr,
    const Names & key_names,
    const TiDB::TiDBCollators & collators,
    AggregateDescriptions & aggregate_descriptions,
    bool is_final_agg,
    bool enable_fine_grained_shuffle)
{
    executeExpression(pipeline, expression_actions_ptr, log, "before aggregation");

    Block before_agg_header = pipeline.firstStream()->getHeader();

    AggregationInterpreterHelper::fillArgColumnNumbers(aggregate_descriptions, before_agg_header);
    auto params = AggregationInterpreterHelper::buildParams(
        context,
        before_agg_header,
        pipeline.streams.size(),
        key_names,
        collators,
        aggregate_descriptions,
        is_final_agg);

    if (enable_fine_grained_shuffle)
    {
        /// Go straight forward without merging phase when enable_fine_grained_shuffle
        RUNTIME_CHECK(pipeline.streams_with_non_joined_data.empty());
        pipeline.transform([&](auto & stream) {
            stream = std::make_shared<AggregatingBlockInputStream>(
                stream,
                params,
                context.getFileProvider(),
                true,
                log->identifier());
            stream->setExtraInfo(String(enableFineGrainedShuffleExtraInfo));
        });
        recordProfileStreams(pipeline, query_block.aggregation_name);
    }
    else if (pipeline.streams.size() > 1 || pipeline.streams_with_non_joined_data.size() > 1)
    {
        /// If there are several sources, then we perform parallel aggregation
        const Settings & settings = context.getSettingsRef();
        BlockInputStreamPtr stream = std::make_shared<ParallelAggregatingBlockInputStream>(
            pipeline.streams,
            pipeline.streams_with_non_joined_data,
            params,
            context.getFileProvider(),
            true,
            max_streams,
            settings.aggregation_memory_efficient_merge_threads ? static_cast<size_t>(settings.aggregation_memory_efficient_merge_threads) : static_cast<size_t>(settings.max_threads),
            log->identifier());

        pipeline.streams.resize(1);
        pipeline.streams_with_non_joined_data.clear();
        pipeline.firstStream() = std::move(stream);

        // should record for agg before restore concurrency. See #3804.
        recordProfileStreams(pipeline, query_block.aggregation_name);
        restorePipelineConcurrency(pipeline);
    }
    else
    {
        BlockInputStreams inputs;
        if (!pipeline.streams.empty())
            inputs.push_back(pipeline.firstStream());

        if (!pipeline.streams_with_non_joined_data.empty())
            inputs.push_back(pipeline.streams_with_non_joined_data.at(0));

        pipeline.streams.resize(1);
        pipeline.streams_with_non_joined_data.clear();

        pipeline.firstStream() = std::make_shared<AggregatingBlockInputStream>(
            std::make_shared<ConcatBlockInputStream>(inputs, log->identifier()),
            params,
            context.getFileProvider(),
            true,
            log->identifier());
        recordProfileStreams(pipeline, query_block.aggregation_name);
    }
}

void DAGQueryBlockInterpreter::executeWindowOrder(DAGPipeline & pipeline, SortDescription sort_desc, bool enable_fine_grained_shuffle)
{
    orderStreams(pipeline, max_streams, sort_desc, 0, enable_fine_grained_shuffle, context, log);
}

void DAGQueryBlockInterpreter::executeOrder(DAGPipeline & pipeline, const NamesAndTypes & order_columns)
{
    Int64 limit = query_block.limit_or_topn->topn().limit();
    orderStreams(pipeline, max_streams, getSortDescription(order_columns, query_block.limit_or_topn->topn().order_by()), limit, false, context, log);
}

void DAGQueryBlockInterpreter::recordProfileStreams(DAGPipeline & pipeline, const String & key)
{
    auto & profile_streams = dagContext().getProfileStreamsMap()[key];
    pipeline.transform([&profile_streams](auto & stream) { profile_streams.push_back(stream); });
}

void DAGQueryBlockInterpreter::handleExchangeReceiver(DAGPipeline & pipeline)
{
    auto exchange_receiver = dagContext().getMPPExchangeReceiver(query_block.source_name);
    if (unlikely(exchange_receiver == nullptr))
        throw Exception("Can not find exchange receiver for " + query_block.source_name, ErrorCodes::LOGICAL_ERROR);
    // todo choose a more reasonable stream number
    auto & exchange_receiver_io_input_streams = dagContext().getInBoundIOInputStreamsMap()[query_block.source_name];

    const bool enable_fine_grained_shuffle = enableFineGrainedShuffle(exchange_receiver->getFineGrainedShuffleStreamCount());
    String extra_info = "squashing after exchange receiver";
    size_t stream_count = max_streams;
    if (enable_fine_grained_shuffle)
    {
        extra_info += ", " + String(enableFineGrainedShuffleExtraInfo);
        stream_count = std::min(max_streams, exchange_receiver->getFineGrainedShuffleStreamCount());
    }

    for (size_t i = 0; i < stream_count; ++i)
    {
        BlockInputStreamPtr stream = std::make_shared<ExchangeReceiverInputStream>(exchange_receiver,
                                                                                   log->identifier(),
                                                                                   query_block.source_name,
                                                                                   /*stream_id=*/enable_fine_grained_shuffle ? i : 0);
        exchange_receiver_io_input_streams.push_back(stream);
        stream->setExtraInfo(extra_info);
        pipeline.streams.push_back(stream);
    }
    NamesAndTypes source_columns;
    for (const auto & col : pipeline.firstStream()->getHeader())
    {
        source_columns.emplace_back(col.name, col.type);
    }
    analyzer = std::make_unique<DAGExpressionAnalyzer>(std::move(source_columns), context);
}

// for tests, we need to mock ExchangeReceiver blockInputStream as the source stream.
void DAGQueryBlockInterpreter::handleMockExchangeReceiver(DAGPipeline & pipeline)
{
    if (!context.mockStorage().exchangeExists(query_block.source_name))
    {
        for (size_t i = 0; i < max_streams; ++i)
        {
            // use max_block_size / 10 to determine the mock block's size
            pipeline.streams.push_back(std::make_shared<MockExchangeReceiverInputStream>(query_block.source->exchange_receiver(), context.getSettingsRef().max_block_size, context.getSettingsRef().max_block_size / 10));
        }
        NamesAndTypes source_columns;
        for (const auto & col : pipeline.firstStream()->getHeader())
        {
            source_columns.emplace_back(col.name, col.type);
        }
        analyzer = std::make_unique<DAGExpressionAnalyzer>(std::move(source_columns), context);
    }
    else
    {
        auto [names_and_types, mock_exchange_streams] = mockSourceStream<MockExchangeReceiverInputStream>(context, max_streams, log, query_block.source_name);
        analyzer = std::make_unique<DAGExpressionAnalyzer>(std::move(names_and_types), context);
        pipeline.streams.insert(pipeline.streams.end(), mock_exchange_streams.begin(), mock_exchange_streams.end());
    }
}

void DAGQueryBlockInterpreter::handleProjection(DAGPipeline & pipeline, const tipb::Projection & projection)
{
    NamesAndTypes input_columns;
    pipeline.streams = input_streams_vec[0];
    for (auto const & p : pipeline.firstStream()->getHeader().getNamesAndTypesList())
        input_columns.emplace_back(p.name, p.type);
    DAGExpressionAnalyzer dag_analyzer(std::move(input_columns), context);
    ExpressionActionsChain chain;
    auto & last_step = dag_analyzer.initAndGetLastStep(chain);
    NamesAndTypes output_columns;
    NamesWithAliases project_cols;
    UniqueNameGenerator unique_name_generator;
    for (const auto & expr : projection.exprs())
    {
        auto expr_name = dag_analyzer.getActions(expr, last_step.actions);
        last_step.required_output.emplace_back(expr_name);
        const auto & col = last_step.actions->getSampleBlock().getByName(expr_name);
        String alias = unique_name_generator.toUniqueName(col.name);
        output_columns.emplace_back(alias, col.type);
        project_cols.emplace_back(col.name, alias);
    }
    executeExpression(pipeline, chain.getLastActions(), log, "before projection");
    executeProject(pipeline, project_cols, "projection");
    analyzer = std::make_unique<DAGExpressionAnalyzer>(std::move(output_columns), context);
}

void DAGQueryBlockInterpreter::handleWindow(DAGPipeline & pipeline, const tipb::Window & window, bool enable_fine_grained_shuffle)
{
    NamesAndTypes input_columns;
    assert(input_streams_vec.size() == 1);
    pipeline.streams = input_streams_vec.back();
    for (auto const & p : pipeline.firstStream()->getHeader())
        input_columns.emplace_back(p.name, p.type);
    DAGExpressionAnalyzer dag_analyzer(input_columns, context);
    WindowDescription window_description = dag_analyzer.buildWindowDescription(window);
    window_description.fillArgColumnNumbers();
    executeWindow(pipeline, window_description, enable_fine_grained_shuffle);
    executeExpression(pipeline, window_description.after_window, log, "cast after window");

    analyzer = std::make_unique<DAGExpressionAnalyzer>(window_description.after_window_columns, context);
}

void DAGQueryBlockInterpreter::handleWindowOrder(DAGPipeline & pipeline, const tipb::Sort & window_sort, bool enable_fine_grained_shuffle)
{
    NamesAndTypes input_columns;
    assert(input_streams_vec.size() == 1);
    pipeline.streams = input_streams_vec.back();
    for (auto const & p : pipeline.firstStream()->getHeader())
        input_columns.emplace_back(p.name, p.type);
    DAGExpressionAnalyzer dag_analyzer(input_columns, context);
    auto order_columns = dag_analyzer.buildWindowOrderColumns(window_sort);
    executeWindowOrder(pipeline, getSortDescription(order_columns, window_sort.byitems()), enable_fine_grained_shuffle);

    analyzer = std::make_unique<DAGExpressionAnalyzer>(std::move(input_columns), context);
}

// To execute a query block, you have to:
// 1. generate the date stream and push it to pipeline.
// 2. assign the analyzer
// 3. construct a final projection, even if it's not necessary. just construct it.
// Talking about projection, it has the following rules.
// 1. if the query block does not contain agg, then the final project is the same as the source Executor
// 2. if the query block contains agg, then the final project is the same as agg Executor
// 3. if the cop task may contains more then 1 query block, and the current query block is not the root
//    query block, then the project should add an alias for each column that needs to be projected, something
//    like final_project.emplace_back(col.name, query_block.qb_column_prefix + col.name);
void DAGQueryBlockInterpreter::executeImpl(DAGPipeline & pipeline)
{
    if (query_block.source->tp() == tipb::ExecType::TypeJoin)
    {
        SubqueryForSet right_query;
        handleJoin(query_block.source->join(), pipeline, right_query, query_block.source->fine_grained_shuffle_stream_count());
        recordProfileStreams(pipeline, query_block.source_name);
        dagContext().addSubquery(query_block.source_name, std::move(right_query));
    }
    else if (query_block.source->tp() == tipb::ExecType::TypeExchangeReceiver)
    {
        if (unlikely(context.isExecutorTest()))
            handleMockExchangeReceiver(pipeline);
        else
        {
            // for MPP test, we can use real exchangeReceiver to run an query across different compute nodes
            // or use one compute node to simulate MPP process.
            handleExchangeReceiver(pipeline);
        }
        recordProfileStreams(pipeline, query_block.source_name);
    }
    else if (query_block.source->tp() == tipb::ExecType::TypeProjection)
    {
        handleProjection(pipeline, query_block.source->projection());
        recordProfileStreams(pipeline, query_block.source_name);
    }
    else if (query_block.isTableScanSource())
    {
        TiDBTableScan table_scan(query_block.source, query_block.source_name, dagContext());
        if (unlikely(context.isTest()))
            handleMockTableScan(table_scan, pipeline);
        else
            handleTableScan(table_scan, pipeline);
        dagContext().table_scan_executor_id = query_block.source_name;
    }
    else if (query_block.source->tp() == tipb::ExecType::TypeWindow)
    {
        handleWindow(pipeline, query_block.source->window(), enableFineGrainedShuffle(query_block.source->fine_grained_shuffle_stream_count()));
        recordProfileStreams(pipeline, query_block.source_name);
        restorePipelineConcurrency(pipeline);
    }
    else if (query_block.source->tp() == tipb::ExecType::TypeSort)
    {
        handleWindowOrder(pipeline, query_block.source->sort(), enableFineGrainedShuffle(query_block.source->fine_grained_shuffle_stream_count()));
        recordProfileStreams(pipeline, query_block.source_name);
    }
    else
    {
        throw TiFlashException(
            std::string(__PRETTY_FUNCTION__) + ": Unsupported source node: " + query_block.source_name,
            Errors::Coprocessor::BadRequest);
    }

    auto res = analyzeExpressions(
        context,
        *analyzer,
        query_block,
        final_project);

    if (res.before_where)
    {
        // execute where
        executeWhere(pipeline, res.before_where, res.filter_column_name, "execute where");
        recordProfileStreams(pipeline, query_block.selection_name);
    }

    // this log measures the concurrent degree in this mpp task
    LOG_DEBUG(
        log,
        "execution stream size for query block(before aggregation) {} is {}",
        query_block.qb_column_prefix,
        pipeline.streams.size());
    dagContext().updateFinalConcurrency(pipeline.streams.size(), max_streams);

    if (res.before_aggregation)
    {
        // execute aggregation
        executeAggregation(pipeline, res.before_aggregation, res.aggregation_keys, res.aggregation_collators, res.aggregate_descriptions, res.is_final_agg, res.enable_fine_grained_shuffle_agg);
    }
    if (res.before_having)
    {
        // execute having
        executeWhere(pipeline, res.before_having, res.having_column_name, "execute having");
        recordProfileStreams(pipeline, query_block.having_name);
    }
    if (res.before_order_and_select)
    {
        executeExpression(pipeline, res.before_order_and_select, log, "before order and select");
    }

    if (!res.order_columns.empty())
    {
        // execute topN
        executeOrder(pipeline, res.order_columns);
        recordProfileStreams(pipeline, query_block.limit_or_topn_name);
    }

    // execute final project action
    executeProject(pipeline, final_project, "final projection");
    // execute limit
    if (query_block.limit_or_topn && query_block.limit_or_topn->tp() == tipb::TypeLimit)
    {
        executeLimit(pipeline);
        recordProfileStreams(pipeline, query_block.limit_or_topn_name);
    }
    restorePipelineConcurrency(pipeline);

    // execute exchange_sender
    if (query_block.exchange_sender)
    {
        if (unlikely(context.isExecutorTest()))
            handleMockExchangeSender(pipeline);
        else
        {
            // for MPP test, we can use real exchangeReceiver to run an query across different compute nodes
            // or use one compute node to simulate MPP process.
            handleExchangeSender(pipeline);
        }
        recordProfileStreams(pipeline, query_block.exchange_sender_name);
    }
}

void DAGQueryBlockInterpreter::executeProject(DAGPipeline & pipeline, NamesWithAliases & project_cols, const String & extra_info)
{
    if (project_cols.empty())
        return;
    ExpressionActionsPtr project = generateProjectExpressionActions(pipeline.firstStream(), context, project_cols);
    executeExpression(pipeline, project, log, extra_info);
}

void DAGQueryBlockInterpreter::executeLimit(DAGPipeline & pipeline)
{
    size_t limit = 0;
    if (query_block.limit_or_topn->tp() == tipb::TypeLimit)
        limit = query_block.limit_or_topn->limit().limit();
    else
        limit = query_block.limit_or_topn->topn().limit();
    pipeline.transform([&](auto & stream) { stream = std::make_shared<LimitBlockInputStream>(stream, limit, log->identifier()); });
    if (pipeline.hasMoreThanOneStream())
    {
        executeUnion(pipeline, max_streams, log, false, "for partial limit");
        pipeline.transform([&](auto & stream) { stream = std::make_shared<LimitBlockInputStream>(stream, limit, log->identifier()); });
    }
}

void DAGQueryBlockInterpreter::handleExchangeSender(DAGPipeline & pipeline)
{
    RUNTIME_ASSERT(dagContext().isMPPTask() && dagContext().tunnel_set != nullptr, log, "exchange_sender only run in MPP");
    /// exchange sender should be at the top of operators
    const auto & exchange_sender = query_block.exchange_sender->exchange_sender();
    std::vector<Int64> partition_col_ids = ExchangeSenderInterpreterHelper::genPartitionColIds(exchange_sender);
    TiDB::TiDBCollators partition_col_collators = ExchangeSenderInterpreterHelper::genPartitionColCollators(exchange_sender);
    const uint64_t stream_count = query_block.exchange_sender->fine_grained_shuffle_stream_count();
    const uint64_t batch_size = query_block.exchange_sender->fine_grained_shuffle_batch_size();

    auto enable_fine_grained_shuffle = enableFineGrainedShuffle(stream_count);
    String extra_info;
    if (enable_fine_grained_shuffle)
    {
        extra_info = String(enableFineGrainedShuffleExtraInfo);
        RUNTIME_CHECK(exchange_sender.tp() == tipb::ExchangeType::Hash, ExchangeType_Name(exchange_sender.tp()));
        RUNTIME_CHECK(stream_count <= 1024, stream_count);
    }
    pipeline.transform([&](auto & stream) {
        // construct writer
        std::unique_ptr<DAGResponseWriter> response_writer = newMPPExchangeWriter(
            context.getDAGContext()->tunnel_set,
            partition_col_ids,
            partition_col_collators,
            exchange_sender.tp(),
            context.getSettingsRef().dag_records_per_chunk,
            context.getSettingsRef().batch_send_min_limit,
            dagContext(),
            enable_fine_grained_shuffle,
            stream_count,
            batch_size);
        stream = std::make_shared<ExchangeSenderBlockInputStream>(stream, std::move(response_writer), log->identifier());
        stream->setExtraInfo(extra_info);
    });
}

void DAGQueryBlockInterpreter::handleMockExchangeSender(DAGPipeline & pipeline)
{
    pipeline.transform([&](auto & stream) {
        stream = std::make_shared<MockExchangeSenderInputStream>(stream, log->identifier());
    });
}

void DAGQueryBlockInterpreter::restorePipelineConcurrency(DAGPipeline & pipeline)
{
    if (query_block.can_restore_pipeline_concurrency)
        restoreConcurrency(pipeline, dagContext().final_concurrency, log);
}

BlockInputStreams DAGQueryBlockInterpreter::execute()
{
    DAGPipeline pipeline;
    executeImpl(pipeline);
    if (!pipeline.streams_with_non_joined_data.empty())
    {
        executeUnion(pipeline, max_streams, log, false, "final union for non_joined_data");
        restorePipelineConcurrency(pipeline);
    }

    return pipeline.streams;
}
} // namespace DB<|MERGE_RESOLUTION|>--- conflicted
+++ resolved
@@ -320,11 +320,7 @@
     }
     for (auto & stream : pipeline.streams)
     {
-<<<<<<< HEAD
-        stream = std::make_shared<HashJoinProbeBlockInputStream>(stream, join_ptr, log->identifier(), settings.max_block_size.get());
-=======
         stream = std::make_shared<HashJoinProbeBlockInputStream>(stream, join_ptr, log->identifier(), settings.max_block_size);
->>>>>>> 7806568a
         stream->setExtraInfo(fmt::format("join probe, join_executor_id = {}", query_block.source_name));
     }
 
