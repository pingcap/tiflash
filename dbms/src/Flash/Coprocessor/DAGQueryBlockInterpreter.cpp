#include <Common/FailPoint.h>
#include <Common/TiFlashException.h>
#include <DataStreams/AggregatingBlockInputStream.h>
#include <DataStreams/ConcatBlockInputStream.h>
#include <DataStreams/ExpressionBlockInputStream.h>
#include <DataStreams/FilterBlockInputStream.h>
#include <DataStreams/HashJoinBuildBlockInputStream.h>
#include <DataStreams/LimitBlockInputStream.h>
#include <DataStreams/MergeSortingBlockInputStream.h>
#include <DataStreams/NullBlockInputStream.h>
#include <DataStreams/ParallelAggregatingBlockInputStream.h>
#include <DataStreams/PartialSortingBlockInputStream.h>
#include <DataStreams/SquashingBlockInputStream.h>
#include <DataStreams/TiRemoteBlockInputStream.h>
#include <DataStreams/UnionBlockInputStream.h>
#include <DataTypes/DataTypeNullable.h>
#include <DataTypes/getLeastSupertype.h>
#include <Flash/Coprocessor/DAGCodec.h>
#include <Flash/Coprocessor/DAGExpressionAnalyzer.h>
#include <Flash/Coprocessor/DAGQueryBlockInterpreter.h>
#include <Flash/Coprocessor/DAGStorageInterpreter.h>
#include <Flash/Coprocessor/DAGUtils.h>
#include <Flash/Coprocessor/InterpreterUtils.h>
#include <Flash/Mpp/ExchangeReceiver.h>
#include <Interpreters/Aggregator.h>
#include <Interpreters/ExpressionAnalyzer.h>
#include <Interpreters/Join.h>
#include <Parsers/ASTSelectQuery.h>
#include <Parsers/ASTTablesInSelectQuery.h>

namespace DB
{
namespace FailPoints
{
extern const char pause_after_copr_streams_acquired[];
extern const char minimum_block_size_for_cross_join[];
} // namespace FailPoints

DAGQueryBlockInterpreter::DAGQueryBlockInterpreter(
    Context & context_,
    const std::vector<BlockInputStreams> & input_streams_vec_,
    const DAGQueryBlock & query_block_,
    size_t max_streams_,
    bool keep_session_timezone_info_,
    const DAGQuerySource & dag_,
    std::vector<SubqueriesForSets> & subqueries_for_sets_,
    const std::unordered_map<String, std::shared_ptr<ExchangeReceiver>> & exchange_receiver_map_,
    const LogWithPrefixPtr & log_)
    : context(context_)
    , input_streams_vec(input_streams_vec_)
    , query_block(query_block_)
    , keep_session_timezone_info(keep_session_timezone_info_)
<<<<<<< HEAD
=======
    , rqst(dag_.getDAGRequest())
    , max_streams(max_streams_)
>>>>>>> 9fca53d1
    , dag(dag_)
    , subqueries_for_sets(subqueries_for_sets_)
    , exchange_receiver_map(exchange_receiver_map_)
    , log(log_)
{
    if (query_block.selection != nullptr)
    {
        for (const auto & condition : query_block.selection->selection().conditions())
            conditions.push_back(&condition);
    }
}

BlockInputStreamPtr combinedNonJoinedDataStream(DAGPipeline & pipeline, size_t max_threads, const LogWithPrefixPtr & log)
{
    BlockInputStreamPtr ret = nullptr;
    if (pipeline.streams_with_non_joined_data.size() == 1)
        ret = pipeline.streams_with_non_joined_data.at(0);
    else if (pipeline.streams_with_non_joined_data.size() > 1)
        ret = std::make_shared<UnionBlockInputStream<>>(pipeline.streams_with_non_joined_data, nullptr, max_threads, log);
    pipeline.streams_with_non_joined_data.clear();
    return ret;
}

namespace
{
struct AnalysisResult
{
    ExpressionActionsPtr extra_cast;
    NamesWithAliases project_after_ts_and_filter_for_remote_read;
    ExpressionActionsPtr before_where;
    ExpressionActionsPtr project_after_where;
    ExpressionActionsPtr before_aggregation;
    ExpressionActionsPtr before_having;
    ExpressionActionsPtr before_order_and_select;
    ExpressionActionsPtr final_projection;

    String filter_column_name;
    String having_column_name;
    std::vector<NameAndTypePair> order_columns;
    /// Columns from the SELECT list, before renaming them to aliases.
    Names selected_columns;

    Names aggregation_keys;
    TiDB::TiDBCollators aggregation_collators;
    AggregateDescriptions aggregate_descriptions;
};

// add timezone cast for timestamp type, this is used to support session level timezone
bool addExtraCastsAfterTs(
    DAGExpressionAnalyzer & analyzer,
    const std::vector<ExtraCastAfterTSMode> & need_cast_column,
    ExpressionActionsChain & chain,
    const DAGQueryBlock & query_block)
{
    bool has_need_cast_column = false;
    for (auto b : need_cast_column)
    {
        has_need_cast_column |= (b != ExtraCastAfterTSMode::None);
    }
    if (!has_need_cast_column)
        return false;
    return analyzer.appendExtraCastsAfterTS(chain, need_cast_column, query_block);
}

AnalysisResult analyzeExpressions(
    Context & context,
    DAGExpressionAnalyzer & analyzer,
    const DAGQueryBlock & query_block,
    const std::vector<const tipb::Expr *> & conditions,
    const std::vector<ExtraCastAfterTSMode> & is_need_cast_column,
    bool keep_session_timezone_info,
    NamesWithAliases & final_project)
{
    AnalysisResult res;
    ExpressionActionsChain chain;
    if (query_block.source->tp() == tipb::ExecType::TypeTableScan)
    {
        auto original_source_columns = analyzer.getCurrentInputColumns();
        if (addExtraCastsAfterTs(analyzer, is_need_cast_column, chain, query_block))
        {
            res.extra_cast = chain.getLastActions();
            chain.addStep();
            size_t index = 0;
            for (const auto & col : analyzer.getCurrentInputColumns())
            {
                res.project_after_ts_and_filter_for_remote_read.emplace_back(original_source_columns[index].name, col.name);
                ++index;
            }
        }
    }
    if (!conditions.empty())
    {
        res.filter_column_name = analyzer.appendWhere(chain, conditions);
        res.before_where = chain.getLastActions();
        chain.addStep();
        if (query_block.source->tp() == tipb::ExecType::TypeTableScan)
        {
            NamesWithAliases project_cols;
            for (const auto & col : analyzer.getCurrentInputColumns())
            {
                project_cols.emplace_back(col.name, col.name);
            }
            chain.getLastActions()->add(ExpressionAction::project(project_cols));
            res.project_after_where = chain.getLastActions();
            chain.addStep();
        }
    }
    // There will be either Agg...
    if (query_block.aggregation)
    {
        bool group_by_collation_sensitive =
            /// collation sensitive group by is slower then normal group by, use normal group by by default
            context.getSettingsRef().group_by_collation_sensitive ||
            /// in mpp task, here is no way to tell whether this aggregation is first stage aggregation or
            /// final stage aggregation, to make sure the result is right, always do collation sensitive aggregation
            context.getDAGContext()->isMPPTask();

        std::tie(res.aggregation_keys, res.aggregation_collators, res.aggregate_descriptions) = analyzer.appendAggregation(
            chain,
            query_block.aggregation->aggregation(),
            group_by_collation_sensitive);
        res.before_aggregation = chain.getLastActions();

        chain.finalize();
        chain.clear();

        // add cast if type is not match
        analyzer.appendAggSelect(chain, query_block.aggregation->aggregation());
        if (query_block.having != nullptr)
        {
            std::vector<const tipb::Expr *> having_conditions;
            for (const auto & c : query_block.having->selection().conditions())
                having_conditions.push_back(&c);
            res.having_column_name = analyzer.appendWhere(chain, having_conditions);
            res.before_having = chain.getLastActions();
            chain.addStep();
        }
    }
    // Or TopN, not both.
    if (query_block.limit_or_top_n && query_block.limit_or_top_n->tp() == tipb::ExecType::TypeTopN)
    {
<<<<<<< HEAD
        res.has_order_by = true;
        res.order_columns = analyzer.appendOrderBy(chain, query_block.limit_or_top_n->topn());
=======
        res.order_columns = analyzer.appendOrderBy(chain, query_block.limitOrTopN->topn());
>>>>>>> 9fca53d1
    }

    // Append final project results if needed.
    final_project = analyzer.appendFinalProject(
        chain,
        query_block.output_field_types,
        query_block.output_offsets,
        query_block.qb_column_prefix,
        keep_session_timezone_info);

    res.before_order_and_select = chain.getLastActions();

    chain.finalize();
    chain.clear();
    //todo need call prependProjectInput??
    return res;
}

void setQuotaAndLimitsOnTableScan(Context & context, DAGPipeline & pipeline)
{
    const Settings & settings = context.getSettingsRef();

    IProfilingBlockInputStream::LocalLimits limits;
    limits.mode = IProfilingBlockInputStream::LIMITS_TOTAL;
    limits.size_limits = SizeLimits(settings.max_rows_to_read, settings.max_bytes_to_read, settings.read_overflow_mode);
    limits.max_execution_time = settings.max_execution_time;
    limits.timeout_overflow_mode = settings.timeout_overflow_mode;

    /** Quota and minimal speed restrictions are checked on the initiating server of the request, and not on remote servers,
          *  because the initiating server has a summary of the execution of the request on all servers.
          *
          * But limits on data size to read and maximum execution time are reasonable to check both on initiator and
          *  additionally on each remote server, because these limits are checked per block of data processed,
          *  and remote servers may process way more blocks of data than are received by initiator.
          */
    limits.min_execution_speed = settings.min_execution_speed;
    limits.timeout_before_checking_execution_speed = settings.timeout_before_checking_execution_speed;

    QuotaForIntervals & quota = context.getQuota();

    pipeline.transform([&](auto & stream) {
        if (IProfilingBlockInputStream * p_stream = dynamic_cast<IProfilingBlockInputStream *>(stream.get()))
        {
            p_stream->setLimits(limits);
            p_stream->setQuota(quota);
        }
    });
}

} // namespace

ExpressionActionsPtr generateProjectExpressionActions(
    const BlockInputStreamPtr & stream,
    const Context & context,
    const NamesWithAliases & project_cols)
{
    auto columns = stream->getHeader();
    NamesAndTypesList input_column;
    for (const auto & column : columns.getColumnsWithTypeAndName())
    {
        input_column.emplace_back(column.name, column.type);
    }
    ExpressionActionsPtr project = std::make_shared<ExpressionActions>(input_column, context.getSettingsRef());
    project->add(ExpressionAction::project(project_cols));
    return project;
}

// the flow is the same as executeFetchcolumns
void DAGQueryBlockInterpreter::executeTableScan(const tipb::TableScan & ts, DAGPipeline & pipeline)
{
    if (!ts.has_table_id())
    {
        // do not have table id
        throw TiFlashException("Table id not specified in table scan executor", Errors::Coprocessor::BadRequest);
    }
    if (dag.getRegions().empty() && dag.getRegionsForRemoteRead().empty())
    {
        throw TiFlashException("Dag Request does not have region to read. ", Errors::Coprocessor::BadRequest);
    }

    DAGStorageInterpreter storage_interpreter(context, dag, query_block, ts, conditions, max_streams, log);
    storage_interpreter.execute(pipeline);

    analyzer = std::move(storage_interpreter.analyzer);
    need_add_cast_column_flag_for_tablescan = std::move(storage_interpreter.is_need_add_cast_column);

    // The DeltaTree engine ensures that once input streams are created, the caller can get a consistent result
    // from those streams even if DDL operations are applied. Release the alter lock so that reading does not
    // block DDL operations, keep the drop lock so that the storage not to be dropped during reading.
    std::tie(std::ignore, table_drop_lock) = std::move(storage_interpreter.table_structure_lock).release();

    auto region_retry = std::move(storage_interpreter.region_retry);
    auto dag_req = std::move(storage_interpreter.dag_request);
    auto schema = std::move(storage_interpreter.dag_schema);
    auto null_stream_if_empty = std::move(storage_interpreter.null_stream_if_empty);

    // For those regions which are not presented in this tiflash node, we will try to fetch streams by key ranges from other tiflash nodes, only happens in batch cop mode.
    if (!region_retry.empty())
    {
#ifndef NDEBUG
        if (unlikely(!dag_req.has_value() || !schema.has_value()))
            throw TiFlashException(
                "Try to read from remote but can not build DAG request. Should not happen!",
                Errors::Coprocessor::Internal);
#endif
        std::vector<pingcap::coprocessor::KeyRange> ranges;
        for (auto & info : region_retry)
        {
            for (const auto & range : info.get().key_ranges)
                ranges.emplace_back(*range.first, *range.second);
        }
        sort(ranges.begin(), ranges.end());
        executeRemoteQueryImpl(pipeline, ranges, *dag_req, *schema);
    }

    if (pipeline.streams.empty())
    {
        pipeline.streams.emplace_back(null_stream_if_empty);
    }

    pipeline.transform([&](auto & stream) { stream->addTableLock(table_drop_lock); });

    /// Set the limits and quota for reading data, the speed and time of the query.
    setQuotaAndLimitsOnTableScan(context, pipeline);
    FAIL_POINT_PAUSE(FailPoints::pause_after_copr_streams_acquired);
}

void DAGQueryBlockInterpreter::prepareJoin(
    const google::protobuf::RepeatedPtrField<tipb::Expr> & keys,
    const DataTypes & key_types,
    DAGPipeline & pipeline,
    Names & key_names,
    bool left,
    bool is_tiflash_right_join,
    const google::protobuf::RepeatedPtrField<tipb::Expr> & filters,
    String & filter_column_name)
{
    std::vector<NameAndTypePair> source_columns;
    for (auto const & p : pipeline.firstStream()->getHeader().getNamesAndTypesList())
        source_columns.emplace_back(p.name, p.type);
    DAGExpressionAnalyzer dag_analyzer(std::move(source_columns), context);
    ExpressionActionsChain chain;
    if (dag_analyzer.appendJoinKeyAndJoinFilters(chain, keys, key_types, key_names, left, is_tiflash_right_join, filters, filter_column_name))
    {
        pipeline.transform([&](auto & stream) { stream = std::make_shared<ExpressionBlockInputStream>(stream, chain.getLastActions(), log); });
    }
}

ExpressionActionsPtr DAGQueryBlockInterpreter::genJoinOtherConditionAction(
    const tipb::Join & join,
    std::vector<NameAndTypePair> & source_columns,
    String & filter_column_for_other_condition,
    String & filter_column_for_other_eq_condition)
{
    if (join.other_conditions_size() == 0 && join.other_eq_conditions_from_in_size() == 0)
        return nullptr;
    DAGExpressionAnalyzer dag_analyzer(source_columns, context);
    ExpressionActionsChain chain;
    std::vector<const tipb::Expr *> condition_vector;
    if (join.other_conditions_size() > 0)
    {
        for (const auto & c : join.other_conditions())
        {
            condition_vector.push_back(&c);
        }
        filter_column_for_other_condition = dag_analyzer.appendWhere(chain, condition_vector);
    }
    if (join.other_eq_conditions_from_in_size() > 0)
    {
        condition_vector.clear();
        for (const auto & c : join.other_eq_conditions_from_in())
        {
            condition_vector.push_back(&c);
        }
        filter_column_for_other_eq_condition = dag_analyzer.appendWhere(chain, condition_vector);
    }
    return chain.getLastActions();
}

/// ClickHouse require join key to be exactly the same type
/// TiDB only require the join key to be the same category
/// for example decimal(10,2) join decimal(20,0) is allowed in
/// TiDB and will throw exception in ClickHouse
void getJoinKeyTypes(const tipb::Join & join, DataTypes & key_types)
{
    for (int i = 0; i < join.left_join_keys().size(); i++)
    {
        if (!exprHasValidFieldType(join.left_join_keys(i)) || !exprHasValidFieldType(join.right_join_keys(i)))
            throw TiFlashException("Join key without field type", Errors::Coprocessor::BadRequest);
        DataTypes types;
        types.emplace_back(getDataTypeByFieldTypeForComputingLayer(join.left_join_keys(i).field_type()));
        types.emplace_back(getDataTypeByFieldTypeForComputingLayer(join.right_join_keys(i).field_type()));
        DataTypePtr common_type = getLeastSupertype(types);
        key_types.emplace_back(common_type);
    }
}

void DAGQueryBlockInterpreter::executeJoin(const tipb::Join & join, DAGPipeline & pipeline, SubqueryForSet & right_query)
{
    // build
    static const std::unordered_map<tipb::JoinType, ASTTableJoin::Kind> equal_join_type_map{
        {tipb::JoinType::TypeInnerJoin, ASTTableJoin::Kind::Inner},
        {tipb::JoinType::TypeLeftOuterJoin, ASTTableJoin::Kind::Left},
        {tipb::JoinType::TypeRightOuterJoin, ASTTableJoin::Kind::Right},
        {tipb::JoinType::TypeSemiJoin, ASTTableJoin::Kind::Inner},
        {tipb::JoinType::TypeAntiSemiJoin, ASTTableJoin::Kind::Anti}};
    static const std::unordered_map<tipb::JoinType, ASTTableJoin::Kind> cartesian_join_type_map{
        {tipb::JoinType::TypeInnerJoin, ASTTableJoin::Kind::Cross},
        {tipb::JoinType::TypeLeftOuterJoin, ASTTableJoin::Kind::Cross_Left},
        {tipb::JoinType::TypeRightOuterJoin, ASTTableJoin::Kind::Cross_Right},
        {tipb::JoinType::TypeSemiJoin, ASTTableJoin::Kind::Cross},
        {tipb::JoinType::TypeAntiSemiJoin, ASTTableJoin::Kind::Cross_Anti}};
    if (input_streams_vec.size() != 2)
    {
        throw TiFlashException(
            fmt::format("Join query block must have 2 input streams, got {} instead", input_streams_vec.size()),
            Errors::BroadcastJoin::Internal);
    }

    const auto & join_type_map = join.left_join_keys_size() == 0 ? cartesian_join_type_map : equal_join_type_map;
    auto join_type_it = join_type_map.find(join.join_type());
    if (join_type_it == join_type_map.end())
        throw TiFlashException(
            fmt::format("Unknown join type {} in dag request", join.join_type()),
            Errors::Coprocessor::BadRequest);

    ASTTableJoin::Kind kind = join_type_it->second;
    ASTTableJoin::Strictness strictness = ASTTableJoin::Strictness::All;
    bool is_semi_join = join.join_type() == tipb::JoinType::TypeSemiJoin || join.join_type() == tipb::JoinType::TypeAntiSemiJoin;
    if (is_semi_join)
        strictness = ASTTableJoin::Strictness::Any;

    /// in DAG request, inner part is the build side, however for TiFlash implementation,
    /// the build side must be the right side, so need to swap the join side if needed
    /// 1. for (cross) inner join, there is no problem in this swap.
    /// 2. for (cross) semi/anti-semi join, the build side is always right, needn't swap.
    /// 3. for non-cross left/right join, there is no problem in this swap.
    /// 4. for cross left join, the build side is always right, needn't and can't swap.
    /// 5. for cross right join, the build side is always left, so it will always swap and change to cross left join.
    /// note that whatever the build side is, we can't support cross-right join now.

    bool swap_join_side;
    if (kind == ASTTableJoin::Kind::Cross_Right)
        swap_join_side = true;
    else if (kind == ASTTableJoin::Kind::Cross_Left)
        swap_join_side = false;
    else
        swap_join_side = join.inner_idx() == 0;

    DAGPipeline left_pipeline;
    DAGPipeline right_pipeline;

    if (swap_join_side)
    {
        if (kind == ASTTableJoin::Kind::Left)
            kind = ASTTableJoin::Kind::Right;
        else if (kind == ASTTableJoin::Kind::Right)
            kind = ASTTableJoin::Kind::Left;
        else if (kind == ASTTableJoin::Kind::Cross_Right)
            kind = ASTTableJoin::Kind::Cross_Left;
        left_pipeline.streams = input_streams_vec[1];
        right_pipeline.streams = input_streams_vec[0];
    }
    else
    {
        left_pipeline.streams = input_streams_vec[0];
        right_pipeline.streams = input_streams_vec[1];
    }

    std::vector<NameAndTypePair> join_output_columns;
    /// columns_for_other_join_filter is a vector of columns used
    /// as the input columns when compiling other join filter.
    /// Note the order in the column vector is very important:
    /// first the columns in input_streams_vec[0], then followed
    /// by the columns in input_streams_vec[1], if there are other
    /// columns generated before compile other join filter, then
    /// append the extra columns afterwards. In order to figure out
    /// whether a given column is already in the column vector or
    /// not quickly, we use another set to store the column names
    std::vector<NameAndTypePair> columns_for_other_join_filter;
    std::unordered_set<String> column_set_for_other_join_filter;
    bool make_nullable = join.join_type() == tipb::JoinType::TypeRightOuterJoin;
    for (auto const & p : input_streams_vec[0][0]->getHeader().getNamesAndTypesList())
    {
        join_output_columns.emplace_back(p.name, make_nullable ? makeNullable(p.type) : p.type);
        columns_for_other_join_filter.emplace_back(p.name, make_nullable ? makeNullable(p.type) : p.type);
        column_set_for_other_join_filter.emplace(p.name);
    }
    make_nullable = join.join_type() == tipb::JoinType::TypeLeftOuterJoin;
    for (auto const & p : input_streams_vec[1][0]->getHeader().getNamesAndTypesList())
    {
        if (!is_semi_join)
            /// for semi join, the columns from right table will be ignored
            join_output_columns.emplace_back(p.name, make_nullable ? makeNullable(p.type) : p.type);
        /// however, when compiling join's other condition, we still need the columns from right table
        columns_for_other_join_filter.emplace_back(p.name, make_nullable ? makeNullable(p.type) : p.type);
        column_set_for_other_join_filter.emplace(p.name);
    }

    bool is_tiflash_left_join = kind == ASTTableJoin::Kind::Left || kind == ASTTableJoin::Kind::Cross_Left;
    /// Cross_Right join will be converted to Cross_Left join, so no need to check Cross_Right
    bool is_tiflash_right_join = kind == ASTTableJoin::Kind::Right;
    /// all the columns from right table should be added after join, even for the join key
    NamesAndTypesList columns_added_by_join;
    make_nullable = is_tiflash_left_join;
    for (auto const & p : right_pipeline.streams[0]->getHeader().getNamesAndTypesList())
    {
        columns_added_by_join.emplace_back(p.name, make_nullable ? makeNullable(p.type) : p.type);
    }

    DataTypes join_key_types;
    getJoinKeyTypes(join, join_key_types);
    TiDB::TiDBCollators collators;
    size_t join_key_size = join_key_types.size();
    if (join.probe_types_size() == static_cast<int>(join_key_size) && join.build_types_size() == join.probe_types_size())
        for (size_t i = 0; i < join_key_size; i++)
        {
            if (removeNullable(join_key_types[i])->isString())
            {
                if (join.probe_types(i).collate() != join.build_types(i).collate())
                    throw TiFlashException("Join with different collators on the join key", Errors::Coprocessor::BadRequest);
                collators.push_back(getCollatorFromFieldType(join.probe_types(i)));
            }
            else
                collators.push_back(nullptr);
        }

    Names left_key_names, right_key_names;
    String left_filter_column_name, right_filter_column_name;

    /// add necessary transformation if the join key is an expression

    prepareJoin(
        swap_join_side ? join.right_join_keys() : join.left_join_keys(),
        join_key_types,
        left_pipeline,
        left_key_names,
        true,
        is_tiflash_right_join,
        swap_join_side ? join.right_conditions() : join.left_conditions(),
        left_filter_column_name);

    prepareJoin(
        swap_join_side ? join.left_join_keys() : join.right_join_keys(),
        join_key_types,
        right_pipeline,
        right_key_names,
        false,
        is_tiflash_right_join,
        swap_join_side ? join.left_conditions() : join.right_conditions(),
        right_filter_column_name);

    String other_filter_column_name, other_eq_filter_from_in_column_name;
    for (auto const & p : left_pipeline.streams[0]->getHeader().getNamesAndTypesList())
    {
        if (column_set_for_other_join_filter.find(p.name) == column_set_for_other_join_filter.end())
            columns_for_other_join_filter.emplace_back(p.name, p.type);
    }
    for (auto const & p : right_pipeline.streams[0]->getHeader().getNamesAndTypesList())
    {
        if (column_set_for_other_join_filter.find(p.name) == column_set_for_other_join_filter.end())
            columns_for_other_join_filter.emplace_back(p.name, p.type);
    }

    ExpressionActionsPtr other_condition_expr
        = genJoinOtherConditionAction(join, columns_for_other_join_filter, other_filter_column_name, other_eq_filter_from_in_column_name);

    const Settings & settings = context.getSettingsRef();
    size_t join_build_concurrency = settings.join_concurrent_build ? std::min(max_streams, right_pipeline.streams.size()) : 1;
    size_t max_block_size_for_cross_join = settings.max_block_size;
    fiu_do_on(FailPoints::minimum_block_size_for_cross_join, { max_block_size_for_cross_join = 1; });

    JoinPtr join_ptr = std::make_shared<Join>(
        left_key_names,
        right_key_names,
        true,
        SizeLimits(settings.max_rows_in_join, settings.max_bytes_in_join, settings.join_overflow_mode),
        kind,
        strictness,
        join_build_concurrency,
        collators,
        left_filter_column_name,
        right_filter_column_name,
        other_filter_column_name,
        other_eq_filter_from_in_column_name,
        other_condition_expr,
        max_block_size_for_cross_join);

    // add a HashJoinBuildBlockInputStream to build a shared hash table
    size_t stream_index = 0;
    right_pipeline.transform(
        [&](auto & stream) { stream = std::make_shared<HashJoinBuildBlockInputStream>(stream, join_ptr, stream_index++, log); });
    executeUnion(right_pipeline, max_streams, log);

    right_query.source = right_pipeline.firstStream();
    right_query.join = join_ptr;
    right_query.join->setSampleBlock(right_query.source->getHeader());
    dag.getDAGContext().getProfileStreamsMapForJoinBuildSide()[query_block.qb_join_subquery_alias].push_back(right_query.source);

    std::vector<NameAndTypePair> source_columns;
    for (const auto & p : left_pipeline.streams[0]->getHeader().getNamesAndTypesList())
        source_columns.emplace_back(p.name, p.type);
    DAGExpressionAnalyzer dag_analyzer(std::move(source_columns), context);
    ExpressionActionsChain chain;
    dag_analyzer.appendJoin(chain, right_query, columns_added_by_join);
    pipeline.streams = left_pipeline.streams;
    /// add join input stream
    if (is_tiflash_right_join)
    {
        for (size_t i = 0; i < join_build_concurrency; i++)
            pipeline.streams_with_non_joined_data.push_back(chain.getLastActions()->createStreamWithNonJoinedDataIfFullOrRightJoin(
                pipeline.firstStream()->getHeader(),
                i,
                join_build_concurrency,
                settings.max_block_size));
    }
    for (auto & stream : pipeline.streams)
        stream = std::make_shared<ExpressionBlockInputStream>(stream, chain.getLastActions(), log);

    /// add a project to remove all the useless column
    NamesWithAliases project_cols;
    for (auto & c : join_output_columns)
    {
        /// do not need to care about duplicated column names because
        /// it is guaranteed by its children query block
        project_cols.emplace_back(c.name, c.name);
    }
    executeProject(pipeline, project_cols);
    analyzer = std::make_unique<DAGExpressionAnalyzer>(std::move(join_output_columns), context);
}

void DAGQueryBlockInterpreter::executeWhere(DAGPipeline & pipeline, const ExpressionActionsPtr & expr, String & filter_column)
{
    pipeline.transform([&](auto & stream) { stream = std::make_shared<FilterBlockInputStream>(stream, expr, filter_column, log); });
}

void DAGQueryBlockInterpreter::executeAggregation(
    DAGPipeline & pipeline,
    const ExpressionActionsPtr & expression_actions_ptr,
    Names & key_names,
    TiDB::TiDBCollators & collators,
    AggregateDescriptions & aggregate_descriptions)
{
    pipeline.transform([&](auto & stream) { stream = std::make_shared<ExpressionBlockInputStream>(stream, expression_actions_ptr, log); });

    Block header = pipeline.firstStream()->getHeader();
    ColumnNumbers keys;
    for (const auto & name : key_names)
    {
        keys.push_back(header.getPositionByName(name));
    }
    for (auto & descr : aggregate_descriptions)
    {
        if (descr.arguments.empty())
        {
            for (const auto & name : descr.argument_names)
            {
                descr.arguments.push_back(header.getPositionByName(name));
            }
        }
    }

    const Settings & settings = context.getSettingsRef();

    /** Two-level aggregation is useful in two cases:
      * 1. Parallel aggregation is done, and the results should be merged in parallel.
      * 2. An aggregation is done with store of temporary data on the disk, and they need to be merged in a memory efficient way.
      */
    bool allow_to_use_two_level_group_by = pipeline.streams.size() > 1 || settings.max_bytes_before_external_group_by != 0;
    bool has_collator = std::any_of(begin(collators), end(collators), [](const auto & p) { return p != nullptr; });

    Aggregator::Params params(
        header,
        keys,
        aggregate_descriptions,
        false,
        settings.max_rows_to_group_by,
        settings.group_by_overflow_mode,
        allow_to_use_two_level_group_by ? settings.group_by_two_level_threshold : SettingUInt64(0),
        allow_to_use_two_level_group_by ? settings.group_by_two_level_threshold_bytes : SettingUInt64(0),
        settings.max_bytes_before_external_group_by,
        settings.empty_result_for_aggregation_by_empty_set,
        context.getTemporaryPath(),
        has_collator ? collators : TiDB::dummy_collators);

    /// If there are several sources, then we perform parallel aggregation
    if (pipeline.streams.size() > 1)
    {
        before_agg_streams = pipeline.streams.size();
        BlockInputStreamPtr stream_with_non_joined_data = combinedNonJoinedDataStream(pipeline, max_streams, log);
        pipeline.firstStream() = std::make_shared<ParallelAggregatingBlockInputStream>(
            pipeline.streams,
            stream_with_non_joined_data,
            params,
            context.getFileProvider(),
            true,
            max_streams,
            settings.aggregation_memory_efficient_merge_threads ? static_cast<size_t>(settings.aggregation_memory_efficient_merge_threads) : static_cast<size_t>(settings.max_threads),
            log);
        pipeline.streams.resize(1);
    }
    else
    {
        BlockInputStreamPtr stream_with_non_joined_data = combinedNonJoinedDataStream(pipeline, max_streams, log);
        BlockInputStreams inputs;
        if (!pipeline.streams.empty())
            inputs.push_back(pipeline.firstStream());
        else
            pipeline.streams.resize(1);
        if (stream_with_non_joined_data)
            inputs.push_back(stream_with_non_joined_data);
        pipeline.firstStream() = std::make_shared<AggregatingBlockInputStream>(
            std::make_shared<ConcatBlockInputStream>(inputs, log),
            params,
            context.getFileProvider(),
            true,
            log);
    }
    // add cast
}

void DAGQueryBlockInterpreter::executeExpression(DAGPipeline & pipeline, const ExpressionActionsPtr & expressionActionsPtr)
{
    if (!expressionActionsPtr->getActions().empty())
    {
        pipeline.transform([&](auto & stream) { stream = std::make_shared<ExpressionBlockInputStream>(stream, expressionActionsPtr, log); });
    }
}

void DAGQueryBlockInterpreter::executeUnion(DAGPipeline & pipeline, size_t max_streams, const LogWithPrefixPtr & log)
{
    if (pipeline.streams.size() == 1 && pipeline.streams_with_non_joined_data.empty())
        return;
    auto non_joined_data_stream = combinedNonJoinedDataStream(pipeline, max_streams, log);
    if (!pipeline.streams.empty())
    {
        pipeline.firstStream() = std::make_shared<UnionBlockInputStream<>>(pipeline.streams, non_joined_data_stream, max_streams, log);
        pipeline.streams.resize(1);
    }
    else if (non_joined_data_stream != nullptr)
    {
        pipeline.streams.push_back(non_joined_data_stream);
    }
}

void DAGQueryBlockInterpreter::executeOrder(DAGPipeline & pipeline, const std::vector<NameAndTypePair> & order_columns)
{
    SortDescription order_descr = getSortDescription(order_columns, query_block.limit_or_top_n->topn().order_by());
    const Settings & settings = context.getSettingsRef();
    Int64 limit = query_block.limit_or_top_n->topn().limit();

    pipeline.transform([&](auto & stream) {
        auto sorting_stream = std::make_shared<PartialSortingBlockInputStream>(stream, order_descr, log, limit);

        /// Limits on sorting
        IProfilingBlockInputStream::LocalLimits limits;
        limits.mode = IProfilingBlockInputStream::LIMITS_TOTAL;
        limits.size_limits = SizeLimits(settings.max_rows_to_sort, settings.max_bytes_to_sort, settings.sort_overflow_mode);
        sorting_stream->setLimits(limits);

        stream = sorting_stream;
    });

    /// If there are several streams, we merge them into one
    executeUnion(pipeline, max_streams, log);

    /// Merge the sorted blocks.
    pipeline.firstStream() = std::make_shared<MergeSortingBlockInputStream>(
        pipeline.firstStream(),
        order_descr,
        settings.max_block_size,
        limit,
        settings.max_bytes_before_external_sort,
        context.getTemporaryPath(),
        log);
}

void DAGQueryBlockInterpreter::recordProfileStreams(DAGPipeline & pipeline, const String & key)
{
    dag.getDAGContext().getProfileStreamsMap()[key].qb_id = query_block.id;
    for (auto & stream : pipeline.streams)
    {
        dag.getDAGContext().getProfileStreamsMap()[key].input_streams.push_back(stream);
    }
    for (auto & stream : pipeline.streams_with_non_joined_data)
        dag.getDAGContext().getProfileStreamsMap()[key].input_streams.push_back(stream);
}

void copyExecutorTreeWithLocalTableScan(
    tipb::DAGRequest & dag_req_mut,
    const tipb::Executor * root,
    const tipb::DAGRequest & orginal_dag_req)
{
    const auto * current = root;
    auto * exec = dag_req_mut.mutable_root_executor();
    while (current->tp() != tipb::ExecType::TypeTableScan)
    {
        exec->set_tp(current->tp());
        exec->set_executor_id(current->executor_id());
        if (current->tp() == tipb::ExecType::TypeSelection)
        {
            auto * sel = exec->mutable_selection();
            for (auto const & condition : current->selection().conditions())
            {
                sel->add_conditions()->CopyFrom(condition);
            }
            exec = sel->mutable_child();
            current = &current->selection().child();
        }
        else if (current->tp() == tipb::ExecType::TypeAggregation
                 || current->tp() == tipb::ExecType::TypeStreamAgg)
        {
            auto * agg = exec->mutable_aggregation();
            for (auto const & expr : current->aggregation().agg_func())
            {
                agg->add_agg_func()->CopyFrom(expr);
            }
            for (auto const & expr : current->aggregation().group_by())
            {
                agg->add_group_by()->CopyFrom(expr);
            }
            agg->set_streamed(current->aggregation().streamed());
            exec = agg->mutable_child();
            current = &current->aggregation().child();
        }
        else if (current->tp() == tipb::ExecType::TypeLimit)
        {
            auto * limit = exec->mutable_limit();
            limit->set_limit(current->limit().limit());
            exec = limit->mutable_child();
            current = &current->limit().child();
        }
        else if (current->tp() == tipb::ExecType::TypeTopN)
        {
            auto * topn = exec->mutable_topn();
            topn->set_limit(current->topn().limit());
            for (auto const & expr : current->topn().order_by())
            {
                topn->add_order_by()->CopyFrom(expr);
            }
            exec = topn->mutable_child();
            current = &current->topn().child();
        }
        else
        {
            throw TiFlashException(fmt::format("Unsupported ExecType {} in function {}", current->tp(), __PRETTY_FUNCTION__), Errors::Coprocessor::Unimplemented);
        }
    }

    // when the while breaks, `current` has type TypeTableScan
    exec->set_tp(tipb::ExecType::TypeTableScan);
    exec->set_executor_id(current->executor_id());
    auto * new_ts = new tipb::TableScan(current->tbl_scan());
    new_ts->set_next_read_engine(tipb::EngineType::Local);
    exec->set_allocated_tbl_scan(new_ts);

    /// force the encode type to be TypeCHBlock, so the receiver side does not need to handle the timezone related issues
    dag_req_mut.set_encode_type(tipb::EncodeType::TypeCHBlock);
    dag_req_mut.set_force_encode_type(true);
    if (orginal_dag_req.has_time_zone_name() && !orginal_dag_req.time_zone_name().empty())
        dag_req_mut.set_time_zone_name(orginal_dag_req.time_zone_name());
    else if (orginal_dag_req.has_time_zone_offset())
        dag_req_mut.set_time_zone_offset(orginal_dag_req.time_zone_offset());
}

void DAGQueryBlockInterpreter::executeRemoteQuery(DAGPipeline & pipeline)
{
    // remote query containing agg/limit/topN can not run in parellel, but current remote query is running in
    // parellel, so just disable these corner cases.
    if (query_block.aggregation || query_block.limit_or_top_n)
        throw TiFlashException("Remote query containing agg/limit/topN is not supported", Errors::Coprocessor::BadRequest);
    const auto & ts = query_block.source->tbl_scan();
    std::vector<pingcap::coprocessor::KeyRange> cop_key_ranges;
    cop_key_ranges.reserve(ts.ranges_size());
    for (const auto & range : ts.ranges())
    {
        cop_key_ranges.emplace_back(range.low(), range.high());
    }
    sort(cop_key_ranges.begin(), cop_key_ranges.end());

    ::tipb::DAGRequest dag_req_mut;
    copyExecutorTreeWithLocalTableScan(dag_req_mut, query_block.root, this->dag.getDAGRequest());
    DAGSchema schema;
    std::vector<NameAndTypePair> source_columns;
    for (int i = 0; i < static_cast<int>(query_block.output_field_types.size()); i++)
    {
        dag_req_mut.add_output_offsets(i);
        ColumnInfo info = TiDB::fieldTypeToColumnInfo(query_block.output_field_types[i]);
        String col_name = fmt::format("{}col_{}", query_block.qb_column_prefix, i);
        schema.emplace_back(std::make_pair(col_name, std::move(info)));
        source_columns.emplace_back(col_name, getDataTypeByFieldTypeForComputingLayer(query_block.output_field_types[i]));
        final_project.emplace_back(col_name, "");
    }

    dag_req_mut.set_collect_execution_summaries(dag.getDAGContext().collect_execution_summaries);
    executeRemoteQueryImpl(pipeline, cop_key_ranges, dag_req_mut, schema);

    analyzer = std::make_unique<DAGExpressionAnalyzer>(std::move(source_columns), context);
}

void DAGQueryBlockInterpreter::executeRemoteQueryImpl(
    DAGPipeline & pipeline,
    const std::vector<pingcap::coprocessor::KeyRange> & cop_key_ranges,
    ::tipb::DAGRequest & dag_req,
    const DAGSchema & schema)
{
    pingcap::coprocessor::RequestPtr req = std::make_shared<pingcap::coprocessor::Request>();
    dag_req.SerializeToString(&(req->data));
    req->tp = pingcap::coprocessor::ReqType::DAG;
    req->start_ts = context.getSettingsRef().read_tso;
    bool has_enforce_encode_type = dag_req.has_force_encode_type() && dag_req.force_encode_type();

    pingcap::kv::Cluster * cluster = context.getTMTContext().getKVCluster();
    pingcap::kv::Backoffer bo(pingcap::kv::copBuildTaskMaxBackoff);
    pingcap::kv::StoreType store_type = pingcap::kv::StoreType::TiFlash;
    auto all_tasks = pingcap::coprocessor::buildCopTasks(bo, cluster, cop_key_ranges, req, store_type, &Poco::Logger::get("pingcap/coprocessor"));

    size_t concurrent_num = std::min<size_t>(context.getSettingsRef().max_threads, all_tasks.size());
    const size_t task_per_thread = all_tasks.size() / concurrent_num;
    const size_t rest_task = all_tasks.size() % concurrent_num;
    for (size_t i = 0, task_start = 0; i < concurrent_num; i++)
    {
        size_t task_end = task_start + task_per_thread;
        // evenly distribute residual tasks to the first n workers
        if (i < rest_task)
            task_end++;
        // this could happen when `task_per_thread`==0
        if (task_end == task_start)
            continue;
        std::vector<pingcap::coprocessor::copTask> tasks(all_tasks.begin() + task_start, all_tasks.begin() + task_end);

        auto coprocessor_reader = std::make_shared<CoprocessorReader>(schema, cluster, tasks, has_enforce_encode_type, 1);
        BlockInputStreamPtr input = std::make_shared<CoprocessorBlockInputStream>(coprocessor_reader, log);
        pipeline.streams.push_back(input);
        dag.getDAGContext().getRemoteInputStreams().push_back(input);
        task_start = task_end;
    }
}

// To execute a query block, you have to:
// 1. generate the date stream and push it to pipeline.
// 2. assign the analyzer
// 3. construct a final projection, even if it's not necessary. just construct it.
// Talking about projection, it has following rules.
// 1. if the query block does not contain agg, then the final project is the same as the source Executor
// 2. if the query block contains agg, then the final project is the same as agg Executor
// 3. if the cop task may contains more then 1 query block, and the current query block is not the root
//    query block, then the project should add an alias for each column that needs to be projected, something
//    like final_project.emplace_back(col.name, query_block.qb_column_prefix + col.name);
void DAGQueryBlockInterpreter::executeImpl(DAGPipeline & pipeline)
{
    if (query_block.isRemoteQuery())
    {
        executeRemoteQuery(pipeline);
        return;
    }
    SubqueryForSet right_query;
    if (query_block.source->tp() == tipb::ExecType::TypeJoin)
    {
        executeJoin(query_block.source->join(), pipeline, right_query);
        recordProfileStreams(pipeline, query_block.source_name);

        SubqueriesForSets subquries;
        subquries[query_block.qb_join_subquery_alias] = right_query;
        subqueries_for_sets.emplace_back(subquries);
    }
    else if (query_block.source->tp() == tipb::ExecType::TypeExchangeReceiver)
    {
        auto it = exchange_receiver_map.find(query_block.source_name);
        if (unlikely(it == exchange_receiver_map.end()))
            throw Exception("Can not find exchange receiver for DAGQueryBlock " + query_block.source_name, ErrorCodes::LOGICAL_ERROR);
        // todo choose a more reasonable stream number
        for (size_t i = 0; i < max_streams; i++)
        {
            BlockInputStreamPtr stream = std::make_shared<ExchangeReceiverInputStream>(it->second, log);
            dag.getDAGContext().getRemoteInputStreams().push_back(stream);
            stream = std::make_shared<SquashingBlockInputStream>(stream, 8192, 0, log);
            pipeline.streams.push_back(stream);
        }
        std::vector<NameAndTypePair> source_columns;
        Block block = pipeline.firstStream()->getHeader();
        for (const auto & col : block.getColumnsWithTypeAndName())
        {
            source_columns.emplace_back(NameAndTypePair(col.name, col.type));
        }
        analyzer = std::make_unique<DAGExpressionAnalyzer>(std::move(source_columns), context);
        recordProfileStreams(pipeline, query_block.source_name);
    }
    else if (query_block.source->tp() == tipb::ExecType::TypeProjection)
    {
        std::vector<NameAndTypePair> input_columns;
        pipeline.streams = input_streams_vec[0];
        for (auto const & p : pipeline.firstStream()->getHeader().getNamesAndTypesList())
            input_columns.emplace_back(p.name, p.type);
        DAGExpressionAnalyzer dag_analyzer(std::move(input_columns), context);
        ExpressionActionsChain chain;
        dag_analyzer.initChain(chain, dag_analyzer.getCurrentInputColumns());
        ExpressionActionsChain::Step & last_step = chain.steps.back();
        std::vector<NameAndTypePair> output_columns;
        NamesWithAliases project_cols;
        UniqueNameGenerator unique_name_generator;
        for (const auto & expr : query_block.source->projection().exprs())
        {
            auto expr_name = dag_analyzer.getActions(expr, last_step.actions);
            last_step.required_output.emplace_back(expr_name);
            const auto & col = last_step.actions->getSampleBlock().getByName(expr_name);
            String alias = unique_name_generator.toUniqueName(col.name);
            output_columns.emplace_back(alias, col.type);
            project_cols.emplace_back(col.name, alias);
        }
        pipeline.transform([&](auto & stream) { stream = std::make_shared<ExpressionBlockInputStream>(stream, chain.getLastActions(), log); });
        executeProject(pipeline, project_cols);
        analyzer = std::make_unique<DAGExpressionAnalyzer>(std::move(output_columns), context);
        recordProfileStreams(pipeline, query_block.source_name);
    }
    else
    {
        executeTableScan(query_block.source->tbl_scan(), pipeline);
        dag.getDAGContext().table_scan_executor_id = query_block.source_name;
    }

    auto res = analyzeExpressions(
        context,
        *analyzer,
        query_block,
        conditions,
        need_add_cast_column_flag_for_tablescan,
        keep_session_timezone_info,
        final_project);

    if (res.extra_cast || res.before_where)
    {
        /// execute timezone cast and the selection
        ExpressionActionsPtr project_for_cop_read;
        for (auto & stream : pipeline.streams)
        {
            if (dynamic_cast<CoprocessorBlockInputStream *>(stream.get()) != nullptr)
            {
                /// for cop read, just execute the project is enough, because timezone cast and the selection are already done in remote TiFlash
                if (!res.project_after_ts_and_filter_for_remote_read.empty())
                {
                    if (project_for_cop_read == nullptr)
                    {
                        project_for_cop_read = generateProjectExpressionActions(stream, context, res.project_after_ts_and_filter_for_remote_read);
                    }
                    stream = std::make_shared<ExpressionBlockInputStream>(stream, project_for_cop_read, log);
                }
            }
            else
            {
                /// execute timezone cast or duration cast if needed
                if (res.extra_cast)
                    stream = std::make_shared<ExpressionBlockInputStream>(stream, res.extra_cast, log);
                /// execute selection if needed
                if (res.before_where)
                {
                    stream = std::make_shared<FilterBlockInputStream>(stream, res.before_where, res.filter_column_name, log);
                    if (res.project_after_where)
                        stream = std::make_shared<ExpressionBlockInputStream>(stream, res.project_after_where, log);
                }
            }
        }
        for (auto & stream : pipeline.streams_with_non_joined_data)
        {
            /// execute selection if needed
            if (res.before_where)
            {
                stream = std::make_shared<FilterBlockInputStream>(stream, res.before_where, res.filter_column_name, log);
                if (res.project_after_where)
                    stream = std::make_shared<ExpressionBlockInputStream>(stream, res.project_after_where, log);
            }
        }
    }
    if (res.before_where)
    {
        recordProfileStreams(pipeline, query_block.selection_name);
    }

    // this log measures the concurrent degree in this mpp task
    LOG_INFO(log,
             "execution stream size for query block(before aggregation) " << query_block.qb_column_prefix << " is " << pipeline.streams.size());

    dag.getDAGContext().final_concurrency = std::max(dag.getDAGContext().final_concurrency, pipeline.streams.size());
    if (res.before_aggregation)
    {
        // execute aggregation
        executeAggregation(pipeline, res.before_aggregation, res.aggregation_keys, res.aggregation_collators, res.aggregate_descriptions);
        recordProfileStreams(pipeline, query_block.aggregation_name);
    }
    if (res.before_having)
    {
        // execute having
        executeWhere(pipeline, res.before_having, res.having_column_name);
        recordProfileStreams(pipeline, query_block.having_name);
    }
    if (res.before_order_and_select)
    {
        executeExpression(pipeline, res.before_order_and_select);
    }

    if (!res.order_columns.empty())
    {
        // execute topN
        executeOrder(pipeline, res.order_columns);
        recordProfileStreams(pipeline, query_block.limit_or_top_n_name);
    }

    // execute projection
    executeProject(pipeline, final_project);

    // execute limit
<<<<<<< HEAD
    if (query_block.limit_or_top_n != nullptr && query_block.limit_or_top_n->tp() == tipb::TypeLimit)
=======
    if (query_block.limitOrTopN && query_block.limitOrTopN->tp() == tipb::TypeLimit)
>>>>>>> 9fca53d1
    {
        executeLimit(pipeline);
        recordProfileStreams(pipeline, query_block.limit_or_top_n_name);
    }
}

void DAGQueryBlockInterpreter::executeProject(DAGPipeline & pipeline, NamesWithAliases & project_cols)
{
    if (project_cols.empty())
        return;
    ExpressionActionsPtr project = generateProjectExpressionActions(pipeline.firstStream(), context, project_cols);
    pipeline.transform([&](auto & stream) { stream = std::make_shared<ExpressionBlockInputStream>(stream, project, log); });
}

void DAGQueryBlockInterpreter::executeLimit(DAGPipeline & pipeline)
{
    size_t limit = 0;
    if (query_block.limit_or_top_n->tp() == tipb::TypeLimit)
        limit = query_block.limit_or_top_n->limit().limit();
    else
        limit = query_block.limit_or_top_n->topn().limit();
    pipeline.transform([&](auto & stream) { stream = std::make_shared<LimitBlockInputStream>(stream, limit, 0, log, false); });
    if (pipeline.hasMoreThanOneStream())
    {
        executeUnion(pipeline, max_streams, log);
        pipeline.transform([&](auto & stream) { stream = std::make_shared<LimitBlockInputStream>(stream, limit, 0, log, false); });
    }
}

BlockInputStreams DAGQueryBlockInterpreter::execute()
{
    DAGPipeline pipeline;
    executeImpl(pipeline);
    if (!pipeline.streams_with_non_joined_data.empty())
    {
        size_t concurrency = pipeline.streams.size();
        executeUnion(pipeline, max_streams, log);
        if (!query_block.isRootQueryBlock())
            restoreConcurrency(pipeline, concurrency, log);
    }

    /// expand concurrency after agg
    if (!query_block.isRootQueryBlock())
        restoreConcurrency(pipeline, before_agg_streams, log);

    return pipeline.streams;
}
} // namespace DB<|MERGE_RESOLUTION|>--- conflicted
+++ resolved
@@ -50,11 +50,8 @@
     , input_streams_vec(input_streams_vec_)
     , query_block(query_block_)
     , keep_session_timezone_info(keep_session_timezone_info_)
-<<<<<<< HEAD
-=======
     , rqst(dag_.getDAGRequest())
     , max_streams(max_streams_)
->>>>>>> 9fca53d1
     , dag(dag_)
     , subqueries_for_sets(subqueries_for_sets_)
     , exchange_receiver_map(exchange_receiver_map_)
@@ -196,12 +193,7 @@
     // Or TopN, not both.
     if (query_block.limit_or_top_n && query_block.limit_or_top_n->tp() == tipb::ExecType::TypeTopN)
     {
-<<<<<<< HEAD
-        res.has_order_by = true;
         res.order_columns = analyzer.appendOrderBy(chain, query_block.limit_or_top_n->topn());
-=======
-        res.order_columns = analyzer.appendOrderBy(chain, query_block.limitOrTopN->topn());
->>>>>>> 9fca53d1
     }
 
     // Append final project results if needed.
@@ -1113,11 +1105,7 @@
     executeProject(pipeline, final_project);
 
     // execute limit
-<<<<<<< HEAD
-    if (query_block.limit_or_top_n != nullptr && query_block.limit_or_top_n->tp() == tipb::TypeLimit)
-=======
-    if (query_block.limitOrTopN && query_block.limitOrTopN->tp() == tipb::TypeLimit)
->>>>>>> 9fca53d1
+    if (query_block.limit_or_top_n && query_block.limit_or_top_n->tp() == tipb::TypeLimit)
     {
         executeLimit(pipeline);
         recordProfileStreams(pipeline, query_block.limit_or_top_n_name);
