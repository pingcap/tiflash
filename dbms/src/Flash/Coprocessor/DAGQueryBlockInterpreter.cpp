--- conflicted
+++ resolved
@@ -323,11 +323,7 @@
     size_t probe_stream_index = 0;
     for (auto & stream : pipeline.streams)
     {
-<<<<<<< HEAD
-        stream = std::make_shared<HashJoinProbeBlockInputStream>(stream, chain.getLastActions(), log->identifier(), probe_stream_index++);
-=======
-        stream = std::make_shared<HashJoinProbeBlockInputStream>(stream, join_ptr, log->identifier());
->>>>>>> e255112d
+        stream = std::make_shared<HashJoinProbeBlockInputStream>(stream, join_ptr, log->identifier(), probe_stream_index++);
         stream->setExtraInfo(fmt::format("join probe, join_executor_id = {}", query_block.source_name));
     }
 
