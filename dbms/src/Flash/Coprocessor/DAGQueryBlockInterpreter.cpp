// Copyright 2022 PingCAP, Ltd.
//
// Licensed under the Apache License, Version 2.0 (the "License");
// you may not use this file except in compliance with the License.
// You may obtain a copy of the License at
//
//     http://www.apache.org/licenses/LICENSE-2.0
//
// Unless required by applicable law or agreed to in writing, software
// distributed under the License is distributed on an "AS IS" BASIS,
// WITHOUT WARRANTIES OR CONDITIONS OF ANY KIND, either express or implied.
// See the License for the specific language governing permissions and
// limitations under the License.

#include <Common/FailPoint.h>
#include <Common/TiFlashException.h>
#include <DataStreams/AggregatingBlockInputStream.h>
#include <DataStreams/ConcatBlockInputStream.h>
#include <DataStreams/ExchangeSenderBlockInputStream.h>
#include <DataStreams/ExpressionBlockInputStream.h>
#include <DataStreams/FilterBlockInputStream.h>
#include <DataStreams/HashJoinBuildBlockInputStream.h>
#include <DataStreams/HashJoinProbeBlockInputStream.h>
#include <DataStreams/LimitBlockInputStream.h>
#include <DataStreams/MergeSortingBlockInputStream.h>
#include <DataStreams/NullBlockInputStream.h>
#include <DataStreams/ParallelAggregatingBlockInputStream.h>
#include <DataStreams/PartialSortingBlockInputStream.h>
#include <DataStreams/SquashingBlockInputStream.h>
#include <DataStreams/TiRemoteBlockInputStream.h>
#include <DataTypes/DataTypeNullable.h>
#include <DataTypes/DataTypesNumber.h>
#include <DataTypes/getLeastSupertype.h>
#include <Flash/Coprocessor/DAGCodec.h>
#include <Flash/Coprocessor/DAGExpressionAnalyzer.h>
#include <Flash/Coprocessor/DAGQueryBlockInterpreter.h>
#include <Flash/Coprocessor/DAGUtils.h>
#include <Flash/Coprocessor/InterpreterUtils.h>
#include <Flash/Coprocessor/StreamingDAGResponseWriter.h>
#include <Flash/Mpp/ExchangeReceiver.h>
#include <Interpreters/Aggregator.h>
#include <Interpreters/ExpressionAnalyzer.h>
#include <Interpreters/Join.h>
#include <Parsers/ASTSelectQuery.h>
#include <Parsers/ASTTablesInSelectQuery.h>

namespace DB
{
namespace FailPoints
{
extern const char pause_after_copr_streams_acquired[];
extern const char minimum_block_size_for_cross_join[];
} // namespace FailPoints

DAGQueryBlockInterpreter::DAGQueryBlockInterpreter(
    Context & context_,
    const std::vector<BlockInputStreams> & input_streams_vec_,
    const DAGQueryBlock & query_block_,
    size_t max_streams_,
    bool keep_session_timezone_info_,
    std::vector<SubqueriesForSets> & subqueries_for_sets_)
    : context(context_)
    , input_streams_vec(input_streams_vec_)
    , query_block(query_block_)
    , keep_session_timezone_info(keep_session_timezone_info_)
    , max_streams(max_streams_)
    , subqueries_for_sets(subqueries_for_sets_)
    , log(Logger::get("DAGQueryBlockInterpreter", dagContext().log ? dagContext().log->identifier() : ""))
{}

namespace
{
struct AnalysisResult
{
    ExpressionActionsPtr before_where;
    ExpressionActionsPtr before_aggregation;
    ExpressionActionsPtr before_having;
    ExpressionActionsPtr before_order_and_select;
    ExpressionActionsPtr final_projection;

    String filter_column_name;
    String having_column_name;
    std::vector<NameAndTypePair> order_columns;

    Names aggregation_keys;
    TiDB::TiDBCollators aggregation_collators;
    AggregateDescriptions aggregate_descriptions;
    bool is_final_agg;
};

// add timezone cast for timestamp type, this is used to support session level timezone
bool addExtraCastsAfterTs(
    DAGExpressionAnalyzer & analyzer,
    const std::vector<ExtraCastAfterTSMode> & need_cast_column,
    ExpressionActionsChain & chain,
    const tipb::TableScan & table_scan)
{
    bool has_need_cast_column = false;
    for (auto b : need_cast_column)
    {
        has_need_cast_column |= (b != ExtraCastAfterTSMode::None);
    }
    if (!has_need_cast_column)
        return false;
    return analyzer.appendExtraCastsAfterTS(chain, need_cast_column, table_scan);
}

bool isFinalAgg(const tipb::Expr & expr)
{
    if (!expr.has_aggfuncmode())
        /// set default value to true to make it compatible with old version of TiDB since before this
        /// change, all the aggregation in TiFlash is treated as final aggregation
        return true;
    return expr.aggfuncmode() == tipb::AggFunctionMode::FinalMode || expr.aggfuncmode() == tipb::AggFunctionMode::CompleteMode;
}

AnalysisResult analyzeExpressions(
    Context & context,
    DAGExpressionAnalyzer & analyzer,
    const DAGQueryBlock & query_block,
    bool keep_session_timezone_info,
    NamesWithAliases & final_project)
{
    AnalysisResult res;
    ExpressionActionsChain chain;
    // selection on table scan had been executed in handleTableScan
    if (query_block.selection && !query_block.isTableScanSource())
    {
        std::vector<const tipb::Expr *> where_conditions;
        for (const auto & c : query_block.selection->selection().conditions())
            where_conditions.push_back(&c);
        res.filter_column_name = analyzer.appendWhere(chain, where_conditions);
        res.before_where = chain.getLastActions();
        chain.addStep();
    }
    // There will be either Agg...
    if (query_block.aggregation)
    {
        /// set default value to true to make it compatible with old version of TiDB since before this
        /// change, all the aggregation in TiFlash is treated as final aggregation
        res.is_final_agg = true;
        const auto & aggregation = query_block.aggregation->aggregation();
        if (aggregation.agg_func_size() > 0 && !isFinalAgg(aggregation.agg_func(0)))
            res.is_final_agg = false;
        for (int i = 1; i < aggregation.agg_func_size(); i++)
        {
            if (res.is_final_agg != isFinalAgg(aggregation.agg_func(i)))
                throw TiFlashException("Different aggregation mode detected", Errors::Coprocessor::BadRequest);
        }
        // todo now we can tell if the aggregation is final stage or partial stage, maybe we can do collation insensitive
        //  aggregation if the stage is partial
        bool group_by_collation_sensitive =
            /// collation sensitive group by is slower than normal group by, use normal group by by default
            context.getSettingsRef().group_by_collation_sensitive || context.getDAGContext()->isMPPTask();

        std::tie(res.aggregation_keys, res.aggregation_collators, res.aggregate_descriptions, res.before_aggregation) = analyzer.appendAggregation(
            chain,
            query_block.aggregation->aggregation(),
            group_by_collation_sensitive);

        if (query_block.having != nullptr)
        {
            std::vector<const tipb::Expr *> having_conditions;
            for (const auto & c : query_block.having->selection().conditions())
                having_conditions.push_back(&c);
            res.having_column_name = analyzer.appendWhere(chain, having_conditions);
            res.before_having = chain.getLastActions();
            chain.addStep();
        }
    }
    // Or TopN, not both.
    if (query_block.limit_or_topn && query_block.limit_or_topn->tp() == tipb::ExecType::TypeTopN)
    {
        res.order_columns = analyzer.appendOrderBy(chain, query_block.limit_or_topn->topn());
    }

    // Append final project results if needed.
    final_project = query_block.isRootQueryBlock()
        ? analyzer.appendFinalProjectForRootQueryBlock(
            chain,
            query_block.output_field_types,
            query_block.output_offsets,
            query_block.qb_column_prefix,
            keep_session_timezone_info)
        : analyzer.appendFinalProjectForNonRootQueryBlock(
            chain,
            query_block.qb_column_prefix);

    res.before_order_and_select = chain.getLastActions();

    chain.finalize();
    chain.clear();
    //todo need call prependProjectInput??
    return res;
}

void setQuotaAndLimitsOnTableScan(Context & context, DAGPipeline & pipeline)
{
    const Settings & settings = context.getSettingsRef();

    IProfilingBlockInputStream::LocalLimits limits;
    limits.mode = IProfilingBlockInputStream::LIMITS_TOTAL;
    limits.size_limits = SizeLimits(settings.max_rows_to_read, settings.max_bytes_to_read, settings.read_overflow_mode);
    limits.max_execution_time = settings.max_execution_time;
    limits.timeout_overflow_mode = settings.timeout_overflow_mode;

    /** Quota and minimal speed restrictions are checked on the initiating server of the request, and not on remote servers,
          *  because the initiating server has a summary of the execution of the request on all servers.
          *
          * But limits on data size to read and maximum execution time are reasonable to check both on initiator and
          *  additionally on each remote server, because these limits are checked per block of data processed,
          *  and remote servers may process way more blocks of data than are received by initiator.
          */
    limits.min_execution_speed = settings.min_execution_speed;
    limits.timeout_before_checking_execution_speed = settings.timeout_before_checking_execution_speed;

    QuotaForIntervals & quota = context.getQuota();

    pipeline.transform([&](auto & stream) {
        if (IProfilingBlockInputStream * p_stream = dynamic_cast<IProfilingBlockInputStream *>(stream.get()))
        {
            p_stream->setLimits(limits);
            p_stream->setQuota(quota);
        }
    });
}

} // namespace

ExpressionActionsPtr generateProjectExpressionActions(
    const BlockInputStreamPtr & stream,
    const Context & context,
    const NamesWithAliases & project_cols)
{
    auto columns = stream->getHeader();
    NamesAndTypesList input_column;
    for (const auto & column : columns.getColumnsWithTypeAndName())
    {
        input_column.emplace_back(column.name, column.type);
    }
    ExpressionActionsPtr project = std::make_shared<ExpressionActions>(input_column, context.getSettingsRef());
    project->add(ExpressionAction::project(project_cols));
    return project;
}

void DAGQueryBlockInterpreter::handleTableScan(const TiDBTableScan & table_scan, DAGPipeline & pipeline)
{
    bool has_region_to_read = false;
    for (const auto physical_table_id : table_scan.getPhysicalTableIDs())
    {
        const auto & table_regions_info = dagContext().getTableRegionsInfoByTableID(physical_table_id);
        if (!table_regions_info.local_regions.empty() || !table_regions_info.remote_regions.empty())
        {
            has_region_to_read = true;
            break;
        }
    }
    if (!has_region_to_read)
        throw TiFlashException(fmt::format("Dag Request does not have region to read for table: {}", table_scan.getLogicalTableID()), Errors::Coprocessor::BadRequest);
    // construct pushed down filter conditions.
    std::vector<const tipb::Expr *> conditions;
    if (query_block.selection)
    {
        for (const auto & condition : query_block.selection->selection().conditions())
            conditions.push_back(&condition);
    }

    DAGStorageInterpreter storage_interpreter(context, query_block, table_scan, conditions, max_streams);
    storage_interpreter.execute(pipeline);

    analyzer = std::move(storage_interpreter.analyzer);


    auto remote_requests = std::move(storage_interpreter.remote_requests);
    auto null_stream_if_empty = std::move(storage_interpreter.null_stream_if_empty);

    // It is impossible to have no joined stream.
    assert(pipeline.streams_with_non_joined_data.empty());
    // after executeRemoteQueryImpl, remote read stream will be appended in pipeline.streams.
    size_t remote_read_streams_start_index = pipeline.streams.size();

    // For those regions which are not presented in this tiflash node, we will try to fetch streams by key ranges from other tiflash nodes, only happens in batch cop / mpp mode.
    if (!remote_requests.empty())
        executeRemoteQueryImpl(pipeline, remote_requests);

    /// record local and remote io input stream
    auto & table_scan_io_input_streams = dagContext().getInBoundIOInputStreamsMap()[query_block.source_name];
    pipeline.transform([&](auto & stream) { table_scan_io_input_streams.push_back(stream); });

    if (pipeline.streams.empty())
    {
        pipeline.streams.emplace_back(null_stream_if_empty);
        // reset remote_read_streams_start_index for null_stream_if_empty.
        remote_read_streams_start_index = 1;
    }

    /// Theoretically we could move addTableLock to DAGStorageInterpreter, but we don't wants to the table to be dropped
    /// during the lifetime of this query, and sometimes if there is no local region, we will use the RemoteBlockInputStream
    /// or even the null_stream to hold the lock, so I would like too keep the addTableLock in DAGQueryBlockInterpreter
    pipeline.transform([&](auto & stream) {
        // todo do not need to hold all locks in each stream, if the stream is reading from table a
        //  it only needs to hold the lock of table a
        for (auto & lock : storage_interpreter.drop_locks)
            stream->addTableLock(lock);
    });

    /// Set the limits and quota for reading data, the speed and time of the query.
    setQuotaAndLimitsOnTableScan(context, pipeline);
    FAIL_POINT_PAUSE(FailPoints::pause_after_copr_streams_acquired);

    /// handle timezone/duration cast for local and remote table scan.
    executeCastAfterTableScan(storage_interpreter.is_need_add_cast_column, remote_read_streams_start_index, pipeline);
    recordProfileStreams(pipeline, query_block.source_name);

    /// handle pushed down filter for local and remote table scan.
    if (query_block.selection)
    {
        executePushedDownFilter(conditions, remote_read_streams_start_index, pipeline);
        recordProfileStreams(pipeline, query_block.selection_name);
    }
}

void DAGQueryBlockInterpreter::executePushedDownFilter(
    const std::vector<const tipb::Expr *> & conditions,
    size_t remote_read_streams_start_index,
    DAGPipeline & pipeline)
{
    ExpressionActionsChain chain;
    analyzer->initChain(chain, analyzer->getCurrentInputColumns());
    String filter_column_name = analyzer->appendWhere(chain, conditions);
    ExpressionActionsPtr before_where = chain.getLastActions();
    chain.addStep();

    // remove useless tmp column and keep the schema of local streams and remote streams the same.
    NamesWithAliases project_cols;
    for (const auto & col : analyzer->getCurrentInputColumns())
    {
        chain.getLastStep().required_output.push_back(col.name);
        project_cols.emplace_back(col.name, col.name);
    }
    chain.getLastActions()->add(ExpressionAction::project(project_cols));
    ExpressionActionsPtr project_after_where = chain.getLastActions();
    chain.finalize();
    chain.clear();

    assert(pipeline.streams_with_non_joined_data.empty());
    assert(remote_read_streams_start_index <= pipeline.streams.size());
    // for remote read, filter had been pushed down, don't need to execute again.
    for (size_t i = 0; i < remote_read_streams_start_index; ++i)
    {
        auto & stream = pipeline.streams[i];
        stream = std::make_shared<FilterBlockInputStream>(stream, before_where, filter_column_name, log->identifier());
        // after filter, do project action to keep the schema of local streams and remote streams the same.
        stream = std::make_shared<ExpressionBlockInputStream>(stream, project_after_where, log->identifier());
    }
}

void DAGQueryBlockInterpreter::executeCastAfterTableScan(
    const std::vector<ExtraCastAfterTSMode> & is_need_add_cast_column,
    size_t remote_read_streams_start_index,
    DAGPipeline & pipeline)
{
    auto original_source_columns = analyzer->getCurrentInputColumns();

    ExpressionActionsChain chain;
    analyzer->initChain(chain, original_source_columns);

    // execute timezone cast or duration cast if needed for local table scan
    if (addExtraCastsAfterTs(*analyzer, is_need_add_cast_column, chain, query_block.source->tbl_scan()))
    {
        ExpressionActionsPtr extra_cast = chain.getLastActions();
        chain.finalize();
        chain.clear();

        // After `addExtraCastsAfterTs`, analyzer->getCurrentInputColumns() has been modified.
        // For remote read, `timezone cast and duration cast` had been pushed down, don't need to execute cast expressions.
        // To keep the schema of local read streams and remote read streams the same, do project action for remote read streams.
        NamesWithAliases project_for_remote_read;
        const auto & after_cast_source_columns = analyzer->getCurrentInputColumns();
        for (size_t i = 0; i < after_cast_source_columns.size(); ++i)
        {
            project_for_remote_read.emplace_back(original_source_columns[i].name, after_cast_source_columns[i].name);
        }
        assert(!project_for_remote_read.empty());
        assert(pipeline.streams_with_non_joined_data.empty());
        assert(remote_read_streams_start_index <= pipeline.streams.size());
        size_t i = 0;
        // local streams
        while (i < remote_read_streams_start_index)
        {
            auto & stream = pipeline.streams[i++];
            stream = std::make_shared<ExpressionBlockInputStream>(stream, extra_cast, log->identifier());
        }
        // remote streams
        if (i < pipeline.streams.size())
        {
            ExpressionActionsPtr project_for_cop_read = generateProjectExpressionActions(
                pipeline.streams[i],
                context,
                project_for_remote_read);
            while (i < pipeline.streams.size())
            {
                auto & stream = pipeline.streams[i++];
                stream = std::make_shared<ExpressionBlockInputStream>(stream, project_for_cop_read, log->identifier());
            }
        }
    }
}

void DAGQueryBlockInterpreter::prepareJoin(
    const google::protobuf::RepeatedPtrField<tipb::Expr> & keys,
    const DataTypes & key_types,
    DAGPipeline & pipeline,
    Names & key_names,
    bool left,
    bool is_right_out_join,
    const google::protobuf::RepeatedPtrField<tipb::Expr> & filters,
    String & filter_column_name)
{
    std::vector<NameAndTypePair> source_columns;
    for (auto const & p : pipeline.firstStream()->getHeader().getNamesAndTypesList())
        source_columns.emplace_back(p.name, p.type);
    DAGExpressionAnalyzer dag_analyzer(std::move(source_columns), context);
    ExpressionActionsChain chain;
    if (dag_analyzer.appendJoinKeyAndJoinFilters(chain, keys, key_types, key_names, left, is_right_out_join, filters, filter_column_name))
    {
        pipeline.transform([&](auto & stream) { stream = std::make_shared<ExpressionBlockInputStream>(stream, chain.getLastActions(), log->identifier()); });
    }
}

ExpressionActionsPtr DAGQueryBlockInterpreter::genJoinOtherConditionAction(
    const tipb::Join & join,
    std::vector<NameAndTypePair> & source_columns,
    String & filter_column_for_other_condition,
    String & filter_column_for_other_eq_condition)
{
    if (join.other_conditions_size() == 0 && join.other_eq_conditions_from_in_size() == 0)
        return nullptr;
    DAGExpressionAnalyzer dag_analyzer(source_columns, context);
    ExpressionActionsChain chain;
    std::vector<const tipb::Expr *> condition_vector;
    if (join.other_conditions_size() > 0)
    {
        for (const auto & c : join.other_conditions())
        {
            condition_vector.push_back(&c);
        }
        filter_column_for_other_condition = dag_analyzer.appendWhere(chain, condition_vector);
    }
    if (join.other_eq_conditions_from_in_size() > 0)
    {
        condition_vector.clear();
        for (const auto & c : join.other_eq_conditions_from_in())
        {
            condition_vector.push_back(&c);
        }
        filter_column_for_other_eq_condition = dag_analyzer.appendWhere(chain, condition_vector);
    }
    return chain.getLastActions();
}

/// ClickHouse require join key to be exactly the same type
/// TiDB only require the join key to be the same category
/// for example decimal(10,2) join decimal(20,0) is allowed in
/// TiDB and will throw exception in ClickHouse
void getJoinKeyTypes(const tipb::Join & join, DataTypes & key_types)
{
    for (int i = 0; i < join.left_join_keys().size(); i++)
    {
        if (!exprHasValidFieldType(join.left_join_keys(i)) || !exprHasValidFieldType(join.right_join_keys(i)))
            throw TiFlashException("Join key without field type", Errors::Coprocessor::BadRequest);
        DataTypes types;
        types.emplace_back(getDataTypeByFieldTypeForComputingLayer(join.left_join_keys(i).field_type()));
        types.emplace_back(getDataTypeByFieldTypeForComputingLayer(join.right_join_keys(i).field_type()));
        DataTypePtr common_type = getLeastSupertype(types);
        key_types.emplace_back(common_type);
    }
}

void DAGQueryBlockInterpreter::handleJoin(const tipb::Join & join, DAGPipeline & pipeline, SubqueryForSet & right_query)
{
    // build
    static const std::unordered_map<tipb::JoinType, ASTTableJoin::Kind> equal_join_type_map{
        {tipb::JoinType::TypeInnerJoin, ASTTableJoin::Kind::Inner},
        {tipb::JoinType::TypeLeftOuterJoin, ASTTableJoin::Kind::Left},
        {tipb::JoinType::TypeRightOuterJoin, ASTTableJoin::Kind::Right},
        {tipb::JoinType::TypeSemiJoin, ASTTableJoin::Kind::Inner},
        {tipb::JoinType::TypeAntiSemiJoin, ASTTableJoin::Kind::Anti},
        {tipb::JoinType::TypeLeftOuterSemiJoin, ASTTableJoin::Kind::LeftSemi},
        {tipb::JoinType::TypeAntiLeftOuterSemiJoin, ASTTableJoin::Kind::LeftAnti}};
    static const std::unordered_map<tipb::JoinType, ASTTableJoin::Kind> cartesian_join_type_map{
        {tipb::JoinType::TypeInnerJoin, ASTTableJoin::Kind::Cross},
        {tipb::JoinType::TypeLeftOuterJoin, ASTTableJoin::Kind::Cross_Left},
        {tipb::JoinType::TypeRightOuterJoin, ASTTableJoin::Kind::Cross_Right},
        {tipb::JoinType::TypeSemiJoin, ASTTableJoin::Kind::Cross},
        {tipb::JoinType::TypeAntiSemiJoin, ASTTableJoin::Kind::Cross_Anti},
        {tipb::JoinType::TypeLeftOuterSemiJoin, ASTTableJoin::Kind::Cross_LeftSemi},
        {tipb::JoinType::TypeAntiLeftOuterSemiJoin, ASTTableJoin::Kind::Cross_LeftAnti}};

    if (input_streams_vec.size() != 2)
    {
        throw TiFlashException("Join query block must have 2 input streams", Errors::BroadcastJoin::Internal);
    }

    const auto & join_type_map = join.left_join_keys_size() == 0 ? cartesian_join_type_map : equal_join_type_map;
    auto join_type_it = join_type_map.find(join.join_type());
    if (join_type_it == join_type_map.end())
        throw TiFlashException("Unknown join type in dag request", Errors::Coprocessor::BadRequest);

    /// (cartesian) (anti) left semi join.
    const bool is_left_semi_family = join.join_type() == tipb::JoinType::TypeLeftOuterSemiJoin || join.join_type() == tipb::JoinType::TypeAntiLeftOuterSemiJoin;

    ASTTableJoin::Kind kind = join_type_it->second;
    const bool is_semi_join = join.join_type() == tipb::JoinType::TypeSemiJoin || join.join_type() == tipb::JoinType::TypeAntiSemiJoin || is_left_semi_family;
    ASTTableJoin::Strictness strictness = ASTTableJoin::Strictness::All;
    if (is_semi_join)
        strictness = ASTTableJoin::Strictness::Any;

    /// in DAG request, inner part is the build side, however for TiFlash implementation,
    /// the build side must be the right side, so need to swap the join side if needed
    /// 1. for (cross) inner join, there is no problem in this swap.
    /// 2. for (cross) semi/anti-semi join, the build side is always right, needn't swap.
    /// 3. for non-cross left/right join, there is no problem in this swap.
    /// 4. for cross left join, the build side is always right, needn't and can't swap.
    /// 5. for cross right join, the build side is always left, so it will always swap and change to cross left join.
    /// note that whatever the build side is, we can't support cross-right join now.

    bool swap_join_side;
    if (kind == ASTTableJoin::Kind::Cross_Right)
        swap_join_side = true;
    else if (kind == ASTTableJoin::Kind::Cross_Left)
        swap_join_side = false;
    else
        swap_join_side = join.inner_idx() == 0;

    DAGPipeline left_pipeline;
    DAGPipeline right_pipeline;

    if (swap_join_side)
    {
        if (kind == ASTTableJoin::Kind::Left)
            kind = ASTTableJoin::Kind::Right;
        else if (kind == ASTTableJoin::Kind::Right)
            kind = ASTTableJoin::Kind::Left;
        else if (kind == ASTTableJoin::Kind::Cross_Right)
            kind = ASTTableJoin::Kind::Cross_Left;
        left_pipeline.streams = input_streams_vec[1];
        right_pipeline.streams = input_streams_vec[0];
    }
    else
    {
        left_pipeline.streams = input_streams_vec[0];
        right_pipeline.streams = input_streams_vec[1];
    }

    std::vector<NameAndTypePair> join_output_columns;
    /// columns_for_other_join_filter is a vector of columns used
    /// as the input columns when compiling other join filter.
    /// Note the order in the column vector is very important:
    /// first the columns in input_streams_vec[0], then followed
    /// by the columns in input_streams_vec[1], if there are other
    /// columns generated before compile other join filter, then
    /// append the extra columns afterwards. In order to figure out
    /// whether a given column is already in the column vector or
    /// not quickly, we use another set to store the column names
    std::vector<NameAndTypePair> columns_for_other_join_filter;
    std::unordered_set<String> column_set_for_other_join_filter;
    bool make_nullable = join.join_type() == tipb::JoinType::TypeRightOuterJoin;
    for (auto const & p : input_streams_vec[0][0]->getHeader().getNamesAndTypesList())
    {
        join_output_columns.emplace_back(p.name, make_nullable ? makeNullable(p.type) : p.type);
        columns_for_other_join_filter.emplace_back(p.name, make_nullable ? makeNullable(p.type) : p.type);
        column_set_for_other_join_filter.emplace(p.name);
    }
    make_nullable = join.join_type() == tipb::JoinType::TypeLeftOuterJoin;
    for (auto const & p : input_streams_vec[1][0]->getHeader().getNamesAndTypesList())
    {
        if (!is_semi_join)
            /// for semi join, the columns from right table will be ignored
            join_output_columns.emplace_back(p.name, make_nullable ? makeNullable(p.type) : p.type);
        /// however, when compiling join's other condition, we still need the columns from right table
        columns_for_other_join_filter.emplace_back(p.name, make_nullable ? makeNullable(p.type) : p.type);
        column_set_for_other_join_filter.emplace(p.name);
    }

    bool is_tiflash_left_join = kind == ASTTableJoin::Kind::Left || kind == ASTTableJoin::Kind::Cross_Left;
    /// Cross_Right join will be converted to Cross_Left join, so no need to check Cross_Right
    bool is_tiflash_right_join = kind == ASTTableJoin::Kind::Right;
    /// all the columns from right table should be added after join, even for the join key
    NamesAndTypesList columns_added_by_join;
    make_nullable = is_tiflash_left_join;
    for (auto const & p : right_pipeline.streams[0]->getHeader().getNamesAndTypesList())
    {
        columns_added_by_join.emplace_back(p.name, make_nullable ? makeNullable(p.type) : p.type);
    }

    String match_helper_name;
    if (is_left_semi_family)
    {
        const auto & left_block = input_streams_vec[0][0]->getHeader();
        const auto & right_block = input_streams_vec[1][0]->getHeader();

        match_helper_name = Join::match_helper_prefix;
        for (int i = 1; left_block.has(match_helper_name) || right_block.has(match_helper_name); ++i)
        {
            match_helper_name = Join::match_helper_prefix + std::to_string(i);
        }

        columns_added_by_join.emplace_back(match_helper_name, Join::match_helper_type);
        join_output_columns.emplace_back(match_helper_name, Join::match_helper_type);
    }

    DataTypes join_key_types;
    getJoinKeyTypes(join, join_key_types);
    TiDB::TiDBCollators collators;
    size_t join_key_size = join_key_types.size();
    if (join.probe_types_size() == static_cast<int>(join_key_size) && join.build_types_size() == join.probe_types_size())
        for (size_t i = 0; i < join_key_size; i++)
        {
            if (removeNullable(join_key_types[i])->isString())
            {
                if (join.probe_types(i).collate() != join.build_types(i).collate())
                    throw TiFlashException("Join with different collators on the join key", Errors::Coprocessor::BadRequest);
                collators.push_back(getCollatorFromFieldType(join.probe_types(i)));
            }
            else
                collators.push_back(nullptr);
        }

    Names left_key_names, right_key_names;
    String left_filter_column_name, right_filter_column_name;

    /// add necessary transformation if the join key is an expression

    prepareJoin(
        swap_join_side ? join.right_join_keys() : join.left_join_keys(),
        join_key_types,
        left_pipeline,
        left_key_names,
        true,
        is_tiflash_right_join,
        swap_join_side ? join.right_conditions() : join.left_conditions(),
        left_filter_column_name);

    prepareJoin(
        swap_join_side ? join.left_join_keys() : join.right_join_keys(),
        join_key_types,
        right_pipeline,
        right_key_names,
        false,
        is_tiflash_right_join,
        swap_join_side ? join.left_conditions() : join.right_conditions(),
        right_filter_column_name);

    String other_filter_column_name, other_eq_filter_from_in_column_name;
    for (auto const & p : left_pipeline.streams[0]->getHeader().getNamesAndTypesList())
    {
        if (column_set_for_other_join_filter.find(p.name) == column_set_for_other_join_filter.end())
            columns_for_other_join_filter.emplace_back(p.name, p.type);
    }
    for (auto const & p : right_pipeline.streams[0]->getHeader().getNamesAndTypesList())
    {
        if (column_set_for_other_join_filter.find(p.name) == column_set_for_other_join_filter.end())
            columns_for_other_join_filter.emplace_back(p.name, p.type);
    }

    ExpressionActionsPtr other_condition_expr
        = genJoinOtherConditionAction(join, columns_for_other_join_filter, other_filter_column_name, other_eq_filter_from_in_column_name);

    const Settings & settings = context.getSettingsRef();
    size_t join_build_concurrency = settings.join_concurrent_build ? std::min(max_streams, right_pipeline.streams.size()) : 1;
    size_t max_block_size_for_cross_join = settings.max_block_size;
    fiu_do_on(FailPoints::minimum_block_size_for_cross_join, { max_block_size_for_cross_join = 1; });

    JoinPtr join_ptr = std::make_shared<Join>(
        left_key_names,
        right_key_names,
        true,
        SizeLimits(settings.max_rows_in_join, settings.max_bytes_in_join, settings.join_overflow_mode),
        kind,
        strictness,
        log->identifier(),
        join_build_concurrency,
        collators,
        left_filter_column_name,
        right_filter_column_name,
        other_filter_column_name,
        other_eq_filter_from_in_column_name,
        other_condition_expr,
        max_block_size_for_cross_join,
        match_helper_name);

    recordJoinExecuteInfo(swap_join_side ? 0 : 1, join_ptr);

    // add a HashJoinBuildBlockInputStream to build a shared hash table
    size_t stream_index = 0;
    right_pipeline.transform(
        [&](auto & stream) { stream = std::make_shared<HashJoinBuildBlockInputStream>(stream, join_ptr, stream_index++, log->identifier()); });
    executeUnion(right_pipeline, max_streams, log, /*ignore_block=*/true);

    right_query.source = right_pipeline.firstStream();
    right_query.join = join_ptr;
    right_query.join->setSampleBlock(right_query.source->getHeader());

    std::vector<NameAndTypePair> source_columns;
    for (const auto & p : left_pipeline.streams[0]->getHeader().getNamesAndTypesList())
        source_columns.emplace_back(p.name, p.type);
    DAGExpressionAnalyzer dag_analyzer(std::move(source_columns), context);
    ExpressionActionsChain chain;
    dag_analyzer.appendJoin(chain, right_query, columns_added_by_join);
    pipeline.streams = left_pipeline.streams;
    /// add join input stream
    if (is_tiflash_right_join)
    {
        auto & join_execute_info = dagContext().getJoinExecuteInfoMap()[query_block.source_name];
        for (size_t i = 0; i < join_build_concurrency; i++)
        {
            auto non_joined_stream = chain.getLastActions()->createStreamWithNonJoinedDataIfFullOrRightJoin(
                pipeline.firstStream()->getHeader(),
                i,
                join_build_concurrency,
                settings.max_block_size);
            pipeline.streams_with_non_joined_data.push_back(non_joined_stream);
            join_execute_info.non_joined_streams.push_back(non_joined_stream);
        }
    }
    for (auto & stream : pipeline.streams)
        stream = std::make_shared<HashJoinProbeBlockInputStream>(stream, chain.getLastActions(), log->identifier());

    /// add a project to remove all the useless column
    NamesWithAliases project_cols;
    for (auto & c : join_output_columns)
    {
        /// do not need to care about duplicated column names because
        /// it is guaranteed by its children query block
        project_cols.emplace_back(c.name, c.name);
    }
    executeProject(pipeline, project_cols);
    analyzer = std::make_unique<DAGExpressionAnalyzer>(std::move(join_output_columns), context);
}

void DAGQueryBlockInterpreter::recordJoinExecuteInfo(size_t build_side_index, const JoinPtr & join_ptr)
{
    const auto * build_side_root_executor = query_block.children[build_side_index]->root;
    JoinExecuteInfo join_execute_info;
    join_execute_info.build_side_root_executor_id = build_side_root_executor->executor_id();
    join_execute_info.join_ptr = join_ptr;
    assert(join_execute_info.join_ptr);
    dagContext().getJoinExecuteInfoMap()[query_block.source_name] = std::move(join_execute_info);
}

void DAGQueryBlockInterpreter::executeWhere(DAGPipeline & pipeline, const ExpressionActionsPtr & expr, String & filter_column)
{
    pipeline.transform([&](auto & stream) { stream = std::make_shared<FilterBlockInputStream>(stream, expr, filter_column, log->identifier()); });
}

void DAGQueryBlockInterpreter::executeAggregation(
    DAGPipeline & pipeline,
    const ExpressionActionsPtr & expression_actions_ptr,
    Names & key_names,
    TiDB::TiDBCollators & collators,
    AggregateDescriptions & aggregate_descriptions,
    bool is_final_agg)
{
    pipeline.transform([&](auto & stream) { stream = std::make_shared<ExpressionBlockInputStream>(stream, expression_actions_ptr, log->identifier()); });

    Block header = pipeline.firstStream()->getHeader();
    ColumnNumbers keys;
    for (const auto & name : key_names)
    {
        keys.push_back(header.getPositionByName(name));
    }
    for (auto & descr : aggregate_descriptions)
    {
        if (descr.arguments.empty())
        {
            for (const auto & name : descr.argument_names)
            {
                descr.arguments.push_back(header.getPositionByName(name));
            }
        }
    }

    const Settings & settings = context.getSettingsRef();

    /** Two-level aggregation is useful in two cases:
      * 1. Parallel aggregation is done, and the results should be merged in parallel.
      * 2. An aggregation is done with store of temporary data on the disk, and they need to be merged in a memory efficient way.
      */
    bool allow_to_use_two_level_group_by = pipeline.streams.size() > 1 || settings.max_bytes_before_external_group_by != 0;
    bool has_collator = std::any_of(begin(collators), end(collators), [](const auto & p) { return p != nullptr; });

    Aggregator::Params params(
        header,
        keys,
        aggregate_descriptions,
        false,
        settings.max_rows_to_group_by,
        settings.group_by_overflow_mode,
        allow_to_use_two_level_group_by ? settings.group_by_two_level_threshold : SettingUInt64(0),
        allow_to_use_two_level_group_by ? settings.group_by_two_level_threshold_bytes : SettingUInt64(0),
        settings.max_bytes_before_external_group_by,
        !is_final_agg,
        context.getTemporaryPath(),
        has_collator ? collators : TiDB::dummy_collators);

    /// If there are several sources, then we perform parallel aggregation
    if (pipeline.streams.size() > 1)
    {
        BlockInputStreamPtr stream_with_non_joined_data = combinedNonJoinedDataStream(pipeline, max_streams, log);
        pipeline.firstStream() = std::make_shared<ParallelAggregatingBlockInputStream>(
            pipeline.streams,
            stream_with_non_joined_data,
            params,
            context.getFileProvider(),
            true,
            max_streams,
            settings.aggregation_memory_efficient_merge_threads ? static_cast<size_t>(settings.aggregation_memory_efficient_merge_threads) : static_cast<size_t>(settings.max_threads),
            log->identifier());
        pipeline.streams.resize(1);
        // should record for agg before restore concurrency. See #3804.
        recordProfileStreams(pipeline, query_block.aggregation_name);
        restorePipelineConcurrency(pipeline);
    }
    else
    {
        BlockInputStreamPtr stream_with_non_joined_data = combinedNonJoinedDataStream(pipeline, max_streams, log);
        BlockInputStreams inputs;
        if (!pipeline.streams.empty())
            inputs.push_back(pipeline.firstStream());
        else
            pipeline.streams.resize(1);
        if (stream_with_non_joined_data)
            inputs.push_back(stream_with_non_joined_data);
        pipeline.firstStream() = std::make_shared<AggregatingBlockInputStream>(
            std::make_shared<ConcatBlockInputStream>(inputs, log->identifier()),
            params,
            context.getFileProvider(),
            true,
            log->identifier());
        recordProfileStreams(pipeline, query_block.aggregation_name);
    }
    // add cast
}

void DAGQueryBlockInterpreter::executeExpression(DAGPipeline & pipeline, const ExpressionActionsPtr & expressionActionsPtr)
{
    if (!expressionActionsPtr->getActions().empty())
    {
        pipeline.transform([&](auto & stream) { stream = std::make_shared<ExpressionBlockInputStream>(stream, expressionActionsPtr, log->identifier()); });
    }
}

void DAGQueryBlockInterpreter::executeOrder(DAGPipeline & pipeline, const std::vector<NameAndTypePair> & order_columns)
{
    SortDescription order_descr = getSortDescription(order_columns, query_block.limit_or_topn->topn().order_by());
    const Settings & settings = context.getSettingsRef();
    Int64 limit = query_block.limit_or_topn->topn().limit();

    pipeline.transform([&](auto & stream) {
        auto sorting_stream = std::make_shared<PartialSortingBlockInputStream>(stream, order_descr, log->identifier(), limit);

        /// Limits on sorting
        IProfilingBlockInputStream::LocalLimits limits;
        limits.mode = IProfilingBlockInputStream::LIMITS_TOTAL;
        limits.size_limits = SizeLimits(settings.max_rows_to_sort, settings.max_bytes_to_sort, settings.sort_overflow_mode);
        sorting_stream->setLimits(limits);

        stream = sorting_stream;
    });

    /// If there are several streams, we merge them into one
    executeUnion(pipeline, max_streams, log);

    /// Merge the sorted blocks.
    pipeline.firstStream() = std::make_shared<MergeSortingBlockInputStream>(
        pipeline.firstStream(),
        order_descr,
        settings.max_block_size,
        limit,
        settings.max_bytes_before_external_sort,
        context.getTemporaryPath(),
        log->identifier());
}

void DAGQueryBlockInterpreter::recordProfileStreams(DAGPipeline & pipeline, const String & key)
{
    auto & profile_streams = dagContext().getProfileStreamsMap()[key];
    pipeline.transform([&profile_streams](auto & stream) { profile_streams.push_back(stream); });
}

bool schemaMatch(const DAGSchema & left, const DAGSchema & right)
{
    if (left.size() != right.size())
        return false;
    for (size_t i = 0; i < left.size(); i++)
    {
        const auto & left_ci = left[i];
        const auto & right_ci = right[i];
        if (left_ci.second.tp != right_ci.second.tp)
            return false;
        if (left_ci.second.flag != right_ci.second.flag)
            return false;
    }
    return true;
}

void DAGQueryBlockInterpreter::executeRemoteQueryImpl(
    DAGPipeline & pipeline,
    std::vector<RemoteRequest> & remote_requests)
{
    assert(!remote_requests.empty());
    DAGSchema & schema = remote_requests[0].schema;
#ifndef NDEBUG
    for (size_t i = 1; i < remote_requests.size(); i++)
    {
        if (!schemaMatch(schema, remote_requests[i].schema))
            throw Exception("Schema mismatch between different partitions for partition table");
    }
#endif
    bool has_enforce_encode_type = remote_requests[0].dag_request.has_force_encode_type() && remote_requests[0].dag_request.force_encode_type();
    pingcap::kv::Cluster * cluster = context.getTMTContext().getKVCluster();
    std::vector<pingcap::coprocessor::copTask> all_tasks;
    for (const auto & remote_request : remote_requests)
    {
        pingcap::coprocessor::RequestPtr req = std::make_shared<pingcap::coprocessor::Request>();
        remote_request.dag_request.SerializeToString(&(req->data));
        req->tp = pingcap::coprocessor::ReqType::DAG;
        req->start_ts = context.getSettingsRef().read_tso;
        req->schema_version = context.getSettingsRef().schema_version;

        pingcap::kv::Backoffer bo(pingcap::kv::copBuildTaskMaxBackoff);
        pingcap::kv::StoreType store_type = pingcap::kv::StoreType::TiFlash;
        auto tasks = pingcap::coprocessor::buildCopTasks(bo, cluster, remote_request.key_ranges, req, store_type, &Poco::Logger::get("pingcap/coprocessor"));
        all_tasks.insert(all_tasks.end(), tasks.begin(), tasks.end());
    }

    size_t concurrent_num = std::min<size_t>(context.getSettingsRef().max_threads, all_tasks.size());
    size_t task_per_thread = all_tasks.size() / concurrent_num;
    size_t rest_task = all_tasks.size() % concurrent_num;
    for (size_t i = 0, task_start = 0; i < concurrent_num; i++)
    {
        size_t task_end = task_start + task_per_thread;
        if (i < rest_task)
            task_end++;
        if (task_end == task_start)
            continue;
        std::vector<pingcap::coprocessor::copTask> tasks(all_tasks.begin() + task_start, all_tasks.begin() + task_end);

        auto coprocessor_reader = std::make_shared<CoprocessorReader>(schema, cluster, tasks, has_enforce_encode_type, 1);
        BlockInputStreamPtr input = std::make_shared<CoprocessorBlockInputStream>(coprocessor_reader, log->identifier());
        pipeline.streams.push_back(input);
        task_start = task_end;
    }
}

void DAGQueryBlockInterpreter::handleExchangeReceiver(DAGPipeline & pipeline)
{
    auto it = dagContext().getMPPExchangeReceiverMap().find(query_block.source_name);
    if (unlikely(it == dagContext().getMPPExchangeReceiverMap().end()))
        throw Exception("Can not find exchange receiver for " + query_block.source_name, ErrorCodes::LOGICAL_ERROR);
    // todo choose a more reasonable stream number
    auto & exchange_receiver_io_input_streams = dagContext().getInBoundIOInputStreamsMap()[query_block.source_name];
    // In order to distinguish different exchange receivers.
    auto executor_id_prefix_log = getMPPTaskLog(taskLogger(), query_block.source_name);
    for (size_t i = 0; i < max_streams; ++i)
    {
<<<<<<< HEAD
        BlockInputStreamPtr stream = std::make_shared<ExchangeReceiverInputStream>(it->second, log->identifier());
=======
        BlockInputStreamPtr stream = std::make_shared<ExchangeReceiverInputStream>(it->second, executor_id_prefix_log);
>>>>>>> 2bd5626c
        exchange_receiver_io_input_streams.push_back(stream);
        stream = std::make_shared<SquashingBlockInputStream>(stream, 8192, 0, log->identifier());
        pipeline.streams.push_back(stream);
    }
    std::vector<NameAndTypePair> source_columns;
    Block block = pipeline.firstStream()->getHeader();
    for (const auto & col : block.getColumnsWithTypeAndName())
    {
        source_columns.emplace_back(NameAndTypePair(col.name, col.type));
    }
    analyzer = std::make_unique<DAGExpressionAnalyzer>(std::move(source_columns), context);
}

void DAGQueryBlockInterpreter::handleProjection(DAGPipeline & pipeline, const tipb::Projection & projection)
{
    std::vector<NameAndTypePair> input_columns;
    pipeline.streams = input_streams_vec[0];
    for (auto const & p : pipeline.firstStream()->getHeader().getNamesAndTypesList())
        input_columns.emplace_back(p.name, p.type);
    DAGExpressionAnalyzer dag_analyzer(std::move(input_columns), context);
    ExpressionActionsChain chain;
    auto & last_step = dag_analyzer.initAndGetLastStep(chain);
    std::vector<NameAndTypePair> output_columns;
    NamesWithAliases project_cols;
    UniqueNameGenerator unique_name_generator;
    for (const auto & expr : projection.exprs())
    {
        auto expr_name = dag_analyzer.getActions(expr, last_step.actions);
        last_step.required_output.emplace_back(expr_name);
        const auto & col = last_step.actions->getSampleBlock().getByName(expr_name);
        String alias = unique_name_generator.toUniqueName(col.name);
        output_columns.emplace_back(alias, col.type);
        project_cols.emplace_back(col.name, alias);
    }
    pipeline.transform([&](auto & stream) { stream = std::make_shared<ExpressionBlockInputStream>(stream, chain.getLastActions(), log->identifier()); });
    executeProject(pipeline, project_cols);
    analyzer = std::make_unique<DAGExpressionAnalyzer>(std::move(output_columns), context);
}

// To execute a query block, you have to:
// 1. generate the date stream and push it to pipeline.
// 2. assign the analyzer
// 3. construct a final projection, even if it's not necessary. just construct it.
// Talking about projection, it has the following rules.
// 1. if the query block does not contain agg, then the final project is the same as the source Executor
// 2. if the query block contains agg, then the final project is the same as agg Executor
// 3. if the cop task may contains more then 1 query block, and the current query block is not the root
//    query block, then the project should add an alias for each column that needs to be projected, something
//    like final_project.emplace_back(col.name, query_block.qb_column_prefix + col.name);
void DAGQueryBlockInterpreter::executeImpl(DAGPipeline & pipeline)
{
    if (query_block.source->tp() == tipb::ExecType::TypeJoin)
    {
        SubqueryForSet right_query;
        handleJoin(query_block.source->join(), pipeline, right_query);
        recordProfileStreams(pipeline, query_block.source_name);

        SubqueriesForSets subquries;
        subquries[query_block.source_name] = right_query;
        subqueries_for_sets.emplace_back(subquries);
    }
    else if (query_block.source->tp() == tipb::ExecType::TypeExchangeReceiver)
    {
        handleExchangeReceiver(pipeline);
        recordProfileStreams(pipeline, query_block.source_name);
    }
    else if (query_block.source->tp() == tipb::ExecType::TypeProjection)
    {
        handleProjection(pipeline, query_block.source->projection());
        recordProfileStreams(pipeline, query_block.source_name);
    }
    else if (query_block.isTableScanSource())
    {
        TiDBTableScan table_scan(query_block.source, dagContext());
        handleTableScan(table_scan, pipeline);
        dagContext().table_scan_executor_id = query_block.source_name;
    }
    else
    {
        throw TiFlashException(
            std::string(__PRETTY_FUNCTION__) + ": Unsupported source node: " + query_block.source_name,
            Errors::Coprocessor::BadRequest);
    }

    auto res = analyzeExpressions(
        context,
        *analyzer,
        query_block,
        keep_session_timezone_info,
        final_project);

    if (res.before_where)
    {
        // execute where
        executeWhere(pipeline, res.before_where, res.filter_column_name);
        recordProfileStreams(pipeline, query_block.selection_name);
    }

    // this log measures the concurrent degree in this mpp task
    LOG_FMT_DEBUG(
        log,
        "execution stream size for query block(before aggregation) {} is {}",
        query_block.qb_column_prefix,
        pipeline.streams.size());
    dagContext().final_concurrency = std::min(std::max(dagContext().final_concurrency, pipeline.streams.size()), max_streams);

    if (res.before_aggregation)
    {
        // execute aggregation
        executeAggregation(pipeline, res.before_aggregation, res.aggregation_keys, res.aggregation_collators, res.aggregate_descriptions, res.is_final_agg);
    }

    if (res.before_having)
    {
        // execute having
        executeWhere(pipeline, res.before_having, res.having_column_name);
        recordProfileStreams(pipeline, query_block.having_name);
    }

    if (res.before_order_and_select)
    {
        executeExpression(pipeline, res.before_order_and_select);
    }

    if (!res.order_columns.empty())
    {
        // execute topN
        executeOrder(pipeline, res.order_columns);
        recordProfileStreams(pipeline, query_block.limit_or_topn_name);
    }

    // execute final project action
    executeProject(pipeline, final_project);

    // execute limit
    if (query_block.limit_or_topn && query_block.limit_or_topn->tp() == tipb::TypeLimit)
    {
        executeLimit(pipeline);
        recordProfileStreams(pipeline, query_block.limit_or_topn_name);
    }

    restorePipelineConcurrency(pipeline);

    // execute exchange_sender
    if (query_block.exchange_sender)
    {
        handleExchangeSender(pipeline);
        recordProfileStreams(pipeline, query_block.exchange_sender_name);
    }
}

void DAGQueryBlockInterpreter::executeProject(DAGPipeline & pipeline, NamesWithAliases & project_cols)
{
    if (project_cols.empty())
        return;
    ExpressionActionsPtr project = generateProjectExpressionActions(pipeline.firstStream(), context, project_cols);
    pipeline.transform([&](auto & stream) { stream = std::make_shared<ExpressionBlockInputStream>(stream, project, log->identifier()); });
}

void DAGQueryBlockInterpreter::executeLimit(DAGPipeline & pipeline)
{
    size_t limit = 0;
    if (query_block.limit_or_topn->tp() == tipb::TypeLimit)
        limit = query_block.limit_or_topn->limit().limit();
    else
        limit = query_block.limit_or_topn->topn().limit();
    pipeline.transform([&](auto & stream) { stream = std::make_shared<LimitBlockInputStream>(stream, limit, 0, log->identifier(), false); });
    if (pipeline.hasMoreThanOneStream())
    {
        executeUnion(pipeline, max_streams, log);
        pipeline.transform([&](auto & stream) { stream = std::make_shared<LimitBlockInputStream>(stream, limit, 0, log->identifier(), false); });
    }
}

void DAGQueryBlockInterpreter::handleExchangeSender(DAGPipeline & pipeline)
{
    /// only run in MPP
    assert(dagContext().isMPPTask() && dagContext().tunnel_set != nullptr);
    /// exchange sender should be at the top of operators
    const auto & exchange_sender = query_block.exchange_sender->exchange_sender();
    /// get partition column ids
    const auto & part_keys = exchange_sender.partition_keys();
    std::vector<Int64> partition_col_id;
    TiDB::TiDBCollators collators;
    /// in case TiDB is an old version, it has no collation info
    bool has_collator_info = exchange_sender.types_size() != 0;
    if (has_collator_info && part_keys.size() != exchange_sender.types_size())
    {
        throw TiFlashException(
            std::string(__PRETTY_FUNCTION__) + ": Invalid plan, in ExchangeSender, the length of partition_keys and types is not the same when TiDB new collation is enabled",
            Errors::Coprocessor::BadRequest);
    }
    for (int i = 0; i < part_keys.size(); ++i)
    {
        const auto & expr = part_keys[i];
        assert(isColumnExpr(expr));
        auto column_index = decodeDAGInt64(expr.val());
        partition_col_id.emplace_back(column_index);
        if (has_collator_info && removeNullable(getDataTypeByFieldTypeForComputingLayer(expr.field_type()))->isString())
        {
            collators.emplace_back(getCollatorFromFieldType(exchange_sender.types(i)));
        }
        else
        {
            collators.emplace_back(nullptr);
        }
    }
    int stream_id = 0;
    pipeline.transform([&](auto & stream) {
        // construct writer
        std::unique_ptr<DAGResponseWriter> response_writer = std::make_unique<StreamingDAGResponseWriter<MPPTunnelSetPtr>>(
            context.getDAGContext()->tunnel_set,
            partition_col_id,
            collators,
            exchange_sender.tp(),
            context.getSettingsRef().dag_records_per_chunk,
            context.getSettingsRef().batch_send_min_limit,
            stream_id++ == 0, /// only one stream needs to sending execution summaries for the last response
            dagContext());
        stream = std::make_shared<ExchangeSenderBlockInputStream>(stream, std::move(response_writer), log->identifier());
    });
}

void DAGQueryBlockInterpreter::restorePipelineConcurrency(DAGPipeline & pipeline)
{
    restoreConcurrency(pipeline, dagContext().final_concurrency, log);
}

BlockInputStreams DAGQueryBlockInterpreter::execute()
{
    DAGPipeline pipeline;
    executeImpl(pipeline);
    if (!pipeline.streams_with_non_joined_data.empty())
    {
        executeUnion(pipeline, max_streams, log);
        restorePipelineConcurrency(pipeline);
    }

    return pipeline.streams;
}
} // namespace DB<|MERGE_RESOLUTION|>--- conflicted
+++ resolved
@@ -948,7 +948,7 @@
         std::vector<pingcap::coprocessor::copTask> tasks(all_tasks.begin() + task_start, all_tasks.begin() + task_end);
 
         auto coprocessor_reader = std::make_shared<CoprocessorReader>(schema, cluster, tasks, has_enforce_encode_type, 1);
-        BlockInputStreamPtr input = std::make_shared<CoprocessorBlockInputStream>(coprocessor_reader, log->identifier());
+        BlockInputStreamPtr input = std::make_shared<CoprocessorBlockInputStream>(coprocessor_reader, log->identifier(), query_block.source_name);
         pipeline.streams.push_back(input);
         task_start = task_end;
     }
@@ -961,15 +961,9 @@
         throw Exception("Can not find exchange receiver for " + query_block.source_name, ErrorCodes::LOGICAL_ERROR);
     // todo choose a more reasonable stream number
     auto & exchange_receiver_io_input_streams = dagContext().getInBoundIOInputStreamsMap()[query_block.source_name];
-    // In order to distinguish different exchange receivers.
-    auto executor_id_prefix_log = getMPPTaskLog(taskLogger(), query_block.source_name);
     for (size_t i = 0; i < max_streams; ++i)
     {
-<<<<<<< HEAD
-        BlockInputStreamPtr stream = std::make_shared<ExchangeReceiverInputStream>(it->second, log->identifier());
-=======
-        BlockInputStreamPtr stream = std::make_shared<ExchangeReceiverInputStream>(it->second, executor_id_prefix_log);
->>>>>>> 2bd5626c
+        BlockInputStreamPtr stream = std::make_shared<ExchangeReceiverInputStream>(it->second, log->identifier(), query_block.source_name);
         exchange_receiver_io_input_streams.push_back(stream);
         stream = std::make_shared<SquashingBlockInputStream>(stream, 8192, 0, log->identifier());
         pipeline.streams.push_back(stream);
