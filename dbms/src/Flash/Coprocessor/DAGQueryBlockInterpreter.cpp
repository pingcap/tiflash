#include <Common/FailPoint.h>
#include <Common/TiFlashException.h>
#include <Common/TiFlashMetrics.h>
#include <DataStreams/AggregatingBlockInputStream.h>
#include <DataStreams/ConcatBlockInputStream.h>
#include <DataStreams/ExpressionBlockInputStream.h>
#include <DataStreams/FilterBlockInputStream.h>
#include <DataStreams/LimitBlockInputStream.h>
#include <DataStreams/MergeSortingBlockInputStream.h>
#include <DataStreams/NullBlockInputStream.h>
#include <DataStreams/ParallelAggregatingBlockInputStream.h>
#include <DataStreams/PartialSortingBlockInputStream.h>
#include <DataStreams/TiRemoteBlockInputStream.h>
#include <DataStreams/UnionBlockInputStream.h>
#include <DataTypes/getLeastSupertype.h>
#include <Flash/Coprocessor/DAGCodec.h>
#include <Flash/Coprocessor/DAGExpressionAnalyzer.h>
#include <Flash/Coprocessor/DAGQueryBlockInterpreter.h>
#include <Flash/Coprocessor/DAGQueryInfo.h>
#include <Flash/Coprocessor/DAGStringConverter.h>
#include <Flash/Coprocessor/DAGUtils.h>
#include <Flash/Mpp/ExchangeReceiver.h>
#include <Interpreters/Aggregator.h>
#include <Interpreters/ExpressionAnalyzer.h>
#include <Interpreters/Join.h>
#include <Parsers/ASTSelectQuery.h>
#include <Parsers/ASTTablesInSelectQuery.h>
#include <Storages/MutableSupport.h>
#include <Storages/RegionQueryInfo.h>
#include <Storages/StorageMergeTree.h>
#include <Storages/Transaction/CHTableHandle.h>
#include <Storages/Transaction/KVStore.h>
#include <Storages/Transaction/LearnerRead.h>
#include <Storages/Transaction/LockException.h>
#include <Storages/Transaction/Region.h>
#include <Storages/Transaction/RegionException.h>
#include <Storages/Transaction/SchemaSyncer.h>
#include <Storages/Transaction/TMTContext.h>
#include <Storages/Transaction/TiKVRange.h>
#include <Storages/Transaction/TypeMapping.h>
#include <Storages/Transaction/Types.h>

#include "InterpreterDAGHelper.hpp"

namespace DB
{

namespace ErrorCodes
{
extern const int UNKNOWN_TABLE;
extern const int TOO_MANY_COLUMNS;
extern const int SCHEMA_VERSION_ERROR;
extern const int UNKNOWN_EXCEPTION;
extern const int COP_BAD_DAG_REQUEST;
extern const int NO_COMMON_TYPE;
} // namespace ErrorCodes

namespace FailPoints
{
extern const char region_exception_after_read_from_storage_some_error[];
extern const char region_exception_after_read_from_storage_all_error[];
extern const char pause_after_learner_read[];
} // namespace FailPoints

DAGQueryBlockInterpreter::DAGQueryBlockInterpreter(Context & context_, const std::vector<BlockInputStreams> & input_streams_vec_,
    const DAGQueryBlock & query_block_, bool keep_session_timezone_info_, const tipb::DAGRequest & rqst_, ASTPtr dummy_query_,
    const DAGQuerySource & dag_, std::vector<SubqueriesForSets> & subqueriesForSets_,
    const std::unordered_map<String, std::shared_ptr<ExchangeReceiver>> & exchange_receiver_map_)
    : context(context_),
      input_streams_vec(input_streams_vec_),
      query_block(query_block_),
      keep_session_timezone_info(keep_session_timezone_info_),
      rqst(rqst_),
      dummy_query(std::move(dummy_query_)),
      dag(dag_),
      subqueriesForSets(subqueriesForSets_),
      exchange_receiver_map(exchange_receiver_map_),
      log(&Logger::get("DAGQueryBlockInterpreter"))
{
    if (query_block.selection != nullptr)
    {
        for (auto & condition : query_block.selection->selection().conditions())
            conditions.push_back(&condition);
    }
    const Settings & settings = context.getSettingsRef();
    if (dag.isBatchCop())
        max_streams = settings.max_threads;
    else
        max_streams = 1;
    if (max_streams > 1)
    {
        max_streams *= settings.max_streams_to_max_threads_ratio;
    }
}

static std::tuple<std::optional<::tipb::DAGRequest>, std::optional<DAGSchema>> //
buildRemoteTS(const std::unordered_map<RegionID, const RegionInfo &> & region_retry, const DAGQueryBlock & query_block,
    const tipb::TableScan & ts, const String & handle_column_name, const TableStructureLockHolder &, const ManageableStoragePtr & storage,
    Context & context, Poco::Logger * log)
{
    if (region_retry.empty())
        return std::make_tuple(std::nullopt, std::nullopt);

#if 0
    // FIXME: Should resolve this conflict in #1877
    for (auto it : region_retry)
    {
        context.getQueryContext().getDAGContext()->retry_regions.push_back(it.second);
    }
#else
    (void) context;
#endif
    LOG_DEBUG(log, ({
        std::stringstream ss;
        ss << "Start to retry " << region_retry.size() << " regions (";
        for (auto & r : region_retry)
            ss << r.first << ",";
        ss << ")";
        ss.str();
    }));

    DAGSchema schema;
    ::tipb::DAGRequest dag_req;

    {
        const auto & table_info = storage->getTableInfo();
        tipb::Executor * ts_exec = dag_req.add_executors();
        ts_exec->set_tp(tipb::ExecType::TypeTableScan);
        ts_exec->set_executor_id(query_block.source->executor_id());
        *(ts_exec->mutable_tbl_scan()) = ts;

        for (int i = 0; i < ts.columns().size(); ++i)
        {
            const auto & col = ts.columns(i);
            auto col_id = col.column_id();

            if (col_id == DB::TiDBPkColumnID)
            {
                ColumnInfo ci;
                ci.tp = TiDB::TypeLongLong;
                ci.setPriKeyFlag();
                ci.setNotNullFlag();
                schema.emplace_back(std::make_pair(handle_column_name, std::move(ci)));
            }
            else
            {
                auto & col_info = table_info.getColumnInfo(col_id);
                schema.emplace_back(std::make_pair(col_info.name, col_info));
            }
            dag_req.add_output_offsets(i);
        }
        dag_req.set_encode_type(tipb::EncodeType::TypeCHBlock);
    }
    /// do not collect execution summaries because in this case because the execution summaries
    /// will be collected by CoprocessorBlockInputStream
    dag_req.set_collect_execution_summaries(false);
    return std::make_tuple(dag_req, schema);

}

// the flow is the same as executeFetchcolumns
void DAGQueryBlockInterpreter::executeTS(const tipb::TableScan & ts, Pipeline & pipeline)
{
    if (!ts.has_table_id())
    {
        // do not have table id
        throw TiFlashException("Table id not specified in table scan executor", Errors::Coprocessor::BadRequest);
    }
    if (dag.getRegions().empty())
    {
        throw TiFlashException("Dag Request does not have region to read. ", Errors::Coprocessor::BadRequest);
    }

    TableID table_id = ts.table_id();

    const Settings & settings = context.getSettingsRef();
    auto & tmt = context.getTMTContext();

    auto mvcc_query_info = std::make_unique<MvccQueryInfo>();
    mvcc_query_info->resolve_locks = true;
    mvcc_query_info->read_tso = settings.read_tso;
    // We need to validate regions snapshot after getting streams from storage.
    LearnerReadSnapshot learner_read_snapshot;
    std::unordered_map<RegionID, const RegionInfo &> region_retry;
    if (!dag.isBatchCop())
    {
        if (auto [info_retry, status] = MakeRegionQueryInfos(dag.getRegions(), {}, tmt, *mvcc_query_info, table_id); info_retry)
            throw RegionException({(*info_retry).begin()->first}, status);

        learner_read_snapshot = doLearnerRead(table_id, *mvcc_query_info, max_streams, tmt, log);
    }
    else
    {
        std::unordered_set<RegionID> force_retry;
        for (;;)
        {
            try
            {
                region_retry.clear();
                auto [retry, status] = MakeRegionQueryInfos(dag.getRegions(), force_retry, tmt, *mvcc_query_info, table_id);
                std::ignore = status;
                if (retry)
                {
                    region_retry = std::move(*retry);
                    for (auto & r : region_retry)
                        force_retry.emplace(r.first);
                }
                if (mvcc_query_info->regions_query_info.empty())
                    break;
                learner_read_snapshot = doLearnerRead(table_id, *mvcc_query_info, max_streams, tmt, log);
                break;
            }
            catch (const LockException & e)
            {
                // We can also use current thread to resolve lock, but it will block next process.
                // So, force this region retry in another thread in CoprocessorBlockInputStream.
                force_retry.emplace(e.region_id);
            }
            catch (const RegionException & e)
            {
                if (tmt.getTerminated())
                    throw TiFlashException("TiFlash server is terminating", Errors::Coprocessor::Internal);
                // By now, RegionException will contain all region id of MvccQueryInfo, which is needed by CHSpark.
                // When meeting RegionException, we can let MakeRegionQueryInfos to check in next loop.
                force_retry.insert(e.unavailable_region.begin(), e.unavailable_region.end());
            }
            catch (DB::Exception & e)
            {
                e.addMessage("(while creating InputStreams from storage `" + storage->getDatabaseName() + "`.`" + storage->getTableName()
                    + "`, table_id: " + DB::toString(table_id) + ")");
                throw;
            }
        }
    }

    // Hold read lock on both `alter_lock` and `drop_lock` until the local input streams are created.
    // We need an immuntable structure to build the TableScan operator and create snapshot input streams
    // of storage. After the input streams created, the `alter_lock` can be released so that reading
    // won't block DDL operations.
    TableStructureLockHolder table_structure_lock;
    if (unlikely(settings.schema_version == DEFAULT_UNSPECIFIED_SCHEMA_VERSION))
    {
        if (storage = tmt.getStorages().get(table_id); storage == nullptr)
        {
            throw TiFlashException("Table " + std::to_string(table_id) + " doesn't exist.", Errors::Table::NotExists);
        }
        table_structure_lock = storage->lockStructureForShare(context.getCurrentQueryId());
    }
    else
    {
        std::tie(this->storage, table_structure_lock) = getAndLockStorageWithSchemaVersion(table_id, settings.schema_version);
    }

    Names required_columns;
    std::vector<NameAndTypePair> source_columns;
    String handle_column_name = MutableSupport::tidb_pk_column_name;
    if (auto pk_handle_col = storage->getTableInfo().getPKHandleColumn())
        handle_column_name = pk_handle_col->get().name;

    for (Int32 i = 0; i < ts.columns().size(); i++)
    {
        auto const & ci = ts.columns(i);
        ColumnID cid = ci.column_id();

        if (cid == -1)
        {
            // Column ID -1 return the handle column
            required_columns.push_back(handle_column_name);
            auto pair = storage->getColumns().getPhysical(handle_column_name);
            source_columns.push_back(pair);
            timestamp_column_flag_for_tablescan.push_back(false);
            continue;
        }

        String name = storage->getTableInfo().getColumnName(cid);
        required_columns.push_back(name);
        auto pair = storage->getColumns().getPhysical(name);
        source_columns.emplace_back(std::move(pair));
        timestamp_column_flag_for_tablescan.push_back(ci.tp() == TiDB::TypeTimestamp);
    }

    analyzer = std::make_unique<DAGExpressionAnalyzer>(std::move(source_columns), context);

    // todo handle alias column
    if (settings.max_columns_to_read && required_columns.size() > settings.max_columns_to_read)
    {
        throw TiFlashException("Limit for number of columns to read exceeded. "
                               "Requested: "
                + toString(required_columns.size()) + ", maximum: " + settings.max_columns_to_read.toString(),
            Errors::BroadcastJoin::TooManyColumns);
    }

    size_t max_block_size = settings.max_block_size;

    SelectQueryInfo query_info;
    /// to avoid null point exception
    query_info.query = dummy_query;
    query_info.dag_query = std::make_unique<DAGQueryInfo>(
        conditions, analyzer->getPreparedSets(), analyzer->getCurrentInputColumns(), context.getTimezoneInfo());
    query_info.mvcc_query_info = std::move(mvcc_query_info);

    FAIL_POINT_PAUSE(FailPoints::pause_after_learner_read);
    bool need_local_read = !query_info.mvcc_query_info->regions_query_info.empty();
    if (need_local_read)
    {
        readFromLocalStorage(
            table_structure_lock, table_id, required_columns, query_info, max_block_size, learner_read_snapshot, pipeline, region_retry);
    }

    // Should build these vars under protect of `table_structure_lock`.
    auto [dag_req, schema] = buildRemoteTS(region_retry, query_block, ts, handle_column_name, table_structure_lock, storage, context, log);
    auto null_stream_if_empty = std::make_shared<NullBlockInputStream>(storage->getSampleBlockForColumns(required_columns));
    // The DeltaTree engine ensures that once input streams are created, the caller can get a consistent result
    // from those streams even if DDL operations are applied. Release the alter lock so that reading does not
    // block DDL operations, keep the drop lock so that the storage not to be dropped during reading.
    std::tie(std::ignore, this->table_drop_lock) = std::move(table_structure_lock).release();

    // For those regions which are not presented in this tiflash node, we will try to fetch streams by key ranges from other tiflash nodes, only happens in batch cop mode.
    if (!region_retry.empty())
    {
<<<<<<< HEAD
        for (auto it : region_retry)
        {
            context.getQueryContext().getDAGContext()->retry_regions.push_back(it.second);
        }
        LOG_DEBUG(log, ({
            std::stringstream ss;
            ss << "Start to retry " << region_retry.size() << " regions (";
            for (auto & r : region_retry)
                ss << r.first << ",";
            ss << ")";
            ss.str();
        }));

        DAGSchema schema;
        ::tipb::DAGRequest dag_req;

        {
            const auto & table_info = storage->getTableInfo();
            tipb::Executor * ts_exec = dag_req.add_executors();
            ts_exec->set_tp(tipb::ExecType::TypeTableScan);
            ts_exec->set_executor_id(query_block.source->executor_id());
            *(ts_exec->mutable_tbl_scan()) = ts;

            for (int i = 0; i < ts.columns().size(); ++i)
            {
                const auto & col = ts.columns(i);
                auto col_id = col.column_id();

                if (col_id == DB::TiDBPkColumnID)
                {
                    ColumnInfo ci;
                    ci.tp = TiDB::TypeLongLong;
                    ci.setPriKeyFlag();
                    ci.setNotNullFlag();
                    schema.emplace_back(std::make_pair(handle_column_name, std::move(ci)));
                }
                else
                {
                    auto & col_info = table_info.getColumnInfo(col_id);
                    schema.emplace_back(std::make_pair(col_info.name, col_info));
                }
                dag_req.add_output_offsets(i);
            }
            dag_req.set_encode_type(tipb::EncodeType::TypeCHBlock);
        }
        /// do not collect execution summaries because in this case because the execution summaries
        /// will be collected by CoprocessorBlockInputStream
        dag_req.set_collect_execution_summaries(false);

=======
#ifndef NDEBUG
        if (unlikely(!dag_req.has_value() || !schema.has_value()))
            throw TiFlashException(
                "Try to read from remote but can not build DAG request. Should not happen!", Errors::Coprocessor::Internal);
#endif
>>>>>>> 14d44b08
        std::vector<pingcap::coprocessor::KeyRange> ranges;
        for (auto & info : region_retry)
        {
            for (auto & range : info.second.key_ranges)
                ranges.emplace_back(*range.first, *range.second);
        }
        sort(ranges.begin(), ranges.end());
        executeRemoteQueryImpl(pipeline, ranges, *dag_req, *schema);
    }

    if (pipeline.streams.empty())
    {
        pipeline.streams.emplace_back(null_stream_if_empty);
    }

    pipeline.transform([&](auto & stream) { stream->addTableLock(table_drop_lock); });

    /// Set the limits and quota for reading data, the speed and time of the query.
    {
        IProfilingBlockInputStream::LocalLimits limits;
        limits.mode = IProfilingBlockInputStream::LIMITS_TOTAL;
        limits.size_limits = SizeLimits(settings.max_rows_to_read, settings.max_bytes_to_read, settings.read_overflow_mode);
        limits.max_execution_time = settings.max_execution_time;
        limits.timeout_overflow_mode = settings.timeout_overflow_mode;

        /** Quota and minimal speed restrictions are checked on the initiating server of the request, and not on remote servers,
              *  because the initiating server has a summary of the execution of the request on all servers.
              *
              * But limits on data size to read and maximum execution time are reasonable to check both on initiator and
              *  additionally on each remote server, because these limits are checked per block of data processed,
              *  and remote servers may process way more blocks of data than are received by initiator.
              */
        limits.min_execution_speed = settings.min_execution_speed;
        limits.timeout_before_checking_execution_speed = settings.timeout_before_checking_execution_speed;

        QuotaForIntervals & quota = context.getQuota();

        pipeline.transform([&](auto & stream) {
            if (IProfilingBlockInputStream * p_stream = dynamic_cast<IProfilingBlockInputStream *>(stream.get()))
            {
                p_stream->setLimits(limits);
                p_stream->setQuota(quota);
            }
        });
    }
}

void DAGQueryBlockInterpreter::readFromLocalStorage( //
    const TableStructureLockHolder &,                //
    const TableID table_id, const Names & required_columns, SelectQueryInfo & query_info, const size_t max_block_size,
    const LearnerReadSnapshot & learner_read_snapshot, //
    Pipeline & pipeline, std::unordered_map<RegionID, const RegionInfo &> & region_retry)
{
    QueryProcessingStage::Enum from_stage = QueryProcessingStage::FetchColumns;
    auto & tmt = context.getTMTContext();
    // TODO: Note that if storage is (Txn)MergeTree, and any region exception thrown, we won't do retry here.
    // Now we only support DeltaTree in production environment and don't do any extra check for storage type here.

    int num_allow_retry = 1;
    while (true)
    {
        try
        {
            pipeline.streams = storage->read(required_columns, query_info, context, from_stage, max_block_size, max_streams);

            // After getting streams from storage, we need to validate whether regions have changed or not after learner read.
            // In case the versions of regions have changed, those `streams` may contain different data other than expected.
            // Like after region merge/split.

            // Inject failpoint to throw RegionException
            fiu_do_on(FailPoints::region_exception_after_read_from_storage_some_error, {
                const auto & regions_info = query_info.mvcc_query_info->regions_query_info;
                RegionException::UnavailableRegions region_ids;
                for (const auto & info : regions_info)
                {
                    if (rand() % 100 > 50)
                        region_ids.insert(info.region_id);
                }
                throw RegionException(std::move(region_ids), RegionException::RegionReadStatus::NOT_FOUND);
            });
            fiu_do_on(FailPoints::region_exception_after_read_from_storage_all_error, {
                const auto & regions_info = query_info.mvcc_query_info->regions_query_info;
                RegionException::UnavailableRegions region_ids;
                for (const auto & info : regions_info)
                    region_ids.insert(info.region_id);
                throw RegionException(std::move(region_ids), RegionException::RegionReadStatus::NOT_FOUND);
            });
            validateQueryInfo(*query_info.mvcc_query_info, learner_read_snapshot, tmt, log);
            break;
        }
        catch (RegionException & e)
        {
            /// Recover from region exception when super batch is enable
            if (dag.isBatchCop())
            {
                // clean all streams from local because we are not sure the correctness of those streams
                pipeline.streams.clear();
                const auto & dag_regions = dag.getRegions();
                std::stringstream ss;
                // Normally there is only few regions need to retry when super batch is enabled. Retry to read
                // from local first. However, too many retry in different places may make the whole process
                // time out of control. We limit the number of retries to 1 now.
                if (likely(num_allow_retry > 0))
                {
                    --num_allow_retry;
                    auto & regions_query_info = query_info.mvcc_query_info->regions_query_info;
                    for (auto iter = regions_query_info.begin(); iter != regions_query_info.end(); /**/)
                    {
                        if (e.unavailable_region.find(iter->region_id) != e.unavailable_region.end())
                        {
                            // move the error regions info from `query_info.mvcc_query_info->regions_query_info` to `region_retry`
                            if (auto region_iter = dag_regions.find(iter->region_id); likely(region_iter != dag_regions.end()))
                            {
                                region_retry.emplace(region_iter->first, region_iter->second);
                                ss << region_iter->first << ",";
                            }
                            iter = regions_query_info.erase(iter);
                        }
                        else
                        {
                            ++iter;
                        }
                    }
                    LOG_WARNING(log,
                        "RegionException after read from storage, regions ["
                            << ss.str() << "], message: " << e.message()
                            << (regions_query_info.empty() ? "" : ", retry to read from local"));
                    if (unlikely(regions_query_info.empty()))
                        break; // no available region in local, break retry loop
                    continue;  // continue to retry read from local storage
                }
                else
                {
                    // push all regions to `region_retry` to retry from other tiflash nodes
                    for (const auto & region : query_info.mvcc_query_info->regions_query_info)
                    {
                        auto iter = dag_regions.find(region.region_id);
                        if (likely(iter != dag_regions.end()))
                        {
                            region_retry.emplace(iter->first, iter->second);
                            ss << iter->first << ",";
                        }
                    }
                    LOG_WARNING(log, "RegionException after read from storage, regions [" << ss.str() << "], message: " << e.message());
                    break; // break retry loop
                }
            }
            else
            {
                // Throw an exception for TiDB / TiSpark to retry
                e.addMessage("(while creating InputStreams from storage `" + storage->getDatabaseName() + "`.`" + storage->getTableName()
                    + "`, table_id: " + DB::toString(table_id) + ")");
                throw;
            }
        }
        catch (DB::Exception & e)
        {
            /// Other unknown exceptions
            e.addMessage("(while creating InputStreams from storage `" + storage->getDatabaseName() + "`.`" + storage->getTableName()
                + "`, table_id: " + DB::toString(table_id) + ")");
            throw;
        }
    }
}

void DAGQueryBlockInterpreter::prepareJoin(const google::protobuf::RepeatedPtrField<tipb::Expr> & keys, const DataTypes & key_types,
    Pipeline & pipeline, Names & key_names, bool left, bool is_right_out_join,
    const google::protobuf::RepeatedPtrField<tipb::Expr> & filters, String & filter_column_name)
{
    std::vector<NameAndTypePair> source_columns;
    for (auto const & p : pipeline.firstStream()->getHeader().getNamesAndTypesList())
        source_columns.emplace_back(p.name, p.type);
    DAGExpressionAnalyzer dag_analyzer(std::move(source_columns), context);
    ExpressionActionsChain chain;
    if (dag_analyzer.appendJoinKeyAndJoinFilters(chain, keys, key_types, key_names, left, is_right_out_join, filters, filter_column_name))
    {
        pipeline.transform([&](auto & stream) { stream = std::make_shared<ExpressionBlockInputStream>(stream, chain.getLastActions()); });
    }
}

ExpressionActionsPtr DAGQueryBlockInterpreter::genJoinOtherConditionAction(
    const google::protobuf::RepeatedPtrField<tipb::Expr> & other_conditions, std::vector<NameAndTypePair> & source_columns,
    String & filter_column)
{
    if (other_conditions.empty())
        return nullptr;
    std::vector<const tipb::Expr *> condition_vector;
    for (const auto & c : other_conditions)
    {
        condition_vector.push_back(&c);
    }
    DAGExpressionAnalyzer dag_analyzer(source_columns, context);
    ExpressionActionsChain chain;
    dag_analyzer.appendWhere(chain, condition_vector, filter_column);
    return chain.getLastActions();
}

/// ClickHouse require join key to be exactly the same type
/// TiDB only require the join key to be the same category
/// for example decimal(10,2) join decimal(20,0) is allowed in
/// TiDB and will throw exception in ClickHouse
void getJoinKeyTypes(const tipb::Join & join, DataTypes & key_types)
{
    for (int i = 0; i < join.left_join_keys().size(); i++)
    {
        if (!exprHasValidFieldType(join.left_join_keys(i)) || !exprHasValidFieldType(join.right_join_keys(i)))
            throw TiFlashException("Join key without field type", Errors::Coprocessor::BadRequest);
        DataTypes types;
        types.emplace_back(getDataTypeByFieldType(join.left_join_keys(i).field_type()));
        types.emplace_back(getDataTypeByFieldType(join.right_join_keys(i).field_type()));
        DataTypePtr common_type = getLeastSupertype(types);
        key_types.emplace_back(common_type);
    }
}

void DAGQueryBlockInterpreter::executeJoin(const tipb::Join & join, Pipeline & pipeline, SubqueryForSet & right_query)
{
    // build
    static const std::unordered_map<tipb::JoinType, ASTTableJoin::Kind> join_type_map{
        {tipb::JoinType::TypeInnerJoin, ASTTableJoin::Kind::Inner}, {tipb::JoinType::TypeLeftOuterJoin, ASTTableJoin::Kind::Left},
        {tipb::JoinType::TypeRightOuterJoin, ASTTableJoin::Kind::Right}, {tipb::JoinType::TypeSemiJoin, ASTTableJoin::Kind::Inner},
        {tipb::JoinType::TypeAntiSemiJoin, ASTTableJoin::Kind::Anti}};
    if (input_streams_vec.size() != 2)
    {
        throw TiFlashException("Join query block must have 2 input streams", Errors::BroadcastJoin::Internal);
    }

    auto join_type_it = join_type_map.find(join.join_type());
    if (join_type_it == join_type_map.end())
        throw TiFlashException("Unknown join type in dag request", Errors::Coprocessor::BadRequest);
    ASTTableJoin::Kind kind = join_type_it->second;
    ASTTableJoin::Strictness strictness = ASTTableJoin::Strictness::All;
    bool is_semi_join = join.join_type() == tipb::JoinType::TypeSemiJoin || join.join_type() == tipb::JoinType::TypeAntiSemiJoin;
    if (is_semi_join)
        strictness = ASTTableJoin::Strictness::Any;

    BlockInputStreams left_streams;
    BlockInputStreams right_streams;
    Names left_key_names;
    Names right_key_names;
    if (join.inner_idx() == 0)
    {
        // in DAG request, inner part is the build side, however for tiflash implementation,
        // the build side must be the right side, so need to update the join type if needed
        if (kind == ASTTableJoin::Kind::Left)
            kind = ASTTableJoin::Kind::Right;
        else if (kind == ASTTableJoin::Kind::Right)
            kind = ASTTableJoin::Kind::Left;
        left_streams = input_streams_vec[1];
        right_streams = input_streams_vec[0];
    }
    else
    {
        left_streams = input_streams_vec[0];
        right_streams = input_streams_vec[1];
    }

    std::vector<NameAndTypePair> join_output_columns;
    /// columns_for_other_join_filter is a vector of columns used
    /// as the input columns when compiling other join filter.
    /// Note the order in the column vector is very important:
    /// first the columns in input_streams_vec[0], then followed
    /// by the columns in input_streams_vec[1], if there are other
    /// columns generated before compile other join filter, then
    /// append the extra columns afterwards. In order to figure out
    /// whether a given column is already in the column vector or
    /// not quickly, we use another set to store the column names
    std::vector<NameAndTypePair> columns_for_other_join_filter;
    std::unordered_set<String> column_set_for_other_join_filter;
    bool make_nullable = join.join_type() == tipb::JoinType::TypeRightOuterJoin;
    for (auto const & p : input_streams_vec[0][0]->getHeader().getNamesAndTypesList())
    {
        join_output_columns.emplace_back(p.name, make_nullable ? makeNullable(p.type) : p.type);
        columns_for_other_join_filter.emplace_back(p.name, make_nullable ? makeNullable(p.type) : p.type);
        column_set_for_other_join_filter.emplace(p.name);
    }
    make_nullable = join.join_type() == tipb::JoinType::TypeLeftOuterJoin;
    for (auto const & p : input_streams_vec[1][0]->getHeader().getNamesAndTypesList())
    {
        if (!is_semi_join)
            /// for semi join, the columns from right table will be ignored
            join_output_columns.emplace_back(p.name, make_nullable ? makeNullable(p.type) : p.type);
        /// however, when compiling join's other condition, we still need the columns from right table
        columns_for_other_join_filter.emplace_back(p.name, make_nullable ? makeNullable(p.type) : p.type);
        column_set_for_other_join_filter.emplace(p.name);
    }
    /// all the columns from right table should be added after join, even for the join key
    NamesAndTypesList columns_added_by_join;
    make_nullable = kind == ASTTableJoin::Kind::Left;
    for (auto const & p : right_streams[0]->getHeader().getNamesAndTypesList())
    {
        columns_added_by_join.emplace_back(p.name, make_nullable ? makeNullable(p.type) : p.type);
    }

    DataTypes join_key_types;
    getJoinKeyTypes(join, join_key_types);
    TiDB::TiDBCollators collators;
    size_t join_key_size = join_key_types.size();
    if (join.probe_types_size() == static_cast<int>(join_key_size) && join.build_types_size() == join.probe_types_size())
        for (size_t i = 0; i < join_key_size; i++)
        {
            if (removeNullable(join_key_types[i])->isString())
            {
                if (join.probe_types(i).collate() != join.build_types(i).collate())
                    throw TiFlashException("Join with different collators on the join key", Errors::Coprocessor::BadRequest);
                collators.push_back(getCollatorFromFieldType(join.probe_types(i)));
            }
            else
                collators.push_back(nullptr);
        }

    /// add necessary transformation if the join key is an expression
    Pipeline left_pipeline;
    left_pipeline.streams = left_streams;
    String left_filter_column_name = "";
    prepareJoin(join.inner_idx() == 0 ? join.right_join_keys() : join.left_join_keys(), join_key_types, left_pipeline, left_key_names, true,
        kind == ASTTableJoin::Kind::Right, join.inner_idx() == 0 ? join.right_conditions() : join.left_conditions(),
        left_filter_column_name);
    Pipeline right_pipeline;
    right_pipeline.streams = right_streams;
    String right_filter_column_name = "";
    prepareJoin(join.inner_idx() == 0 ? join.left_join_keys() : join.right_join_keys(), join_key_types, right_pipeline, right_key_names,
        false, kind == ASTTableJoin::Kind::Right, join.inner_idx() == 0 ? join.left_conditions() : join.right_conditions(),
        right_filter_column_name);

    left_streams = left_pipeline.streams;
    right_streams = right_pipeline.streams;
    String other_filter_column_name = "";
    for (auto const & p : left_streams[0]->getHeader().getNamesAndTypesList())
    {
        if (column_set_for_other_join_filter.find(p.name) == column_set_for_other_join_filter.end())
            columns_for_other_join_filter.emplace_back(p.name, p.type);
    }
    for (auto const & p : right_streams[0]->getHeader().getNamesAndTypesList())
    {
        if (column_set_for_other_join_filter.find(p.name) == column_set_for_other_join_filter.end())
            columns_for_other_join_filter.emplace_back(p.name, p.type);
    }

    ExpressionActionsPtr other_condition_expr
        = genJoinOtherConditionAction(join.other_conditions(), columns_for_other_join_filter, other_filter_column_name);

    const Settings & settings = context.getSettingsRef();
    size_t join_build_concurrency = settings.join_concurrent_build ? std::min(max_streams, right_pipeline.streams.size()) : 1;
    JoinPtr joinPtr = std::make_shared<Join>(left_key_names, right_key_names, true,
        SizeLimits(settings.max_rows_in_join, settings.max_bytes_in_join, settings.join_overflow_mode), kind, strictness,
        join_build_concurrency, collators, left_filter_column_name, right_filter_column_name, other_filter_column_name,
        other_condition_expr);
    executeUnion(right_pipeline, max_streams);
    right_query.source = right_pipeline.firstStream();
    right_query.join = joinPtr;
    right_query.join->setSampleBlock(right_query.source->getHeader());
    dag.getDAGContext().getProfileStreamsMapForJoinBuildSide()[query_block.qb_join_subquery_alias].push_back(right_query.source);

    std::vector<NameAndTypePair> source_columns;
    for (const auto & p : left_streams[0]->getHeader().getNamesAndTypesList())
        source_columns.emplace_back(p.name, p.type);
    DAGExpressionAnalyzer dag_analyzer(std::move(source_columns), context);
    ExpressionActionsChain chain;
    dag_analyzer.appendJoin(chain, right_query, columns_added_by_join);
    pipeline.streams = left_streams;
    /// add join input stream
    if (kind == ASTTableJoin::Kind::Full || kind == ASTTableJoin::Kind::Right)
        pipeline.stream_with_non_joined_data = chain.getLastActions()->createStreamWithNonJoinedDataIfFullOrRightJoin(
            pipeline.firstStream()->getHeader(), settings.max_block_size);
    for (auto & stream : pipeline.streams)
        stream = std::make_shared<ExpressionBlockInputStream>(stream, chain.getLastActions());

    /// add a project to remove all the useless column
    NamesWithAliases project_cols;
    for (auto & c : join_output_columns)
    {
        /// do not need to care about duplicated column names because
        /// because it is guaranteed by its children query block
        project_cols.emplace_back(c.name, c.name);
    }
    executeProject(pipeline, project_cols);
    analyzer = std::make_unique<DAGExpressionAnalyzer>(std::move(join_output_columns), context);
}

// add timezone cast for timestamp type, this is used to support session level timezone
bool DAGQueryBlockInterpreter::addTimeZoneCastAfterTS(std::vector<bool> & is_ts_column, ExpressionActionsChain & chain)
{
    bool hasTSColumn = false;
    for (auto b : is_ts_column)
        hasTSColumn |= b;
    if (!hasTSColumn)
        return false;

    return analyzer->appendTimeZoneCastsAfterTS(chain, is_ts_column);
}

AnalysisResult DAGQueryBlockInterpreter::analyzeExpressions()
{
    AnalysisResult res;
    ExpressionActionsChain chain;
    if (query_block.source->tp() == tipb::ExecType::TypeTableScan)
    {
        if (addTimeZoneCastAfterTS(timestamp_column_flag_for_tablescan, chain))
        {
            res.need_timezone_cast_after_tablescan = true;
            res.timezone_cast = chain.getLastActions();
            chain.addStep();
        }
    }
    if (!conditions.empty())
    {
        analyzer->appendWhere(chain, conditions, res.filter_column_name);
        res.has_where = true;
        res.before_where = chain.getLastActions();
        chain.addStep();
    }
    // There will be either Agg...
    if (query_block.aggregation)
    {
        /// collation sensitive group by is slower then normal group by, use normal group by by default
        // todo better to let TiDB decide whether group by is collation sensitive or not
        analyzer->appendAggregation(chain, query_block.aggregation->aggregation(), res.aggregation_keys, res.aggregation_collators,
            res.aggregate_descriptions, context.getSettingsRef().group_by_collation_sensitive);
        res.need_aggregate = true;
        res.before_aggregation = chain.getLastActions();

        chain.finalize();
        chain.clear();

        // add cast if type is not match
        analyzer->appendAggSelect(chain, query_block.aggregation->aggregation());
    }
    // Or TopN, not both.
    if (query_block.limitOrTopN && query_block.limitOrTopN->tp() == tipb::ExecType::TypeTopN)
    {
        res.has_order_by = true;
        analyzer->appendOrderBy(chain, query_block.limitOrTopN->topn(), res.order_columns);
    }

    analyzer->generateFinalProject(chain, query_block.output_field_types, query_block.output_offsets, query_block.qb_column_prefix,
        keep_session_timezone_info || !query_block.isRootQueryBlock(), final_project);

    // Append final project results if needed.
    analyzer->appendFinalProject(chain, final_project);

    res.before_order_and_select = chain.getLastActions();
    chain.finalize();
    chain.clear();
    //todo need call prependProjectInput??
    return res;
}

void DAGQueryBlockInterpreter::executeWhere(Pipeline & pipeline, const ExpressionActionsPtr & expr, String & filter_column)
{
    pipeline.transform([&](auto & stream) { stream = std::make_shared<FilterBlockInputStream>(stream, expr, filter_column); });
}

void DAGQueryBlockInterpreter::executeAggregation(Pipeline & pipeline, const ExpressionActionsPtr & expr, Names & key_names,
    TiDB::TiDBCollators & collators, AggregateDescriptions & aggregates)
{
    pipeline.transform([&](auto & stream) { stream = std::make_shared<ExpressionBlockInputStream>(stream, expr); });

    Block header = pipeline.firstStream()->getHeader();
    ColumnNumbers keys;
    for (const auto & name : key_names)
    {
        keys.push_back(header.getPositionByName(name));
    }
    for (auto & descr : aggregates)
    {
        if (descr.arguments.empty())
        {
            for (const auto & name : descr.argument_names)
            {
                descr.arguments.push_back(header.getPositionByName(name));
            }
        }
    }

    const Settings & settings = context.getSettingsRef();

    /** Two-level aggregation is useful in two cases:
      * 1. Parallel aggregation is done, and the results should be merged in parallel.
      * 2. An aggregation is done with store of temporary data on the disk, and they need to be merged in a memory efficient way.
      */
    bool allow_to_use_two_level_group_by = pipeline.streams.size() > 1 || settings.max_bytes_before_external_group_by != 0;
    bool has_collator = false;
    for (auto & p : collators)
    {
        if (p != nullptr)
        {
            has_collator = true;
            break;
        }
    }

    Aggregator::Params params(header, keys, aggregates, false, settings.max_rows_to_group_by, settings.group_by_overflow_mode,
        settings.compile && !has_collator ? &context.getCompiler() : nullptr, settings.min_count_to_compile,
        allow_to_use_two_level_group_by ? settings.group_by_two_level_threshold : SettingUInt64(0),
        allow_to_use_two_level_group_by ? settings.group_by_two_level_threshold_bytes : SettingUInt64(0),
        settings.max_bytes_before_external_group_by, settings.empty_result_for_aggregation_by_empty_set, context.getTemporaryPath(),
        has_collator ? collators : TiDB::dummy_collators);

    /// If there are several sources, then we perform parallel aggregation
    if (pipeline.streams.size() > 1)
    {
        pipeline.firstStream() = std::make_shared<ParallelAggregatingBlockInputStream>(pipeline.streams,
            pipeline.stream_with_non_joined_data, params, context.getFileProvider(), true, max_streams,
            settings.aggregation_memory_efficient_merge_threads ? static_cast<size_t>(settings.aggregation_memory_efficient_merge_threads)
                                                                : static_cast<size_t>(settings.max_threads));

        pipeline.stream_with_non_joined_data = nullptr;
        pipeline.streams.resize(1);
    }
    else
    {
        BlockInputStreams inputs;
        if (!pipeline.streams.empty())
            inputs.push_back(pipeline.firstStream());
        else
            pipeline.streams.resize(1);
        if (pipeline.stream_with_non_joined_data)
            inputs.push_back(pipeline.stream_with_non_joined_data);
        pipeline.firstStream() = std::make_shared<AggregatingBlockInputStream>(
            std::make_shared<ConcatBlockInputStream>(inputs), params, context.getFileProvider(), true);
        pipeline.stream_with_non_joined_data = nullptr;
    }
    // add cast
}

void DAGQueryBlockInterpreter::executeExpression(Pipeline & pipeline, const ExpressionActionsPtr & expressionActionsPtr)
{
    if (!expressionActionsPtr->getActions().empty())
    {
        pipeline.transform([&](auto & stream) { stream = std::make_shared<ExpressionBlockInputStream>(stream, expressionActionsPtr); });
    }
}

std::tuple<ManageableStoragePtr, TableStructureLockHolder> //
DAGQueryBlockInterpreter::getAndLockStorageWithSchemaVersion(TableID table_id, Int64 query_schema_version)
{
    /// Get current schema version in schema syncer for a chance to shortcut.
    auto & tmt = context.getTMTContext();
    auto global_schema_version = tmt.getSchemaSyncer()->getCurrentVersion();

    /// Lambda for get storage, then align schema version under the read lock.
    auto get_and_lock_storage = [&](bool schema_synced) -> std::tuple<ManageableStoragePtr, TableStructureLockHolder, Int64, bool> {
        /// Get storage in case it's dropped then re-created.
        // If schema synced, call getTable without try, leading to exception on table not existing.
        auto storage_ = tmt.getStorages().get(table_id);
        if (!storage_)
        {
            if (schema_synced)
                throw TiFlashException("Table " + std::to_string(table_id) + " doesn't exist.", Errors::Table::NotExists);
            else
                return std::make_tuple(nullptr, TableStructureLockHolder{}, DEFAULT_UNSPECIFIED_SCHEMA_VERSION, false);
        }

        if (storage_->engineType() != ::TiDB::StorageEngine::TMT && storage_->engineType() != ::TiDB::StorageEngine::DT)
        {
            throw TiFlashException("Specifying schema_version for non-managed storage: " + storage_->getName()
                    + ", table: " + storage_->getTableName() + ", id: " + DB::toString(table_id) + " is not allowed",
                Errors::Coprocessor::Internal);
        }

        /// Lock storage
        auto lock = storage_->lockStructureForShare(context.getCurrentQueryId());

        /// Check schema version, requiring TiDB/TiSpark and TiFlash both use exactly the same schema.
        // We have three schema versions, two in TiFlash:
        // 1. Storage: the version that this TiFlash table (storage) was last altered.
        // 2. Global: the version that TiFlash global schema is at.
        // And one from TiDB/TiSpark:
        // 3. Query: the version that TiDB/TiSpark used for this query.
        auto storage_schema_version = storage_->getTableInfo().schema_version;
        // Not allow storage > query in any case, one example is time travel queries.
        if (storage_schema_version > query_schema_version)
            throw TiFlashException("Table " + std::to_string(table_id) + " schema version " + std::to_string(storage_schema_version)
                    + " newer than query schema version " + std::to_string(query_schema_version),
                Errors::Table::SchemaVersionError);
        // From now on we have storage <= query.
        // If schema was synced, it implies that global >= query, as mentioned above we have storage <= query, we are OK to serve.
        if (schema_synced)
            return std::make_tuple(storage_, lock, storage_schema_version, true);
        // From now on the schema was not synced.
        // 1. storage == query, TiDB/TiSpark is using exactly the same schema that altered this table, we are just OK to serve.
        // 2. global >= query, TiDB/TiSpark is using a schema older than TiFlash global, but as mentioned above we have storage <= query,
        // meaning that the query schema is still newer than the time when this table was last altered, so we still OK to serve.
        if (storage_schema_version == query_schema_version || global_schema_version >= query_schema_version)
            return std::make_tuple(storage_, lock, storage_schema_version, true);
        // From now on we have global < query.
        // Return false for outer to sync and retry.
        return std::make_tuple(nullptr, TableStructureLockHolder{}, storage_schema_version, false);
    };

    /// Try get storage and lock once.
    ManageableStoragePtr storage_;
    TableStructureLockHolder lock;
    Int64 storage_schema_version;
    auto log_schema_version = [&](const String & result) {
        LOG_DEBUG(log,
            __PRETTY_FUNCTION__ << " Table " << table_id << " schema " << result << " Schema version [storage, global, query]: "
                                << "[" << storage_schema_version << ", " << global_schema_version << ", " << query_schema_version << "].");
    };
    bool ok;
    {
        std::tie(storage_, lock, storage_schema_version, ok) = get_and_lock_storage(false);
        if (ok)
        {
            log_schema_version("OK, no syncing required.");
            return std::make_tuple(storage_, lock);
        }
    }

    /// If first try failed, sync schema and try again.
    {
        log_schema_version("not OK, syncing schemas.");
        auto start_time = Clock::now();
        GET_METRIC(context.getTiFlashMetrics(), tiflash_schema_trigger_count, type_cop_read).Increment();
        tmt.getSchemaSyncer()->syncSchemas(context);
        auto schema_sync_cost = std::chrono::duration_cast<std::chrono::milliseconds>(Clock::now() - start_time).count();
        LOG_DEBUG(log, __PRETTY_FUNCTION__ << " Table " << table_id << " schema sync cost " << schema_sync_cost << "ms.");

        std::tie(storage_, lock, storage_schema_version, ok) = get_and_lock_storage(true);
        if (ok)
        {
            log_schema_version("OK after syncing.");
            return std::make_tuple(storage_, lock);
        }

        throw TiFlashException("Shouldn't reach here", Errors::Coprocessor::Internal);
    }
}

SortDescription DAGQueryBlockInterpreter::getSortDescription(std::vector<NameAndTypePair> & order_columns)
{
    // construct SortDescription
    SortDescription order_descr;
    const tipb::TopN & topn = query_block.limitOrTopN->topn();
    order_descr.reserve(topn.order_by_size());
    for (int i = 0; i < topn.order_by_size(); i++)
    {
        const auto & name = order_columns[i].name;
        int direction = topn.order_by(i).desc() ? -1 : 1;
        // MySQL/TiDB treats NULL as "minimum".
        int nulls_direction = -1;
        std::shared_ptr<ICollator> collator = nullptr;
        if (removeNullable(order_columns[i].type)->isString())
            collator = getCollatorFromExpr(topn.order_by(i).expr());

        order_descr.emplace_back(name, direction, nulls_direction, collator);
    }
    return order_descr;
}

void DAGQueryBlockInterpreter::executeUnion(Pipeline & pipeline, size_t max_streams)
{
    if (pipeline.hasMoreThanOneStream())
    {
        pipeline.firstStream()
            = std::make_shared<UnionBlockInputStream<>>(pipeline.streams, pipeline.stream_with_non_joined_data, max_streams);
        pipeline.stream_with_non_joined_data = nullptr;
        pipeline.streams.resize(1);
    }
    else if (pipeline.stream_with_non_joined_data)
    {
        pipeline.streams.push_back(pipeline.stream_with_non_joined_data);
        pipeline.stream_with_non_joined_data = nullptr;
    }
}

void DAGQueryBlockInterpreter::executeOrder(Pipeline & pipeline, std::vector<NameAndTypePair> & order_columns)
{
    SortDescription order_descr = getSortDescription(order_columns);
    const Settings & settings = context.getSettingsRef();
    Int64 limit = query_block.limitOrTopN->topn().limit();

    pipeline.transform([&](auto & stream) {
        auto sorting_stream = std::make_shared<PartialSortingBlockInputStream>(stream, order_descr, limit);

        /// Limits on sorting
        IProfilingBlockInputStream::LocalLimits limits;
        limits.mode = IProfilingBlockInputStream::LIMITS_TOTAL;
        limits.size_limits = SizeLimits(settings.max_rows_to_sort, settings.max_bytes_to_sort, settings.sort_overflow_mode);
        sorting_stream->setLimits(limits);

        stream = sorting_stream;
    });

    /// If there are several streams, we merge them into one
    executeUnion(pipeline, max_streams);

    /// Merge the sorted blocks.
    pipeline.firstStream() = std::make_shared<MergeSortingBlockInputStream>(pipeline.firstStream(), order_descr, settings.max_block_size,
        limit, settings.max_bytes_before_external_sort, context.getTemporaryPath());
}

void DAGQueryBlockInterpreter::recordProfileStreams(Pipeline & pipeline, const String & key)
{
    dag.getDAGContext().getProfileStreamsMap()[key].qb_id = query_block.id;
    for (auto & stream : pipeline.streams)
    {
        dag.getDAGContext().getProfileStreamsMap()[key].input_streams.push_back(stream);
    }
    if (pipeline.stream_with_non_joined_data)
        dag.getDAGContext().getProfileStreamsMap()[key].input_streams.push_back(pipeline.stream_with_non_joined_data);
}

void copyExecutorTreeWithLocalTableScan(
    tipb::DAGRequest & dag_req, const tipb::Executor * root, tipb::EncodeType encode_type, const tipb::DAGRequest & org_req)
{
    const tipb::Executor * current = root;
    auto * exec = dag_req.mutable_root_executor();
    int exec_id = 0;
    while (current->tp() != tipb::ExecType::TypeTableScan)
    {
        exec->set_tp(current->tp());
        exec->set_executor_id(current->executor_id());
        if (current->tp() == tipb::ExecType::TypeSelection)
        {
            auto * sel = exec->mutable_selection();
            for (auto const & condition : current->selection().conditions())
            {
                auto * tmp = sel->add_conditions();
                tmp->CopyFrom(condition);
            }
            exec = sel->mutable_child();
            current = &current->selection().child();
        }
        else if (current->tp() == tipb::ExecType::TypeAggregation || current->tp() == tipb::ExecType::TypeStreamAgg)
        {
            auto * agg = exec->mutable_aggregation();
            for (auto const & expr : current->aggregation().agg_func())
            {
                auto * tmp = agg->add_agg_func();
                tmp->CopyFrom(expr);
            }
            for (auto const & expr : current->aggregation().group_by())
            {
                auto * tmp = agg->add_group_by();
                tmp->CopyFrom(expr);
            }
            agg->set_streamed(current->aggregation().streamed());
            exec = agg->mutable_child();
            current = &current->aggregation().child();
        }
        else if (current->tp() == tipb::ExecType::TypeLimit)
        {
            auto * limit = exec->mutable_limit();
            limit->set_limit(current->limit().limit());
            exec = limit->mutable_child();
            current = &current->limit().child();
        }
        else if (current->tp() == tipb::ExecType::TypeTopN)
        {
            auto * topn = exec->mutable_topn();
            topn->set_limit(current->topn().limit());
            for (auto const & expr : current->topn().order_by())
            {
                auto * tmp = topn->add_order_by();
                tmp->CopyFrom(expr);
            }
            exec = topn->mutable_child();
            current = &current->topn().child();
        }
        else
        {
            throw TiFlashException("Not supported yet", Errors::Coprocessor::Unimplemented);
        }
        exec_id++;
    }

    if (current->tp() != tipb::ExecType::TypeTableScan)
        throw TiFlashException("Only support copy from table scan sourced query block", Errors::Coprocessor::Internal);
    exec->set_tp(tipb::ExecType::TypeTableScan);
    exec->set_executor_id(current->executor_id());
    auto * new_ts = new tipb::TableScan(current->tbl_scan());
    new_ts->set_next_read_engine(tipb::EngineType::Local);
    exec->set_allocated_tbl_scan(new_ts);

    dag_req.set_encode_type(encode_type);
    if (org_req.has_time_zone_name() && org_req.time_zone_name().length() > 0)
        dag_req.set_time_zone_name(org_req.time_zone_name());
    else if (org_req.has_time_zone_offset())
        dag_req.set_time_zone_offset(org_req.time_zone_offset());
}

void DAGQueryBlockInterpreter::executeRemoteQuery(Pipeline & pipeline)
{
    // remote query containing agg/limit/topN can not running
    // in parellel, but current remote query is running in
    // parellel, so just disable this corner case.
    if (query_block.aggregation || query_block.limitOrTopN)
        throw TiFlashException("Remote query containing agg or limit or topN is not supported", Errors::Coprocessor::BadRequest);
    const auto & ts = query_block.source->tbl_scan();
    std::vector<std::pair<DecodedTiKVKey, DecodedTiKVKey>> key_ranges;
    for (auto & range : ts.ranges())
    {
        std::string start_key(range.low());
        DecodedTiKVKey start(std::move(start_key));
        std::string end_key(range.high());
        DecodedTiKVKey end(std::move(end_key));
        key_ranges.emplace_back(std::make_pair(std::move(start), std::move(end)));
    }
    std::vector<pingcap::coprocessor::KeyRange> cop_key_ranges;
    cop_key_ranges.reserve(key_ranges.size());
    for (const auto & key_range : key_ranges)
    {
        cop_key_ranges.emplace_back(static_cast<String>(key_range.first), static_cast<String>(key_range.second));
    }
    sort(cop_key_ranges.begin(), cop_key_ranges.end());

    ::tipb::DAGRequest dag_req;

    /// still need to choose encode_type although it read data from TiFlash node because
    /// in TiFlash it has no way to tell whether the cop request is from TiFlash or TIDB
    tipb::EncodeType encode_type;
    if (!isUnsupportedEncodeType(query_block.output_field_types, tipb::EncodeType::TypeCHBlock))
        encode_type = tipb::EncodeType::TypeCHBlock;
    else if (!isUnsupportedEncodeType(query_block.output_field_types, tipb::EncodeType::TypeChunk))
        encode_type = tipb::EncodeType::TypeChunk;
    else
        encode_type = tipb::EncodeType::TypeDefault;

    copyExecutorTreeWithLocalTableScan(dag_req, query_block.root, encode_type, rqst);
    DAGSchema schema;
    ColumnsWithTypeAndName columns;
    std::vector<bool> is_ts_column;
    std::vector<NameAndTypePair> source_columns;
    for (int i = 0; i < (int)query_block.output_field_types.size(); i++)
    {
        dag_req.add_output_offsets(i);
        ColumnInfo info = TiDB::fieldTypeToColumnInfo(query_block.output_field_types[i]);
        String col_name = query_block.qb_column_prefix + "col_" + std::to_string(i);
        schema.push_back(std::make_pair(col_name, info));
        is_ts_column.push_back(query_block.output_field_types[i].tp() == TiDB::TypeTimestamp);
        source_columns.emplace_back(col_name, getDataTypeByFieldType(query_block.output_field_types[i]));
        final_project.emplace_back(col_name, "");
    }

    dag_req.set_collect_execution_summaries(dag.getDAGContext().collect_execution_summaries);
    executeRemoteQueryImpl(pipeline, cop_key_ranges, dag_req, schema);

    analyzer = std::make_unique<DAGExpressionAnalyzer>(std::move(source_columns), context);
    bool need_append_final_project = false;
    if (encode_type == tipb::EncodeType::TypeDefault)
    {
        /// if the encode type is default, the timestamp column in dag response is UTC based
        /// so need to cast the timezone
        ExpressionActionsChain chain;
        if (addTimeZoneCastAfterTS(is_ts_column, chain))
        {
            for (size_t i = 0; i < final_project.size(); i++)
            {
                if (is_ts_column[i])
                    final_project[i].first = analyzer->getCurrentInputColumns()[i].name;
            }
            pipeline.transform(
                [&](auto & stream) { stream = std::make_shared<ExpressionBlockInputStream>(stream, chain.getLastActions()); });
            need_append_final_project = true;
        }
    }

    if (need_append_final_project)
        executeProject(pipeline, final_project);
}

void DAGQueryBlockInterpreter::executeRemoteQueryImpl(Pipeline & pipeline,
    const std::vector<pingcap::coprocessor::KeyRange> & cop_key_ranges, ::tipb::DAGRequest & dag_req, const DAGSchema & schema)
{

    pingcap::coprocessor::RequestPtr req = std::make_shared<pingcap::coprocessor::Request>();
    dag_req.SerializeToString(&(req->data));
    req->tp = pingcap::coprocessor::ReqType::DAG;
    req->start_ts = context.getSettingsRef().read_tso;

    pingcap::kv::Cluster * cluster = context.getTMTContext().getKVCluster();
    pingcap::kv::Backoffer bo(pingcap::kv::copBuildTaskMaxBackoff);
    pingcap::kv::StoreType store_type = pingcap::kv::StoreType::TiFlash;
    auto all_tasks = pingcap::coprocessor::buildCopTasks(bo, cluster, cop_key_ranges, req, store_type, &Logger::get("pingcap/coprocessor"));

    size_t concurrent_num = std::min<size_t>(context.getSettingsRef().max_threads, all_tasks.size());
    size_t task_per_thread = all_tasks.size() / concurrent_num;
    size_t rest_task = all_tasks.size() % concurrent_num;
    for (size_t i = 0, task_start = 0; i < concurrent_num; i++)
    {
        size_t task_end = task_start + task_per_thread;
        if (i < rest_task)
            task_end++;
        if (task_end == task_start)
            continue;
        std::vector<pingcap::coprocessor::copTask> tasks(all_tasks.begin() + task_start, all_tasks.begin() + task_end);

        auto coprocessor_reader = std::make_shared<CoprocessorReader>(schema, cluster, tasks, 1);
        BlockInputStreamPtr input = std::make_shared<CoprocessorBlockInputStream>(coprocessor_reader);
        pipeline.streams.push_back(input);
        dag.getDAGContext().getRemoteInputStreams().push_back(input);
        task_start = task_end;
    }
}

// To execute a query block, you have to:
// 1. generate the date stream and push it to pipeline.
// 2. assign the analyzer
// 3. construct a final projection, even if it's not necessary. just construct it.
// Talking about projection, it has following rules.
// 1. if the query block does not contain agg, then the final project is the same as the source Executor
// 2. if the query block contains agg, then the final project is the same as agg Executor
// 3. if the cop task may contains more then 1 query block, and the current query block is not the root query block, then the project should add an alias for each column that needs to be projected, something like final_project.emplace_back(col.name, query_block.qb_column_prefix + col.name);
void DAGQueryBlockInterpreter::executeImpl(Pipeline & pipeline)
{
    if (query_block.isRemoteQuery())
    {
        executeRemoteQuery(pipeline);
        return;
    }
    SubqueryForSet right_query;
    if (query_block.source->tp() == tipb::ExecType::TypeJoin)
    {
        executeJoin(query_block.source->join(), pipeline, right_query);
        recordProfileStreams(pipeline, query_block.source_name);
    }
    else if (query_block.source->tp() == tipb::ExecType::TypeExchangeReceiver)
    {
        auto it = exchange_receiver_map.find(query_block.source_name);
        if (unlikely(it == exchange_receiver_map.end()))
            throw Exception("Can not find exchange receiver for " + query_block.source_name, ErrorCodes::LOGICAL_ERROR);
        // todo choose a more reasonable stream number
        for (size_t i = 0; i < max_streams; i++)
        {
            auto stream = std::make_shared<ExchangeReceiverInputStream>(it->second);
            pipeline.streams.push_back(stream);
            dag.getDAGContext().getRemoteInputStreams().push_back(stream);
        }
        std::vector<NameAndTypePair> source_columns;
        Block block = pipeline.firstStream()->getHeader();
        for (const auto & col : block.getColumnsWithTypeAndName())
        {
            source_columns.emplace_back(NameAndTypePair(col.name, col.type));
        }
        analyzer = std::make_unique<DAGExpressionAnalyzer>(std::move(source_columns), context);
        recordProfileStreams(pipeline, query_block.source_name);
    }
    else if (query_block.source->tp() == tipb::ExecType::TypeProjection)
    {
        std::vector<NameAndTypePair> input_columns;
        pipeline.streams = input_streams_vec[0];
        for (auto const & p : pipeline.firstStream()->getHeader().getNamesAndTypesList())
            input_columns.emplace_back(p.name, p.type);
        DAGExpressionAnalyzer dag_analyzer(std::move(input_columns), context);
        ExpressionActionsChain chain;
        dag_analyzer.initChain(chain, dag_analyzer.getCurrentInputColumns());
        ExpressionActionsChain::Step & last_step = chain.steps.back();
        std::vector<NameAndTypePair> output_columns;
        NamesWithAliases project_cols;
        UniqueNameGenerator unique_name_generator;
        for (auto & expr : query_block.source->projection().exprs())
        {
            auto expr_name = dag_analyzer.getActions(expr, last_step.actions);
            last_step.required_output.emplace_back(expr_name);
            auto & col = last_step.actions->getSampleBlock().getByName(expr_name);
            String alias = unique_name_generator.toUniqueName(col.name);
            output_columns.emplace_back(alias, col.type);
            project_cols.emplace_back(col.name, alias);
        }
        pipeline.transform([&](auto & stream) { stream = std::make_shared<ExpressionBlockInputStream>(stream, chain.getLastActions()); });
        executeProject(pipeline, project_cols);
        analyzer = std::make_unique<DAGExpressionAnalyzer>(std::move(output_columns), context);
        recordProfileStreams(pipeline, query_block.source_name);
    }
    else
    {
        executeTS(query_block.source->tbl_scan(), pipeline);
        recordProfileStreams(pipeline, query_block.source_name);
    }

    auto res = analyzeExpressions();
    if (res.need_timezone_cast_after_tablescan)
    {
        /// execute timezone cast
        pipeline.transform([&](auto & stream) { stream = std::make_shared<ExpressionBlockInputStream>(stream, res.timezone_cast); });
    }
    // execute selection
    if (res.has_where)
    {
        executeWhere(pipeline, res.before_where, res.filter_column_name);
        recordProfileStreams(pipeline, query_block.selection_name);
    }
    LOG_INFO(log,
        "execution stream size for query block(before aggregation) " << query_block.qb_column_prefix << " is " << pipeline.streams.size());
    dag.getDAGContext().final_concurrency = pipeline.streams.size();
    if (res.need_aggregate)
    {
        // execute aggregation
        executeAggregation(pipeline, res.before_aggregation, res.aggregation_keys, res.aggregation_collators, res.aggregate_descriptions);
        recordProfileStreams(pipeline, query_block.aggregation_name);
    }
    if (res.before_order_and_select)
    {
        executeExpression(pipeline, res.before_order_and_select);
    }

    if (res.has_order_by)
    {
        // execute topN
        executeOrder(pipeline, res.order_columns);
        recordProfileStreams(pipeline, query_block.limitOrTopN_name);
    }

    // execute projection
    executeProject(pipeline, final_project);

    // execute limit
    if (query_block.limitOrTopN != nullptr && query_block.limitOrTopN->tp() == tipb::TypeLimit)
    {
        executeLimit(pipeline);
        recordProfileStreams(pipeline, query_block.limitOrTopN_name);
    }

    if (query_block.source->tp() == tipb::ExecType::TypeJoin)
    {
        SubqueriesForSets subquries;
        subquries[query_block.qb_join_subquery_alias] = right_query;
        subqueriesForSets.emplace_back(subquries);
    }
}

void DAGQueryBlockInterpreter::executeProject(Pipeline & pipeline, NamesWithAliases & project_cols)
{
    if (project_cols.empty())
        return;
    auto columns = pipeline.firstStream()->getHeader();
    NamesAndTypesList input_column;
    for (auto & column : columns.getColumnsWithTypeAndName())
    {
        input_column.emplace_back(column.name, column.type);
    }
    ExpressionActionsPtr project = std::make_shared<ExpressionActions>(input_column, context.getSettingsRef());
    project->add(ExpressionAction::project(project_cols));
    pipeline.transform([&](auto & stream) { stream = std::make_shared<ExpressionBlockInputStream>(stream, project); });
}

void DAGQueryBlockInterpreter::executeLimit(Pipeline & pipeline)
{
    size_t limit = 0;
    if (query_block.limitOrTopN->tp() == tipb::TypeLimit)
        limit = query_block.limitOrTopN->limit().limit();
    else
        limit = query_block.limitOrTopN->topn().limit();
    pipeline.transform([&](auto & stream) { stream = std::make_shared<LimitBlockInputStream>(stream, limit, 0, false); });
    if (pipeline.hasMoreThanOneStream())
    {
        executeUnion(pipeline, max_streams);
        pipeline.transform([&](auto & stream) { stream = std::make_shared<LimitBlockInputStream>(stream, limit, 0, false); });
    }
}

BlockInputStreams DAGQueryBlockInterpreter::execute()
{
    Pipeline pipeline;
    executeImpl(pipeline);
    if (pipeline.stream_with_non_joined_data)
        // todo return pipeline instead of BlockInputStreams so we can keep concurrent execution
        executeUnion(pipeline, max_streams);

    return pipeline.streams;
}
} // namespace DB<|MERGE_RESOLUTION|>--- conflicted
+++ resolved
@@ -101,15 +101,11 @@
     if (region_retry.empty())
         return std::make_tuple(std::nullopt, std::nullopt);
 
-#if 0
-    // FIXME: Should resolve this conflict in #1877
     for (auto it : region_retry)
     {
         context.getQueryContext().getDAGContext()->retry_regions.push_back(it.second);
     }
-#else
-    (void) context;
-#endif
+
     LOG_DEBUG(log, ({
         std::stringstream ss;
         ss << "Start to retry " << region_retry.size() << " regions (";
@@ -155,7 +151,6 @@
     /// will be collected by CoprocessorBlockInputStream
     dag_req.set_collect_execution_summaries(false);
     return std::make_tuple(dag_req, schema);
-
 }
 
 // the flow is the same as executeFetchcolumns
@@ -318,63 +313,11 @@
     // For those regions which are not presented in this tiflash node, we will try to fetch streams by key ranges from other tiflash nodes, only happens in batch cop mode.
     if (!region_retry.empty())
     {
-<<<<<<< HEAD
-        for (auto it : region_retry)
-        {
-            context.getQueryContext().getDAGContext()->retry_regions.push_back(it.second);
-        }
-        LOG_DEBUG(log, ({
-            std::stringstream ss;
-            ss << "Start to retry " << region_retry.size() << " regions (";
-            for (auto & r : region_retry)
-                ss << r.first << ",";
-            ss << ")";
-            ss.str();
-        }));
-
-        DAGSchema schema;
-        ::tipb::DAGRequest dag_req;
-
-        {
-            const auto & table_info = storage->getTableInfo();
-            tipb::Executor * ts_exec = dag_req.add_executors();
-            ts_exec->set_tp(tipb::ExecType::TypeTableScan);
-            ts_exec->set_executor_id(query_block.source->executor_id());
-            *(ts_exec->mutable_tbl_scan()) = ts;
-
-            for (int i = 0; i < ts.columns().size(); ++i)
-            {
-                const auto & col = ts.columns(i);
-                auto col_id = col.column_id();
-
-                if (col_id == DB::TiDBPkColumnID)
-                {
-                    ColumnInfo ci;
-                    ci.tp = TiDB::TypeLongLong;
-                    ci.setPriKeyFlag();
-                    ci.setNotNullFlag();
-                    schema.emplace_back(std::make_pair(handle_column_name, std::move(ci)));
-                }
-                else
-                {
-                    auto & col_info = table_info.getColumnInfo(col_id);
-                    schema.emplace_back(std::make_pair(col_info.name, col_info));
-                }
-                dag_req.add_output_offsets(i);
-            }
-            dag_req.set_encode_type(tipb::EncodeType::TypeCHBlock);
-        }
-        /// do not collect execution summaries because in this case because the execution summaries
-        /// will be collected by CoprocessorBlockInputStream
-        dag_req.set_collect_execution_summaries(false);
-
-=======
 #ifndef NDEBUG
         if (unlikely(!dag_req.has_value() || !schema.has_value()))
             throw TiFlashException(
                 "Try to read from remote but can not build DAG request. Should not happen!", Errors::Coprocessor::Internal);
 #endif
->>>>>>> 14d44b08
         std::vector<pingcap::coprocessor::KeyRange> ranges;
         for (auto & info : region_retry)
         {
