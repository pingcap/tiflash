--- conflicted
+++ resolved
@@ -177,13 +177,8 @@
             chain.addStep();
         }
     }
-<<<<<<< HEAD
     // Or TopN
-    if (query_block.limitOrTopN && query_block.limitOrTopN->tp() == tipb::ExecType::TypeTopN)
-=======
-    // Or TopN, not both.
     if (query_block.limit_or_topn && query_block.limit_or_topn->tp() == tipb::ExecType::TypeTopN)
->>>>>>> f17cc43d
     {
         res.order_columns = analyzer.appendOrderBy(chain, query_block.limit_or_topn->topn());
     }
