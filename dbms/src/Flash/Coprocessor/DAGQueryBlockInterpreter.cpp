// Copyright 2022 PingCAP, Ltd.
//
// Licensed under the Apache License, Version 2.0 (the "License");
// you may not use this file except in compliance with the License.
// You may obtain a copy of the License at
//
//     http://www.apache.org/licenses/LICENSE-2.0
//
// Unless required by applicable law or agreed to in writing, software
// distributed under the License is distributed on an "AS IS" BASIS,
// WITHOUT WARRANTIES OR CONDITIONS OF ANY KIND, either express or implied.
// See the License for the specific language governing permissions and
// limitations under the License.

#include <Common/FailPoint.h>
#include <Common/TiFlashException.h>
#include <Core/NamesAndTypes.h>
#include <DataStreams/AggregatingBlockInputStream.h>
#include <DataStreams/ConcatBlockInputStream.h>
#include <DataStreams/ExchangeSenderBlockInputStream.h>
#include <DataStreams/ExpressionBlockInputStream.h>
#include <DataStreams/FilterBlockInputStream.h>
#include <DataStreams/HashJoinBuildBlockInputStream.h>
#include <DataStreams/HashJoinProbeBlockInputStream.h>
#include <DataStreams/LimitBlockInputStream.h>
#include <DataStreams/MergeSortingBlockInputStream.h>
#include <DataStreams/MockExchangeReceiverInputStream.h>
#include <DataStreams/MockExchangeSenderInputStream.h>
#include <DataStreams/MockTableScanBlockInputStream.h>
#include <DataStreams/NullBlockInputStream.h>
#include <DataStreams/ParallelAggregatingBlockInputStream.h>
#include <DataStreams/PartialSortingBlockInputStream.h>
#include <DataStreams/SquashingBlockInputStream.h>
#include <DataStreams/TiRemoteBlockInputStream.h>
#include <DataStreams/WindowBlockInputStream.h>
#include <DataTypes/DataTypesNumber.h>
#include <Flash/Coprocessor/AggregationInterpreterHelper.h>
#include <Flash/Coprocessor/DAGExpressionAnalyzer.h>
#include <Flash/Coprocessor/DAGQueryBlockInterpreter.h>
#include <Flash/Coprocessor/DAGUtils.h>
#include <Flash/Coprocessor/ExchangeSenderInterpreterHelper.h>
#include <Flash/Coprocessor/GenSchemaAndColumn.h>
#include <Flash/Coprocessor/InterpreterUtils.h>
#include <Flash/Coprocessor/JoinInterpreterHelper.h>
#include <Flash/Coprocessor/PushDownFilter.h>
#include <Flash/Coprocessor/StreamingDAGResponseWriter.h>
#include <Flash/Mpp/ExchangeReceiver.h>
#include <Interpreters/Aggregator.h>
#include <Interpreters/ExpressionAnalyzer.h>
#include <Interpreters/Join.h>
#include <Parsers/ASTSelectQuery.h>

namespace DB
{
namespace FailPoints
{
extern const char minimum_block_size_for_cross_join[];
} // namespace FailPoints

DAGQueryBlockInterpreter::DAGQueryBlockInterpreter(
    Context & context_,
    const std::vector<BlockInputStreams> & input_streams_vec_,
    const DAGQueryBlock & query_block_,
    size_t max_streams_)
    : context(context_)
    , input_streams_vec(input_streams_vec_)
    , query_block(query_block_)
    , max_streams(max_streams_)
    , log(Logger::get("DAGQueryBlockInterpreter", dagContext().log ? dagContext().log->identifier() : ""))
{}

namespace
{
struct AnalysisResult
{
    ExpressionActionsPtr before_where;
    ExpressionActionsPtr before_aggregation;
    ExpressionActionsPtr before_having;
    ExpressionActionsPtr before_order_and_select;
    ExpressionActionsPtr final_projection;

    String filter_column_name;
    String having_column_name;
    NamesAndTypes order_columns;

    Names aggregation_keys;
    TiDB::TiDBCollators aggregation_collators;
    AggregateDescriptions aggregate_descriptions;
    bool is_final_agg = false;
};

AnalysisResult analyzeExpressions(
    Context & context,
    DAGExpressionAnalyzer & analyzer,
    const DAGQueryBlock & query_block,
    NamesWithAliases & final_project)
{
    AnalysisResult res;
    ExpressionActionsChain chain;
    // selection on table scan had been executed in handleTableScan
    // In test mode, filter is not pushed down to table scan
    if (query_block.selection && (!query_block.isTableScanSource() || context.getDAGContext()->isTest()))
    {
        std::vector<const tipb::Expr *> where_conditions;
        for (const auto & c : query_block.selection->selection().conditions())
            where_conditions.push_back(&c);
        res.filter_column_name = analyzer.appendWhere(chain, where_conditions);
        res.before_where = chain.getLastActions();
        chain.addStep();
    }
    // There will be either Agg...
    if (query_block.aggregation)
    {
        res.is_final_agg = AggregationInterpreterHelper::isFinalAgg(query_block.aggregation->aggregation());

        std::tie(res.aggregation_keys, res.aggregation_collators, res.aggregate_descriptions, res.before_aggregation) = analyzer.appendAggregation(
            chain,
            query_block.aggregation->aggregation(),
            AggregationInterpreterHelper::isGroupByCollationSensitive(context));

        if (query_block.having != nullptr)
        {
            std::vector<const tipb::Expr *> having_conditions;
            for (const auto & c : query_block.having->selection().conditions())
                having_conditions.push_back(&c);
            res.having_column_name = analyzer.appendWhere(chain, having_conditions);
            res.before_having = chain.getLastActions();
            chain.addStep();
        }
    }
    // Or TopN, not both.
    if (query_block.limit_or_topn && query_block.limit_or_topn->tp() == tipb::ExecType::TypeTopN)
    {
        res.order_columns = analyzer.appendOrderBy(chain, query_block.limit_or_topn->topn());
    }

    const auto & dag_context = *context.getDAGContext();
    // Append final project results if needed.
    final_project = query_block.isRootQueryBlock()
        ? analyzer.appendFinalProjectForRootQueryBlock(
            chain,
            dag_context.output_field_types,
            dag_context.output_offsets,
            query_block.qb_column_prefix,
            dag_context.keep_session_timezone_info)
        : analyzer.appendFinalProjectForNonRootQueryBlock(
            chain,
            query_block.qb_column_prefix);

    res.before_order_and_select = chain.getLastActions();

    chain.finalize();
    chain.clear();
    //todo need call prependProjectInput??
    return res;
}
} // namespace

// for tests, we need to mock tableScan blockInputStream as the source stream.
void DAGQueryBlockInterpreter::handleMockTableScan(const TiDBTableScan & table_scan, DAGPipeline & pipeline)
{
    auto names_and_types = genNamesAndTypes(table_scan);
    auto columns_with_type_and_name = getColumnWithTypeAndName(names_and_types);
    analyzer = std::make_unique<DAGExpressionAnalyzer>(std::move(names_and_types), context);
    for (size_t i = 0; i < max_streams; ++i)
    {
        auto mock_table_scan_stream = std::make_shared<MockTableScanBlockInputStream>(columns_with_type_and_name, context.getSettingsRef().max_block_size);
        pipeline.streams.emplace_back(mock_table_scan_stream);
    }
}

void DAGQueryBlockInterpreter::handleTableScan(const TiDBTableScan & table_scan, DAGPipeline & pipeline)
{
    const auto push_down_filter = PushDownFilter::toPushDownFilter(query_block.selection_name, query_block.selection);

    DAGStorageInterpreter storage_interpreter(context, table_scan, push_down_filter, max_streams);
    storage_interpreter.execute(pipeline);

    analyzer = std::move(storage_interpreter.analyzer);
}

void DAGQueryBlockInterpreter::handleJoin(const tipb::Join & join, DAGPipeline & pipeline, SubqueryForSet & right_query)
{
    if (unlikely(input_streams_vec.size() != 2))
    {
        throw TiFlashException("Join query block must have 2 input streams", Errors::BroadcastJoin::Internal);
    }

    JoinInterpreterHelper::TiFlashJoin tiflash_join{join};

    DAGPipeline probe_pipeline;
    DAGPipeline build_pipeline;
    probe_pipeline.streams = input_streams_vec[1 - tiflash_join.build_side_index];
    build_pipeline.streams = input_streams_vec[tiflash_join.build_side_index];

    RUNTIME_ASSERT(!input_streams_vec[0].empty(), log, "left input streams cannot be empty");
    const Block & left_input_header = input_streams_vec[0].back()->getHeader();

    RUNTIME_ASSERT(!input_streams_vec[1].empty(), log, "right input streams cannot be empty");
    const Block & right_input_header = input_streams_vec[1].back()->getHeader();

    String match_helper_name = tiflash_join.genMatchHelperName(left_input_header, right_input_header);
    NamesAndTypesList columns_added_by_join = tiflash_join.genColumnsAddedByJoin(build_pipeline.firstStream()->getHeader(), match_helper_name);
    NamesAndTypes join_output_columns = tiflash_join.genJoinOutputColumns(left_input_header, right_input_header, match_helper_name);

    /// add necessary transformation if the join key is an expression

    bool is_tiflash_right_join = tiflash_join.isTiFlashRightJoin();

    // prepare probe side
    auto [probe_side_prepare_actions, probe_key_names, probe_filter_column_name] = JoinInterpreterHelper::prepareJoin(
        context,
        probe_pipeline.firstStream()->getHeader(),
        tiflash_join.getProbeJoinKeys(),
        tiflash_join.join_key_types,
        true,
        is_tiflash_right_join,
        tiflash_join.getProbeConditions());
    RUNTIME_ASSERT(probe_side_prepare_actions, log, "probe_side_prepare_actions cannot be nullptr");

    // prepare build side
    auto [build_side_prepare_actions, build_key_names, build_filter_column_name] = JoinInterpreterHelper::prepareJoin(
        context,
        build_pipeline.firstStream()->getHeader(),
        tiflash_join.getBuildJoinKeys(),
        tiflash_join.join_key_types,
        false,
        is_tiflash_right_join,
        tiflash_join.getBuildConditions());
    RUNTIME_ASSERT(build_side_prepare_actions, log, "build_side_prepare_actions cannot be nullptr");

    auto [other_condition_expr, other_filter_column_name, other_eq_filter_from_in_column_name]
        = tiflash_join.genJoinOtherConditionAction(context, left_input_header, right_input_header, probe_side_prepare_actions);

    const Settings & settings = context.getSettingsRef();
    size_t max_block_size_for_cross_join = settings.max_block_size;
    fiu_do_on(FailPoints::minimum_block_size_for_cross_join, { max_block_size_for_cross_join = 1; });

    JoinPtr join_ptr = std::make_shared<Join>(
        probe_key_names,
        build_key_names,
        true,
        SizeLimits(settings.max_rows_in_join, settings.max_bytes_in_join, settings.join_overflow_mode),
        tiflash_join.kind,
        tiflash_join.strictness,
        log->identifier(),
        tiflash_join.join_key_collators,
        probe_filter_column_name,
        build_filter_column_name,
        other_filter_column_name,
        other_eq_filter_from_in_column_name,
        other_condition_expr,
        max_block_size_for_cross_join,
        match_helper_name);

    recordJoinExecuteInfo(tiflash_join.build_side_index, join_ptr);

    size_t join_build_concurrency = settings.join_concurrent_build ? std::min(max_streams, build_pipeline.streams.size()) : 1;

    /// build side streams
    executeExpression(build_pipeline, build_side_prepare_actions, "append join key and join filters for build side");
    // add a HashJoinBuildBlockInputStream to build a shared hash table
    auto get_concurrency_build_index = JoinInterpreterHelper::concurrencyBuildIndexGenerator(join_build_concurrency);
    build_pipeline.transform([&](auto & stream) {
        stream = std::make_shared<HashJoinBuildBlockInputStream>(stream, join_ptr, get_concurrency_build_index(), log->identifier());
        stream->setExtraInfo(
            fmt::format("join build, build_side_root_executor_id = {}", dagContext().getJoinExecuteInfoMap()[query_block.source_name].build_side_root_executor_id));
    });
    executeUnion(build_pipeline, max_streams, log, /*ignore_block=*/true, "for join");

    right_query.source = build_pipeline.firstStream();
    right_query.join = join_ptr;
    join_ptr->init(right_query.source->getHeader(), join_build_concurrency);

    /// probe side streams
    executeExpression(probe_pipeline, probe_side_prepare_actions, "append join key and join filters for probe side");
    NamesAndTypes source_columns;
    for (const auto & p : probe_pipeline.firstStream()->getHeader())
        source_columns.emplace_back(p.name, p.type);
    DAGExpressionAnalyzer dag_analyzer(std::move(source_columns), context);
    ExpressionActionsChain chain;
    dag_analyzer.appendJoin(chain, right_query, columns_added_by_join);
    pipeline.streams = probe_pipeline.streams;
    /// add join input stream
    if (is_tiflash_right_join)
    {
        auto & join_execute_info = dagContext().getJoinExecuteInfoMap()[query_block.source_name];
        size_t not_joined_concurrency = join_ptr->getNotJoinedStreamConcurrency();
        for (size_t i = 0; i < not_joined_concurrency; ++i)
        {
            auto non_joined_stream = join_ptr->createStreamWithNonJoinedRows(
                pipeline.firstStream()->getHeader(),
                i,
                not_joined_concurrency,
                settings.max_block_size);
            non_joined_stream->setExtraInfo("add stream with non_joined_data if full_or_right_join");
            pipeline.streams_with_non_joined_data.push_back(non_joined_stream);
            join_execute_info.non_joined_streams.push_back(non_joined_stream);
        }
    }
    for (auto & stream : pipeline.streams)
    {
        stream = std::make_shared<HashJoinProbeBlockInputStream>(stream, chain.getLastActions(), log->identifier());
        stream->setExtraInfo(fmt::format("join probe, join_executor_id = {}", query_block.source_name));
    }

    /// add a project to remove all the useless column
    NamesWithAliases project_cols;
    for (auto & c : join_output_columns)
    {
        /// do not need to care about duplicated column names because
        /// it is guaranteed by its children query block
        project_cols.emplace_back(c.name, c.name);
    }
    executeProject(pipeline, project_cols, "remove useless column after join");
    analyzer = std::make_unique<DAGExpressionAnalyzer>(std::move(join_output_columns), context);
}

void DAGQueryBlockInterpreter::recordJoinExecuteInfo(size_t build_side_index, const JoinPtr & join_ptr)
{
    const auto * build_side_root_executor = query_block.children[build_side_index]->root;
    JoinExecuteInfo join_execute_info;
    join_execute_info.build_side_root_executor_id = build_side_root_executor->executor_id();
    join_execute_info.join_ptr = join_ptr;
    assert(join_execute_info.join_ptr);
    dagContext().getJoinExecuteInfoMap()[query_block.source_name] = std::move(join_execute_info);
}

void DAGQueryBlockInterpreter::executeWhere(DAGPipeline & pipeline, const ExpressionActionsPtr & expr, String & filter_column, const String & extra_info)
{
    pipeline.transform([&](auto & stream) {
        stream = std::make_shared<FilterBlockInputStream>(stream, expr, filter_column, log->identifier());
        stream->setExtraInfo(extra_info);
    });
}

void DAGQueryBlockInterpreter::executeWindow(
    DAGPipeline & pipeline,
    WindowDescription & window_description)
{
<<<<<<< HEAD
    executeExpression(pipeline, window_description.before_window, log);
=======
    executeExpression(pipeline, window_description.before_window, "before window");
>>>>>>> b34cd1d7

    /// If there are several streams, we merge them into one
    executeUnion(pipeline, max_streams, log, false, "merge into one for window input");
    assert(pipeline.streams.size() == 1);
    pipeline.firstStream() = std::make_shared<WindowBlockInputStream>(pipeline.firstStream(), window_description, log->identifier());
}

void DAGQueryBlockInterpreter::executeAggregation(
    DAGPipeline & pipeline,
    const ExpressionActionsPtr & expression_actions_ptr,
    const Names & key_names,
    const TiDB::TiDBCollators & collators,
    AggregateDescriptions & aggregate_descriptions,
    bool is_final_agg)
{
    pipeline.transform([&](auto & stream) {
        stream = std::make_shared<ExpressionBlockInputStream>(stream, expression_actions_ptr, log->identifier());
        stream->setExtraInfo("before aggregation");
    });

    Block before_agg_header = pipeline.firstStream()->getHeader();

    AggregationInterpreterHelper::fillArgColumnNumbers(aggregate_descriptions, before_agg_header);
    auto params = AggregationInterpreterHelper::buildParams(
        context,
        before_agg_header,
        pipeline.streams.size(),
        key_names,
        collators,
        aggregate_descriptions,
        is_final_agg);

    /// If there are several sources, then we perform parallel aggregation
    if (pipeline.streams.size() > 1)
    {
        const Settings & settings = context.getSettingsRef();
        BlockInputStreamPtr stream_with_non_joined_data = combinedNonJoinedDataStream(pipeline, max_streams, log);
        pipeline.firstStream() = std::make_shared<ParallelAggregatingBlockInputStream>(
            pipeline.streams,
            stream_with_non_joined_data,
            params,
            context.getFileProvider(),
            true,
            max_streams,
            settings.aggregation_memory_efficient_merge_threads ? static_cast<size_t>(settings.aggregation_memory_efficient_merge_threads) : static_cast<size_t>(settings.max_threads),
            log->identifier());
        pipeline.streams.resize(1);
        // should record for agg before restore concurrency. See #3804.
        recordProfileStreams(pipeline, query_block.aggregation_name);
        restorePipelineConcurrency(pipeline);
    }
    else
    {
        BlockInputStreamPtr stream_with_non_joined_data = combinedNonJoinedDataStream(pipeline, max_streams, log);
        BlockInputStreams inputs;
        if (!pipeline.streams.empty())
            inputs.push_back(pipeline.firstStream());
        else
            pipeline.streams.resize(1);
        if (stream_with_non_joined_data)
            inputs.push_back(stream_with_non_joined_data);
        pipeline.firstStream() = std::make_shared<AggregatingBlockInputStream>(
            std::make_shared<ConcatBlockInputStream>(inputs, log->identifier()),
            params,
            context.getFileProvider(),
            true,
            log->identifier());
        recordProfileStreams(pipeline, query_block.aggregation_name);
    }
}

<<<<<<< HEAD
=======
void DAGQueryBlockInterpreter::executeExpression(DAGPipeline & pipeline, const ExpressionActionsPtr & expressionActionsPtr, const String & extra_info)
{
    if (!expressionActionsPtr->getActions().empty())
    {
        pipeline.transform([&](auto & stream) {
            stream = std::make_shared<ExpressionBlockInputStream>(stream, expressionActionsPtr, log->identifier());
            stream->setExtraInfo(extra_info);
        });
    }
}

>>>>>>> b34cd1d7
void DAGQueryBlockInterpreter::executeWindowOrder(DAGPipeline & pipeline, SortDescription sort_desc)
{
    orderStreams(pipeline, sort_desc, 0);
}

void DAGQueryBlockInterpreter::executeOrder(DAGPipeline & pipeline, const NamesAndTypes & order_columns)
{
    Int64 limit = query_block.limit_or_topn->topn().limit();
    orderStreams(pipeline, getSortDescription(order_columns, query_block.limit_or_topn->topn().order_by()), limit);
}

void DAGQueryBlockInterpreter::orderStreams(DAGPipeline & pipeline, SortDescription order_descr, Int64 limit)
{
    const Settings & settings = context.getSettingsRef();

    pipeline.transform([&](auto & stream) {
        auto sorting_stream = std::make_shared<PartialSortingBlockInputStream>(stream, order_descr, log->identifier(), limit);

        /// Limits on sorting
        IProfilingBlockInputStream::LocalLimits limits;
        limits.mode = IProfilingBlockInputStream::LIMITS_TOTAL;
        limits.size_limits = SizeLimits(settings.max_rows_to_sort, settings.max_bytes_to_sort, settings.sort_overflow_mode);
        sorting_stream->setLimits(limits);

        stream = sorting_stream;
    });

    /// If there are several streams, we merge them into one
    executeUnion(pipeline, max_streams, log, false, "for partial order");

    /// Merge the sorted blocks.
    pipeline.firstStream() = std::make_shared<MergeSortingBlockInputStream>(
        pipeline.firstStream(),
        order_descr,
        settings.max_block_size,
        limit,
        settings.max_bytes_before_external_sort,
        context.getTemporaryPath(),
        log->identifier());
}

void DAGQueryBlockInterpreter::recordProfileStreams(DAGPipeline & pipeline, const String & key)
{
    auto & profile_streams = dagContext().getProfileStreamsMap()[key];
    pipeline.transform([&profile_streams](auto & stream) { profile_streams.push_back(stream); });
}

void DAGQueryBlockInterpreter::handleExchangeReceiver(DAGPipeline & pipeline)
{
    auto it = dagContext().getMPPExchangeReceiverMap().find(query_block.source_name);
    if (unlikely(it == dagContext().getMPPExchangeReceiverMap().end()))
        throw Exception("Can not find exchange receiver for " + query_block.source_name, ErrorCodes::LOGICAL_ERROR);
    // todo choose a more reasonable stream number
    auto & exchange_receiver_io_input_streams = dagContext().getInBoundIOInputStreamsMap()[query_block.source_name];
    for (size_t i = 0; i < max_streams; ++i)
    {
        BlockInputStreamPtr stream = std::make_shared<ExchangeReceiverInputStream>(it->second, log->identifier(), query_block.source_name);
        exchange_receiver_io_input_streams.push_back(stream);
        stream = std::make_shared<SquashingBlockInputStream>(stream, 8192, 0, log->identifier());
        stream->setExtraInfo("squashing after exchange receiver");
        pipeline.streams.push_back(stream);
    }
    NamesAndTypes source_columns;
    for (const auto & col : pipeline.firstStream()->getHeader())
    {
        source_columns.emplace_back(col.name, col.type);
    }
    analyzer = std::make_unique<DAGExpressionAnalyzer>(std::move(source_columns), context);
}

void DAGQueryBlockInterpreter::handleMockExchangeReceiver(DAGPipeline & pipeline)
{
    for (size_t i = 0; i < max_streams; ++i)
    {
        // use max_block_size / 10 to determine the mock block's size
        pipeline.streams.push_back(std::make_shared<MockExchangeReceiverInputStream>(query_block.source->exchange_receiver(), context.getSettingsRef().max_block_size, context.getSettingsRef().max_block_size / 10));
    }
    NamesAndTypes source_columns;
    for (const auto & col : pipeline.firstStream()->getHeader())
    {
        source_columns.emplace_back(col.name, col.type);
    }
    analyzer = std::make_unique<DAGExpressionAnalyzer>(std::move(source_columns), context);
}

void DAGQueryBlockInterpreter::handleProjection(DAGPipeline & pipeline, const tipb::Projection & projection)
{
    NamesAndTypes input_columns;
    pipeline.streams = input_streams_vec[0];
    for (auto const & p : pipeline.firstStream()->getHeader().getNamesAndTypesList())
        input_columns.emplace_back(p.name, p.type);
    DAGExpressionAnalyzer dag_analyzer(std::move(input_columns), context);
    ExpressionActionsChain chain;
    auto & last_step = dag_analyzer.initAndGetLastStep(chain);
    NamesAndTypes output_columns;
    NamesWithAliases project_cols;
    UniqueNameGenerator unique_name_generator;
    for (const auto & expr : projection.exprs())
    {
        auto expr_name = dag_analyzer.getActions(expr, last_step.actions);
        last_step.required_output.emplace_back(expr_name);
        const auto & col = last_step.actions->getSampleBlock().getByName(expr_name);
        String alias = unique_name_generator.toUniqueName(col.name);
        output_columns.emplace_back(alias, col.type);
        project_cols.emplace_back(col.name, alias);
    }
    pipeline.transform([&](auto & stream) {
        stream = std::make_shared<ExpressionBlockInputStream>(stream, chain.getLastActions(), log->identifier());
        stream->setExtraInfo("before projection");
    });
    executeProject(pipeline, project_cols, "projection");
    analyzer = std::make_unique<DAGExpressionAnalyzer>(std::move(output_columns), context);
}

void DAGQueryBlockInterpreter::handleWindow(DAGPipeline & pipeline, const tipb::Window & window)
{
    NamesAndTypes input_columns;
    assert(input_streams_vec.size() == 1);
    pipeline.streams = input_streams_vec.back();
    for (auto const & p : pipeline.firstStream()->getHeader())
        input_columns.emplace_back(p.name, p.type);
    DAGExpressionAnalyzer dag_analyzer(input_columns, context);
    WindowDescription window_description = dag_analyzer.buildWindowDescription(window);
    executeWindow(pipeline, window_description);
<<<<<<< HEAD
    executeExpression(pipeline, window_description.after_window, log);
=======
    executeExpression(pipeline, window_description.after_window, "cast after window");
>>>>>>> b34cd1d7

    analyzer = std::make_unique<DAGExpressionAnalyzer>(window_description.after_window_columns, context);
}

void DAGQueryBlockInterpreter::handleWindowOrder(DAGPipeline & pipeline, const tipb::Sort & window_sort)
{
    NamesAndTypes input_columns;
    assert(input_streams_vec.size() == 1);
    pipeline.streams = input_streams_vec.back();
    for (auto const & p : pipeline.firstStream()->getHeader())
        input_columns.emplace_back(p.name, p.type);
    DAGExpressionAnalyzer dag_analyzer(input_columns, context);
    auto order_columns = dag_analyzer.buildWindowOrderColumns(window_sort);
    executeWindowOrder(pipeline, getSortDescription(order_columns, window_sort.byitems()));

    analyzer = std::make_unique<DAGExpressionAnalyzer>(std::move(input_columns), context);
}

// To execute a query block, you have to:
// 1. generate the date stream and push it to pipeline.
// 2. assign the analyzer
// 3. construct a final projection, even if it's not necessary. just construct it.
// Talking about projection, it has the following rules.
// 1. if the query block does not contain agg, then the final project is the same as the source Executor
// 2. if the query block contains agg, then the final project is the same as agg Executor
// 3. if the cop task may contains more then 1 query block, and the current query block is not the root
//    query block, then the project should add an alias for each column that needs to be projected, something
//    like final_project.emplace_back(col.name, query_block.qb_column_prefix + col.name);
void DAGQueryBlockInterpreter::executeImpl(DAGPipeline & pipeline)
{
    if (query_block.source->tp() == tipb::ExecType::TypeJoin)
    {
        SubqueryForSet right_query;
        handleJoin(query_block.source->join(), pipeline, right_query);
        recordProfileStreams(pipeline, query_block.source_name);
        dagContext().addSubquery(query_block.source_name, std::move(right_query));
    }
    else if (query_block.source->tp() == tipb::ExecType::TypeExchangeReceiver)
    {
        if (unlikely(dagContext().isTest()))
            handleMockExchangeReceiver(pipeline);
        else
            handleExchangeReceiver(pipeline);
        recordProfileStreams(pipeline, query_block.source_name);
    }
    else if (query_block.source->tp() == tipb::ExecType::TypeProjection)
    {
        handleProjection(pipeline, query_block.source->projection());
        recordProfileStreams(pipeline, query_block.source_name);
    }
    else if (query_block.isTableScanSource())
    {
        TiDBTableScan table_scan(query_block.source, query_block.source_name, dagContext());
        if (unlikely(dagContext().isTest()))
            handleMockTableScan(table_scan, pipeline);
        else
            handleTableScan(table_scan, pipeline);
        dagContext().table_scan_executor_id = query_block.source_name;
    }
    else if (query_block.source->tp() == tipb::ExecType::TypeWindow)
    {
        handleWindow(pipeline, query_block.source->window());
        recordProfileStreams(pipeline, query_block.source_name);
        restorePipelineConcurrency(pipeline);
    }
    else if (query_block.source->tp() == tipb::ExecType::TypeSort)
    {
        handleWindowOrder(pipeline, query_block.source->sort());
        recordProfileStreams(pipeline, query_block.source_name);
    }
    else
    {
        throw TiFlashException(
            std::string(__PRETTY_FUNCTION__) + ": Unsupported source node: " + query_block.source_name,
            Errors::Coprocessor::BadRequest);
    }

    auto res = analyzeExpressions(
        context,
        *analyzer,
        query_block,
        final_project);

    if (res.before_where)
    {
        // execute where
        executeWhere(pipeline, res.before_where, res.filter_column_name, "execute where");
        recordProfileStreams(pipeline, query_block.selection_name);
    }

    // this log measures the concurrent degree in this mpp task
    LOG_FMT_DEBUG(
        log,
        "execution stream size for query block(before aggregation) {} is {}",
        query_block.qb_column_prefix,
        pipeline.streams.size());
    updateFinalConcurrency(dagContext(), pipeline.streams.size(), max_streams);

    if (res.before_aggregation)
    {
        // execute aggregation
        executeAggregation(pipeline, res.before_aggregation, res.aggregation_keys, res.aggregation_collators, res.aggregate_descriptions, res.is_final_agg);
    }
    if (res.before_having)
    {
        // execute having
        executeWhere(pipeline, res.before_having, res.having_column_name, "execute having");
        recordProfileStreams(pipeline, query_block.having_name);
    }
    if (res.before_order_and_select)
    {
<<<<<<< HEAD
        executeExpression(pipeline, res.before_order_and_select, log);
=======
        executeExpression(pipeline, res.before_order_and_select, "before order and select");
>>>>>>> b34cd1d7
    }

    if (!res.order_columns.empty())
    {
        // execute topN
        executeOrder(pipeline, res.order_columns);
        recordProfileStreams(pipeline, query_block.limit_or_topn_name);
    }

    // execute final project action
    executeProject(pipeline, final_project, "final projection");
    // execute limit
    if (query_block.limit_or_topn && query_block.limit_or_topn->tp() == tipb::TypeLimit)
    {
        executeLimit(pipeline);
        recordProfileStreams(pipeline, query_block.limit_or_topn_name);
    }
    restorePipelineConcurrency(pipeline);

    // execute exchange_sender
    if (query_block.exchange_sender)
    {
        if (unlikely(dagContext().isTest()))
            handleMockExchangeSender(pipeline);
        else
            handleExchangeSender(pipeline);
        recordProfileStreams(pipeline, query_block.exchange_sender_name);
    }
}

void DAGQueryBlockInterpreter::executeProject(DAGPipeline & pipeline, NamesWithAliases & project_cols, const String & extra_info)
{
    if (project_cols.empty())
        return;
    ExpressionActionsPtr project = generateProjectExpressionActions(pipeline.firstStream(), context, project_cols);
    pipeline.transform([&](auto & stream) {
        stream = std::make_shared<ExpressionBlockInputStream>(stream, project, log->identifier());
        stream->setExtraInfo(extra_info);
    });
}

void DAGQueryBlockInterpreter::executeLimit(DAGPipeline & pipeline)
{
    size_t limit = 0;
    if (query_block.limit_or_topn->tp() == tipb::TypeLimit)
        limit = query_block.limit_or_topn->limit().limit();
    else
        limit = query_block.limit_or_topn->topn().limit();
    pipeline.transform([&](auto & stream) { stream = std::make_shared<LimitBlockInputStream>(stream, limit, 0, log->identifier(), false); });
    if (pipeline.hasMoreThanOneStream())
    {
        executeUnion(pipeline, max_streams, log, false, "for partial limit");
        pipeline.transform([&](auto & stream) { stream = std::make_shared<LimitBlockInputStream>(stream, limit, 0, log->identifier(), false); });
    }
}

void DAGQueryBlockInterpreter::handleExchangeSender(DAGPipeline & pipeline)
{
    RUNTIME_ASSERT(dagContext().isMPPTask() && dagContext().tunnel_set != nullptr, log, "exchange_sender only run in MPP");
    /// exchange sender should be at the top of operators
    const auto & exchange_sender = query_block.exchange_sender->exchange_sender();
    std::vector<Int64> partition_col_ids = ExchangeSenderInterpreterHelper::genPartitionColIds(exchange_sender);
    TiDB::TiDBCollators partition_col_collators = ExchangeSenderInterpreterHelper::genPartitionColCollators(exchange_sender);
    int stream_id = 0;
    pipeline.transform([&](auto & stream) {
        // construct writer
        std::unique_ptr<DAGResponseWriter> response_writer = std::make_unique<StreamingDAGResponseWriter<MPPTunnelSetPtr>>(
            context.getDAGContext()->tunnel_set,
            partition_col_ids,
            partition_col_collators,
            exchange_sender.tp(),
            context.getSettingsRef().dag_records_per_chunk,
            context.getSettingsRef().batch_send_min_limit,
            stream_id++ == 0, /// only one stream needs to sending execution summaries for the last response
            dagContext());
        stream = std::make_shared<ExchangeSenderBlockInputStream>(stream, std::move(response_writer), log->identifier());
    });
}

void DAGQueryBlockInterpreter::handleMockExchangeSender(DAGPipeline & pipeline)
{
    pipeline.transform([&](auto & stream) {
        stream = std::make_shared<MockExchangeSenderInputStream>(stream, log->identifier());
    });
}

void DAGQueryBlockInterpreter::restorePipelineConcurrency(DAGPipeline & pipeline)
{
    if (query_block.can_restore_pipeline_concurrency)
        restoreConcurrency(pipeline, dagContext().final_concurrency, log);
}

BlockInputStreams DAGQueryBlockInterpreter::execute()
{
    DAGPipeline pipeline;
    executeImpl(pipeline);
    if (!pipeline.streams_with_non_joined_data.empty())
    {
        executeUnion(pipeline, max_streams, log, false, "final union for non_joined_data");
        restorePipelineConcurrency(pipeline);
    }

    return pipeline.streams;
}
} // namespace DB<|MERGE_RESOLUTION|>--- conflicted
+++ resolved
@@ -338,11 +338,7 @@
     DAGPipeline & pipeline,
     WindowDescription & window_description)
 {
-<<<<<<< HEAD
-    executeExpression(pipeline, window_description.before_window, log);
-=======
     executeExpression(pipeline, window_description.before_window, "before window");
->>>>>>> b34cd1d7
 
     /// If there are several streams, we merge them into one
     executeUnion(pipeline, max_streams, log, false, "merge into one for window input");
@@ -414,8 +410,6 @@
     }
 }
 
-<<<<<<< HEAD
-=======
 void DAGQueryBlockInterpreter::executeExpression(DAGPipeline & pipeline, const ExpressionActionsPtr & expressionActionsPtr, const String & extra_info)
 {
     if (!expressionActionsPtr->getActions().empty())
@@ -427,7 +421,6 @@
     }
 }
 
->>>>>>> b34cd1d7
 void DAGQueryBlockInterpreter::executeWindowOrder(DAGPipeline & pipeline, SortDescription sort_desc)
 {
     orderStreams(pipeline, sort_desc, 0);
@@ -552,11 +545,7 @@
     DAGExpressionAnalyzer dag_analyzer(input_columns, context);
     WindowDescription window_description = dag_analyzer.buildWindowDescription(window);
     executeWindow(pipeline, window_description);
-<<<<<<< HEAD
-    executeExpression(pipeline, window_description.after_window, log);
-=======
     executeExpression(pipeline, window_description.after_window, "cast after window");
->>>>>>> b34cd1d7
 
     analyzer = std::make_unique<DAGExpressionAnalyzer>(window_description.after_window_columns, context);
 }
@@ -668,11 +657,7 @@
     }
     if (res.before_order_and_select)
     {
-<<<<<<< HEAD
-        executeExpression(pipeline, res.before_order_and_select, log);
-=======
         executeExpression(pipeline, res.before_order_and_select, "before order and select");
->>>>>>> b34cd1d7
     }
 
     if (!res.order_columns.empty())
