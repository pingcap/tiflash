--- conflicted
+++ resolved
@@ -164,15 +164,11 @@
     // Or TopN, not both.
     if (query_block.limit_or_topn && query_block.limit_or_topn->tp() == tipb::ExecType::TypeTopN)
     {
-<<<<<<< HEAD
-        std::tie(res.order_columns, res.before_order) = analyzer.appendOrderBy(query_block.limitOrTopN->topn());
+        std::tie(res.order_columns, res.before_order) = analyzer.appendOrderBy(query_block.limit_or_topn->topn());
 
         auto proj_after_actions = analyzer.newActions(res.before_order->getSampleBlock().getNamesAndTypesList());
         proj_after_actions->add(ExpressionAction::project(toNames(analyzer.getCurrentInputColumns())));
         res.project_after_order = std::move(proj_after_actions);
-=======
-        std::tie(res.order_columns, res.before_order) = analyzer.appendOrderBy(query_block.limit_or_topn->topn());
->>>>>>> b19f2ae5
     }
 
     // Append final project results.
@@ -982,7 +978,7 @@
     if (res.before_order)
     {
         executeExpression(pipeline, res.before_order);
-<<<<<<< HEAD
+
         if (!res.order_columns.empty())
         {
             // execute topN
@@ -990,15 +986,7 @@
         }
         if (res.project_after_order)
             pipeline.transform([&](auto & stream) { stream = std::make_shared<ExpressionBlockInputStream>(stream, res.project_after_order, taskLogger()); });
-        recordProfileStreams(pipeline, query_block.limitOrTopN_name);
-=======
-    }
-    if (!res.order_columns.empty())
-    {
-        // execute topN
-        executeOrder(pipeline, res.order_columns);
         recordProfileStreams(pipeline, query_block.limit_or_topn_name);
->>>>>>> b19f2ae5
     }
 
     // execute projection
