// Copyright 2022 PingCAP, Ltd.
//
// Licensed under the Apache License, Version 2.0 (the "License");
// you may not use this file except in compliance with the License.
// You may obtain a copy of the License at
//
//     http://www.apache.org/licenses/LICENSE-2.0
//
// Unless required by applicable law or agreed to in writing, software
// distributed under the License is distributed on an "AS IS" BASIS,
// WITHOUT WARRANTIES OR CONDITIONS OF ANY KIND, either express or implied.
// See the License for the specific language governing permissions and
// limitations under the License.

#include <Common/FailPoint.h>
#include <Common/TiFlashException.h>
#include <DataStreams/AggregatingBlockInputStream.h>
#include <DataStreams/ConcatBlockInputStream.h>
#include <DataStreams/ExchangeSenderBlockInputStream.h>
#include <DataStreams/ExpressionBlockInputStream.h>
#include <DataStreams/FilterBlockInputStream.h>
#include <DataStreams/HashJoinBuildBlockInputStream.h>
#include <DataStreams/HashJoinProbeBlockInputStream.h>
#include <DataStreams/LimitBlockInputStream.h>
#include <DataStreams/MergeSortingBlockInputStream.h>
#include <DataStreams/MockTableScanBlockInputStream.h>
#include <DataStreams/NullBlockInputStream.h>
#include <DataStreams/ParallelAggregatingBlockInputStream.h>
#include <DataStreams/PartialSortingBlockInputStream.h>
#include <DataStreams/SquashingBlockInputStream.h>
#include <DataStreams/TiRemoteBlockInputStream.h>
#include <DataStreams/WindowBlockInputStream.h>
#include <DataTypes/DataTypeNullable.h>
#include <DataTypes/DataTypesNumber.h>
#include <DataTypes/getLeastSupertype.h>
#include <Flash/Coprocessor/AggregationInterpreterHelper.h>
#include <Flash/Coprocessor/DAGExpressionAnalyzer.h>
#include <Flash/Coprocessor/DAGQueryBlockInterpreter.h>
#include <Flash/Coprocessor/DAGUtils.h>
#include <Flash/Coprocessor/ExchangeSenderInterpreterHelper.h>
#include <Flash/Coprocessor/GenSchemaAndColumn.h>
#include <Flash/Coprocessor/InterpreterUtils.h>
#include <Flash/Coprocessor/PushDownFilter.h>
#include <Flash/Coprocessor/StreamingDAGResponseWriter.h>
#include <Flash/Mpp/ExchangeReceiver.h>
#include <Interpreters/Aggregator.h>
#include <Interpreters/ExpressionAnalyzer.h>
#include <Interpreters/Join.h>
#include <Parsers/ASTSelectQuery.h>
#include <Parsers/ASTTablesInSelectQuery.h>
#include <Storages/Transaction/TiDB.h>
#include <WindowFunctions/WindowFunctionFactory.h>

namespace DB
{
namespace FailPoints
{
<<<<<<< HEAD
extern const char pause_after_copr_streams_acquired[];
extern const char pause_after_copr_streams_acquired_once[];
=======
>>>>>>> c0459782
extern const char minimum_block_size_for_cross_join[];
} // namespace FailPoints

DAGQueryBlockInterpreter::DAGQueryBlockInterpreter(
    Context & context_,
    const std::vector<BlockInputStreams> & input_streams_vec_,
    const DAGQueryBlock & query_block_,
    size_t max_streams_)
    : context(context_)
    , input_streams_vec(input_streams_vec_)
    , query_block(query_block_)
    , max_streams(max_streams_)
    , log(Logger::get("DAGQueryBlockInterpreter", dagContext().log ? dagContext().log->identifier() : ""))
{}

namespace
{
struct AnalysisResult
{
    ExpressionActionsPtr before_where;
    ExpressionActionsPtr before_aggregation;
    ExpressionActionsPtr before_having;
    ExpressionActionsPtr before_order_and_select;
    ExpressionActionsPtr final_projection;

    String filter_column_name;
    String having_column_name;
    NamesAndTypes order_columns;

    Names aggregation_keys;
    TiDB::TiDBCollators aggregation_collators;
    AggregateDescriptions aggregate_descriptions;
    bool is_final_agg;
};

AnalysisResult analyzeExpressions(
    Context & context,
    DAGExpressionAnalyzer & analyzer,
    const DAGQueryBlock & query_block,
    NamesWithAliases & final_project)
{
    AnalysisResult res;
    ExpressionActionsChain chain;
    // selection on table scan had been executed in handleTableScan
    // In test mode, filter is not pushed down to table scan
    if (query_block.selection && (!query_block.isTableScanSource() || context.getDAGContext()->isTest()))
    {
        std::vector<const tipb::Expr *> where_conditions;
        for (const auto & c : query_block.selection->selection().conditions())
            where_conditions.push_back(&c);
        res.filter_column_name = analyzer.appendWhere(chain, where_conditions);
        res.before_where = chain.getLastActions();
        chain.addStep();
    }
    // There will be either Agg...
    if (query_block.aggregation)
    {
        res.is_final_agg = AggregationInterpreterHelper::isFinalAgg(query_block.aggregation->aggregation());

        std::tie(res.aggregation_keys, res.aggregation_collators, res.aggregate_descriptions, res.before_aggregation) = analyzer.appendAggregation(
            chain,
            query_block.aggregation->aggregation(),
            AggregationInterpreterHelper::isGroupByCollationSensitive(context));

        if (query_block.having != nullptr)
        {
            std::vector<const tipb::Expr *> having_conditions;
            for (const auto & c : query_block.having->selection().conditions())
                having_conditions.push_back(&c);
            res.having_column_name = analyzer.appendWhere(chain, having_conditions);
            res.before_having = chain.getLastActions();
            chain.addStep();
        }
    }
    // Or TopN, not both.
    if (query_block.limit_or_topn && query_block.limit_or_topn->tp() == tipb::ExecType::TypeTopN)
    {
        res.order_columns = analyzer.appendOrderBy(chain, query_block.limit_or_topn->topn());
    }

    const auto & dag_context = *context.getDAGContext();
    // Append final project results if needed.
    final_project = query_block.isRootQueryBlock()
        ? analyzer.appendFinalProjectForRootQueryBlock(
            chain,
            dag_context.output_field_types,
            dag_context.output_offsets,
            query_block.qb_column_prefix,
            dag_context.keep_session_timezone_info)
        : analyzer.appendFinalProjectForNonRootQueryBlock(
            chain,
            query_block.qb_column_prefix);

    res.before_order_and_select = chain.getLastActions();

    chain.finalize();
    chain.clear();
    //todo need call prependProjectInput??
    return res;
}
} // namespace

// for tests, we need to mock tableScan blockInputStream as the source stream.
void DAGQueryBlockInterpreter::handleMockTableScan(const TiDBTableScan & table_scan, DAGPipeline & pipeline)
{
    auto names_and_types = genNamesAndTypes(table_scan);
    auto columns_with_type_and_name = getColumnWithTypeAndName(names_and_types);
    analyzer = std::make_unique<DAGExpressionAnalyzer>(std::move(names_and_types), context);
    for (size_t i = 0; i < max_streams; ++i)
    {
        auto mock_table_scan_stream = std::make_shared<MockTableScanBlockInputStream>(columns_with_type_and_name, context.getSettingsRef().max_block_size);
        pipeline.streams.emplace_back(mock_table_scan_stream);
    }
}

void DAGQueryBlockInterpreter::handleTableScan(const TiDBTableScan & table_scan, DAGPipeline & pipeline)
{
    const auto push_down_filter = PushDownFilter::toPushDownFilter(query_block.selection_name, query_block.selection);

    DAGStorageInterpreter storage_interpreter(context, table_scan, push_down_filter, max_streams);
    storage_interpreter.execute(pipeline);

    analyzer = std::move(storage_interpreter.analyzer);
<<<<<<< HEAD


    auto remote_requests = std::move(storage_interpreter.remote_requests);
    auto null_stream_if_empty = std::move(storage_interpreter.null_stream_if_empty);

    // It is impossible to have no joined stream.
    assert(pipeline.streams_with_non_joined_data.empty());
    // after executeRemoteQueryImpl, remote read stream will be appended in pipeline.streams.
    size_t remote_read_streams_start_index = pipeline.streams.size();

    // For those regions which are not presented in this tiflash node, we will try to fetch streams by key ranges from other tiflash nodes, only happens in batch cop / mpp mode.
    if (!remote_requests.empty())
        executeRemoteQueryImpl(pipeline, remote_requests);

    /// record local and remote io input stream
    auto & table_scan_io_input_streams = dagContext().getInBoundIOInputStreamsMap()[query_block.source_name];
    pipeline.transform([&](auto & stream) { table_scan_io_input_streams.push_back(stream); });

    if (pipeline.streams.empty())
    {
        pipeline.streams.emplace_back(null_stream_if_empty);
        // reset remote_read_streams_start_index for null_stream_if_empty.
        remote_read_streams_start_index = 1;
    }

    /// Theoretically we could move addTableLock to DAGStorageInterpreter, but we don't wants to the table to be dropped
    /// during the lifetime of this query, and sometimes if there is no local region, we will use the RemoteBlockInputStream
    /// or even the null_stream to hold the lock, so I would like too keep the addTableLock in DAGQueryBlockInterpreter
    pipeline.transform([&](auto & stream) {
        // todo do not need to hold all locks in each stream, if the stream is reading from table a
        //  it only needs to hold the lock of table a
        for (auto & lock : storage_interpreter.drop_locks)
            stream->addTableLock(lock);
    });

    /// Set the limits and quota for reading data, the speed and time of the query.
    setQuotaAndLimitsOnTableScan(context, pipeline);
    FAIL_POINT_PAUSE(FailPoints::pause_after_copr_streams_acquired);
    FAIL_POINT_PAUSE(FailPoints::pause_after_copr_streams_acquired_once);

    /// handle timezone/duration cast for local and remote table scan.
    executeCastAfterTableScan(
        table_scan,
        storage_interpreter.is_need_add_cast_column,
        remote_read_streams_start_index,
        pipeline);
    recordProfileStreams(pipeline, query_block.source_name);

    /// handle pushed down filter for local and remote table scan.
    if (query_block.selection)
    {
        executePushedDownFilter(conditions, remote_read_streams_start_index, pipeline);
        recordProfileStreams(pipeline, query_block.selection_name);
    }
}

void DAGQueryBlockInterpreter::executePushedDownFilter(
    const std::vector<const tipb::Expr *> & conditions,
    size_t remote_read_streams_start_index,
    DAGPipeline & pipeline)
{
    ExpressionActionsChain chain;
    analyzer->initChain(chain, analyzer->getCurrentInputColumns());
    String filter_column_name = analyzer->appendWhere(chain, conditions);
    ExpressionActionsPtr before_where = chain.getLastActions();
    chain.addStep();

    // remove useless tmp column and keep the schema of local streams and remote streams the same.
    NamesWithAliases project_cols;
    for (const auto & col : analyzer->getCurrentInputColumns())
    {
        chain.getLastStep().required_output.push_back(col.name);
        project_cols.emplace_back(col.name, col.name);
    }
    chain.getLastActions()->add(ExpressionAction::project(project_cols));
    ExpressionActionsPtr project_after_where = chain.getLastActions();
    chain.finalize();
    chain.clear();

    assert(pipeline.streams_with_non_joined_data.empty());
    assert(remote_read_streams_start_index <= pipeline.streams.size());
    // for remote read, filter had been pushed down, don't need to execute again.
    for (size_t i = 0; i < remote_read_streams_start_index; ++i)
    {
        auto & stream = pipeline.streams[i];
        stream = std::make_shared<FilterBlockInputStream>(stream, before_where, filter_column_name, log->identifier());
        // after filter, do project action to keep the schema of local streams and remote streams the same.
        stream = std::make_shared<ExpressionBlockInputStream>(stream, project_after_where, log->identifier());
    }
}

void DAGQueryBlockInterpreter::executeCastAfterTableScan(
    const TiDBTableScan & table_scan,
    const std::vector<ExtraCastAfterTSMode> & is_need_add_cast_column,
    size_t remote_read_streams_start_index,
    DAGPipeline & pipeline)
{
    auto original_source_columns = analyzer->getCurrentInputColumns();

    ExpressionActionsChain chain;
    analyzer->initChain(chain, original_source_columns);

    // execute timezone cast or duration cast if needed for local table scan
    if (addExtraCastsAfterTs(*analyzer, is_need_add_cast_column, chain, table_scan))
    {
        ExpressionActionsPtr extra_cast = chain.getLastActions();
        chain.finalize();
        chain.clear();

        // After `addExtraCastsAfterTs`, analyzer->getCurrentInputColumns() has been modified.
        // For remote read, `timezone cast and duration cast` had been pushed down, don't need to execute cast expressions.
        // To keep the schema of local read streams and remote read streams the same, do project action for remote read streams.
        NamesWithAliases project_for_remote_read;
        const auto & after_cast_source_columns = analyzer->getCurrentInputColumns();
        for (size_t i = 0; i < after_cast_source_columns.size(); ++i)
        {
            project_for_remote_read.emplace_back(original_source_columns[i].name, after_cast_source_columns[i].name);
        }
        assert(!project_for_remote_read.empty());
        assert(pipeline.streams_with_non_joined_data.empty());
        assert(remote_read_streams_start_index <= pipeline.streams.size());
        size_t i = 0;
        // local streams
        while (i < remote_read_streams_start_index)
        {
            auto & stream = pipeline.streams[i++];
            stream = std::make_shared<ExpressionBlockInputStream>(stream, extra_cast, log->identifier());
        }
        // remote streams
        if (i < pipeline.streams.size())
        {
            ExpressionActionsPtr project_for_cop_read = generateProjectExpressionActions(
                pipeline.streams[i],
                context,
                project_for_remote_read);
            while (i < pipeline.streams.size())
            {
                auto & stream = pipeline.streams[i++];
                stream = std::make_shared<ExpressionBlockInputStream>(stream, project_for_cop_read, log->identifier());
            }
        }
    }
=======
>>>>>>> c0459782
}

void DAGQueryBlockInterpreter::prepareJoin(
    const google::protobuf::RepeatedPtrField<tipb::Expr> & keys,
    const DataTypes & key_types,
    DAGPipeline & pipeline,
    Names & key_names,
    bool left,
    bool is_right_out_join,
    const google::protobuf::RepeatedPtrField<tipb::Expr> & filters,
    String & filter_column_name)
{
    std::vector<NameAndTypePair> source_columns;
    for (auto const & p : pipeline.firstStream()->getHeader().getNamesAndTypesList())
        source_columns.emplace_back(p.name, p.type);
    DAGExpressionAnalyzer dag_analyzer(std::move(source_columns), context);
    ExpressionActionsChain chain;
    if (dag_analyzer.appendJoinKeyAndJoinFilters(chain, keys, key_types, key_names, left, is_right_out_join, filters, filter_column_name))
    {
        pipeline.transform([&](auto & stream) { stream = std::make_shared<ExpressionBlockInputStream>(stream, chain.getLastActions(), log->identifier()); });
    }
}

ExpressionActionsPtr DAGQueryBlockInterpreter::genJoinOtherConditionAction(
    const tipb::Join & join,
    std::vector<NameAndTypePair> & source_columns,
    String & filter_column_for_other_condition,
    String & filter_column_for_other_eq_condition)
{
    if (join.other_conditions_size() == 0 && join.other_eq_conditions_from_in_size() == 0)
        return nullptr;
    DAGExpressionAnalyzer dag_analyzer(source_columns, context);
    ExpressionActionsChain chain;
    std::vector<const tipb::Expr *> condition_vector;
    if (join.other_conditions_size() > 0)
    {
        for (const auto & c : join.other_conditions())
        {
            condition_vector.push_back(&c);
        }
        filter_column_for_other_condition = dag_analyzer.appendWhere(chain, condition_vector);
    }
    if (join.other_eq_conditions_from_in_size() > 0)
    {
        condition_vector.clear();
        for (const auto & c : join.other_eq_conditions_from_in())
        {
            condition_vector.push_back(&c);
        }
        filter_column_for_other_eq_condition = dag_analyzer.appendWhere(chain, condition_vector);
    }
    return chain.getLastActions();
}

/// ClickHouse require join key to be exactly the same type
/// TiDB only require the join key to be the same category
/// for example decimal(10,2) join decimal(20,0) is allowed in
/// TiDB and will throw exception in ClickHouse
void getJoinKeyTypes(const tipb::Join & join, DataTypes & key_types)
{
    for (int i = 0; i < join.left_join_keys().size(); i++)
    {
        if (!exprHasValidFieldType(join.left_join_keys(i)) || !exprHasValidFieldType(join.right_join_keys(i)))
            throw TiFlashException("Join key without field type", Errors::Coprocessor::BadRequest);
        DataTypes types;
        types.emplace_back(getDataTypeByFieldTypeForComputingLayer(join.left_join_keys(i).field_type()));
        types.emplace_back(getDataTypeByFieldTypeForComputingLayer(join.right_join_keys(i).field_type()));
        DataTypePtr common_type = getLeastSupertype(types);
        key_types.emplace_back(common_type);
    }
}

void DAGQueryBlockInterpreter::handleJoin(const tipb::Join & join, DAGPipeline & pipeline, SubqueryForSet & right_query)
{
    // build
    static const std::unordered_map<tipb::JoinType, ASTTableJoin::Kind> equal_join_type_map{
        {tipb::JoinType::TypeInnerJoin, ASTTableJoin::Kind::Inner},
        {tipb::JoinType::TypeLeftOuterJoin, ASTTableJoin::Kind::Left},
        {tipb::JoinType::TypeRightOuterJoin, ASTTableJoin::Kind::Right},
        {tipb::JoinType::TypeSemiJoin, ASTTableJoin::Kind::Inner},
        {tipb::JoinType::TypeAntiSemiJoin, ASTTableJoin::Kind::Anti},
        {tipb::JoinType::TypeLeftOuterSemiJoin, ASTTableJoin::Kind::LeftSemi},
        {tipb::JoinType::TypeAntiLeftOuterSemiJoin, ASTTableJoin::Kind::LeftAnti}};
    static const std::unordered_map<tipb::JoinType, ASTTableJoin::Kind> cartesian_join_type_map{
        {tipb::JoinType::TypeInnerJoin, ASTTableJoin::Kind::Cross},
        {tipb::JoinType::TypeLeftOuterJoin, ASTTableJoin::Kind::Cross_Left},
        {tipb::JoinType::TypeRightOuterJoin, ASTTableJoin::Kind::Cross_Right},
        {tipb::JoinType::TypeSemiJoin, ASTTableJoin::Kind::Cross},
        {tipb::JoinType::TypeAntiSemiJoin, ASTTableJoin::Kind::Cross_Anti},
        {tipb::JoinType::TypeLeftOuterSemiJoin, ASTTableJoin::Kind::Cross_LeftSemi},
        {tipb::JoinType::TypeAntiLeftOuterSemiJoin, ASTTableJoin::Kind::Cross_LeftAnti}};

    if (input_streams_vec.size() != 2)
    {
        throw TiFlashException("Join query block must have 2 input streams", Errors::BroadcastJoin::Internal);
    }

    const auto & join_type_map = join.left_join_keys_size() == 0 ? cartesian_join_type_map : equal_join_type_map;
    auto join_type_it = join_type_map.find(join.join_type());
    if (join_type_it == join_type_map.end())
        throw TiFlashException("Unknown join type in dag request", Errors::Coprocessor::BadRequest);

    /// (cartesian) (anti) left semi join.
    const bool is_left_semi_family = join.join_type() == tipb::JoinType::TypeLeftOuterSemiJoin || join.join_type() == tipb::JoinType::TypeAntiLeftOuterSemiJoin;

    ASTTableJoin::Kind kind = join_type_it->second;
    const bool is_semi_join = join.join_type() == tipb::JoinType::TypeSemiJoin || join.join_type() == tipb::JoinType::TypeAntiSemiJoin || is_left_semi_family;
    ASTTableJoin::Strictness strictness = ASTTableJoin::Strictness::All;
    if (is_semi_join)
        strictness = ASTTableJoin::Strictness::Any;

    /// in DAG request, inner part is the build side, however for TiFlash implementation,
    /// the build side must be the right side, so need to swap the join side if needed
    /// 1. for (cross) inner join, there is no problem in this swap.
    /// 2. for (cross) semi/anti-semi join, the build side is always right, needn't swap.
    /// 3. for non-cross left/right join, there is no problem in this swap.
    /// 4. for cross left join, the build side is always right, needn't and can't swap.
    /// 5. for cross right join, the build side is always left, so it will always swap and change to cross left join.
    /// note that whatever the build side is, we can't support cross-right join now.

    bool swap_join_side;
    if (kind == ASTTableJoin::Kind::Cross_Right)
        swap_join_side = true;
    else if (kind == ASTTableJoin::Kind::Cross_Left)
        swap_join_side = false;
    else
        swap_join_side = join.inner_idx() == 0;

    DAGPipeline left_pipeline;
    DAGPipeline right_pipeline;

    if (swap_join_side)
    {
        if (kind == ASTTableJoin::Kind::Left)
            kind = ASTTableJoin::Kind::Right;
        else if (kind == ASTTableJoin::Kind::Right)
            kind = ASTTableJoin::Kind::Left;
        else if (kind == ASTTableJoin::Kind::Cross_Right)
            kind = ASTTableJoin::Kind::Cross_Left;
        left_pipeline.streams = input_streams_vec[1];
        right_pipeline.streams = input_streams_vec[0];
    }
    else
    {
        left_pipeline.streams = input_streams_vec[0];
        right_pipeline.streams = input_streams_vec[1];
    }

    std::vector<NameAndTypePair> join_output_columns;
    /// columns_for_other_join_filter is a vector of columns used
    /// as the input columns when compiling other join filter.
    /// Note the order in the column vector is very important:
    /// first the columns in input_streams_vec[0], then followed
    /// by the columns in input_streams_vec[1], if there are other
    /// columns generated before compile other join filter, then
    /// append the extra columns afterwards. In order to figure out
    /// whether a given column is already in the column vector or
    /// not quickly, we use another set to store the column names
    std::vector<NameAndTypePair> columns_for_other_join_filter;
    std::unordered_set<String> column_set_for_other_join_filter;
    bool make_nullable = join.join_type() == tipb::JoinType::TypeRightOuterJoin;
    for (auto const & p : input_streams_vec[0][0]->getHeader().getNamesAndTypesList())
    {
        join_output_columns.emplace_back(p.name, make_nullable ? makeNullable(p.type) : p.type);
        columns_for_other_join_filter.emplace_back(p.name, make_nullable ? makeNullable(p.type) : p.type);
        column_set_for_other_join_filter.emplace(p.name);
    }
    make_nullable = join.join_type() == tipb::JoinType::TypeLeftOuterJoin;
    for (auto const & p : input_streams_vec[1][0]->getHeader().getNamesAndTypesList())
    {
        if (!is_semi_join)
            /// for semi join, the columns from right table will be ignored
            join_output_columns.emplace_back(p.name, make_nullable ? makeNullable(p.type) : p.type);
        /// however, when compiling join's other condition, we still need the columns from right table
        columns_for_other_join_filter.emplace_back(p.name, make_nullable ? makeNullable(p.type) : p.type);
        column_set_for_other_join_filter.emplace(p.name);
    }

    bool is_tiflash_left_join = kind == ASTTableJoin::Kind::Left || kind == ASTTableJoin::Kind::Cross_Left;
    /// Cross_Right join will be converted to Cross_Left join, so no need to check Cross_Right
    bool is_tiflash_right_join = kind == ASTTableJoin::Kind::Right;
    /// all the columns from right table should be added after join, even for the join key
    NamesAndTypesList columns_added_by_join;
    make_nullable = is_tiflash_left_join;
    for (auto const & p : right_pipeline.streams[0]->getHeader().getNamesAndTypesList())
    {
        columns_added_by_join.emplace_back(p.name, make_nullable ? makeNullable(p.type) : p.type);
    }

    String match_helper_name;
    if (is_left_semi_family)
    {
        const auto & left_block = input_streams_vec[0][0]->getHeader();
        const auto & right_block = input_streams_vec[1][0]->getHeader();

        match_helper_name = Join::match_helper_prefix;
        for (int i = 1; left_block.has(match_helper_name) || right_block.has(match_helper_name); ++i)
        {
            match_helper_name = Join::match_helper_prefix + std::to_string(i);
        }

        columns_added_by_join.emplace_back(match_helper_name, Join::match_helper_type);
        join_output_columns.emplace_back(match_helper_name, Join::match_helper_type);
    }

    DataTypes join_key_types;
    getJoinKeyTypes(join, join_key_types);
    TiDB::TiDBCollators collators;
    size_t join_key_size = join_key_types.size();
    if (join.probe_types_size() == static_cast<int>(join_key_size) && join.build_types_size() == join.probe_types_size())
        for (size_t i = 0; i < join_key_size; i++)
        {
            if (removeNullable(join_key_types[i])->isString())
            {
                if (join.probe_types(i).collate() != join.build_types(i).collate())
                    throw TiFlashException("Join with different collators on the join key", Errors::Coprocessor::BadRequest);
                collators.push_back(getCollatorFromFieldType(join.probe_types(i)));
            }
            else
                collators.push_back(nullptr);
        }

    Names left_key_names, right_key_names;
    String left_filter_column_name, right_filter_column_name;

    /// add necessary transformation if the join key is an expression

    prepareJoin(
        swap_join_side ? join.right_join_keys() : join.left_join_keys(),
        join_key_types,
        left_pipeline,
        left_key_names,
        true,
        is_tiflash_right_join,
        swap_join_side ? join.right_conditions() : join.left_conditions(),
        left_filter_column_name);

    prepareJoin(
        swap_join_side ? join.left_join_keys() : join.right_join_keys(),
        join_key_types,
        right_pipeline,
        right_key_names,
        false,
        is_tiflash_right_join,
        swap_join_side ? join.left_conditions() : join.right_conditions(),
        right_filter_column_name);

    String other_filter_column_name, other_eq_filter_from_in_column_name;
    for (auto const & p : left_pipeline.streams[0]->getHeader().getNamesAndTypesList())
    {
        if (column_set_for_other_join_filter.find(p.name) == column_set_for_other_join_filter.end())
            columns_for_other_join_filter.emplace_back(p.name, p.type);
    }
    for (auto const & p : right_pipeline.streams[0]->getHeader().getNamesAndTypesList())
    {
        if (column_set_for_other_join_filter.find(p.name) == column_set_for_other_join_filter.end())
            columns_for_other_join_filter.emplace_back(p.name, p.type);
    }

    ExpressionActionsPtr other_condition_expr
        = genJoinOtherConditionAction(join, columns_for_other_join_filter, other_filter_column_name, other_eq_filter_from_in_column_name);

    const Settings & settings = context.getSettingsRef();
    size_t join_build_concurrency = settings.join_concurrent_build ? std::min(max_streams, right_pipeline.streams.size()) : 1;
    size_t max_block_size_for_cross_join = settings.max_block_size;
    fiu_do_on(FailPoints::minimum_block_size_for_cross_join, { max_block_size_for_cross_join = 1; });

    JoinPtr join_ptr = std::make_shared<Join>(
        left_key_names,
        right_key_names,
        true,
        SizeLimits(settings.max_rows_in_join, settings.max_bytes_in_join, settings.join_overflow_mode),
        kind,
        strictness,
        log->identifier(),
        join_build_concurrency,
        collators,
        left_filter_column_name,
        right_filter_column_name,
        other_filter_column_name,
        other_eq_filter_from_in_column_name,
        other_condition_expr,
        max_block_size_for_cross_join,
        match_helper_name);

    recordJoinExecuteInfo(swap_join_side ? 0 : 1, join_ptr);

    // add a HashJoinBuildBlockInputStream to build a shared hash table
    size_t concurrency_build_index = 0;
    auto get_concurrency_build_index = [&concurrency_build_index, &join_build_concurrency]() {
        return (concurrency_build_index++) % join_build_concurrency;
    };
    right_pipeline.transform([&](auto & stream) {
        stream = std::make_shared<HashJoinBuildBlockInputStream>(stream, join_ptr, get_concurrency_build_index(), log->identifier());
    });
    executeUnion(right_pipeline, max_streams, log, /*ignore_block=*/true);

    right_query.source = right_pipeline.firstStream();
    right_query.join = join_ptr;
    right_query.join->setSampleBlock(right_query.source->getHeader());

    std::vector<NameAndTypePair> source_columns;
    for (const auto & p : left_pipeline.streams[0]->getHeader().getNamesAndTypesList())
        source_columns.emplace_back(p.name, p.type);
    DAGExpressionAnalyzer dag_analyzer(std::move(source_columns), context);
    ExpressionActionsChain chain;
    dag_analyzer.appendJoin(chain, right_query, columns_added_by_join);
    pipeline.streams = left_pipeline.streams;
    /// add join input stream
    if (is_tiflash_right_join)
    {
        auto & join_execute_info = dagContext().getJoinExecuteInfoMap()[query_block.source_name];
        for (size_t i = 0; i < join_build_concurrency; i++)
        {
            auto non_joined_stream = chain.getLastActions()->createStreamWithNonJoinedDataIfFullOrRightJoin(
                pipeline.firstStream()->getHeader(),
                i,
                join_build_concurrency,
                settings.max_block_size);
            pipeline.streams_with_non_joined_data.push_back(non_joined_stream);
            join_execute_info.non_joined_streams.push_back(non_joined_stream);
        }
    }
    for (auto & stream : pipeline.streams)
        stream = std::make_shared<HashJoinProbeBlockInputStream>(stream, chain.getLastActions(), log->identifier());

    /// add a project to remove all the useless column
    NamesWithAliases project_cols;
    for (auto & c : join_output_columns)
    {
        /// do not need to care about duplicated column names because
        /// it is guaranteed by its children query block
        project_cols.emplace_back(c.name, c.name);
    }
    executeProject(pipeline, project_cols);
    analyzer = std::make_unique<DAGExpressionAnalyzer>(std::move(join_output_columns), context);
}

void DAGQueryBlockInterpreter::recordJoinExecuteInfo(size_t build_side_index, const JoinPtr & join_ptr)
{
    const auto * build_side_root_executor = query_block.children[build_side_index]->root;
    JoinExecuteInfo join_execute_info;
    join_execute_info.build_side_root_executor_id = build_side_root_executor->executor_id();
    join_execute_info.join_ptr = join_ptr;
    assert(join_execute_info.join_ptr);
    dagContext().getJoinExecuteInfoMap()[query_block.source_name] = std::move(join_execute_info);
}

void DAGQueryBlockInterpreter::executeWhere(DAGPipeline & pipeline, const ExpressionActionsPtr & expr, String & filter_column)
{
    pipeline.transform([&](auto & stream) { stream = std::make_shared<FilterBlockInputStream>(stream, expr, filter_column, log->identifier()); });
}

void DAGQueryBlockInterpreter::executeWindow(
    DAGPipeline & pipeline,
    WindowDescription & window_description)
{
    executeExpression(pipeline, window_description.before_window);

    /// If there are several streams, we merge them into one
    executeUnion(pipeline, max_streams, log);
    assert(pipeline.streams.size() == 1);
    pipeline.firstStream() = std::make_shared<WindowBlockInputStream>(pipeline.firstStream(), window_description, log->identifier());
}

void DAGQueryBlockInterpreter::executeAggregation(
    DAGPipeline & pipeline,
    const ExpressionActionsPtr & expression_actions_ptr,
    const Names & key_names,
    const TiDB::TiDBCollators & collators,
    AggregateDescriptions & aggregate_descriptions,
    bool is_final_agg)
{
    pipeline.transform([&](auto & stream) { stream = std::make_shared<ExpressionBlockInputStream>(stream, expression_actions_ptr, log->identifier()); });

    Block before_agg_header = pipeline.firstStream()->getHeader();

    AggregationInterpreterHelper::fillArgColumnNumbers(aggregate_descriptions, before_agg_header);
    auto params = AggregationInterpreterHelper::buildParams(
        context,
        before_agg_header,
        pipeline.streams.size(),
        key_names,
        collators,
        aggregate_descriptions,
        is_final_agg);

    /// If there are several sources, then we perform parallel aggregation
    if (pipeline.streams.size() > 1)
    {
        const Settings & settings = context.getSettingsRef();
        BlockInputStreamPtr stream_with_non_joined_data = combinedNonJoinedDataStream(pipeline, max_streams, log);
        pipeline.firstStream() = std::make_shared<ParallelAggregatingBlockInputStream>(
            pipeline.streams,
            stream_with_non_joined_data,
            params,
            context.getFileProvider(),
            true,
            max_streams,
            settings.aggregation_memory_efficient_merge_threads ? static_cast<size_t>(settings.aggregation_memory_efficient_merge_threads) : static_cast<size_t>(settings.max_threads),
            log->identifier());
        pipeline.streams.resize(1);
        // should record for agg before restore concurrency. See #3804.
        recordProfileStreams(pipeline, query_block.aggregation_name);
        restorePipelineConcurrency(pipeline);
    }
    else
    {
        BlockInputStreamPtr stream_with_non_joined_data = combinedNonJoinedDataStream(pipeline, max_streams, log);
        BlockInputStreams inputs;
        if (!pipeline.streams.empty())
            inputs.push_back(pipeline.firstStream());
        else
            pipeline.streams.resize(1);
        if (stream_with_non_joined_data)
            inputs.push_back(stream_with_non_joined_data);
        pipeline.firstStream() = std::make_shared<AggregatingBlockInputStream>(
            std::make_shared<ConcatBlockInputStream>(inputs, log->identifier()),
            params,
            context.getFileProvider(),
            true,
            log->identifier());
        recordProfileStreams(pipeline, query_block.aggregation_name);
    }
}

void DAGQueryBlockInterpreter::executeExpression(DAGPipeline & pipeline, const ExpressionActionsPtr & expressionActionsPtr)
{
    if (!expressionActionsPtr->getActions().empty())
    {
        pipeline.transform([&](auto & stream) { stream = std::make_shared<ExpressionBlockInputStream>(stream, expressionActionsPtr, log->identifier()); });
    }
}

void DAGQueryBlockInterpreter::executeWindowOrder(DAGPipeline & pipeline, SortDescription sort_desc)
{
    orderStreams(pipeline, sort_desc, 0);
}

void DAGQueryBlockInterpreter::executeOrder(DAGPipeline & pipeline, const std::vector<NameAndTypePair> & order_columns)
{
    Int64 limit = query_block.limit_or_topn->topn().limit();
    orderStreams(pipeline, getSortDescription(order_columns, query_block.limit_or_topn->topn().order_by()), limit);
}

void DAGQueryBlockInterpreter::orderStreams(DAGPipeline & pipeline, SortDescription order_descr, Int64 limit)
{
    const Settings & settings = context.getSettingsRef();

    pipeline.transform([&](auto & stream) {
        auto sorting_stream = std::make_shared<PartialSortingBlockInputStream>(stream, order_descr, log->identifier(), limit);

        /// Limits on sorting
        IProfilingBlockInputStream::LocalLimits limits;
        limits.mode = IProfilingBlockInputStream::LIMITS_TOTAL;
        limits.size_limits = SizeLimits(settings.max_rows_to_sort, settings.max_bytes_to_sort, settings.sort_overflow_mode);
        sorting_stream->setLimits(limits);

        stream = sorting_stream;
    });

    /// If there are several streams, we merge them into one
    executeUnion(pipeline, max_streams, log);

    /// Merge the sorted blocks.
    pipeline.firstStream() = std::make_shared<MergeSortingBlockInputStream>(
        pipeline.firstStream(),
        order_descr,
        settings.max_block_size,
        limit,
        settings.max_bytes_before_external_sort,
        context.getTemporaryPath(),
        log->identifier());
}

void DAGQueryBlockInterpreter::recordProfileStreams(DAGPipeline & pipeline, const String & key)
{
    auto & profile_streams = dagContext().getProfileStreamsMap()[key];
    pipeline.transform([&profile_streams](auto & stream) { profile_streams.push_back(stream); });
}

void DAGQueryBlockInterpreter::handleExchangeReceiver(DAGPipeline & pipeline)
{
    auto it = dagContext().getMPPExchangeReceiverMap().find(query_block.source_name);
    if (unlikely(it == dagContext().getMPPExchangeReceiverMap().end()))
        throw Exception("Can not find exchange receiver for " + query_block.source_name, ErrorCodes::LOGICAL_ERROR);
    // todo choose a more reasonable stream number
    auto & exchange_receiver_io_input_streams = dagContext().getInBoundIOInputStreamsMap()[query_block.source_name];
    for (size_t i = 0; i < max_streams; ++i)
    {
        BlockInputStreamPtr stream = std::make_shared<ExchangeReceiverInputStream>(it->second, log->identifier(), query_block.source_name);
        exchange_receiver_io_input_streams.push_back(stream);
        stream = std::make_shared<SquashingBlockInputStream>(stream, 8192, 0, log->identifier());
        pipeline.streams.push_back(stream);
    }
    std::vector<NameAndTypePair> source_columns;
    Block block = pipeline.firstStream()->getHeader();
    for (const auto & col : block.getColumnsWithTypeAndName())
    {
        source_columns.emplace_back(NameAndTypePair(col.name, col.type));
    }
    analyzer = std::make_unique<DAGExpressionAnalyzer>(std::move(source_columns), context);
}

void DAGQueryBlockInterpreter::handleProjection(DAGPipeline & pipeline, const tipb::Projection & projection)
{
    std::vector<NameAndTypePair> input_columns;
    pipeline.streams = input_streams_vec[0];
    for (auto const & p : pipeline.firstStream()->getHeader().getNamesAndTypesList())
        input_columns.emplace_back(p.name, p.type);
    DAGExpressionAnalyzer dag_analyzer(std::move(input_columns), context);
    ExpressionActionsChain chain;
    auto & last_step = dag_analyzer.initAndGetLastStep(chain);
    std::vector<NameAndTypePair> output_columns;
    NamesWithAliases project_cols;
    UniqueNameGenerator unique_name_generator;
    for (const auto & expr : projection.exprs())
    {
        auto expr_name = dag_analyzer.getActions(expr, last_step.actions);
        last_step.required_output.emplace_back(expr_name);
        const auto & col = last_step.actions->getSampleBlock().getByName(expr_name);
        String alias = unique_name_generator.toUniqueName(col.name);
        output_columns.emplace_back(alias, col.type);
        project_cols.emplace_back(col.name, alias);
    }
    pipeline.transform([&](auto & stream) { stream = std::make_shared<ExpressionBlockInputStream>(stream, chain.getLastActions(), log->identifier()); });
    executeProject(pipeline, project_cols);
    analyzer = std::make_unique<DAGExpressionAnalyzer>(std::move(output_columns), context);
}

void DAGQueryBlockInterpreter::handleWindow(DAGPipeline & pipeline, const tipb::Window & window)
{
    NamesAndTypes input_columns;
    assert(input_streams_vec.size() == 1);
    pipeline.streams = input_streams_vec.back();
    for (auto const & p : pipeline.firstStream()->getHeader())
        input_columns.emplace_back(p.name, p.type);
    DAGExpressionAnalyzer dag_analyzer(input_columns, context);
    WindowDescription window_description = dag_analyzer.buildWindowDescription(window);
    executeWindow(pipeline, window_description);
    executeExpression(pipeline, window_description.after_window);

    analyzer = std::make_unique<DAGExpressionAnalyzer>(window_description.after_window_columns, context);
}

void DAGQueryBlockInterpreter::handleWindowOrder(DAGPipeline & pipeline, const tipb::Sort & window_sort)
{
    NamesAndTypes input_columns;
    assert(input_streams_vec.size() == 1);
    pipeline.streams = input_streams_vec.back();
    for (auto const & p : pipeline.firstStream()->getHeader())
        input_columns.emplace_back(p.name, p.type);
    DAGExpressionAnalyzer dag_analyzer(input_columns, context);
    auto order_columns = dag_analyzer.buildWindowOrderColumns(window_sort);
    executeWindowOrder(pipeline, getSortDescription(order_columns, window_sort.byitems()));

    analyzer = std::make_unique<DAGExpressionAnalyzer>(std::move(input_columns), context);
}

// To execute a query block, you have to:
// 1. generate the date stream and push it to pipeline.
// 2. assign the analyzer
// 3. construct a final projection, even if it's not necessary. just construct it.
// Talking about projection, it has the following rules.
// 1. if the query block does not contain agg, then the final project is the same as the source Executor
// 2. if the query block contains agg, then the final project is the same as agg Executor
// 3. if the cop task may contains more then 1 query block, and the current query block is not the root
//    query block, then the project should add an alias for each column that needs to be projected, something
//    like final_project.emplace_back(col.name, query_block.qb_column_prefix + col.name);
void DAGQueryBlockInterpreter::executeImpl(DAGPipeline & pipeline)
{
    if (query_block.source->tp() == tipb::ExecType::TypeJoin)
    {
        SubqueryForSet right_query;
        handleJoin(query_block.source->join(), pipeline, right_query);
        recordProfileStreams(pipeline, query_block.source_name);
        dagContext().addSubquery(query_block.source_name, std::move(right_query));
    }
    else if (query_block.source->tp() == tipb::ExecType::TypeExchangeReceiver)
    {
        handleExchangeReceiver(pipeline);
        recordProfileStreams(pipeline, query_block.source_name);
    }
    else if (query_block.source->tp() == tipb::ExecType::TypeProjection)
    {
        handleProjection(pipeline, query_block.source->projection());
        recordProfileStreams(pipeline, query_block.source_name);
    }
    else if (query_block.isTableScanSource())
    {
        TiDBTableScan table_scan(query_block.source, query_block.source_name, dagContext());
        if (dagContext().isTest())
            handleMockTableScan(table_scan, pipeline);
        else
            handleTableScan(table_scan, pipeline);
        dagContext().table_scan_executor_id = query_block.source_name;
    }
    else if (query_block.source->tp() == tipb::ExecType::TypeWindow)
    {
        handleWindow(pipeline, query_block.source->window());
        recordProfileStreams(pipeline, query_block.source_name);
        restorePipelineConcurrency(pipeline);
    }
    else if (query_block.source->tp() == tipb::ExecType::TypeSort)
    {
        handleWindowOrder(pipeline, query_block.source->sort());
        recordProfileStreams(pipeline, query_block.source_name);
    }
    else
    {
        throw TiFlashException(
            std::string(__PRETTY_FUNCTION__) + ": Unsupported source node: " + query_block.source_name,
            Errors::Coprocessor::BadRequest);
    }

    auto res = analyzeExpressions(
        context,
        *analyzer,
        query_block,
        final_project);

    if (res.before_where)
    {
        // execute where
        executeWhere(pipeline, res.before_where, res.filter_column_name);
        recordProfileStreams(pipeline, query_block.selection_name);
    }

    // this log measures the concurrent degree in this mpp task
    LOG_FMT_DEBUG(
        log,
        "execution stream size for query block(before aggregation) {} is {}",
        query_block.qb_column_prefix,
        pipeline.streams.size());
    dagContext().final_concurrency = std::min(std::max(dagContext().final_concurrency, pipeline.streams.size()), max_streams);

    if (res.before_aggregation)
    {
        // execute aggregation
        executeAggregation(pipeline, res.before_aggregation, res.aggregation_keys, res.aggregation_collators, res.aggregate_descriptions, res.is_final_agg);
    }
    if (res.before_having)
    {
        // execute having
        executeWhere(pipeline, res.before_having, res.having_column_name);
        recordProfileStreams(pipeline, query_block.having_name);
    }
    if (res.before_order_and_select)
    {
        executeExpression(pipeline, res.before_order_and_select);
    }

    if (!res.order_columns.empty())
    {
        // execute topN
        executeOrder(pipeline, res.order_columns);
        recordProfileStreams(pipeline, query_block.limit_or_topn_name);
    }

    // execute final project action
    executeProject(pipeline, final_project);
    // execute limit
    if (query_block.limit_or_topn && query_block.limit_or_topn->tp() == tipb::TypeLimit)
    {
        executeLimit(pipeline);
        recordProfileStreams(pipeline, query_block.limit_or_topn_name);
    }
    restorePipelineConcurrency(pipeline);

    // execute exchange_sender
    if (query_block.exchange_sender)
    {
        handleExchangeSender(pipeline);
        recordProfileStreams(pipeline, query_block.exchange_sender_name);
    }
}

void DAGQueryBlockInterpreter::executeProject(DAGPipeline & pipeline, NamesWithAliases & project_cols)
{
    if (project_cols.empty())
        return;
    ExpressionActionsPtr project = generateProjectExpressionActions(pipeline.firstStream(), context, project_cols);
    pipeline.transform([&](auto & stream) { stream = std::make_shared<ExpressionBlockInputStream>(stream, project, log->identifier()); });
}

void DAGQueryBlockInterpreter::executeLimit(DAGPipeline & pipeline)
{
    size_t limit = 0;
    if (query_block.limit_or_topn->tp() == tipb::TypeLimit)
        limit = query_block.limit_or_topn->limit().limit();
    else
        limit = query_block.limit_or_topn->topn().limit();
    pipeline.transform([&](auto & stream) { stream = std::make_shared<LimitBlockInputStream>(stream, limit, 0, log->identifier(), false); });
    if (pipeline.hasMoreThanOneStream())
    {
        executeUnion(pipeline, max_streams, log);
        pipeline.transform([&](auto & stream) { stream = std::make_shared<LimitBlockInputStream>(stream, limit, 0, log->identifier(), false); });
    }
}

void DAGQueryBlockInterpreter::handleExchangeSender(DAGPipeline & pipeline)
{
    RUNTIME_ASSERT(dagContext().isMPPTask() && dagContext().tunnel_set != nullptr, log, "exchange_sender only run in MPP");
    /// exchange sender should be at the top of operators
    const auto & exchange_sender = query_block.exchange_sender->exchange_sender();
    std::vector<Int64> partition_col_ids = ExchangeSenderInterpreterHelper::genPartitionColIds(exchange_sender);
    TiDB::TiDBCollators partition_col_collators = ExchangeSenderInterpreterHelper::genPartitionColCollators(exchange_sender);
    int stream_id = 0;
    pipeline.transform([&](auto & stream) {
        // construct writer
        std::unique_ptr<DAGResponseWriter> response_writer = std::make_unique<StreamingDAGResponseWriter<MPPTunnelSetPtr>>(
            context.getDAGContext()->tunnel_set,
            partition_col_ids,
            partition_col_collators,
            exchange_sender.tp(),
            context.getSettingsRef().dag_records_per_chunk,
            context.getSettingsRef().batch_send_min_limit,
            stream_id++ == 0, /// only one stream needs to sending execution summaries for the last response
            dagContext());
        stream = std::make_shared<ExchangeSenderBlockInputStream>(stream, std::move(response_writer), log->identifier());
    });
}

void DAGQueryBlockInterpreter::restorePipelineConcurrency(DAGPipeline & pipeline)
{
    if (query_block.can_restore_pipeline_concurrency)
        restoreConcurrency(pipeline, dagContext().final_concurrency, log);
}

BlockInputStreams DAGQueryBlockInterpreter::execute()
{
    DAGPipeline pipeline;
    executeImpl(pipeline);
    if (!pipeline.streams_with_non_joined_data.empty())
    {
        executeUnion(pipeline, max_streams, log);
        restorePipelineConcurrency(pipeline);
    }

    return pipeline.streams;
}
} // namespace DB<|MERGE_RESOLUTION|>--- conflicted
+++ resolved
@@ -55,11 +55,6 @@
 {
 namespace FailPoints
 {
-<<<<<<< HEAD
-extern const char pause_after_copr_streams_acquired[];
-extern const char pause_after_copr_streams_acquired_once[];
-=======
->>>>>>> c0459782
 extern const char minimum_block_size_for_cross_join[];
 } // namespace FailPoints
 
@@ -183,151 +178,6 @@
     storage_interpreter.execute(pipeline);
 
     analyzer = std::move(storage_interpreter.analyzer);
-<<<<<<< HEAD
-
-
-    auto remote_requests = std::move(storage_interpreter.remote_requests);
-    auto null_stream_if_empty = std::move(storage_interpreter.null_stream_if_empty);
-
-    // It is impossible to have no joined stream.
-    assert(pipeline.streams_with_non_joined_data.empty());
-    // after executeRemoteQueryImpl, remote read stream will be appended in pipeline.streams.
-    size_t remote_read_streams_start_index = pipeline.streams.size();
-
-    // For those regions which are not presented in this tiflash node, we will try to fetch streams by key ranges from other tiflash nodes, only happens in batch cop / mpp mode.
-    if (!remote_requests.empty())
-        executeRemoteQueryImpl(pipeline, remote_requests);
-
-    /// record local and remote io input stream
-    auto & table_scan_io_input_streams = dagContext().getInBoundIOInputStreamsMap()[query_block.source_name];
-    pipeline.transform([&](auto & stream) { table_scan_io_input_streams.push_back(stream); });
-
-    if (pipeline.streams.empty())
-    {
-        pipeline.streams.emplace_back(null_stream_if_empty);
-        // reset remote_read_streams_start_index for null_stream_if_empty.
-        remote_read_streams_start_index = 1;
-    }
-
-    /// Theoretically we could move addTableLock to DAGStorageInterpreter, but we don't wants to the table to be dropped
-    /// during the lifetime of this query, and sometimes if there is no local region, we will use the RemoteBlockInputStream
-    /// or even the null_stream to hold the lock, so I would like too keep the addTableLock in DAGQueryBlockInterpreter
-    pipeline.transform([&](auto & stream) {
-        // todo do not need to hold all locks in each stream, if the stream is reading from table a
-        //  it only needs to hold the lock of table a
-        for (auto & lock : storage_interpreter.drop_locks)
-            stream->addTableLock(lock);
-    });
-
-    /// Set the limits and quota for reading data, the speed and time of the query.
-    setQuotaAndLimitsOnTableScan(context, pipeline);
-    FAIL_POINT_PAUSE(FailPoints::pause_after_copr_streams_acquired);
-    FAIL_POINT_PAUSE(FailPoints::pause_after_copr_streams_acquired_once);
-
-    /// handle timezone/duration cast for local and remote table scan.
-    executeCastAfterTableScan(
-        table_scan,
-        storage_interpreter.is_need_add_cast_column,
-        remote_read_streams_start_index,
-        pipeline);
-    recordProfileStreams(pipeline, query_block.source_name);
-
-    /// handle pushed down filter for local and remote table scan.
-    if (query_block.selection)
-    {
-        executePushedDownFilter(conditions, remote_read_streams_start_index, pipeline);
-        recordProfileStreams(pipeline, query_block.selection_name);
-    }
-}
-
-void DAGQueryBlockInterpreter::executePushedDownFilter(
-    const std::vector<const tipb::Expr *> & conditions,
-    size_t remote_read_streams_start_index,
-    DAGPipeline & pipeline)
-{
-    ExpressionActionsChain chain;
-    analyzer->initChain(chain, analyzer->getCurrentInputColumns());
-    String filter_column_name = analyzer->appendWhere(chain, conditions);
-    ExpressionActionsPtr before_where = chain.getLastActions();
-    chain.addStep();
-
-    // remove useless tmp column and keep the schema of local streams and remote streams the same.
-    NamesWithAliases project_cols;
-    for (const auto & col : analyzer->getCurrentInputColumns())
-    {
-        chain.getLastStep().required_output.push_back(col.name);
-        project_cols.emplace_back(col.name, col.name);
-    }
-    chain.getLastActions()->add(ExpressionAction::project(project_cols));
-    ExpressionActionsPtr project_after_where = chain.getLastActions();
-    chain.finalize();
-    chain.clear();
-
-    assert(pipeline.streams_with_non_joined_data.empty());
-    assert(remote_read_streams_start_index <= pipeline.streams.size());
-    // for remote read, filter had been pushed down, don't need to execute again.
-    for (size_t i = 0; i < remote_read_streams_start_index; ++i)
-    {
-        auto & stream = pipeline.streams[i];
-        stream = std::make_shared<FilterBlockInputStream>(stream, before_where, filter_column_name, log->identifier());
-        // after filter, do project action to keep the schema of local streams and remote streams the same.
-        stream = std::make_shared<ExpressionBlockInputStream>(stream, project_after_where, log->identifier());
-    }
-}
-
-void DAGQueryBlockInterpreter::executeCastAfterTableScan(
-    const TiDBTableScan & table_scan,
-    const std::vector<ExtraCastAfterTSMode> & is_need_add_cast_column,
-    size_t remote_read_streams_start_index,
-    DAGPipeline & pipeline)
-{
-    auto original_source_columns = analyzer->getCurrentInputColumns();
-
-    ExpressionActionsChain chain;
-    analyzer->initChain(chain, original_source_columns);
-
-    // execute timezone cast or duration cast if needed for local table scan
-    if (addExtraCastsAfterTs(*analyzer, is_need_add_cast_column, chain, table_scan))
-    {
-        ExpressionActionsPtr extra_cast = chain.getLastActions();
-        chain.finalize();
-        chain.clear();
-
-        // After `addExtraCastsAfterTs`, analyzer->getCurrentInputColumns() has been modified.
-        // For remote read, `timezone cast and duration cast` had been pushed down, don't need to execute cast expressions.
-        // To keep the schema of local read streams and remote read streams the same, do project action for remote read streams.
-        NamesWithAliases project_for_remote_read;
-        const auto & after_cast_source_columns = analyzer->getCurrentInputColumns();
-        for (size_t i = 0; i < after_cast_source_columns.size(); ++i)
-        {
-            project_for_remote_read.emplace_back(original_source_columns[i].name, after_cast_source_columns[i].name);
-        }
-        assert(!project_for_remote_read.empty());
-        assert(pipeline.streams_with_non_joined_data.empty());
-        assert(remote_read_streams_start_index <= pipeline.streams.size());
-        size_t i = 0;
-        // local streams
-        while (i < remote_read_streams_start_index)
-        {
-            auto & stream = pipeline.streams[i++];
-            stream = std::make_shared<ExpressionBlockInputStream>(stream, extra_cast, log->identifier());
-        }
-        // remote streams
-        if (i < pipeline.streams.size())
-        {
-            ExpressionActionsPtr project_for_cop_read = generateProjectExpressionActions(
-                pipeline.streams[i],
-                context,
-                project_for_remote_read);
-            while (i < pipeline.streams.size())
-            {
-                auto & stream = pipeline.streams[i++];
-                stream = std::make_shared<ExpressionBlockInputStream>(stream, project_for_cop_read, log->identifier());
-            }
-        }
-    }
-=======
->>>>>>> c0459782
 }
 
 void DAGQueryBlockInterpreter::prepareJoin(
