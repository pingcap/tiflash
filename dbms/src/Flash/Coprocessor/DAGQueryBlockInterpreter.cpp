#include <Common/FailPoint.h>
#include <Common/TiFlashException.h>
#include <DataStreams/AggregatingBlockInputStream.h>
#include <DataStreams/ConcatBlockInputStream.h>
#include <DataStreams/ExpressionBlockInputStream.h>
#include <DataStreams/FilterBlockInputStream.h>
#include <DataStreams/HashJoinBuildBlockInputStream.h>
#include <DataStreams/LimitBlockInputStream.h>
#include <DataStreams/MergeSortingBlockInputStream.h>
#include <DataStreams/NullBlockInputStream.h>
#include <DataStreams/ParallelAggregatingBlockInputStream.h>
#include <DataStreams/PartialSortingBlockInputStream.h>
#include <DataStreams/SquashingBlockInputStream.h>
#include <DataStreams/TiRemoteBlockInputStream.h>
#include <DataStreams/TrafficMonitorInputBlockStream.h>
#include <DataStreams/UnionBlockInputStream.h>
#include <DataTypes/DataTypeNullable.h>
#include <DataTypes/getLeastSupertype.h>
#include <Flash/Coprocessor/DAGExpressionAnalyzer.h>
#include <Flash/Coprocessor/DAGQueryBlockInterpreter.h>
#include <Flash/Coprocessor/DAGStorageInterpreter.h>
#include <Flash/Coprocessor/DAGUtils.h>
#include <Flash/Coprocessor/InterpreterUtils.h>
#include <Flash/Coprocessor/recordProfileStreams.h>
#include <Flash/Mpp/ExchangeReceiver.h>
#include <Interpreters/Aggregator.h>
#include <Interpreters/ExpressionAnalyzer.h>
#include <Interpreters/Join.h>
#include <Parsers/ASTSelectQuery.h>
#include <Parsers/ASTTablesInSelectQuery.h>

namespace DB
{
namespace FailPoints
{
extern const char pause_after_copr_streams_acquired[];
extern const char minimum_block_size_for_cross_join[];
} // namespace FailPoints

DAGQueryBlockInterpreter::DAGQueryBlockInterpreter(
    Context & context_,
    const std::vector<BlockInputStreams> & input_streams_vec_,
    const DAGQueryBlock & query_block_,
    bool keep_session_timezone_info_,
    const DAGQuerySource & dag_,
    std::vector<SubqueriesForSets> & subqueries_for_sets_,
    const std::unordered_map<String, std::shared_ptr<ExchangeReceiver>> & exchange_receiver_map_,
    const LogWithPrefixPtr & log_)
    : context(context_)
    , input_streams_vec(input_streams_vec_)
    , query_block(query_block_)
    , keep_session_timezone_info(keep_session_timezone_info_)
    , rqst(dag_.getDAGRequest())
    , dag(dag_)
    , subqueries_for_sets(subqueries_for_sets_)
    , exchange_receiver_map(exchange_receiver_map_)
    , log(log_)
{
    if (query_block.selection != nullptr)
    {
        for (const auto & condition : query_block.selection->selection().conditions())
            conditions.push_back(&condition);
    }
    const Settings & settings = context.getSettingsRef();
    if (dag.isBatchCop())
        max_streams = settings.max_threads;
    else
        max_streams = 1;
    if (max_streams > 1)
    {
        max_streams *= settings.max_streams_to_max_threads_ratio;
    }
}

BlockInputStreamPtr combinedNonJoinedDataStream(DAGPipeline & pipeline, size_t max_threads, const LogWithPrefixPtr & log)
{
    BlockInputStreamPtr ret = nullptr;
    if (pipeline.streams_with_non_joined_data.size() == 1)
        ret = pipeline.streams_with_non_joined_data.at(0);
    else if (pipeline.streams_with_non_joined_data.size() > 1)
        ret = std::make_shared<UnionBlockInputStream<>>(pipeline.streams_with_non_joined_data, nullptr, max_threads, log);
    pipeline.streams_with_non_joined_data.clear();
    return ret;
}

namespace
{
struct AnalysisResult
{
    bool need_extra_cast_after_tablescan = false;
    bool has_where = false;
    bool need_aggregate = false;
    bool has_having = false;
    bool has_order_by = false;

    ExpressionActionsPtr extra_cast;
    NamesWithAliases project_after_ts_and_filter_for_remote_read;
    ExpressionActionsPtr before_where;
    ExpressionActionsPtr project_after_where;
    ExpressionActionsPtr before_aggregation;
    ExpressionActionsPtr before_having;
    ExpressionActionsPtr before_order_and_select;
    ExpressionActionsPtr final_projection;

    String filter_column_name;
    String having_column_name;
    std::vector<NameAndTypePair> order_columns;
    /// Columns from the SELECT list, before renaming them to aliases.
    Names selected_columns;

    Names aggregation_keys;
    TiDB::TiDBCollators aggregation_collators;
    AggregateDescriptions aggregate_descriptions;
};

// add timezone cast for timestamp type, this is used to support session level timezone
bool addExtraCastsAfterTs(
    DAGExpressionAnalyzer & analyzer,
    const std::vector<ExtraCastAfterTSMode> & need_cast_column,
    ExpressionActionsChain & chain,
    const DAGQueryBlock & query_block)
{
    bool has_need_cast_column = false;
    for (auto b : need_cast_column)
    {
        has_need_cast_column |= (b != ExtraCastAfterTSMode::None);
    }
    if (!has_need_cast_column)
        return false;
    return analyzer.appendExtraCastsAfterTS(chain, need_cast_column, query_block);
}

AnalysisResult analyzeExpressions(
    Context & context,
    DAGExpressionAnalyzer & analyzer,
    const DAGQueryBlock & query_block,
    const std::vector<const tipb::Expr *> & conditions,
    const std::vector<ExtraCastAfterTSMode> & is_need_cast_column,
    bool keep_session_timezone_info,
    NamesWithAliases & final_project)
{
    AnalysisResult res;
    ExpressionActionsChain chain;
    if (query_block.source->tp() == tipb::ExecType::TypeTableScan)
    {
        auto original_source_columns = analyzer.getCurrentInputColumns();
        if (addExtraCastsAfterTs(analyzer, is_need_cast_column, chain, query_block))
        {
            res.need_extra_cast_after_tablescan = true;
            res.extra_cast = chain.getLastActions();
            chain.addStep();
            size_t index = 0;
            for (const auto & col : analyzer.getCurrentInputColumns())
            {
                res.project_after_ts_and_filter_for_remote_read.emplace_back(original_source_columns[index].name, col.name);
                ++index;
            }
        }
    }
    if (!conditions.empty())
    {
        res.filter_column_name = analyzer.appendWhere(chain, conditions);
        res.has_where = true;
        res.before_where = chain.getLastActions();
        chain.addStep();
        if (query_block.source->tp() == tipb::ExecType::TypeTableScan)
        {
            NamesWithAliases project_cols;
            for (const auto & col : analyzer.getCurrentInputColumns())
            {
                project_cols.emplace_back(col.name, col.name);
            }
            chain.getLastActions()->add(ExpressionAction::project(project_cols));
            res.project_after_where = chain.getLastActions();
            chain.addStep();
        }
    }
    // There will be either Agg...
    if (query_block.aggregation)
    {
        bool group_by_collation_sensitive =
            /// collation sensitive group by is slower then normal group by, use normal group by by default
            context.getSettingsRef().group_by_collation_sensitive ||
            /// in mpp task, here is no way to tell whether this aggregation is first stage aggregation or
            /// final stage aggregation, to make sure the result is right, always do collation sensitive aggregation
            context.getDAGContext()->isMPPTask();

        std::tie(res.aggregation_keys, res.aggregation_collators, res.aggregate_descriptions) = analyzer.appendAggregation(
            chain,
            query_block.aggregation->aggregation(),
            group_by_collation_sensitive);
        res.need_aggregate = true;
        res.before_aggregation = chain.getLastActions();

        chain.finalize();
        chain.clear();

        // add cast if type is not match
        analyzer.appendAggSelect(chain, query_block.aggregation->aggregation());
        if (query_block.having != nullptr)
        {
            std::vector<const tipb::Expr *> having_conditions;
            for (const auto & c : query_block.having->selection().conditions())
                having_conditions.push_back(&c);
            res.having_column_name = analyzer.appendWhere(chain, having_conditions);
            res.has_having = true;
            res.before_having = chain.getLastActions();
            chain.addStep();
        }
    }
    // Or TopN, not both.
    if (query_block.limitOrTopN && query_block.limitOrTopN->tp() == tipb::ExecType::TypeTopN)
    {
        res.has_order_by = true;
        res.order_columns = analyzer.appendOrderBy(chain, query_block.limitOrTopN->topn());
    }

    analyzer.generateFinalProject(
        chain,
        query_block.output_field_types,
        query_block.output_offsets,
        query_block.qb_column_prefix,
        keep_session_timezone_info || !query_block.isRootQueryBlock(),
        final_project);

    // Append final project results if needed.
    analyzer.appendFinalProject(chain, final_project);

    res.before_order_and_select = chain.getLastActions();
    chain.finalize();
    chain.clear();
    //todo need call prependProjectInput??
    return res;
}

void setQuotaAndLimitsOnTableScan(Context & context, DAGPipeline & pipeline)
{
    const Settings & settings = context.getSettingsRef();

    IProfilingBlockInputStream::LocalLimits limits;
    limits.mode = IProfilingBlockInputStream::LIMITS_TOTAL;
    limits.size_limits = SizeLimits(settings.max_rows_to_read, settings.max_bytes_to_read, settings.read_overflow_mode);
    limits.max_execution_time = settings.max_execution_time;
    limits.timeout_overflow_mode = settings.timeout_overflow_mode;

    /** Quota and minimal speed restrictions are checked on the initiating server of the request, and not on remote servers,
          *  because the initiating server has a summary of the execution of the request on all servers.
          *
          * But limits on data size to read and maximum execution time are reasonable to check both on initiator and
          *  additionally on each remote server, because these limits are checked per block of data processed,
          *  and remote servers may process way more blocks of data than are received by initiator.
          */
    limits.min_execution_speed = settings.min_execution_speed;
    limits.timeout_before_checking_execution_speed = settings.timeout_before_checking_execution_speed;

    QuotaForIntervals & quota = context.getQuota();

    pipeline.transform([&](auto & stream) {
        if (IProfilingBlockInputStream * p_stream = dynamic_cast<IProfilingBlockInputStream *>(stream.get()))
        {
            p_stream->setLimits(limits);
            p_stream->setQuota(quota);
        }
    });
}

} // namespace

ExpressionActionsPtr generateProjectExpressionActions(
    const BlockInputStreamPtr & stream,
    const Context & context,
    const NamesWithAliases & project_cols)
{
    auto columns = stream->getHeader();
    NamesAndTypesList input_column;
    for (const auto & column : columns.getColumnsWithTypeAndName())
    {
        input_column.emplace_back(column.name, column.type);
    }
    ExpressionActionsPtr project = std::make_shared<ExpressionActions>(input_column, context.getSettingsRef());
    project->add(ExpressionAction::project(project_cols));
    return project;
}

// the flow is the same as executeFetchcolumns
void DAGQueryBlockInterpreter::executeTS(const tipb::TableScan & ts, DAGPipeline & pipeline)
{
    if (!ts.has_table_id())
    {
        // do not have table id
        throw TiFlashException("Table id not specified in table scan executor", Errors::Coprocessor::BadRequest);
    }
    if (dag.getRegions().empty() && dag.getRegionsForRemoteRead().empty())
    {
        throw TiFlashException("Dag Request does not have region to read. ", Errors::Coprocessor::BadRequest);
    }

    DAGStorageInterpreter storage_interpreter(context, dag, query_block, ts, conditions, max_streams, log);
    storage_interpreter.execute(pipeline);
    dag.getDAGContext().getLocalInputStreams().insert(dag.getDAGContext().getLocalInputStreams().end(), pipeline.streams.begin(), pipeline.streams.end());

    analyzer = std::move(storage_interpreter.analyzer);
    need_add_cast_column_flag_for_tablescan = std::move(storage_interpreter.is_need_add_cast_column);

    // The DeltaTree engine ensures that once input streams are created, the caller can get a consistent result
    // from those streams even if DDL operations are applied. Release the alter lock so that reading does not
    // block DDL operations, keep the drop lock so that the storage not to be dropped during reading.
    std::tie(std::ignore, table_drop_lock) = std::move(storage_interpreter.table_structure_lock).release();

    auto region_retry = std::move(storage_interpreter.region_retry);
    auto dag_req = std::move(storage_interpreter.dag_request);
    auto schema = std::move(storage_interpreter.dag_schema);
    auto null_stream_if_empty = std::move(storage_interpreter.null_stream_if_empty);

    // For those regions which are not presented in this tiflash node, we will try to fetch streams by key ranges from other tiflash nodes, only happens in batch cop mode.
    if (!region_retry.empty())
    {
#ifndef NDEBUG
        if (unlikely(!dag_req.has_value() || !schema.has_value()))
            throw TiFlashException(
                "Try to read from remote but can not build DAG request. Should not happen!",
                Errors::Coprocessor::Internal);
#endif
        std::vector<pingcap::coprocessor::KeyRange> ranges;
        for (auto & info : region_retry)
        {
            for (const auto & range : info.get().key_ranges)
                ranges.emplace_back(*range.first, *range.second);
        }
        sort(ranges.begin(), ranges.end());
        executeRemoteQueryImpl(pipeline, ranges, *dag_req, *schema);
    }

    if (pipeline.streams.empty())
    {
        pipeline.streams.emplace_back(null_stream_if_empty);
    }

    pipeline.transform([&](auto & stream) { stream->addTableLock(table_drop_lock); });

    /// Set the limits and quota for reading data, the speed and time of the query.
    setQuotaAndLimitsOnTableScan(context, pipeline);
    FAIL_POINT_PAUSE(FailPoints::pause_after_copr_streams_acquired);

    recordProfileStreams(dag.getDAGContext().getProfileStreamsMap(), pipeline, query_block.source_name, query_block.id);
    dag.getDAGContext().table_scan_executor_id = query_block.source_name;
}

void DAGQueryBlockInterpreter::prepareJoin(
    const google::protobuf::RepeatedPtrField<tipb::Expr> & keys,
    const DataTypes & key_types,
    DAGPipeline & pipeline,
    Names & key_names,
    bool left,
    bool is_right_out_join,
    const google::protobuf::RepeatedPtrField<tipb::Expr> & filters,
    String & filter_column_name)
{
    std::vector<NameAndTypePair> source_columns;
    for (auto const & p : pipeline.firstStream()->getHeader().getNamesAndTypesList())
        source_columns.emplace_back(p.name, p.type);
    DAGExpressionAnalyzer dag_analyzer(std::move(source_columns), context);
    ExpressionActionsChain chain;
    if (dag_analyzer.appendJoinKeyAndJoinFilters(chain, keys, key_types, key_names, left, is_right_out_join, filters, filter_column_name))
    {
        pipeline.transform([&](auto & stream) { stream = std::make_shared<ExpressionBlockInputStream>(stream, chain.getLastActions(), log); });
    }
}

ExpressionActionsPtr DAGQueryBlockInterpreter::genJoinOtherConditionAction(
    const tipb::Join & join,
    std::vector<NameAndTypePair> & source_columns,
    String & filter_column_for_other_condition,
    String & filter_column_for_other_eq_condition)
{
    if (join.other_conditions_size() == 0 && join.other_eq_conditions_from_in_size() == 0)
        return nullptr;
    DAGExpressionAnalyzer dag_analyzer(source_columns, context);
    ExpressionActionsChain chain;
    std::vector<const tipb::Expr *> condition_vector;
    if (join.other_conditions_size() > 0)
    {
        for (const auto & c : join.other_conditions())
        {
            condition_vector.push_back(&c);
        }
        filter_column_for_other_condition = dag_analyzer.appendWhere(chain, condition_vector);
    }
    if (join.other_eq_conditions_from_in_size() > 0)
    {
        condition_vector.clear();
        for (const auto & c : join.other_eq_conditions_from_in())
        {
            condition_vector.push_back(&c);
        }
        filter_column_for_other_eq_condition = dag_analyzer.appendWhere(chain, condition_vector);
    }
    return chain.getLastActions();
}

/// ClickHouse require join key to be exactly the same type
/// TiDB only require the join key to be the same category
/// for example decimal(10,2) join decimal(20,0) is allowed in
/// TiDB and will throw exception in ClickHouse
void getJoinKeyTypes(const tipb::Join & join, DataTypes & key_types)
{
    for (int i = 0; i < join.left_join_keys().size(); i++)
    {
        if (!exprHasValidFieldType(join.left_join_keys(i)) || !exprHasValidFieldType(join.right_join_keys(i)))
            throw TiFlashException("Join key without field type", Errors::Coprocessor::BadRequest);
        DataTypes types;
        types.emplace_back(getDataTypeByFieldTypeForComputingLayer(join.left_join_keys(i).field_type()));
        types.emplace_back(getDataTypeByFieldTypeForComputingLayer(join.right_join_keys(i).field_type()));
        DataTypePtr common_type = getLeastSupertype(types);
        key_types.emplace_back(common_type);
    }
}

void DAGQueryBlockInterpreter::executeJoin(const tipb::Join & join, DAGPipeline & pipeline, SubqueryForSet & right_query)
{
    // build
    static const std::unordered_map<tipb::JoinType, ASTTableJoin::Kind> equal_join_type_map{
        {tipb::JoinType::TypeInnerJoin, ASTTableJoin::Kind::Inner},
        {tipb::JoinType::TypeLeftOuterJoin, ASTTableJoin::Kind::Left},
        {tipb::JoinType::TypeRightOuterJoin, ASTTableJoin::Kind::Right},
        {tipb::JoinType::TypeSemiJoin, ASTTableJoin::Kind::Inner},
        {tipb::JoinType::TypeAntiSemiJoin, ASTTableJoin::Kind::Anti}};
    static const std::unordered_map<tipb::JoinType, ASTTableJoin::Kind> cartesian_join_type_map{
        {tipb::JoinType::TypeInnerJoin, ASTTableJoin::Kind::Cross},
        {tipb::JoinType::TypeLeftOuterJoin, ASTTableJoin::Kind::Cross_Left},
        {tipb::JoinType::TypeRightOuterJoin, ASTTableJoin::Kind::Cross_Right},
        {tipb::JoinType::TypeSemiJoin, ASTTableJoin::Kind::Cross},
        {tipb::JoinType::TypeAntiSemiJoin, ASTTableJoin::Kind::Cross_Anti}};
    if (input_streams_vec.size() != 2)
    {
        throw TiFlashException("Join query block must have 2 input streams", Errors::BroadcastJoin::Internal);
    }

    const auto & join_type_map = join.left_join_keys_size() == 0 ? cartesian_join_type_map : equal_join_type_map;
    auto join_type_it = join_type_map.find(join.join_type());
    if (join_type_it == join_type_map.end())
        throw TiFlashException("Unknown join type in dag request", Errors::Coprocessor::BadRequest);

    ASTTableJoin::Kind kind = join_type_it->second;
    ASTTableJoin::Strictness strictness = ASTTableJoin::Strictness::All;
    bool is_semi_join = join.join_type() == tipb::JoinType::TypeSemiJoin || join.join_type() == tipb::JoinType::TypeAntiSemiJoin;
    if (is_semi_join)
        strictness = ASTTableJoin::Strictness::Any;

    /// in DAG request, inner part is the build side, however for TiFlash implementation,
    /// the build side must be the right side, so need to swap the join side if needed
    /// 1. for (cross) inner join, there is no problem in this swap.
    /// 2. for (cross) semi/anti-semi join, the build side is always right, needn't swap.
    /// 3. for non-cross left/right join, there is no problem in this swap.
    /// 4. for cross left join, the build side is always right, needn't and can't swap.
    /// 5. for cross right join, the build side is always left, so it will always swap and change to cross left join.
    /// note that whatever the build side is, we can't support cross-right join now.

    bool swap_join_side;
    if (kind == ASTTableJoin::Kind::Cross_Right)
        swap_join_side = true;
    else if (kind == ASTTableJoin::Kind::Cross_Left)
        swap_join_side = false;
    else
        swap_join_side = join.inner_idx() == 0;

    DAGPipeline left_pipeline;
    DAGPipeline right_pipeline;

    if (swap_join_side)
    {
        if (kind == ASTTableJoin::Kind::Left)
            kind = ASTTableJoin::Kind::Right;
        else if (kind == ASTTableJoin::Kind::Right)
            kind = ASTTableJoin::Kind::Left;
        else if (kind == ASTTableJoin::Kind::Cross_Right)
            kind = ASTTableJoin::Kind::Cross_Left;
        left_pipeline.streams = input_streams_vec[1];
        right_pipeline.streams = input_streams_vec[0];
    }
    else
    {
        left_pipeline.streams = input_streams_vec[0];
        right_pipeline.streams = input_streams_vec[1];
    }

    std::vector<NameAndTypePair> join_output_columns;
    /// columns_for_other_join_filter is a vector of columns used
    /// as the input columns when compiling other join filter.
    /// Note the order in the column vector is very important:
    /// first the columns in input_streams_vec[0], then followed
    /// by the columns in input_streams_vec[1], if there are other
    /// columns generated before compile other join filter, then
    /// append the extra columns afterwards. In order to figure out
    /// whether a given column is already in the column vector or
    /// not quickly, we use another set to store the column names
    std::vector<NameAndTypePair> columns_for_other_join_filter;
    std::unordered_set<String> column_set_for_other_join_filter;
    bool make_nullable = join.join_type() == tipb::JoinType::TypeRightOuterJoin;
    for (auto const & p : input_streams_vec[0][0]->getHeader().getNamesAndTypesList())
    {
        join_output_columns.emplace_back(p.name, make_nullable ? makeNullable(p.type) : p.type);
        columns_for_other_join_filter.emplace_back(p.name, make_nullable ? makeNullable(p.type) : p.type);
        column_set_for_other_join_filter.emplace(p.name);
    }
    make_nullable = join.join_type() == tipb::JoinType::TypeLeftOuterJoin;
    for (auto const & p : input_streams_vec[1][0]->getHeader().getNamesAndTypesList())
    {
        if (!is_semi_join)
            /// for semi join, the columns from right table will be ignored
            join_output_columns.emplace_back(p.name, make_nullable ? makeNullable(p.type) : p.type);
        /// however, when compiling join's other condition, we still need the columns from right table
        columns_for_other_join_filter.emplace_back(p.name, make_nullable ? makeNullable(p.type) : p.type);
        column_set_for_other_join_filter.emplace(p.name);
    }

    bool is_tiflash_left_join = kind == ASTTableJoin::Kind::Left || kind == ASTTableJoin::Kind::Cross_Left;
    /// Cross_Right join will be converted to Cross_Left join, so no need to check Cross_Right
    bool is_tiflash_right_join = kind == ASTTableJoin::Kind::Right;
    /// all the columns from right table should be added after join, even for the join key
    NamesAndTypesList columns_added_by_join;
    make_nullable = is_tiflash_left_join;
    for (auto const & p : right_pipeline.streams[0]->getHeader().getNamesAndTypesList())
    {
        columns_added_by_join.emplace_back(p.name, make_nullable ? makeNullable(p.type) : p.type);
    }

    DataTypes join_key_types;
    getJoinKeyTypes(join, join_key_types);
    TiDB::TiDBCollators collators;
    size_t join_key_size = join_key_types.size();
    if (join.probe_types_size() == static_cast<int>(join_key_size) && join.build_types_size() == join.probe_types_size())
        for (size_t i = 0; i < join_key_size; i++)
        {
            if (removeNullable(join_key_types[i])->isString())
            {
                if (join.probe_types(i).collate() != join.build_types(i).collate())
                    throw TiFlashException("Join with different collators on the join key", Errors::Coprocessor::BadRequest);
                collators.push_back(getCollatorFromFieldType(join.probe_types(i)));
            }
            else
                collators.push_back(nullptr);
        }

    Names left_key_names, right_key_names;
    String left_filter_column_name, right_filter_column_name;

    /// add necessary transformation if the join key is an expression

    prepareJoin(
        swap_join_side ? join.right_join_keys() : join.left_join_keys(),
        join_key_types,
        left_pipeline,
        left_key_names,
        true,
        is_tiflash_right_join,
        swap_join_side ? join.right_conditions() : join.left_conditions(),
        left_filter_column_name);

    prepareJoin(
        swap_join_side ? join.left_join_keys() : join.right_join_keys(),
        join_key_types,
        right_pipeline,
        right_key_names,
        false,
        is_tiflash_right_join,
        swap_join_side ? join.left_conditions() : join.right_conditions(),
        right_filter_column_name);

    // left_pipeline.transform([&](auto & stream) {
    //     stream = std::make_shared<TrafficMonitorInputBlockStream>(stream, log);
    // });
    // right_pipeline.transform([&](auto & stream) {
    //     stream = std::make_shared<TrafficMonitorInputBlockStream>(stream, log);
    // });

    String other_filter_column_name, other_eq_filter_from_in_column_name;
    for (auto const & p : left_pipeline.streams[0]->getHeader().getNamesAndTypesList())
    {
        if (column_set_for_other_join_filter.find(p.name) == column_set_for_other_join_filter.end())
            columns_for_other_join_filter.emplace_back(p.name, p.type);
    }
    for (auto const & p : right_pipeline.streams[0]->getHeader().getNamesAndTypesList())
    {
        if (column_set_for_other_join_filter.find(p.name) == column_set_for_other_join_filter.end())
            columns_for_other_join_filter.emplace_back(p.name, p.type);
    }

    ExpressionActionsPtr other_condition_expr
        = genJoinOtherConditionAction(join, columns_for_other_join_filter, other_filter_column_name, other_eq_filter_from_in_column_name);

    const Settings & settings = context.getSettingsRef();
    size_t join_build_concurrency = settings.join_concurrent_build ? std::min(max_streams, right_pipeline.streams.size()) : 1;
    size_t max_block_size_for_cross_join = settings.max_block_size;
    fiu_do_on(FailPoints::minimum_block_size_for_cross_join, { max_block_size_for_cross_join = 1; });

    JoinPtr join_ptr = std::make_shared<Join>(
        left_key_names,
        right_key_names,
        true,
        SizeLimits(settings.max_rows_in_join, settings.max_bytes_in_join, settings.join_overflow_mode),
        kind,
        strictness,
        join_build_concurrency,
        collators,
        left_filter_column_name,
        right_filter_column_name,
        other_filter_column_name,
        other_eq_filter_from_in_column_name,
        other_condition_expr,
        max_block_size_for_cross_join);

    // add a HashJoinBuildBlockInputStream to build a shared hash table
    size_t stream_index = 0;
    right_pipeline.transform(
        [&](auto & stream) { stream = std::make_shared<HashJoinBuildBlockInputStream>(stream, join_ptr, stream_index++, log); });
    executeUnion(right_pipeline, max_streams, log);

    right_query.source = right_pipeline.firstStream();
    right_query.join = join_ptr;
    right_query.join->setSampleBlock(right_query.source->getHeader());
    dag.getDAGContext().getProfileStreamsMapForJoinBuildSide()[query_block.qb_join_subquery_alias].push_back(right_query.source);

    std::vector<NameAndTypePair> source_columns;
    for (const auto & p : left_pipeline.streams[0]->getHeader().getNamesAndTypesList())
        source_columns.emplace_back(p.name, p.type);
    DAGExpressionAnalyzer dag_analyzer(std::move(source_columns), context);
    ExpressionActionsChain chain;
    dag_analyzer.appendJoin(chain, right_query, columns_added_by_join);
    pipeline.streams = left_pipeline.streams;
    /// add join input stream
    if (is_tiflash_right_join)
    {
        for (size_t i = 0; i < join_build_concurrency; i++)
            pipeline.streams_with_non_joined_data.push_back(chain.getLastActions()->createStreamWithNonJoinedDataIfFullOrRightJoin(
                pipeline.firstStream()->getHeader(),
                i,
                join_build_concurrency,
                settings.max_block_size));
    }
    for (auto & stream : pipeline.streams)
        stream = std::make_shared<ExpressionBlockInputStream>(stream, chain.getLastActions(), log);

    recordProfileStreams(dag.getDAGContext().getProfileStreamsMap(), pipeline, query_block.source_name, query_block.id);

    /// add a project to remove all the useless column
    NamesWithAliases project_cols;
    for (auto & c : join_output_columns)
    {
        /// do not need to care about duplicated column names because
        /// it is guaranteed by its children query block
        project_cols.emplace_back(c.name, c.name);
    }
    executeProject(pipeline, project_cols);
    analyzer = std::make_unique<DAGExpressionAnalyzer>(std::move(join_output_columns), context);
}

void DAGQueryBlockInterpreter::executeWhere(DAGPipeline & pipeline, const ExpressionActionsPtr & expr, String & filter_column)
{
    pipeline.transform([&](auto & stream) { stream = std::make_shared<FilterBlockInputStream>(stream, expr, filter_column, log); });
    recordProfileStreams(dag.getDAGContext().getProfileStreamsMap(), pipeline, query_block.having_name, query_block.id);
}

void DAGQueryBlockInterpreter::executeAggregation(
    DAGPipeline & pipeline,
    const ExpressionActionsPtr & expression_actions_ptr,
    Names & key_names,
    TiDB::TiDBCollators & collators,
    AggregateDescriptions & aggregate_descriptions)
{
    pipeline.transform([&](auto & stream) { stream = std::make_shared<ExpressionBlockInputStream>(stream, expression_actions_ptr, log); });

    Block header = pipeline.firstStream()->getHeader();
    ColumnNumbers keys;
    for (const auto & name : key_names)
    {
        keys.push_back(header.getPositionByName(name));
    }
    for (auto & descr : aggregate_descriptions)
    {
        if (descr.arguments.empty())
        {
            for (const auto & name : descr.argument_names)
            {
                descr.arguments.push_back(header.getPositionByName(name));
            }
        }
    }

    const Settings & settings = context.getSettingsRef();

    /** Two-level aggregation is useful in two cases:
      * 1. Parallel aggregation is done, and the results should be merged in parallel.
      * 2. An aggregation is done with store of temporary data on the disk, and they need to be merged in a memory efficient way.
      */
    bool allow_to_use_two_level_group_by = pipeline.streams.size() > 1 || settings.max_bytes_before_external_group_by != 0;
    bool has_collator = std::any_of(begin(collators), end(collators), [](const auto & p) { return p != nullptr; });

    Aggregator::Params params(
        header,
        keys,
        aggregate_descriptions,
        false,
        settings.max_rows_to_group_by,
        settings.group_by_overflow_mode,
        allow_to_use_two_level_group_by ? settings.group_by_two_level_threshold : SettingUInt64(0),
        allow_to_use_two_level_group_by ? settings.group_by_two_level_threshold_bytes : SettingUInt64(0),
        settings.max_bytes_before_external_group_by,
        settings.empty_result_for_aggregation_by_empty_set,
        context.getTemporaryPath(),
        has_collator ? collators : TiDB::dummy_collators);

    /// If there are several sources, then we perform parallel aggregation
    if (pipeline.streams.size() > 1)
    {
        before_agg_streams = pipeline.streams.size();
        BlockInputStreamPtr stream_with_non_joined_data = combinedNonJoinedDataStream(pipeline, max_streams, log);
        pipeline.firstStream() = std::make_shared<ParallelAggregatingBlockInputStream>(
            pipeline.streams,
            stream_with_non_joined_data,
            params,
            context.getFileProvider(),
            true,
            max_streams,
            settings.aggregation_memory_efficient_merge_threads ? static_cast<size_t>(settings.aggregation_memory_efficient_merge_threads) : static_cast<size_t>(settings.max_threads),
            log);
        pipeline.streams.resize(1);
    }
    else
    {
        BlockInputStreamPtr stream_with_non_joined_data = combinedNonJoinedDataStream(pipeline, max_streams, log);
        BlockInputStreams inputs;
        if (!pipeline.streams.empty())
            inputs.push_back(pipeline.firstStream());
        else
            pipeline.streams.resize(1);
        if (stream_with_non_joined_data)
            inputs.push_back(stream_with_non_joined_data);
        pipeline.firstStream() = std::make_shared<AggregatingBlockInputStream>(
            std::make_shared<ConcatBlockInputStream>(inputs, log),
            params,
            context.getFileProvider(),
            true,
            log);
    }
    // add cast

    recordProfileStreams(dag.getDAGContext().getProfileStreamsMap(), pipeline, query_block.aggregation_name, query_block.id);
}

void DAGQueryBlockInterpreter::executeExpression(DAGPipeline & pipeline, const ExpressionActionsPtr & expressionActionsPtr)
{
    if (!expressionActionsPtr->getActions().empty())
    {
        pipeline.transform([&](auto & stream) { stream = std::make_shared<ExpressionBlockInputStream>(stream, expressionActionsPtr, log); });
    }
}

void DAGQueryBlockInterpreter::executeUnion(DAGPipeline & pipeline, size_t max_streams, const LogWithPrefixPtr & log)
{
    if (pipeline.streams.size() == 1 && pipeline.streams_with_non_joined_data.empty())
        return;
    auto non_joined_data_stream = combinedNonJoinedDataStream(pipeline, max_streams, log);
    if (!pipeline.streams.empty())
    {
        pipeline.firstStream() = std::make_shared<UnionBlockInputStream<>>(pipeline.streams, non_joined_data_stream, max_streams, log);
        pipeline.streams.resize(1);
    }
    else if (non_joined_data_stream != nullptr)
    {
        pipeline.streams.push_back(non_joined_data_stream);
    }
}

void DAGQueryBlockInterpreter::executeOrder(DAGPipeline & pipeline, std::vector<NameAndTypePair> & order_columns)
{
    SortDescription order_descr = getSortDescription(order_columns, query_block.limitOrTopN->topn().order_by());
    const Settings & settings = context.getSettingsRef();
    Int64 limit = query_block.limitOrTopN->topn().limit();

    pipeline.transform([&](auto & stream) {
        auto sorting_stream = std::make_shared<PartialSortingBlockInputStream>(stream, order_descr, log, limit);

        /// Limits on sorting
        IProfilingBlockInputStream::LocalLimits limits;
        limits.mode = IProfilingBlockInputStream::LIMITS_TOTAL;
        limits.size_limits = SizeLimits(settings.max_rows_to_sort, settings.max_bytes_to_sort, settings.sort_overflow_mode);
        sorting_stream->setLimits(limits);

        stream = sorting_stream;
    });

    /// If there are several streams, we merge them into one
    executeUnion(pipeline, max_streams, log);

    /// Merge the sorted blocks.
    pipeline.firstStream() = std::make_shared<MergeSortingBlockInputStream>(
        pipeline.firstStream(),
        order_descr,
        settings.max_block_size,
        limit,
        settings.max_bytes_before_external_sort,
        context.getTemporaryPath(),
        log);
<<<<<<< HEAD
}

void DAGQueryBlockInterpreter::recordProfileStreams(DAGPipeline & pipeline, const String & key)
{
    dag.getDAGContext().getProfileStreamsMap()[key].qb_id = query_block.id;

    for (auto & stream : pipeline.streams)
    {
        dag.getDAGContext().getProfileStreamsMap()[key].input_streams.push_back(stream);

        auto * p = dynamic_cast<IProfilingBlockInputStream *>(stream.get());
        if (p)
            p->assignExecutor(key);
    }

    for (auto & stream : pipeline.streams_with_non_joined_data)
    {
        dag.getDAGContext().getProfileStreamsMap()[key].input_streams.push_back(stream);

        auto * p = dynamic_cast<IProfilingBlockInputStream *>(stream.get());
        if (p)
            p->assignExecutor(key);
    }
=======
    recordProfileStreams(dag.getDAGContext().getProfileStreamsMap(), pipeline, query_block.limitOrTopN_name, query_block.id);
>>>>>>> 458335ee
}

void copyExecutorTreeWithLocalTableScan(
    tipb::DAGRequest & dag_req,
    const tipb::Executor * root,
    const tipb::DAGRequest & org_req)
{
    const tipb::Executor * current = root;
    auto * exec = dag_req.mutable_root_executor();
    while (current->tp() != tipb::ExecType::TypeTableScan)
    {
        exec->set_tp(current->tp());
        exec->set_executor_id(current->executor_id());
        if (current->tp() == tipb::ExecType::TypeSelection)
        {
            auto * sel = exec->mutable_selection();
            for (auto const & condition : current->selection().conditions())
            {
                auto * tmp = sel->add_conditions();
                tmp->CopyFrom(condition);
            }
            exec = sel->mutable_child();
            current = &current->selection().child();
        }
        else if (current->tp() == tipb::ExecType::TypeAggregation || current->tp() == tipb::ExecType::TypeStreamAgg)
        {
            auto * agg = exec->mutable_aggregation();
            for (auto const & expr : current->aggregation().agg_func())
            {
                auto * tmp = agg->add_agg_func();
                tmp->CopyFrom(expr);
            }
            for (auto const & expr : current->aggregation().group_by())
            {
                auto * tmp = agg->add_group_by();
                tmp->CopyFrom(expr);
            }
            agg->set_streamed(current->aggregation().streamed());
            exec = agg->mutable_child();
            current = &current->aggregation().child();
        }
        else if (current->tp() == tipb::ExecType::TypeLimit)
        {
            auto * limit = exec->mutable_limit();
            limit->set_limit(current->limit().limit());
            exec = limit->mutable_child();
            current = &current->limit().child();
        }
        else if (current->tp() == tipb::ExecType::TypeTopN)
        {
            auto * topn = exec->mutable_topn();
            topn->set_limit(current->topn().limit());
            for (auto const & expr : current->topn().order_by())
            {
                auto * tmp = topn->add_order_by();
                tmp->CopyFrom(expr);
            }
            exec = topn->mutable_child();
            current = &current->topn().child();
        }
        else
        {
            throw TiFlashException("Not supported yet", Errors::Coprocessor::Unimplemented);
        }
    }

    if (current->tp() != tipb::ExecType::TypeTableScan)
        throw TiFlashException("Only support copy from table scan sourced query block", Errors::Coprocessor::Internal);
    exec->set_tp(tipb::ExecType::TypeTableScan);
    exec->set_executor_id(current->executor_id());
    auto * new_ts = new tipb::TableScan(current->tbl_scan());
    new_ts->set_next_read_engine(tipb::EngineType::Local);
    exec->set_allocated_tbl_scan(new_ts);

    /// force the encode type to be TypeCHBlock, so the receiver side does not need to handle the timezone related issues
    dag_req.set_encode_type(tipb::EncodeType::TypeCHBlock);
    dag_req.set_force_encode_type(true);
    if (org_req.has_time_zone_name() && !org_req.time_zone_name().empty())
        dag_req.set_time_zone_name(org_req.time_zone_name());
    else if (org_req.has_time_zone_offset())
        dag_req.set_time_zone_offset(org_req.time_zone_offset());
}

void DAGQueryBlockInterpreter::executeRemoteQuery(DAGPipeline & pipeline)
{
    // remote query containing agg/limit/topN can not running
    // in parellel, but current remote query is running in
    // parellel, so just disable this corner case.
    if (query_block.aggregation || query_block.limitOrTopN)
        throw TiFlashException("Remote query containing agg or limit or topN is not supported", Errors::Coprocessor::BadRequest);
    const auto & ts = query_block.source->tbl_scan();
    std::vector<pingcap::coprocessor::KeyRange> cop_key_ranges;
    cop_key_ranges.reserve(ts.ranges_size());
    for (const auto & range : ts.ranges())
    {
        cop_key_ranges.emplace_back(range.low(), range.high());
    }
    sort(cop_key_ranges.begin(), cop_key_ranges.end());

    ::tipb::DAGRequest dag_req;

    copyExecutorTreeWithLocalTableScan(dag_req, query_block.root, rqst);
    DAGSchema schema;
    ColumnsWithTypeAndName columns;
    BoolVec is_ts_column;
    std::vector<NameAndTypePair> source_columns;
    for (int i = 0; i < static_cast<int>(query_block.output_field_types.size()); i++)
    {
        dag_req.add_output_offsets(i);
        ColumnInfo info = TiDB::fieldTypeToColumnInfo(query_block.output_field_types[i]);
        String col_name = query_block.qb_column_prefix + "col_" + std::to_string(i);
        schema.push_back(std::make_pair(col_name, info));
        is_ts_column.push_back(query_block.output_field_types[i].tp() == TiDB::TypeTimestamp);
        source_columns.emplace_back(col_name, getDataTypeByFieldTypeForComputingLayer(query_block.output_field_types[i]));
        final_project.emplace_back(col_name, "");
    }

    dag_req.set_collect_execution_summaries(dag.getDAGContext().collect_execution_summaries);
    executeRemoteQueryImpl(pipeline, cop_key_ranges, dag_req, schema);

    analyzer = std::make_unique<DAGExpressionAnalyzer>(std::move(source_columns), context);
}

void DAGQueryBlockInterpreter::executeRemoteQueryImpl(
    DAGPipeline & pipeline,
    const std::vector<pingcap::coprocessor::KeyRange> & cop_key_ranges,
    ::tipb::DAGRequest & dag_req,
    const DAGSchema & schema)
{
    pingcap::coprocessor::RequestPtr req = std::make_shared<pingcap::coprocessor::Request>();
    dag_req.SerializeToString(&(req->data));
    req->tp = pingcap::coprocessor::ReqType::DAG;
    req->start_ts = context.getSettingsRef().read_tso;
    bool has_enforce_encode_type = dag_req.has_force_encode_type() && dag_req.force_encode_type();

    pingcap::kv::Cluster * cluster = context.getTMTContext().getKVCluster();
    pingcap::kv::Backoffer bo(pingcap::kv::copBuildTaskMaxBackoff);
    pingcap::kv::StoreType store_type = pingcap::kv::StoreType::TiFlash;
    auto all_tasks = pingcap::coprocessor::buildCopTasks(bo, cluster, cop_key_ranges, req, store_type, &Poco::Logger::get("pingcap/coprocessor"));

    size_t concurrent_num = std::min<size_t>(context.getSettingsRef().max_threads, all_tasks.size());
    size_t task_per_thread = all_tasks.size() / concurrent_num;
    size_t rest_task = all_tasks.size() % concurrent_num;
    for (size_t i = 0, task_start = 0; i < concurrent_num; i++)
    {
        size_t task_end = task_start + task_per_thread;
        if (i < rest_task)
            task_end++;
        if (task_end == task_start)
            continue;
        std::vector<pingcap::coprocessor::copTask> tasks(all_tasks.begin() + task_start, all_tasks.begin() + task_end);

        auto coprocessor_reader = std::make_shared<CoprocessorReader>(schema, cluster, tasks, has_enforce_encode_type, 1);
        BlockInputStreamPtr input = std::make_shared<CoprocessorBlockInputStream>(coprocessor_reader, log);
        pipeline.streams.push_back(input);
        dag.getDAGContext().getRemoteInputStreams().push_back(input);
        task_start = task_end;
    }
}

void DAGQueryBlockInterpreter::executeExchangeReceiver(DAGPipeline & pipeline)
{
    auto it = exchange_receiver_map.find(query_block.source_name);
    if (unlikely(it == exchange_receiver_map.end()))
        throw Exception("Can not find exchange receiver for " + query_block.source_name, ErrorCodes::LOGICAL_ERROR);
    // todo choose a more reasonable stream number
    for (size_t i = 0; i < max_streams; ++i)
    {
        BlockInputStreamPtr stream = std::make_shared<ExchangeReceiverInputStream>(it->second, log);
        dag.getDAGContext().getRemoteInputStreams().push_back(stream);
        pipeline.streams.push_back(stream);
    }
    recordProfileStreams(dag.getDAGContext().getProfileStreamsMap(), pipeline, query_block.source_name, query_block.id);
    pipeline.transform([&](auto & stream) { stream = std::make_shared<SquashingBlockInputStream>(stream, 8192, 0, log); });
    std::vector<NameAndTypePair> source_columns;
    Block block = pipeline.firstStream()->getHeader();
    for (const auto & col : block.getColumnsWithTypeAndName())
    {
        source_columns.emplace_back(NameAndTypePair(col.name, col.type));
    }
    analyzer = std::make_unique<DAGExpressionAnalyzer>(std::move(source_columns), context);
}

void DAGQueryBlockInterpreter::executeProjection(const tipb::Projection & projection, DAGPipeline & pipeline)
{
    std::vector<NameAndTypePair> input_columns;
    pipeline.streams = input_streams_vec[0];
    for (auto const & p : pipeline.firstStream()->getHeader().getNamesAndTypesList())
        input_columns.emplace_back(p.name, p.type);
    DAGExpressionAnalyzer dag_analyzer(std::move(input_columns), context);
    ExpressionActionsChain chain;
    dag_analyzer.initChain(chain, dag_analyzer.getCurrentInputColumns());
    ExpressionActionsChain::Step & last_step = chain.steps.back();
    std::vector<NameAndTypePair> output_columns;
    NamesWithAliases project_cols;
    UniqueNameGenerator unique_name_generator;
    for (const auto & expr : projection.exprs())
    {
        auto expr_name = dag_analyzer.getActions(expr, last_step.actions);
        last_step.required_output.emplace_back(expr_name);
        const auto & col = last_step.actions->getSampleBlock().getByName(expr_name);
        String alias = unique_name_generator.toUniqueName(col.name);
        output_columns.emplace_back(alias, col.type);
        project_cols.emplace_back(col.name, alias);
    }
    pipeline.transform([&](auto & stream) { stream = std::make_shared<ExpressionBlockInputStream>(stream, chain.getLastActions(), log); });
    executeProject(pipeline, project_cols);
    analyzer = std::make_unique<DAGExpressionAnalyzer>(std::move(output_columns), context);
    recordProfileStreams(dag.getDAGContext().getProfileStreamsMap(), pipeline, query_block.source_name, query_block.id);
}

void DAGQueryBlockInterpreter::executeCastAndSelection(
    DAGPipeline & pipeline,
    const ExpressionActionsPtr & extra_cast,
    NamesWithAliases & project_after_ts_and_filter_for_remote_read,
    bool need_extra_cast_after_tablescan,
    bool has_where,
    const ExpressionActionsPtr & before_where,
    const ExpressionActionsPtr project_after_where,
    const String & filter_column_name)
{
    /// execute timezone cast and the selection
    ExpressionActionsPtr project_for_cop_read;
    for (auto & stream : pipeline.streams)
    {
        if (dynamic_cast<CoprocessorBlockInputStream *>(stream.get()) != nullptr)
        {
            /// for cop read, just execute the project is enough, because timezone cast and the selection are already done in remote TiFlash
            if (!project_after_ts_and_filter_for_remote_read.empty())
            {
                if (project_for_cop_read == nullptr)
                {
                    project_for_cop_read = generateProjectExpressionActions(stream, context, project_after_ts_and_filter_for_remote_read);
                }
                stream = std::make_shared<ExpressionBlockInputStream>(stream, project_for_cop_read, log);
            }
        }
        else
        {
            /// execute timezone cast or duration cast if needed
            if (need_extra_cast_after_tablescan)
                stream = std::make_shared<ExpressionBlockInputStream>(stream, extra_cast, log);
            /// execute selection if needed
            if (has_where)
            {
                stream = std::make_shared<FilterBlockInputStream>(stream, before_where, filter_column_name, log);
                recordProfileStreams(dag.getDAGContext().getProfileStreamsMap(), pipeline, query_block.selection_name, query_block.id);
                if (project_after_where)
                    stream = std::make_shared<ExpressionBlockInputStream>(stream, project_after_where, log);
            }
        }
    }
    for (auto & stream : pipeline.streams_with_non_joined_data)
    {
        /// execute selection if needed
        if (has_where)
        {
            stream = std::make_shared<FilterBlockInputStream>(stream, before_where, filter_column_name, log);
            recordProfileStreams(dag.getDAGContext().getProfileStreamsMap(), pipeline, query_block.selection_name, query_block.id);
            if (project_after_where)
                stream = std::make_shared<ExpressionBlockInputStream>(stream, project_after_where, log);
        }
    }
}

// To execute a query block, you have to:
// 1. generate the date stream and push it to pipeline.
// 2. assign the analyzer
// 3. construct a final projection, even if it's not necessary. just construct it.
// Talking about projection, it has following rules.
// 1. if the query block does not contain agg, then the final project is the same as the source Executor
// 2. if the query block contains agg, then the final project is the same as agg Executor
// 3. if the cop task may contains more then 1 query block, and the current query block is not the root
//    query block, then the project should add an alias for each column that needs to be projected, something
//    like final_project.emplace_back(col.name, query_block.qb_column_prefix + col.name);
void DAGQueryBlockInterpreter::executeImpl(DAGPipeline & pipeline)
{
    if (query_block.isRemoteQuery())
    {
        executeRemoteQuery(pipeline);
        return;
    }
    SubqueryForSet right_query;
    if (query_block.source->tp() == tipb::ExecType::TypeJoin)
    {
        executeJoin(query_block.source->join(), pipeline, right_query);
    }
    else if (query_block.source->tp() == tipb::ExecType::TypeExchangeReceiver)
    {
        executeExchangeReceiver(pipeline);
    }
    else if (query_block.source->tp() == tipb::ExecType::TypeProjection)
    {
        executeProjection(query_block.source->projection(), pipeline);
    }
    else
    {
        executeTS(query_block.source->tbl_scan(), pipeline);
    }

    auto res = analyzeExpressions(
        context,
        *analyzer,
        query_block,
        conditions,
        need_add_cast_column_flag_for_tablescan,
        keep_session_timezone_info,
        final_project);

    if (res.need_extra_cast_after_tablescan || res.has_where)
    {
        executeCastAndSelection(
            pipeline,
            res.extra_cast,
            res.project_after_ts_and_filter_for_remote_read,
            res.need_extra_cast_after_tablescan,
            res.has_where,
            res.before_where,
            res.project_after_where,
            res.filter_column_name);
    }

    // this log measures the concurrent degree in this mpp task
    LOG_INFO(log,
             "execution stream size for query block(before aggregation) " << query_block.qb_column_prefix << " is " << pipeline.streams.size());

    dag.getDAGContext().final_concurrency = std::max(dag.getDAGContext().final_concurrency, pipeline.streams.size());
    if (res.need_aggregate)
    {
        // execute aggregation
        executeAggregation(pipeline, res.before_aggregation, res.aggregation_keys, res.aggregation_collators, res.aggregate_descriptions);
    }
    if (res.has_having)
    {
        // execute having
        executeWhere(pipeline, res.before_having, res.having_column_name);
    }
    if (res.before_order_and_select)
    {
        executeExpression(pipeline, res.before_order_and_select);
    }

    if (res.has_order_by)
    {
        // execute topN
        executeOrder(pipeline, res.order_columns);
    }

    // execute projection
    executeProject(pipeline, final_project);

    // execute limit
    if (query_block.limitOrTopN != nullptr && query_block.limitOrTopN->tp() == tipb::TypeLimit)
    {
        executeLimit(pipeline);
    }

    if (query_block.source->tp() == tipb::ExecType::TypeJoin)
    {
        SubqueriesForSets subquries;
        subquries[query_block.qb_join_subquery_alias] = right_query;
        subqueries_for_sets.emplace_back(subquries);
    }
}

void DAGQueryBlockInterpreter::executeProject(DAGPipeline & pipeline, NamesWithAliases & project_cols)
{
    if (project_cols.empty())
        return;
    ExpressionActionsPtr project = generateProjectExpressionActions(pipeline.firstStream(), context, project_cols);
    pipeline.transform([&](auto & stream) { stream = std::make_shared<ExpressionBlockInputStream>(stream, project, log); });
}

void DAGQueryBlockInterpreter::executeLimit(DAGPipeline & pipeline)
{
    size_t limit = 0;
    if (query_block.limitOrTopN->tp() == tipb::TypeLimit)
        limit = query_block.limitOrTopN->limit().limit();
    else
        limit = query_block.limitOrTopN->topn().limit();
    pipeline.transform([&](auto & stream) { stream = std::make_shared<LimitBlockInputStream>(stream, limit, 0, log, false); });
    if (pipeline.hasMoreThanOneStream())
    {
        executeUnion(pipeline, max_streams, log);
        pipeline.transform([&](auto & stream) { stream = std::make_shared<LimitBlockInputStream>(stream, limit, 0, log, false); });
    }
    recordProfileStreams(dag.getDAGContext().getProfileStreamsMap(), pipeline, query_block.limitOrTopN_name, query_block.id);
}

BlockInputStreams DAGQueryBlockInterpreter::execute()
{
    DAGPipeline pipeline;
    executeImpl(pipeline);
    if (!pipeline.streams_with_non_joined_data.empty())
    {
        size_t concurrency = pipeline.streams.size();
        executeUnion(pipeline, max_streams, log);
        if (!query_block.isRootQueryBlock())
            restoreConcurrency(pipeline, concurrency, log);
    }

    /// expand concurrency after agg
    if (!query_block.isRootQueryBlock())
        restoreConcurrency(pipeline, before_agg_streams, log);

    return pipeline.streams;
}
} // namespace DB<|MERGE_RESOLUTION|>--- conflicted
+++ resolved
@@ -802,33 +802,7 @@
         settings.max_bytes_before_external_sort,
         context.getTemporaryPath(),
         log);
-<<<<<<< HEAD
-}
-
-void DAGQueryBlockInterpreter::recordProfileStreams(DAGPipeline & pipeline, const String & key)
-{
-    dag.getDAGContext().getProfileStreamsMap()[key].qb_id = query_block.id;
-
-    for (auto & stream : pipeline.streams)
-    {
-        dag.getDAGContext().getProfileStreamsMap()[key].input_streams.push_back(stream);
-
-        auto * p = dynamic_cast<IProfilingBlockInputStream *>(stream.get());
-        if (p)
-            p->assignExecutor(key);
-    }
-
-    for (auto & stream : pipeline.streams_with_non_joined_data)
-    {
-        dag.getDAGContext().getProfileStreamsMap()[key].input_streams.push_back(stream);
-
-        auto * p = dynamic_cast<IProfilingBlockInputStream *>(stream.get());
-        if (p)
-            p->assignExecutor(key);
-    }
-=======
     recordProfileStreams(dag.getDAGContext().getProfileStreamsMap(), pipeline, query_block.limitOrTopN_name, query_block.id);
->>>>>>> 458335ee
 }
 
 void copyExecutorTreeWithLocalTableScan(
