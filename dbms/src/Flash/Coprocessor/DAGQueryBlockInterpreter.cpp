--- conflicted
+++ resolved
@@ -339,11 +339,7 @@
     for (auto & stream : pipeline.streams)
     {
         stream = std::make_shared<HashJoinProbeBlockInputStream>(stream, join_ptr, probe_index++, log->identifier(), settings.max_block_size);
-<<<<<<< HEAD
-        stream->setExtraInfo(fmt::format("join probe, join_executor_id = {}, has_non_joined_data = {}", query_block.source_name, needScanHashMapAfterProbe(join_ptr->getKind())));
-=======
         stream->setExtraInfo(fmt::format("join probe, join_executor_id = {}, scan_hash_map_after_probe = {}", query_block.source_name, needScanHashMapAfterProbe(join_ptr->getKind())));
->>>>>>> 7b0b5669
     }
 
     /// add a project to remove all the useless column
