#include <Common/FailPoint.h>
#include <Common/TiFlashException.h>
#include <DataStreams/AggregatingBlockInputStream.h>
#include <DataStreams/ConcatBlockInputStream.h>
#include <DataStreams/CoprocessorBlockInputStream.h>
#include <DataStreams/ExpressionBlockInputStream.h>
#include <DataStreams/FilterBlockInputStream.h>
#include <DataStreams/LimitBlockInputStream.h>
#include <DataStreams/MergeSortingBlockInputStream.h>
#include <DataStreams/NullBlockInputStream.h>
#include <DataStreams/ParallelAggregatingBlockInputStream.h>
#include <DataStreams/PartialSortingBlockInputStream.h>
#include <DataStreams/UnionBlockInputStream.h>
#include <DataTypes/getLeastSupertype.h>
#include <Flash/Coprocessor/DAGCodec.h>
#include <Flash/Coprocessor/DAGExpressionAnalyzer.h>
#include <Flash/Coprocessor/DAGQueryBlockInterpreter.h>
#include <Flash/Coprocessor/DAGQueryInfo.h>
#include <Flash/Coprocessor/DAGStringConverter.h>
#include <Flash/Coprocessor/DAGUtils.h>
#include <Interpreters/Aggregator.h>
#include <Interpreters/ExpressionAnalyzer.h>
#include <Interpreters/Join.h>
#include <Parsers/ASTSelectQuery.h>
#include <Parsers/ASTTablesInSelectQuery.h>
#include <Storages/MutableSupport.h>
#include <Storages/RegionQueryInfo.h>
#include <Storages/StorageMergeTree.h>
#include <Storages/Transaction/CHTableHandle.h>
#include <Storages/Transaction/KVStore.h>
#include <Storages/Transaction/LearnerRead.h>
#include <Storages/Transaction/LockException.h>
#include <Storages/Transaction/Region.h>
#include <Storages/Transaction/RegionException.h>
#include <Storages/Transaction/SchemaSyncer.h>
#include <Storages/Transaction/TMTContext.h>
#include <Storages/Transaction/TiKVRange.h>
#include <Storages/Transaction/TypeMapping.h>
#include <Storages/Transaction/Types.h>

#include "InterpreterDAGHelper.hpp"

namespace DB
{

namespace ErrorCodes
{
extern const int UNKNOWN_TABLE;
extern const int TOO_MANY_COLUMNS;
extern const int SCHEMA_VERSION_ERROR;
extern const int UNKNOWN_EXCEPTION;
extern const int COP_BAD_DAG_REQUEST;
extern const int NO_COMMON_TYPE;
} // namespace ErrorCodes

namespace FailPoints
{
extern const char region_exception_after_read_from_storage_some_error[];
extern const char region_exception_after_read_from_storage_all_error[];
extern const char pause_after_learner_read[];
} // namespace FailPoints

DAGQueryBlockInterpreter::DAGQueryBlockInterpreter(Context & context_, const std::vector<BlockInputStreams> & input_streams_vec_,
    const DAGQueryBlock & query_block_, bool keep_session_timezone_info_, const tipb::DAGRequest & rqst_, ASTPtr dummy_query_,
    const DAGQuerySource & dag_, std::vector<SubqueriesForSets> & subqueriesForSets_)
    : context(context_),
      input_streams_vec(input_streams_vec_),
      query_block(query_block_),
      keep_session_timezone_info(keep_session_timezone_info_),
      rqst(rqst_),
      dummy_query(std::move(dummy_query_)),
      dag(dag_),
      subqueriesForSets(subqueriesForSets_),
      log(&Logger::get("DAGQueryBlockInterpreter"))
{
    if (query_block.selection != nullptr)
    {
        for (auto & condition : query_block.selection->selection().conditions())
            conditions.push_back(&condition);
    }
    const Settings & settings = context.getSettingsRef();
    if (dag.isBatchCop())
        max_streams = settings.max_threads;
    else
        max_streams = 1;
    if (max_streams > 1)
    {
        max_streams *= settings.max_streams_to_max_threads_ratio;
    }
}

// the flow is the same as executeFetchcolumns
void DAGQueryBlockInterpreter::executeTS(const tipb::TableScan & ts, Pipeline & pipeline)
{
    if (!ts.has_table_id())
    {
        // do not have table id
        throw TiFlashException("Table id not specified in table scan executor", Errors::Coprocessor::BadRequest);
    }
    if (dag.getRegions().empty())
    {
        throw TiFlashException("Dag Request does not have region to read. ", Errors::Coprocessor::BadRequest);
    }

    TableID table_id = ts.table_id();

    const Settings & settings = context.getSettingsRef();
    auto & tmt = context.getTMTContext();

    auto mvcc_query_info = std::make_unique<MvccQueryInfo>();
    mvcc_query_info->resolve_locks = true;
    mvcc_query_info->read_tso = settings.read_tso;
    // We need to validate regions snapshot after getting streams from storage.
    LearnerReadSnapshot learner_read_snapshot;
    std::unordered_map<RegionID, const RegionInfo &> region_retry;
    if (!dag.isBatchCop())
    {
        if (auto [info_retry, status] = MakeRegionQueryInfos(dag.getRegions(), {}, tmt, *mvcc_query_info, table_id); info_retry)
            throw RegionException({(*info_retry).begin()->first}, status);

        learner_read_snapshot = doLearnerRead(table_id, *mvcc_query_info, max_streams, tmt, log);
    }
    else
    {
        std::unordered_set<RegionID> force_retry;
        for (;;)
        {
            try
            {
                region_retry.clear();
                auto [retry, status] = MakeRegionQueryInfos(dag.getRegions(), force_retry, tmt, *mvcc_query_info, table_id);
                std::ignore = status;
                if (retry)
                {
                    region_retry = std::move(*retry);
                    for (auto & r : region_retry)
                        force_retry.emplace(r.first);
                }
                if (mvcc_query_info->regions_query_info.empty())
                    break;
                learner_read_snapshot = doLearnerRead(table_id, *mvcc_query_info, max_streams, tmt, log);
                break;
            }
            catch (const LockException & e)
            {
                // We can also use current thread to resolve lock, but it will block next process.
                // So, force this region retry in another thread in CoprocessorBlockInputStream.
                force_retry.emplace(e.region_id);
            }
            catch (const RegionException & e)
            {
                if (tmt.getTerminated())
                    throw TiFlashException("TiFlash server is terminating", Errors::Coprocessor::Internal);
                // By now, RegionException will contain all region id of MvccQueryInfo, which is needed by CHSpark.
                // When meeting RegionException, we can let MakeRegionQueryInfos to check in next loop.
            }
            catch (DB::Exception & e)
            {
                e.addMessage("(while creating InputStreams from storage `" + storage->getDatabaseName() + "`.`" + storage->getTableName()
                    + "`, table_id: " + DB::toString(table_id) + ")");
                throw;
            }
        }
    }

    if (settings.schema_version == DEFAULT_UNSPECIFIED_SCHEMA_VERSION)
    {
        storage = context.getTMTContext().getStorages().get(table_id);
        if (storage == nullptr)
        {
            throw TiFlashException("Table " + std::to_string(table_id) + " doesn't exist.", Errors::Table::NotExists);
        }
        table_lock = storage->lockStructure(false, __PRETTY_FUNCTION__);
    }
    else
    {
        getAndLockStorageWithSchemaVersion(table_id, settings.schema_version);
    }

    Names required_columns;
    std::vector<NameAndTypePair> source_columns;
    std::vector<bool> is_ts_column;
    String handle_column_name = MutableSupport::tidb_pk_column_name;
    if (auto pk_handle_col = storage->getTableInfo().getPKHandleColumn())
        handle_column_name = pk_handle_col->get().name;

    for (Int32 i = 0; i < ts.columns().size(); i++)
    {
        auto const & ci = ts.columns(i);
        ColumnID cid = ci.column_id();

        if (cid == -1)
        {
            // Column ID -1 return the handle column
            required_columns.push_back(handle_column_name);
            auto pair = storage->getColumns().getPhysical(handle_column_name);
            source_columns.push_back(pair);
            is_ts_column.push_back(false);
            continue;
        }

        String name = storage->getTableInfo().getColumnName(cid);
        required_columns.push_back(name);
        auto pair = storage->getColumns().getPhysical(name);
        source_columns.emplace_back(std::move(pair));
        is_ts_column.push_back(ci.tp() == TiDB::TypeTimestamp);
    }

    analyzer = std::make_unique<DAGExpressionAnalyzer>(std::move(source_columns), context);

    if (query_block.aggregation == nullptr)
    {
        if (query_block.isRootQueryBlock())
        {
            for (auto i : query_block.output_offsets)
            {
                if ((size_t)i >= required_columns.size())
                {
                    // array index out of bound
                    throw TiFlashException("Output offset index is out of bound", Errors::Coprocessor::BadRequest);
                }
                // do not have alias
                final_project.emplace_back(required_columns[i], "");
            }
        }
        else
        {
            for (size_t i = 0; i < required_columns.size(); i++)
                /// for child query block, the final project is all the columns read from
                /// the table and add alias start with qb_column_prefix to avoid column name conflict
                final_project.emplace_back(required_columns[i], query_block.qb_column_prefix + required_columns[i]);
        }
    }
    // todo handle alias column
    if (settings.max_columns_to_read && required_columns.size() > settings.max_columns_to_read)
    {
        throw TiFlashException("Limit for number of columns to read exceeded. "
                               "Requested: "
                + toString(required_columns.size()) + ", maximum: " + settings.max_columns_to_read.toString(),
            Errors::BroadcastJoin::TooManyColumns);
    }

    size_t max_block_size = settings.max_block_size;

    if (query_block.selection)
    {
        for (auto & condition : query_block.selection->selection().conditions())
        {
            analyzer->makeExplicitSetForIndex(condition, storage);
        }
    }

    SelectQueryInfo query_info;
    /// to avoid null point exception
    query_info.query = dummy_query;
    query_info.dag_query = std::make_unique<DAGQueryInfo>(conditions, analyzer->getPreparedSets(), analyzer->getCurrentInputColumns());
    query_info.mvcc_query_info = std::move(mvcc_query_info);

    FAIL_POINT_PAUSE(FailPoints::pause_after_learner_read);
    bool need_local_read = !query_info.mvcc_query_info->regions_query_info.empty();
    if (need_local_read)
    {
        readFromLocalStorage(table_id, required_columns, query_info, max_block_size, learner_read_snapshot, pipeline, region_retry);
    }

    // For those regions which are not presented in this tiflash node, we will try to fetch streams by key ranges from other tiflash nodes, only happens in batch cop mode.
    if (!region_retry.empty())
    {
        LOG_DEBUG(log, ({
            std::stringstream ss;
            ss << "Start to retry " << region_retry.size() << " regions (";
            for (auto & r : region_retry)
                ss << r.first << ",";
            ss << ")";
            ss.str();
        }));

        DAGSchema schema;
        ::tipb::DAGRequest dag_req;

        {
            const auto & table_info = storage->getTableInfo();
            tipb::Executor * ts_exec = dag_req.add_executors();
            ts_exec->set_tp(tipb::ExecType::TypeTableScan);
            *(ts_exec->mutable_tbl_scan()) = ts;

            for (int i = 0; i < ts.columns().size(); ++i)
            {
                const auto & col = ts.columns(i);
                auto col_id = col.column_id();

                if (col_id == DB::TiDBPkColumnID)
                {
                    ColumnInfo ci;
                    ci.tp = TiDB::TypeLongLong;
                    ci.setPriKeyFlag();
                    ci.setNotNullFlag();
                    schema.emplace_back(std::make_pair(handle_column_name, std::move(ci)));
                }
                else
                {
                    auto & col_info = table_info.getColumnInfo(col_id);
                    schema.emplace_back(std::make_pair(col_info.name, col_info));
                }
                dag_req.add_output_offsets(i);
            }
            dag_req.set_encode_type(tipb::EncodeType::TypeCHBlock);
        }

        std::vector<pingcap::coprocessor::KeyRange> ranges;
        for (auto & info : region_retry)
        {
            for (auto & range : info.second.key_ranges)
                ranges.emplace_back(*range.first, *range.second);
        }
        sort(ranges.begin(), ranges.end());
        executeRemoteQueryImpl(pipeline, ranges, dag_req, schema);
    }

    if (pipeline.streams.empty())
    {
        pipeline.streams.emplace_back(std::make_shared<NullBlockInputStream>(storage->getSampleBlockForColumns(required_columns)));
    }

    pipeline.transform([&](auto & stream) { stream->addTableLock(table_lock); });

    /// Set the limits and quota for reading data, the speed and time of the query.
    {
        IProfilingBlockInputStream::LocalLimits limits;
        limits.mode = IProfilingBlockInputStream::LIMITS_TOTAL;
        limits.size_limits = SizeLimits(settings.max_rows_to_read, settings.max_bytes_to_read, settings.read_overflow_mode);
        limits.max_execution_time = settings.max_execution_time;
        limits.timeout_overflow_mode = settings.timeout_overflow_mode;

        /** Quota and minimal speed restrictions are checked on the initiating server of the request, and not on remote servers,
              *  because the initiating server has a summary of the execution of the request on all servers.
              *
              * But limits on data size to read and maximum execution time are reasonable to check both on initiator and
              *  additionally on each remote server, because these limits are checked per block of data processed,
              *  and remote servers may process way more blocks of data than are received by initiator.
              */
        limits.min_execution_speed = settings.min_execution_speed;
        limits.timeout_before_checking_execution_speed = settings.timeout_before_checking_execution_speed;

        QuotaForIntervals & quota = context.getQuota();

        pipeline.transform([&](auto & stream) {
            if (IProfilingBlockInputStream * p_stream = dynamic_cast<IProfilingBlockInputStream *>(stream.get()))
            {
                p_stream->setLimits(limits);
                p_stream->setQuota(quota);
            }
        });
    }

    if (addTimeZoneCastAfterTS(is_ts_column, pipeline) && !query_block.aggregation
        && (keep_session_timezone_info || !query_block.isRootQueryBlock()))
    {
        if (query_block.isRootQueryBlock())
        {
            for (size_t i = 0; i < query_block.output_offsets.size(); i++)
            {
                int column_index = query_block.output_offsets[i];
                if (is_ts_column[column_index])
                    final_project[i].first = analyzer->getCurrentInputColumns()[column_index].name;
            }
        }
        else
        {
            for (size_t i = 0; i < final_project.size(); i++)
            {
                if (is_ts_column[i])
                    final_project[i].first = analyzer->getCurrentInputColumns()[i].name;
            }
        }
    }
}

<<<<<<< HEAD
void DAGQueryBlockInterpreter::prepareJoin(const google::protobuf::RepeatedPtrField<tipb::Expr> & keys, const DataTypes & key_types,
    Pipeline & pipeline, Names & key_names, const google::protobuf::RepeatedPtrField<tipb::Expr> & filters, bool left,
    bool is_right_out_join, String & filter_column_name)
=======
void DAGQueryBlockInterpreter::readFromLocalStorage( //
    const TableID table_id, const Names & required_columns, SelectQueryInfo & query_info, const size_t max_block_size,
    const LearnerReadSnapshot & learner_read_snapshot, //
    Pipeline & pipeline, std::unordered_map<RegionID, const RegionInfo &> & region_retry)
{
    QueryProcessingStage::Enum from_stage = QueryProcessingStage::FetchColumns;
    auto & tmt = context.getTMTContext();
    // TODO: Note that if storage is (Txn)MergeTree, and any region exception thrown, we won't do retry here.
    // Now we only support DeltaTree in production environment and don't do any extra check for storage type here.

    int num_allow_retry = 1;
    while (true)
    {
        try
        {
            pipeline.streams = storage->read(required_columns, query_info, context, from_stage, max_block_size, max_streams);

            // After getting streams from storage, we need to validate whether regions have changed or not after learner read.
            // In case the versions of regions have changed, those `streams` may contain different data other than expected.
            // Like after region merge/split.

            // Inject failpoint to throw RegionException
            fiu_do_on(FailPoints::region_exception_after_read_from_storage_some_error, {
                const auto & regions_info = query_info.mvcc_query_info->regions_query_info;
                std::vector<RegionID> region_ids;
                for (const auto & info : regions_info)
                {
                    if (rand() % 100 > 50)
                        region_ids.push_back(info.region_id);
                }
                throw RegionException(std::move(region_ids), RegionException::RegionReadStatus::NOT_FOUND);
            });
            fiu_do_on(FailPoints::region_exception_after_read_from_storage_all_error, {
                const auto & regions_info = query_info.mvcc_query_info->regions_query_info;
                std::vector<RegionID> region_ids;
                for (const auto & info : regions_info)
                    region_ids.push_back(info.region_id);
                throw RegionException(std::move(region_ids), RegionException::RegionReadStatus::NOT_FOUND);
            });
            validateQueryInfo(*query_info.mvcc_query_info, learner_read_snapshot, tmt, log);
            break;
        }
        catch (DB::RegionException & e)
        {
            /// Recover from region exception when super batch is enable
            if (dag.isBatchCop())
            {
                // clean all streams from local because we are not sure the correctness of those streams
                pipeline.streams.clear();
                const auto & dag_regions = dag.getRegions();
                std::stringstream ss;
                // Normally there is only few regions need to retry when super batch is enabled. Retry to read
                // from local first. However, too many retry in different places may make the whole process
                // time out of control. We limit the number of retries to 1 now.
                if (likely(num_allow_retry > 0))
                {
                    --num_allow_retry;
                    // sort e.region_ids so that we can use lower_bound to find the region happens to error or not
                    std::sort(e.region_ids.begin(), e.region_ids.end());
                    auto & regions_query_info = query_info.mvcc_query_info->regions_query_info;
                    for (auto iter = regions_query_info.begin(); iter != regions_query_info.end(); /**/)
                    {
                        auto error_id_iter = std::lower_bound(e.region_ids.begin(), e.region_ids.end(), iter->region_id);
                        if (error_id_iter != e.region_ids.end() && *error_id_iter == iter->region_id)
                        {
                            // move the error regions info from `query_info.mvcc_query_info->regions_query_info` to `region_retry`
                            auto region_iter = dag_regions.find(iter->region_id);
                            if (likely(region_iter != dag_regions.end()))
                            {
                                region_retry.emplace(region_iter->first, region_iter->second);
                                ss << region_iter->first << ",";
                            }
                            iter = regions_query_info.erase(iter);
                        }
                        else
                        {
                            ++iter;
                        }
                    }
                    LOG_WARNING(log,
                        "RegionException after read from storage, regions ["
                            << ss.str() << "], message: " << e.message()
                            << (regions_query_info.empty() ? "" : ", retry to read from local"));
                    if (unlikely(regions_query_info.empty()))
                        break; // no available region in local, break retry loop
                    continue;  // continue to retry read from local storage
                }
                else
                {
                    // push all regions to `region_retry` to retry from other tiflash nodes
                    for (const auto & region : query_info.mvcc_query_info->regions_query_info)
                    {
                        auto iter = dag_regions.find(region.region_id);
                        if (likely(iter != dag_regions.end()))
                        {
                            region_retry.emplace(iter->first, iter->second);
                            ss << iter->first << ",";
                        }
                    }
                    LOG_WARNING(log, "RegionException after read from storage, regions [" << ss.str() << "], message: " << e.message());
                    break; // break retry loop
                }
            }
            else
            {
                // Throw an exception for TiDB / TiSpark to retry
                e.addMessage("(while creating InputStreams from storage `" + storage->getDatabaseName() + "`.`" + storage->getTableName()
                    + "`, table_id: " + DB::toString(table_id) + ")");
                throw;
            }
        }
        catch (DB::Exception & e)
        {
            /// Other unknown exceptions
            e.addMessage("(while creating InputStreams from storage `" + storage->getDatabaseName() + "`.`" + storage->getTableName()
                + "`, table_id: " + DB::toString(table_id) + ")");
            throw;
        }
    }
}

void DAGQueryBlockInterpreter::prepareJoinKeys(const google::protobuf::RepeatedPtrField<tipb::Expr> & keys, const DataTypes & key_types,
    Pipeline & pipeline, Names & key_names, bool left, bool is_right_out_join)
>>>>>>> 98f781ee
{
    std::vector<NameAndTypePair> source_columns;
    for (auto const & p : pipeline.firstStream()->getHeader().getNamesAndTypesList())
        source_columns.emplace_back(p.name, p.type);
    DAGExpressionAnalyzer dag_analyzer(std::move(source_columns), context);
    ExpressionActionsChain chain;
    if (dag_analyzer.appendJoinKeyAndJoinFilters(chain, keys, key_types, key_names, left, is_right_out_join, filters, filter_column_name))
    {
        pipeline.transform([&](auto & stream) { stream = std::make_shared<ExpressionBlockInputStream>(stream, chain.getLastActions()); });
    }
}

ExpressionActionsPtr DAGQueryBlockInterpreter::genJoinOtherConditionAction(
    const google::protobuf::RepeatedPtrField<tipb::Expr> & other_conditions, std::vector<NameAndTypePair> & source_columns,
    String & filter_column)
{
    if (other_conditions.empty())
        return nullptr;
    std::vector<const tipb::Expr *> condition_vector;
    for (const auto & c : other_conditions)
    {
        condition_vector.push_back(&c);
    }
    DAGExpressionAnalyzer dag_analyzer(source_columns, context);
    ExpressionActionsChain chain;
    dag_analyzer.appendWhere(chain, condition_vector, filter_column);
    return chain.getLastActions();
}

/// ClickHouse require join key to be exactly the same type
/// TiDB only require the join key to be the same category
/// for example decimal(10,2) join decimal(20,0) is allowed in
/// TiDB and will throw exception in ClickHouse
void getJoinKeyTypes(const tipb::Join & join, DataTypes & key_types)
{
    for (int i = 0; i < join.left_join_keys().size(); i++)
    {
        if (!exprHasValidFieldType(join.left_join_keys(i)) || !exprHasValidFieldType(join.right_join_keys(i)))
            throw TiFlashException("Join key without field type", Errors::Coprocessor::BadRequest);
        DataTypes types;
        types.emplace_back(getDataTypeByFieldType(join.left_join_keys(i).field_type()));
        types.emplace_back(getDataTypeByFieldType(join.right_join_keys(i).field_type()));
        try
        {
            DataTypePtr common_type = getLeastSupertype(types);
            key_types.emplace_back(common_type);
        }
        catch (Exception & e)
        {
            if (e.code() == ErrorCodes::NO_COMMON_TYPE)
            {
                DataTypePtr left_type = removeNullable(types[0]);
                DataTypePtr right_type = removeNullable(types[1]);
                if ((left_type->getTypeId() == TypeIndex::UInt64 && right_type->isInteger() && !right_type->isUnsignedInteger())
                    || (right_type->getTypeId() == TypeIndex::UInt64 && left_type->isInteger() && !left_type->isUnsignedInteger()))
                {
                    /// special case for uint64 and int
                    /// inorder to not throw exception, use Decimal(20, 0) as the common type
                    DataTypePtr common_type = std::make_shared<DataTypeDecimal<Decimal128>>(20, 0);
                    if (types[0]->isNullable() || types[1]->isNullable())
                        common_type = makeNullable(common_type);
                    key_types.emplace_back(common_type);
                }
                else
                    throw;
            }
            else
            {
                throw;
            }
        }
    }
}

void DAGQueryBlockInterpreter::executeJoin(const tipb::Join & join, Pipeline & pipeline, SubqueryForSet & right_query)
{
    // build
    static const std::unordered_map<tipb::JoinType, ASTTableJoin::Kind> join_type_map{
        {tipb::JoinType::TypeInnerJoin, ASTTableJoin::Kind::Inner}, {tipb::JoinType::TypeLeftOuterJoin, ASTTableJoin::Kind::Left},
        {tipb::JoinType::TypeRightOuterJoin, ASTTableJoin::Kind::Right}, {tipb::JoinType::TypeSemiJoin, ASTTableJoin::Kind::Inner},
        {tipb::JoinType::TypeAntiSemiJoin, ASTTableJoin::Kind::Anti}};
    if (input_streams_vec.size() != 2)
    {
        throw TiFlashException("Join query block must have 2 input streams", Errors::BroadcastJoin::Internal);
    }

    auto join_type_it = join_type_map.find(join.join_type());
    if (join_type_it == join_type_map.end())
        throw TiFlashException("Unknown join type in dag request", Errors::Coprocessor::BadRequest);
    ASTTableJoin::Kind kind = join_type_it->second;
    ASTTableJoin::Strictness strictness = ASTTableJoin::Strictness::All;
    if (join.join_type() == tipb::JoinType::TypeSemiJoin || join.join_type() == tipb::JoinType::TypeAntiSemiJoin)
        strictness = ASTTableJoin::Strictness::Any;

    BlockInputStreams left_streams;
    BlockInputStreams right_streams;
    Names left_key_names;
    Names right_key_names;
    if (join.inner_idx() == 0)
    {
        // in DAG request, inner part is the build side, however for tiflash implementation,
        // the build side must be the right side, so need to update the join type if needed
        if (kind == ASTTableJoin::Kind::Left)
            kind = ASTTableJoin::Kind::Right;
        else if (kind == ASTTableJoin::Kind::Right)
            kind = ASTTableJoin::Kind::Left;
        left_streams = input_streams_vec[1];
        right_streams = input_streams_vec[0];
    }
    else
    {
        left_streams = input_streams_vec[0];
        right_streams = input_streams_vec[1];
    }

    if (kind == ASTTableJoin::Kind::Full)
    {
        throw TiFlashException("Only Inner/Left/Right join is supported", Errors::Coprocessor::Unimplemented);
    }

    std::vector<NameAndTypePair> join_output_columns;
    for (auto const & p : input_streams_vec[0][0]->getHeader().getNamesAndTypesList())
    {
        join_output_columns.emplace_back(p.name, p.type);
    }
    for (auto const & p : input_streams_vec[1][0]->getHeader().getNamesAndTypesList())
    {
        join_output_columns.emplace_back(p.name, p.type);
    }
    /// all the columns from right table should be added after join, even for the join key
    NamesAndTypesList columns_added_by_join;
    for (auto const & p : right_streams[0]->getHeader().getNamesAndTypesList())
    {
        columns_added_by_join.emplace_back(p.name, p.type);
    }

    if (!query_block.aggregation)
    {
        if (query_block.isRootQueryBlock())
        {
            for (auto i : query_block.output_offsets)
            {
                if ((size_t)i >= join_output_columns.size())
                    throw TiFlashException("Output offset index is out of bound", Errors::Coprocessor::BadRequest);
                final_project.emplace_back(join_output_columns[i].name, "");
            }
        }
        else
        {
            for (auto const & p : join_output_columns)
                final_project.emplace_back(p.name, query_block.qb_column_prefix + p.name);
        }
    }

    DataTypes join_key_types;
    getJoinKeyTypes(join, join_key_types);
    TiDB::TiDBCollators collators;
    size_t join_key_size = join_key_types.size();
    if (join.probe_types_size() == static_cast<int>(join_key_size) && join.build_types_size() == join.probe_types_size())
        for (size_t i = 0; i < join_key_size; i++)
        {
            if (removeNullable(join_key_types[i])->isString())
            {
                if (join.probe_types(i).collate() != join.build_types(i).collate())
                    throw TiFlashException("Join with different collators on the join key", Errors::Coprocessor::BadRequest);
                collators.push_back(getCollatorFromFieldType(join.probe_types(i)));
            }
            else
                collators.push_back(nullptr);
        }

    /// add necessary transformation if the join key is an expression
    Pipeline left_pipeline;
    left_pipeline.streams = left_streams;
    String left_filter_column_name = "";
    prepareJoin(join.inner_idx() == 0 ? join.right_join_keys() : join.left_join_keys(), join_key_types, left_pipeline, left_key_names,
        join.inner_idx() == 0 ? join.right_condition() : join.left_condition(), true, kind == ASTTableJoin::Kind::Right,
        left_filter_column_name);
    Pipeline right_pipeline;
    right_pipeline.streams = right_streams;
    String right_filter_column_name = "";
    prepareJoin(join.inner_idx() == 0 ? join.left_join_keys() : join.right_join_keys(), join_key_types, right_pipeline, right_key_names,
        join.inner_idx() == 0 ? join.left_condition() : join.right_condition(), false, kind == ASTTableJoin::Kind::Right,
        right_filter_column_name);

    left_streams = left_pipeline.streams;
    right_streams = right_pipeline.streams;
    String other_filter_column_name = "";
    ExpressionActionsPtr other_condition_expr
        = genJoinOtherConditionAction(join.other_condition(), join_output_columns, other_filter_column_name);

    const Settings & settings = context.getSettingsRef();
    JoinPtr joinPtr = std::make_shared<Join>(left_key_names, right_key_names, true,
        SizeLimits(settings.max_rows_in_join, settings.max_bytes_in_join, settings.join_overflow_mode), kind, strictness, collators,
        left_filter_column_name, right_filter_column_name, other_filter_column_name, other_condition_expr);
    executeUnion(right_pipeline, max_streams);
    right_query.source = right_pipeline.firstStream();
    right_query.join = joinPtr;
    right_query.join->setSampleBlock(right_query.source->getHeader());
    dag.getDAGContext().profile_streams_map_for_join_build_side[query_block.qb_join_subquery_alias].push_back(right_query.source);

    std::vector<NameAndTypePair> source_columns;
    for (const auto & p : left_streams[0]->getHeader().getNamesAndTypesList())
        source_columns.emplace_back(p.name, p.type);
    DAGExpressionAnalyzer dag_analyzer(std::move(source_columns), context);
    ExpressionActionsChain chain;
    dag_analyzer.appendJoin(chain, right_query, columns_added_by_join);
    pipeline.streams = left_streams;
    /// add join input stream
    if (kind == ASTTableJoin::Kind::Full || kind == ASTTableJoin::Kind::Right)
        pipeline.stream_with_non_joined_data = chain.getLastActions()->createStreamWithNonJoinedDataIfFullOrRightJoin(
            pipeline.firstStream()->getHeader(), settings.max_block_size);
    for (auto & stream : pipeline.streams)
        stream = std::make_shared<ExpressionBlockInputStream>(stream, chain.getLastActions());

    // todo should add a project here???
    analyzer = std::make_unique<DAGExpressionAnalyzer>(std::move(join_output_columns), context);
}

// add timezone cast for timestamp type, this is used to support session level timezone
bool DAGQueryBlockInterpreter::addTimeZoneCastAfterTS(std::vector<bool> & is_ts_column, Pipeline & pipeline)
{
    bool hasTSColumn = false;
    for (auto b : is_ts_column)
        hasTSColumn |= b;
    if (!hasTSColumn)
        return false;

    ExpressionActionsChain chain;
    /// only keep UTC column if
    /// 1. the query block is the root query block
    /// 2. keep_session_timezone_info is false
    /// 3. current query block does not have aggregation
    if (analyzer->appendTimeZoneCastsAfterTS(
            chain, is_ts_column, query_block.isRootQueryBlock() && !keep_session_timezone_info && query_block.aggregation == nullptr))
    {
        pipeline.transform([&](auto & stream) { stream = std::make_shared<ExpressionBlockInputStream>(stream, chain.getLastActions()); });
        return true;
    }
    else
        return false;
}

AnalysisResult DAGQueryBlockInterpreter::analyzeExpressions()
{
    AnalysisResult res;
    ExpressionActionsChain chain;
    if (!conditions.empty())
    {
        analyzer->appendWhere(chain, conditions, res.filter_column_name);
        res.has_where = true;
        res.before_where = chain.getLastActions();
        chain.addStep();
    }
    // There will be either Agg...
    if (query_block.aggregation)
    {
        /// collation sensitive group by is slower then normal group by, use normal group by by default
        // todo better to let TiDB decide whether group by is collation sensitive or not
        analyzer->appendAggregation(chain, query_block.aggregation->aggregation(), res.aggregation_keys, res.aggregation_collators,
            res.aggregate_descriptions, context.getSettingsRef().group_by_collation_sensitive);
        res.need_aggregate = true;
        res.before_aggregation = chain.getLastActions();

        chain.finalize();
        chain.clear();

        // add cast if type is not match
        analyzer->appendAggSelect(
            chain, query_block.aggregation->aggregation(), keep_session_timezone_info || !query_block.isRootQueryBlock());
        if (query_block.isRootQueryBlock())
        {
            // todo for root query block, use output offsets to reconstruct the final project
            for (auto & element : analyzer->getCurrentInputColumns())
            {
                final_project.emplace_back(element.name, "");
            }
        }
        else
        {
            for (auto & element : analyzer->getCurrentInputColumns())
            {
                final_project.emplace_back(element.name, query_block.qb_column_prefix + element.name);
            }
        }
    }
    // Or TopN, not both.
    if (query_block.limitOrTopN && query_block.limitOrTopN->tp() == tipb::ExecType::TypeTopN)
    {
        res.has_order_by = true;
        analyzer->appendOrderBy(chain, query_block.limitOrTopN->topn(), res.order_columns);
    }
    // Append final project results if needed.
    analyzer->appendFinalProject(chain, final_project);
    res.before_order_and_select = chain.getLastActions();
    chain.finalize();
    chain.clear();
    //todo need call prependProjectInput??
    return res;
}

void DAGQueryBlockInterpreter::executeWhere(Pipeline & pipeline, const ExpressionActionsPtr & expr, String & filter_column)
{
    pipeline.transform([&](auto & stream) { stream = std::make_shared<FilterBlockInputStream>(stream, expr, filter_column); });
}

void DAGQueryBlockInterpreter::executeAggregation(Pipeline & pipeline, const ExpressionActionsPtr & expr, Names & key_names,
    TiDB::TiDBCollators & collators, AggregateDescriptions & aggregates)
{
    pipeline.transform([&](auto & stream) { stream = std::make_shared<ExpressionBlockInputStream>(stream, expr); });

    Block header = pipeline.firstStream()->getHeader();
    ColumnNumbers keys;
    for (const auto & name : key_names)
    {
        keys.push_back(header.getPositionByName(name));
    }
    for (auto & descr : aggregates)
    {
        if (descr.arguments.empty())
        {
            for (const auto & name : descr.argument_names)
            {
                descr.arguments.push_back(header.getPositionByName(name));
            }
        }
    }

    const Settings & settings = context.getSettingsRef();

    /** Two-level aggregation is useful in two cases:
      * 1. Parallel aggregation is done, and the results should be merged in parallel.
      * 2. An aggregation is done with store of temporary data on the disk, and they need to be merged in a memory efficient way.
      */
    bool allow_to_use_two_level_group_by = pipeline.streams.size() > 1 || settings.max_bytes_before_external_group_by != 0;
    bool has_collator = false;
    for (auto & p : collators)
    {
        if (p != nullptr)
        {
            has_collator = true;
            break;
        }
    }

    Aggregator::Params params(header, keys, aggregates, false, settings.max_rows_to_group_by, settings.group_by_overflow_mode,
        settings.compile && !has_collator ? &context.getCompiler() : nullptr, settings.min_count_to_compile,
        allow_to_use_two_level_group_by ? settings.group_by_two_level_threshold : SettingUInt64(0),
        allow_to_use_two_level_group_by ? settings.group_by_two_level_threshold_bytes : SettingUInt64(0),
        settings.max_bytes_before_external_group_by, settings.empty_result_for_aggregation_by_empty_set, context.getTemporaryPath(),
        has_collator ? collators : TiDB::dummy_collators);

    /// If there are several sources, then we perform parallel aggregation
    if (pipeline.streams.size() > 1)
    {
        pipeline.firstStream() = std::make_shared<ParallelAggregatingBlockInputStream>(pipeline.streams,
            pipeline.stream_with_non_joined_data, params, context.getFileProvider(), true, max_streams,
            settings.aggregation_memory_efficient_merge_threads ? static_cast<size_t>(settings.aggregation_memory_efficient_merge_threads)
                                                                : static_cast<size_t>(settings.max_threads));

        pipeline.stream_with_non_joined_data = nullptr;
        pipeline.streams.resize(1);
    }
    else
    {
        BlockInputStreams inputs;
        if (!pipeline.streams.empty())
            inputs.push_back(pipeline.firstStream());
        else
            pipeline.streams.resize(1);
        if (pipeline.stream_with_non_joined_data)
            inputs.push_back(pipeline.stream_with_non_joined_data);
        pipeline.firstStream() = std::make_shared<AggregatingBlockInputStream>(
            std::make_shared<ConcatBlockInputStream>(inputs), params, context.getFileProvider(), true);
        pipeline.stream_with_non_joined_data = nullptr;
    }
    // add cast
}

void DAGQueryBlockInterpreter::executeExpression(Pipeline & pipeline, const ExpressionActionsPtr & expressionActionsPtr)
{
    if (!expressionActionsPtr->getActions().empty())
    {
        pipeline.transform([&](auto & stream) { stream = std::make_shared<ExpressionBlockInputStream>(stream, expressionActionsPtr); });
    }
}

void DAGQueryBlockInterpreter::getAndLockStorageWithSchemaVersion(TableID table_id, Int64 query_schema_version)
{
    /// Get current schema version in schema syncer for a chance to shortcut.
    auto global_schema_version = context.getTMTContext().getSchemaSyncer()->getCurrentVersion();

    /// Lambda for get storage, then align schema version under the read lock.
    auto get_and_lock_storage = [&](bool schema_synced) -> std::tuple<ManageableStoragePtr, TableStructureReadLockPtr, Int64, bool> {
        /// Get storage in case it's dropped then re-created.
        // If schema synced, call getTable without try, leading to exception on table not existing.
        auto storage_ = context.getTMTContext().getStorages().get(table_id);
        if (!storage_)
        {
            if (schema_synced)
                throw TiFlashException("Table " + std::to_string(table_id) + " doesn't exist.", Errors::Table::NotExists);
            else
                return std::make_tuple(nullptr, nullptr, DEFAULT_UNSPECIFIED_SCHEMA_VERSION, false);
        }

        if (storage_->engineType() != ::TiDB::StorageEngine::TMT && storage_->engineType() != ::TiDB::StorageEngine::DT)
        {
            throw TiFlashException("Specifying schema_version for non-managed storage: " + storage_->getName()
                    + ", table: " + storage_->getTableName() + ", id: " + DB::toString(table_id) + " is not allowed",
                Errors::Coprocessor::Internal);
        }

        /// Lock storage.
        auto lock = storage_->lockStructure(false, __PRETTY_FUNCTION__);

        /// Check schema version, requiring TiDB/TiSpark and TiFlash both use exactly the same schema.
        // We have three schema versions, two in TiFlash:
        // 1. Storage: the version that this TiFlash table (storage) was last altered.
        // 2. Global: the version that TiFlash global schema is at.
        // And one from TiDB/TiSpark:
        // 3. Query: the version that TiDB/TiSpark used for this query.
        auto storage_schema_version = storage_->getTableInfo().schema_version;
        // Not allow storage > query in any case, one example is time travel queries.
        if (storage_schema_version > query_schema_version)
            throw TiFlashException("Table " + std::to_string(table_id) + " schema version " + std::to_string(storage_schema_version)
                    + " newer than query schema version " + std::to_string(query_schema_version),
                Errors::Table::SchemaVersionError);
        // From now on we have storage <= query.
        // If schema was synced, it implies that global >= query, as mentioned above we have storage <= query, we are OK to serve.
        if (schema_synced)
            return std::make_tuple(storage_, lock, storage_schema_version, true);
        // From now on the schema was not synced.
        // 1. storage == query, TiDB/TiSpark is using exactly the same schema that altered this table, we are just OK to serve.
        // 2. global >= query, TiDB/TiSpark is using a schema older than TiFlash global, but as mentioned above we have storage <= query,
        // meaning that the query schema is still newer than the time when this table was last altered, so we still OK to serve.
        if (storage_schema_version == query_schema_version || global_schema_version >= query_schema_version)
            return std::make_tuple(storage_, lock, storage_schema_version, true);
        // From now on we have global < query.
        // Return false for outer to sync and retry.
        return std::make_tuple(nullptr, nullptr, storage_schema_version, false);
    };

    /// Try get storage and lock once.
    ManageableStoragePtr storage_;
    TableStructureReadLockPtr lock;
    Int64 storage_schema_version;
    auto log_schema_version = [&](const String & result) {
        LOG_DEBUG(log,
            __PRETTY_FUNCTION__ << " Table " << table_id << " schema " << result << " Schema version [storage, global, query]: "
                                << "[" << storage_schema_version << ", " << global_schema_version << ", " << query_schema_version << "].");
    };
    bool ok;
    {
        std::tie(storage_, lock, storage_schema_version, ok) = get_and_lock_storage(false);
        if (ok)
        {
            log_schema_version("OK, no syncing required.");
            storage = storage_;
            table_lock = lock;
            return;
        }
    }

    /// If first try failed, sync schema and try again.
    {
        log_schema_version("not OK, syncing schemas.");
        auto start_time = Clock::now();
        context.getTMTContext().getSchemaSyncer()->syncSchemas(context);
        auto schema_sync_cost = std::chrono::duration_cast<std::chrono::milliseconds>(Clock::now() - start_time).count();
        LOG_DEBUG(log, __PRETTY_FUNCTION__ << " Table " << table_id << " schema sync cost " << schema_sync_cost << "ms.");

        std::tie(storage_, lock, storage_schema_version, ok) = get_and_lock_storage(true);
        if (ok)
        {
            log_schema_version("OK after syncing.");
            storage = storage_;
            table_lock = lock;
            return;
        }

        throw TiFlashException("Shouldn't reach here", Errors::Coprocessor::Internal);
    }
}

SortDescription DAGQueryBlockInterpreter::getSortDescription(std::vector<NameAndTypePair> & order_columns)
{
    // construct SortDescription
    SortDescription order_descr;
    const tipb::TopN & topn = query_block.limitOrTopN->topn();
    order_descr.reserve(topn.order_by_size());
    for (int i = 0; i < topn.order_by_size(); i++)
    {
        const auto & name = order_columns[i].name;
        int direction = topn.order_by(i).desc() ? -1 : 1;
        // MySQL/TiDB treats NULL as "minimum".
        int nulls_direction = -1;
        std::shared_ptr<ICollator> collator = nullptr;
        if (removeNullable(order_columns[i].type)->isString())
            collator = getCollatorFromExpr(topn.order_by(i).expr());

        order_descr.emplace_back(name, direction, nulls_direction, collator);
    }
    return order_descr;
}

void DAGQueryBlockInterpreter::executeUnion(Pipeline & pipeline, size_t max_streams)
{
    if (pipeline.hasMoreThanOneStream())
    {
        pipeline.firstStream()
            = std::make_shared<UnionBlockInputStream<>>(pipeline.streams, pipeline.stream_with_non_joined_data, max_streams);
        pipeline.stream_with_non_joined_data = nullptr;
        pipeline.streams.resize(1);
    }
    else if (pipeline.stream_with_non_joined_data)
    {
        pipeline.streams.push_back(pipeline.stream_with_non_joined_data);
        pipeline.stream_with_non_joined_data = nullptr;
    }
}

void DAGQueryBlockInterpreter::executeOrder(Pipeline & pipeline, std::vector<NameAndTypePair> & order_columns)
{
    SortDescription order_descr = getSortDescription(order_columns);
    const Settings & settings = context.getSettingsRef();
    Int64 limit = query_block.limitOrTopN->topn().limit();

    pipeline.transform([&](auto & stream) {
        auto sorting_stream = std::make_shared<PartialSortingBlockInputStream>(stream, order_descr, limit);

        /// Limits on sorting
        IProfilingBlockInputStream::LocalLimits limits;
        limits.mode = IProfilingBlockInputStream::LIMITS_TOTAL;
        limits.size_limits = SizeLimits(settings.max_rows_to_sort, settings.max_bytes_to_sort, settings.sort_overflow_mode);
        sorting_stream->setLimits(limits);

        stream = sorting_stream;
    });

    /// If there are several streams, we merge them into one
    executeUnion(pipeline, max_streams);

    /// Merge the sorted blocks.
    pipeline.firstStream() = std::make_shared<MergeSortingBlockInputStream>(pipeline.firstStream(), order_descr, settings.max_block_size,
        limit, settings.max_bytes_before_external_sort, context.getTemporaryPath());
}

void DAGQueryBlockInterpreter::recordProfileStreams(Pipeline & pipeline, const String & key)
{
    dag.getDAGContext().profile_streams_map[key].qb_id = query_block.id;
    for (auto & stream : pipeline.streams)
    {
        dag.getDAGContext().profile_streams_map[key].input_streams.push_back(stream);
    }
    if (pipeline.stream_with_non_joined_data)
        dag.getDAGContext().profile_streams_map[key].input_streams.push_back(pipeline.stream_with_non_joined_data);
}

void copyExecutorTreeWithLocalTableScan(
    tipb::DAGRequest & dag_req, const tipb::Executor * root, tipb::EncodeType encode_type, const tipb::DAGRequest & org_req)
{
    const tipb::Executor * current = root;
    auto * exec = dag_req.mutable_root_executor();
    int exec_id = 0;
    while (current->tp() != tipb::ExecType::TypeTableScan)
    {
        if (current->tp() == tipb::ExecType::TypeSelection)
        {
            exec->set_tp(tipb::ExecType::TypeSelection);
            exec->set_executor_id("selection_" + std::to_string(exec_id));
            auto * sel = exec->mutable_selection();
            for (auto const & condition : current->selection().conditions())
            {
                auto * tmp = sel->add_conditions();
                tmp->CopyFrom(condition);
            }
            exec = sel->mutable_child();
            current = &current->selection().child();
        }
        else if (current->tp() == tipb::ExecType::TypeAggregation || current->tp() == tipb::ExecType::TypeStreamAgg)
        {
            exec->set_tp(current->tp());
            exec->set_executor_id("aggregation_" + std::to_string(exec_id));
            auto * agg = exec->mutable_aggregation();
            for (auto const & expr : current->aggregation().agg_func())
            {
                auto * tmp = agg->add_agg_func();
                tmp->CopyFrom(expr);
            }
            for (auto const & expr : current->aggregation().group_by())
            {
                auto * tmp = agg->add_group_by();
                tmp->CopyFrom(expr);
            }
            agg->set_streamed(current->aggregation().streamed());
            exec = agg->mutable_child();
            current = &current->aggregation().child();
        }
        else if (current->tp() == tipb::ExecType::TypeLimit)
        {
            exec->set_tp(current->tp());
            exec->set_executor_id("limit_" + std::to_string(exec_id));
            auto * limit = exec->mutable_limit();
            limit->set_limit(current->limit().limit());
            exec = limit->mutable_child();
            current = &current->limit().child();
        }
        else if (current->tp() == tipb::ExecType::TypeTopN)
        {
            exec->set_tp(current->tp());
            exec->set_executor_id("topN_" + std::to_string(exec_id));
            auto * topn = exec->mutable_topn();
            topn->set_limit(current->topn().limit());
            for (auto const & expr : current->topn().order_by())
            {
                auto * tmp = topn->add_order_by();
                tmp->CopyFrom(expr);
            }
            exec = topn->mutable_child();
            current = &current->topn().child();
        }
        else
        {
            throw TiFlashException("Not supported yet", Errors::Coprocessor::Unimplemented);
        }
        exec_id++;
    }

    if (current->tp() != tipb::ExecType::TypeTableScan)
        throw TiFlashException("Only support copy from table scan sourced query block", Errors::Coprocessor::Internal);
    exec->set_tp(tipb::ExecType::TypeTableScan);
    exec->set_executor_id("tablescan_" + std::to_string(exec_id));
    auto * new_ts = new tipb::TableScan(current->tbl_scan());
    new_ts->set_next_read_engine(tipb::EngineType::Local);
    exec->set_allocated_tbl_scan(new_ts);

    dag_req.set_encode_type(encode_type);
    if (org_req.has_time_zone_name() && org_req.time_zone_name().length() > 0)
        dag_req.set_time_zone_name(org_req.time_zone_name());
    else if (org_req.has_time_zone_offset())
        dag_req.set_time_zone_offset(org_req.time_zone_offset());
}

void DAGQueryBlockInterpreter::executeRemoteQuery(Pipeline & pipeline)
{
    // remote query containing agg/limit/topN can not running
    // in parellel, but current remote query is running in
    // parellel, so just disable this corner case.
    if (query_block.aggregation || query_block.limitOrTopN)
        throw TiFlashException("Remote query containing agg or limit or topN is not supported", Errors::Coprocessor::BadRequest);
    const auto & ts = query_block.source->tbl_scan();
    std::vector<std::pair<DecodedTiKVKey, DecodedTiKVKey>> key_ranges;
    for (auto & range : ts.ranges())
    {
        std::string start_key(range.low());
        DecodedTiKVKey start(std::move(start_key));
        std::string end_key(range.high());
        DecodedTiKVKey end(std::move(end_key));
        key_ranges.emplace_back(std::make_pair(std::move(start), std::move(end)));
    }
    std::vector<pingcap::coprocessor::KeyRange> cop_key_ranges;
    cop_key_ranges.reserve(key_ranges.size());
    for (const auto & key_range : key_ranges)
    {
        cop_key_ranges.emplace_back(static_cast<String>(key_range.first), static_cast<String>(key_range.second));
    }
    sort(cop_key_ranges.begin(), cop_key_ranges.end());

    ::tipb::DAGRequest dag_req;

    tipb::EncodeType encode_type;
    if (!isUnsupportedEncodeType(query_block.output_field_types, tipb::EncodeType::TypeCHBlock))
        encode_type = tipb::EncodeType::TypeCHBlock;
    else if (!isUnsupportedEncodeType(query_block.output_field_types, tipb::EncodeType::TypeChunk))
        encode_type = tipb::EncodeType::TypeChunk;
    else
        encode_type = tipb::EncodeType::TypeDefault;

    copyExecutorTreeWithLocalTableScan(dag_req, query_block.root, encode_type, rqst);
    DAGSchema schema;
    ColumnsWithTypeAndName columns;
    std::vector<bool> is_ts_column;
    std::vector<NameAndTypePair> source_columns;
    for (int i = 0; i < (int)query_block.output_field_types.size(); i++)
    {
        dag_req.add_output_offsets(i);
        ColumnInfo info = fieldTypeToColumnInfo(query_block.output_field_types[i]);
        String col_name = query_block.qb_column_prefix + "col_" + std::to_string(i);
        schema.push_back(std::make_pair(col_name, info));
        is_ts_column.push_back(query_block.output_field_types[i].tp() == TiDB::TypeTimestamp);
        source_columns.emplace_back(col_name, getDataTypeByFieldType(query_block.output_field_types[i]));
        final_project.emplace_back(col_name, "");
    }

    executeRemoteQueryImpl(pipeline, cop_key_ranges, dag_req, schema);

    analyzer = std::make_unique<DAGExpressionAnalyzer>(std::move(source_columns), context);
    bool need_append_final_project = false;
    if (encode_type == tipb::EncodeType::TypeDefault)
    {
        /// if the encode type is default, the timestamp column in dag response is UTC based
        /// so need to cast the timezone
        if (addTimeZoneCastAfterTS(is_ts_column, pipeline))
        {
            for (size_t i = 0; i < final_project.size(); i++)
            {
                if (is_ts_column[i])
                    final_project[i].first = analyzer->getCurrentInputColumns()[i].name;
            }
            need_append_final_project = true;
        }
    }

    /// For simplicity, remote subquery only record the CopBlockInputStream time, for example,
    /// if the remote subquery is TS, then it's execute time is the execute time of CopBlockInputStream,
    /// if the remote subquery is TS SEL, then both TS and SEL's execute time is the same as the CopBlockInputStream
    recordProfileStreams(pipeline, query_block.source_name);
    if (query_block.selection)
        recordProfileStreams(pipeline, query_block.selection_name);

    if (need_append_final_project)
        executeFinalProject(pipeline);
}

void DAGQueryBlockInterpreter::executeRemoteQueryImpl(Pipeline & pipeline,
    const std::vector<pingcap::coprocessor::KeyRange> & cop_key_ranges, ::tipb::DAGRequest & dag_req, const DAGSchema & schema)
{

    pingcap::coprocessor::RequestPtr req = std::make_shared<pingcap::coprocessor::Request>();
    dag_req.SerializeToString(&(req->data));
    req->tp = pingcap::coprocessor::ReqType::DAG;
    req->start_ts = context.getSettingsRef().read_tso;

    pingcap::kv::Cluster * cluster = context.getTMTContext().getKVCluster();
    pingcap::kv::Backoffer bo(pingcap::kv::copBuildTaskMaxBackoff);
    pingcap::kv::StoreType store_type = pingcap::kv::TiFlash;
    auto all_tasks = pingcap::coprocessor::buildCopTasks(bo, cluster, cop_key_ranges, req, store_type, &Logger::get("pingcap/coprocessor"));

    size_t concurrent_num = std::min<size_t>(context.getSettingsRef().max_threads, all_tasks.size());
    size_t task_per_thread = all_tasks.size() / concurrent_num;
    size_t rest_task = all_tasks.size() % concurrent_num;
    for (size_t i = 0, task_start = 0; i < concurrent_num; i++)
    {
        size_t task_end = task_start + task_per_thread;
        if (i < rest_task)
            task_end++;
        if (task_end == task_start)
            continue;
        std::vector<pingcap::coprocessor::copTask> tasks(all_tasks.begin() + task_start, all_tasks.begin() + task_end);

        BlockInputStreamPtr input = std::make_shared<CoprocessorBlockInputStream>(cluster, tasks, schema, 1);
        pipeline.streams.push_back(input);
        task_start = task_end;
    }
}

void DAGQueryBlockInterpreter::executeImpl(Pipeline & pipeline)
{
    if (query_block.isRemoteQuery())
    {
        executeRemoteQuery(pipeline);
        return;
    }
    SubqueryForSet right_query;
    if (query_block.source->tp() == tipb::ExecType::TypeJoin)
    {
        executeJoin(query_block.source->join(), pipeline, right_query);
        recordProfileStreams(pipeline, query_block.source_name);
    }
    else
    {
        executeTS(query_block.source->tbl_scan(), pipeline);
        recordProfileStreams(pipeline, query_block.source_name);
    }

    auto res = analyzeExpressions();
    // execute selection
    if (res.has_where)
    {
        executeWhere(pipeline, res.before_where, res.filter_column_name);
        recordProfileStreams(pipeline, query_block.selection_name);
    }
    LOG_INFO(log,
        "execution stream size for query block(before aggregation) " << query_block.qb_column_prefix << " is " << pipeline.streams.size());
    dag.getDAGContext().final_concurency = pipeline.streams.size();
    if (res.need_aggregate)
    {
        // execute aggregation
        executeAggregation(pipeline, res.before_aggregation, res.aggregation_keys, res.aggregation_collators, res.aggregate_descriptions);
        recordProfileStreams(pipeline, query_block.aggregation_name);
    }
    if (res.before_order_and_select)
    {
        executeExpression(pipeline, res.before_order_and_select);
    }

    if (res.has_order_by)
    {
        // execute topN
        executeOrder(pipeline, res.order_columns);
        recordProfileStreams(pipeline, query_block.limitOrTopN_name);
    }

    // execute projection
    executeFinalProject(pipeline);

    // execute limit
    if (query_block.limitOrTopN != nullptr && query_block.limitOrTopN->tp() == tipb::TypeLimit)
    {
        executeLimit(pipeline);
        recordProfileStreams(pipeline, query_block.limitOrTopN_name);
    }

    if (query_block.source->tp() == tipb::ExecType::TypeJoin)
    {
        SubqueriesForSets subquries;
        subquries[query_block.qb_join_subquery_alias] = right_query;
        subqueriesForSets.emplace_back(subquries);
    }
}

void DAGQueryBlockInterpreter::executeFinalProject(Pipeline & pipeline)
{
    auto columns = pipeline.firstStream()->getHeader();
    NamesAndTypesList input_column;
    for (auto & column : columns.getColumnsWithTypeAndName())
    {
        input_column.emplace_back(column.name, column.type);
    }
    ExpressionActionsPtr project = std::make_shared<ExpressionActions>(input_column, context.getSettingsRef());
    project->add(ExpressionAction::project(final_project));
    // add final project
    pipeline.transform([&](auto & stream) { stream = std::make_shared<ExpressionBlockInputStream>(stream, project); });
}

void DAGQueryBlockInterpreter::executeLimit(Pipeline & pipeline)
{
    size_t limit = 0;
    if (query_block.limitOrTopN->tp() == tipb::TypeLimit)
        limit = query_block.limitOrTopN->limit().limit();
    else
        limit = query_block.limitOrTopN->topn().limit();
    pipeline.transform([&](auto & stream) { stream = std::make_shared<LimitBlockInputStream>(stream, limit, 0, false); });
    if (pipeline.hasMoreThanOneStream())
    {
        executeUnion(pipeline, max_streams);
        pipeline.transform([&](auto & stream) { stream = std::make_shared<LimitBlockInputStream>(stream, limit, 0, false); });
    }
}

BlockInputStreams DAGQueryBlockInterpreter::execute()
{
    Pipeline pipeline;
    executeImpl(pipeline);
    if (pipeline.stream_with_non_joined_data)
        // todo return pipeline instead of BlockInputStreams so we can keep concurrent execution
        executeUnion(pipeline, max_streams);

    return pipeline.streams;
}
} // namespace DB<|MERGE_RESOLUTION|>--- conflicted
+++ resolved
@@ -376,11 +376,6 @@
     }
 }
 
-<<<<<<< HEAD
-void DAGQueryBlockInterpreter::prepareJoin(const google::protobuf::RepeatedPtrField<tipb::Expr> & keys, const DataTypes & key_types,
-    Pipeline & pipeline, Names & key_names, const google::protobuf::RepeatedPtrField<tipb::Expr> & filters, bool left,
-    bool is_right_out_join, String & filter_column_name)
-=======
 void DAGQueryBlockInterpreter::readFromLocalStorage( //
     const TableID table_id, const Names & required_columns, SelectQueryInfo & query_info, const size_t max_block_size,
     const LearnerReadSnapshot & learner_read_snapshot, //
@@ -502,9 +497,9 @@
     }
 }
 
-void DAGQueryBlockInterpreter::prepareJoinKeys(const google::protobuf::RepeatedPtrField<tipb::Expr> & keys, const DataTypes & key_types,
-    Pipeline & pipeline, Names & key_names, bool left, bool is_right_out_join)
->>>>>>> 98f781ee
+void DAGQueryBlockInterpreter::prepareJoin(const google::protobuf::RepeatedPtrField<tipb::Expr> & keys, const DataTypes & key_types,
+    Pipeline & pipeline, Names & key_names, const google::protobuf::RepeatedPtrField<tipb::Expr> & filters, bool left,
+    bool is_right_out_join, String & filter_column_name)
 {
     std::vector<NameAndTypePair> source_columns;
     for (auto const & p : pipeline.firstStream()->getHeader().getNamesAndTypesList())
