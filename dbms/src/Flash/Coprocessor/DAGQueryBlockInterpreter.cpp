--- conflicted
+++ resolved
@@ -885,49 +885,6 @@
         dag_req.set_time_zone_offset(org_req.time_zone_offset());
 }
 
-<<<<<<< HEAD
-void DAGQueryBlockInterpreter::executeRemoteQuery(DAGPipeline & pipeline)
-{
-    // remote query containing agg/limit/topN can not running
-    // in parellel, but current remote query is running in
-    // parellel, so just disable this corner case.
-    if (query_block.aggregation || query_block.limitOrTopN)
-        throw TiFlashException("Remote query containing agg or limit or topN is not supported", Errors::Coprocessor::BadRequest);
-    const auto & ts = query_block.source->tbl_scan();
-    std::vector<pingcap::coprocessor::KeyRange> cop_key_ranges;
-    cop_key_ranges.reserve(ts.ranges_size());
-    for (const auto & range : ts.ranges())
-    {
-        cop_key_ranges.emplace_back(range.low(), range.high());
-    }
-    sort(cop_key_ranges.begin(), cop_key_ranges.end());
-
-    ::tipb::DAGRequest dag_req;
-
-    copyExecutorTreeWithLocalTableScan(dag_req, query_block.root, rqst);
-    DAGSchema schema;
-    ColumnsWithTypeAndName columns;
-    BoolVec is_ts_column;
-    std::vector<NameAndTypePair> source_columns;
-    for (int i = 0; i < static_cast<int>(dag.getOutputFieldTypes().size()); i++)
-    {
-        dag_req.add_output_offsets(i);
-        ColumnInfo info = TiDB::fieldTypeToColumnInfo(dag.getOutputFieldTypes()[i]);
-        String col_name = query_block.qb_column_prefix + "col_" + std::to_string(i);
-        schema.push_back(std::make_pair(col_name, info));
-        is_ts_column.push_back(dag.getOutputFieldTypes()[i].tp() == TiDB::TypeTimestamp);
-        source_columns.emplace_back(col_name, getDataTypeByFieldTypeForComputingLayer(dag.getOutputFieldTypes()[i]));
-        final_project.emplace_back(col_name, "");
-    }
-
-    dag_req.set_collect_execution_summaries(dag.getDAGContext().collect_execution_summaries);
-    executeRemoteQueryImpl(pipeline, cop_key_ranges, dag_req, schema);
-
-    analyzer = std::make_unique<DAGExpressionAnalyzer>(std::move(source_columns), context);
-}
-
-=======
->>>>>>> 64bae253
 void DAGQueryBlockInterpreter::executeRemoteQueryImpl(
     DAGPipeline & pipeline,
     const std::vector<pingcap::coprocessor::KeyRange> & cop_key_ranges,
