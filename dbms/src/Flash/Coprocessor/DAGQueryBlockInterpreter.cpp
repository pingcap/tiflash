--- conflicted
+++ resolved
@@ -49,11 +49,6 @@
 #include <Interpreters/ExpressionAnalyzer.h>
 #include <Interpreters/Join.h>
 #include <Parsers/ASTSelectQuery.h>
-<<<<<<< HEAD
-#include <Parsers/ASTTablesInSelectQuery.h>
-#include <WindowFunctions/WindowFunctionFactory.h>
-=======
->>>>>>> 03862ea0
 
 namespace DB
 {
@@ -262,24 +257,11 @@
 
     size_t join_build_concurrency = settings.join_concurrent_build ? std::min(max_streams, build_pipeline.streams.size()) : 1;
 
-<<<<<<< HEAD
     // to build a shared hash table.
     if (join_build_concurrency > 1)
         executeParallel(right_pipeline, std::make_shared<HashJoinBuildParallelWriter<true>>(join_ptr, log->identifier()), max_streams, log);
     else
         executeParallel(right_pipeline, std::make_shared<HashJoinBuildParallelWriter<false>>(join_ptr, log->identifier()), max_streams, log);
-=======
-    /// build side streams
-    executeExpression(build_pipeline, build_side_prepare_actions, "append join key and join filters for build side");
-    // add a HashJoinBuildBlockInputStream to build a shared hash table
-    auto get_concurrency_build_index = JoinInterpreterHelper::concurrencyBuildIndexGenerator(join_build_concurrency);
-    build_pipeline.transform([&](auto & stream) {
-        stream = std::make_shared<HashJoinBuildBlockInputStream>(stream, join_ptr, get_concurrency_build_index(), log->identifier());
-        stream->setExtraInfo(
-            fmt::format("join build, build_side_root_executor_id = {}", dagContext().getJoinExecuteInfoMap()[query_block.source_name].build_side_root_executor_id));
-    });
-    executeUnion(build_pipeline, max_streams, log, /*ignore_block=*/true, "for join");
->>>>>>> 03862ea0
 
     right_query.source = build_pipeline.firstStream();
     right_query.join = join_ptr;
