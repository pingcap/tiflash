#include <Common/FailPoint.h>
#include <Common/TiFlashException.h>
#include <DataStreams/AggregatingBlockInputStream.h>
#include <DataStreams/ConcatBlockInputStream.h>
#include <DataStreams/ExpressionBlockInputStream.h>
#include <DataStreams/FilterBlockInputStream.h>
#include <DataStreams/HashJoinBuildBlockInputStream.h>
#include <DataStreams/LimitBlockInputStream.h>
#include <DataStreams/MergeSortingBlockInputStream.h>
#include <DataStreams/NullBlockInputStream.h>
#include <DataStreams/ParallelAggregatingBlockInputStream.h>
#include <DataStreams/PartialSortingBlockInputStream.h>
#include <DataStreams/SquashingBlockInputStream.h>
#include <DataStreams/TiRemoteBlockInputStream.h>
#include <DataStreams/UnionBlockInputStream.h>
#include <DataTypes/DataTypeNullable.h>
#include <DataTypes/getLeastSupertype.h>
#include <Flash/Coprocessor/DAGCodec.h>
#include <Flash/Coprocessor/DAGExpressionAnalyzer.h>
#include <Flash/Coprocessor/DAGQueryBlockInterpreter.h>
#include <Flash/Coprocessor/DAGStorageInterpreter.h>
#include <Flash/Coprocessor/DAGUtils.h>
#include <Flash/Coprocessor/InterpreterUtils.h>
#include <Flash/Mpp/ExchangeReceiver.h>
#include <Interpreters/Aggregator.h>
#include <Interpreters/ExpressionAnalyzer.h>
#include <Interpreters/Join.h>
#include <Parsers/ASTSelectQuery.h>
#include <Parsers/ASTTablesInSelectQuery.h>

namespace DB
{
namespace FailPoints
{
extern const char pause_after_copr_streams_acquired[];
extern const char minimum_block_size_for_cross_join[];
} // namespace FailPoints

DAGQueryBlockInterpreter::DAGQueryBlockInterpreter(
    Context & context_,
    const std::vector<BlockInputStreams> & input_streams_vec_,
    const DAGQueryBlock & query_block_,
    bool keep_session_timezone_info_,
    const DAGQuerySource & dag_,
    std::vector<SubqueriesForSets> & subqueries_for_sets_,
    const std::unordered_map<String, std::shared_ptr<ExchangeReceiver>> & exchange_receiver_map_,
    const LogWithPrefixPtr & log_)
    : context(context_)
    , input_streams_vec(input_streams_vec_)
    , query_block(query_block_)
    , keep_session_timezone_info(keep_session_timezone_info_)
    , rqst(dag_.getDAGRequest())
    , dag(dag_)
    , subqueries_for_sets(subqueries_for_sets_)
    , exchange_receiver_map(exchange_receiver_map_)
    , log(log_)
{
    if (query_block.selection != nullptr)
    {
        for (const auto & condition : query_block.selection->selection().conditions())
            conditions.push_back(&condition);
    }
    const Settings & settings = context.getSettingsRef();
    if (dag.isBatchCop())
        max_streams = settings.max_threads;
    else
        max_streams = 1;
    if (max_streams > 1)
    {
        max_streams *= settings.max_streams_to_max_threads_ratio;
    }
}

BlockInputStreamPtr combinedNonJoinedDataStream(DAGPipeline & pipeline, size_t max_threads, const LogWithPrefixPtr & log)
{
    BlockInputStreamPtr ret = nullptr;
    if (pipeline.streams_with_non_joined_data.size() == 1)
        ret = pipeline.streams_with_non_joined_data.at(0);
    else if (pipeline.streams_with_non_joined_data.size() > 1)
        ret = std::make_shared<UnionBlockInputStream<>>(pipeline.streams_with_non_joined_data, nullptr, max_threads, log);
    pipeline.streams_with_non_joined_data.clear();
    return ret;
}

namespace
{
struct AnalysisResult
{
    bool need_extra_cast_after_tablescan = false;
    bool has_where = false;
    bool need_aggregate = false;
    bool has_having = false;
    bool has_order_by = false;

    ExpressionActionsPtr extra_cast;
    NamesWithAliases project_after_ts_and_filter_for_remote_read;
    ExpressionActionsPtr before_where;
    ExpressionActionsPtr project_after_where;
    ExpressionActionsPtr before_aggregation;
    ExpressionActionsPtr before_having;
    ExpressionActionsPtr before_order_and_select;
    ExpressionActionsPtr final_projection;

    String filter_column_name;
    String having_column_name;
    std::vector<NameAndTypePair> order_columns;
    /// Columns from the SELECT list, before renaming them to aliases.
    Names selected_columns;

    Names aggregation_keys;
    TiDB::TiDBCollators aggregation_collators;
    AggregateDescriptions aggregate_descriptions;
};

// add timezone cast for timestamp type, this is used to support session level timezone
bool addExtraCastsAfterTs(
    DAGExpressionAnalyzer & analyzer,
    const std::vector<ExtraCastAfterTSMode> & need_cast_column,
    ExpressionActionsChain & chain,
    const DAGQueryBlock & query_block)
{
    bool has_need_cast_column = false;
    for (auto b : need_cast_column)
    {
        has_need_cast_column |= (b != ExtraCastAfterTSMode::None);
    }
    if (!has_need_cast_column)
        return false;
    return analyzer.appendExtraCastsAfterTS(chain, need_cast_column, query_block);
}

AnalysisResult analyzeExpressions(
    Context & context,
    DAGExpressionAnalyzer & analyzer,
    const DAGQueryBlock & query_block,
    const std::vector<const tipb::Expr *> & conditions,
    const std::vector<ExtraCastAfterTSMode> & is_need_cast_column,
    bool keep_session_timezone_info,
    NamesWithAliases & final_project)
{
    AnalysisResult res;
    ExpressionActionsChain chain;
    if (query_block.source->tp() == tipb::ExecType::TypeTableScan)
    {
        auto original_source_columns = analyzer.getCurrentInputColumns();
        if (addExtraCastsAfterTs(analyzer, is_need_cast_column, chain, query_block))
        {
            res.need_extra_cast_after_tablescan = true;
            res.extra_cast = chain.getLastActions();
            chain.addStep();
            size_t index = 0;
            for (const auto & col : analyzer.getCurrentInputColumns())
            {
                res.project_after_ts_and_filter_for_remote_read.emplace_back(original_source_columns[index].name, col.name);
                ++index;
            }
        }
    }
    if (!conditions.empty())
    {
        analyzer.appendWhere(chain, conditions, res.filter_column_name);
        res.has_where = true;
        res.before_where = chain.getLastActions();
        chain.addStep();
        if (query_block.source->tp() == tipb::ExecType::TypeTableScan)
        {
            NamesWithAliases project_cols;
            for (const auto & col : analyzer.getCurrentInputColumns())
            {
                project_cols.emplace_back(col.name, col.name);
            }
            chain.getLastActions()->add(ExpressionAction::project(project_cols));
            res.project_after_where = chain.getLastActions();
            chain.addStep();
        }
    }
    // There will be either Agg...
    if (query_block.aggregation)
    {
        bool group_by_collation_sensitive =
            /// collation sensitive group by is slower then normal group by, use normal group by by default
            context.getSettingsRef().group_by_collation_sensitive ||
            /// in mpp task, here is no way to tell whether this aggregation is first stage aggregation or
            /// final stage aggregation, to make sure the result is right, always do collation sensitive aggregation
            context.getDAGContext()->isMPPTask();

        analyzer.appendAggregation(
            chain,
            query_block.aggregation->aggregation(),
            res.aggregation_keys,
            res.aggregation_collators,
            res.aggregate_descriptions,
            group_by_collation_sensitive);
        res.need_aggregate = true;
        res.before_aggregation = chain.getLastActions();

        chain.finalize();
        chain.clear();

        // add cast if type is not match
        analyzer.appendAggSelect(chain, query_block.aggregation->aggregation());
        if (query_block.having != nullptr)
        {
            std::vector<const tipb::Expr *> having_conditions;
            for (const auto & c : query_block.having->selection().conditions())
                having_conditions.push_back(&c);
            analyzer.appendWhere(chain, having_conditions, res.having_column_name);
            res.has_having = true;
            res.before_having = chain.getLastActions();
            chain.addStep();
        }
    }
    // Or TopN, not both.
    if (query_block.limitOrTopN && query_block.limitOrTopN->tp() == tipb::ExecType::TypeTopN)
    {
        res.has_order_by = true;
        analyzer.appendOrderBy(chain, query_block.limitOrTopN->topn(), res.order_columns);
    }

    analyzer.generateFinalProject(
        chain,
        query_block.output_field_types,
        query_block.output_offsets,
        query_block.qb_column_prefix,
        keep_session_timezone_info || !query_block.isRootQueryBlock(),
        final_project);

    // Append final project results if needed.
    analyzer.appendFinalProject(chain, final_project);

    res.before_order_and_select = chain.getLastActions();
    chain.finalize();
    chain.clear();
    //todo need call prependProjectInput??
    return res;
}

void setQuotaAndLimitsOnTableScan(Context & context, DAGPipeline & pipeline)
{
    const Settings & settings = context.getSettingsRef();

    IProfilingBlockInputStream::LocalLimits limits;
    limits.mode = IProfilingBlockInputStream::LIMITS_TOTAL;
    limits.size_limits = SizeLimits(settings.max_rows_to_read, settings.max_bytes_to_read, settings.read_overflow_mode);
    limits.max_execution_time = settings.max_execution_time;
    limits.timeout_overflow_mode = settings.timeout_overflow_mode;

    /** Quota and minimal speed restrictions are checked on the initiating server of the request, and not on remote servers,
          *  because the initiating server has a summary of the execution of the request on all servers.
          *
          * But limits on data size to read and maximum execution time are reasonable to check both on initiator and
          *  additionally on each remote server, because these limits are checked per block of data processed,
          *  and remote servers may process way more blocks of data than are received by initiator.
          */
    limits.min_execution_speed = settings.min_execution_speed;
    limits.timeout_before_checking_execution_speed = settings.timeout_before_checking_execution_speed;

    QuotaForIntervals & quota = context.getQuota();

    pipeline.transform([&](auto & stream) {
        if (IProfilingBlockInputStream * p_stream = dynamic_cast<IProfilingBlockInputStream *>(stream.get()))
        {
            p_stream->setLimits(limits);
            p_stream->setQuota(quota);
        }
    });
}

} // namespace

ExpressionActionsPtr generateProjectExpressionActions(
    const BlockInputStreamPtr & stream,
    const Context & context,
    const NamesWithAliases & project_cols)
{
    auto columns = stream->getHeader();
    NamesAndTypesList input_column;
    for (const auto & column : columns.getColumnsWithTypeAndName())
    {
        input_column.emplace_back(column.name, column.type);
    }
    ExpressionActionsPtr project = std::make_shared<ExpressionActions>(input_column, context.getSettingsRef());
    project->add(ExpressionAction::project(project_cols));
    return project;
}

// the flow is the same as executeFetchcolumns
void DAGQueryBlockInterpreter::executeTS(const tipb::TableScan & ts, DAGPipeline & pipeline)
{
    if (!ts.has_table_id())
    {
        // do not have table id
        throw TiFlashException("Table id not specified in table scan executor", Errors::Coprocessor::BadRequest);
    }
    if (dag.getRegions().empty() && dag.getRegionsForRemoteRead().empty())
    {
        throw TiFlashException("Dag Request does not have region to read. ", Errors::Coprocessor::BadRequest);
    }

    DAGStorageInterpreter storage_interpreter(context, dag, query_block, ts, conditions, max_streams, log);
    storage_interpreter.execute(pipeline);

    analyzer = std::move(storage_interpreter.analyzer);
    need_add_cast_column_flag_for_tablescan = std::move(storage_interpreter.is_need_add_cast_column);

    // The DeltaTree engine ensures that once input streams are created, the caller can get a consistent result
    // from those streams even if DDL operations are applied. Release the alter lock so that reading does not
    // block DDL operations, keep the drop lock so that the storage not to be dropped during reading.
    std::tie(std::ignore, table_drop_lock) = std::move(storage_interpreter.table_structure_lock).release();

    auto region_retry = std::move(storage_interpreter.region_retry);
    auto dag_req = std::move(storage_interpreter.dag_request);
    auto schema = std::move(storage_interpreter.dag_schema);
    auto null_stream_if_empty = std::move(storage_interpreter.null_stream_if_empty);

    // For those regions which are not presented in this tiflash node, we will try to fetch streams by key ranges from other tiflash nodes, only happens in batch cop mode.
    if (!region_retry.empty())
    {
#ifndef NDEBUG
        if (unlikely(!dag_req.has_value() || !schema.has_value()))
            throw TiFlashException(
                "Try to read from remote but can not build DAG request. Should not happen!",
                Errors::Coprocessor::Internal);
#endif
        std::vector<pingcap::coprocessor::KeyRange> ranges;
        for (auto & info : region_retry)
        {
            for (const auto & range : info.get().key_ranges)
                ranges.emplace_back(*range.first, *range.second);
        }
        sort(ranges.begin(), ranges.end());
        executeRemoteQueryImpl(pipeline, ranges, *dag_req, *schema);
    }

    if (pipeline.streams.empty())
    {
        pipeline.streams.emplace_back(null_stream_if_empty);
    }

    pipeline.transform([&](auto & stream) { stream->addTableLock(table_drop_lock); });

    /// Set the limits and quota for reading data, the speed and time of the query.
    setQuotaAndLimitsOnTableScan(context, pipeline);
    FAIL_POINT_PAUSE(FailPoints::pause_after_copr_streams_acquired);
}

void DAGQueryBlockInterpreter::prepareJoin(
    const google::protobuf::RepeatedPtrField<tipb::Expr> & keys,
    const DataTypes & key_types,
    DAGPipeline & pipeline,
    Names & key_names,
    bool left,
    bool is_right_out_join,
    const google::protobuf::RepeatedPtrField<tipb::Expr> & filters,
    String & filter_column_name)
{
    std::vector<NameAndTypePair> source_columns;
    for (auto const & p : pipeline.firstStream()->getHeader().getNamesAndTypesList())
        source_columns.emplace_back(p.name, p.type);
    DAGExpressionAnalyzer dag_analyzer(std::move(source_columns), context);
    ExpressionActionsChain chain;
    if (dag_analyzer.appendJoinKeyAndJoinFilters(chain, keys, key_types, key_names, left, is_right_out_join, filters, filter_column_name))
    {
        pipeline.transform([&](auto & stream) { stream = std::make_shared<ExpressionBlockInputStream>(stream, chain.getLastActions(), log); });
    }
}

ExpressionActionsPtr DAGQueryBlockInterpreter::genJoinOtherConditionAction(
    const tipb::Join & join,
    std::vector<NameAndTypePair> & source_columns,
    String & filter_column_for_other_condition,
    String & filter_column_for_other_eq_condition)
{
    if (join.other_conditions_size() == 0 && join.other_eq_conditions_from_in_size() == 0)
        return nullptr;
    DAGExpressionAnalyzer dag_analyzer(source_columns, context);
    ExpressionActionsChain chain;
    std::vector<const tipb::Expr *> condition_vector;
    if (join.other_conditions_size() > 0)
    {
        for (const auto & c : join.other_conditions())
        {
            condition_vector.push_back(&c);
        }
        dag_analyzer.appendWhere(chain, condition_vector, filter_column_for_other_condition);
    }
    if (join.other_eq_conditions_from_in_size() > 0)
    {
        condition_vector.clear();
        for (const auto & c : join.other_eq_conditions_from_in())
        {
            condition_vector.push_back(&c);
        }
        dag_analyzer.appendWhere(chain, condition_vector, filter_column_for_other_eq_condition);
    }
    return chain.getLastActions();
}

/// ClickHouse require join key to be exactly the same type
/// TiDB only require the join key to be the same category
/// for example decimal(10,2) join decimal(20,0) is allowed in
/// TiDB and will throw exception in ClickHouse
void getJoinKeyTypes(const tipb::Join & join, DataTypes & key_types)
{
    for (int i = 0; i < join.left_join_keys().size(); i++)
    {
        if (!exprHasValidFieldType(join.left_join_keys(i)) || !exprHasValidFieldType(join.right_join_keys(i)))
            throw TiFlashException("Join key without field type", Errors::Coprocessor::BadRequest);
        DataTypes types;
        types.emplace_back(getDataTypeByFieldTypeForComputingLayer(join.left_join_keys(i).field_type()));
        types.emplace_back(getDataTypeByFieldTypeForComputingLayer(join.right_join_keys(i).field_type()));
        DataTypePtr common_type = getLeastSupertype(types);
        key_types.emplace_back(common_type);
    }
}

void DAGQueryBlockInterpreter::executeJoin(const tipb::Join & join, DAGPipeline & pipeline, SubqueryForSet & right_query)
{
    // build
    static const std::unordered_map<tipb::JoinType, ASTTableJoin::Kind> equal_join_type_map{
        {tipb::JoinType::TypeInnerJoin, ASTTableJoin::Kind::Inner},
        {tipb::JoinType::TypeLeftOuterJoin, ASTTableJoin::Kind::Left},
        {tipb::JoinType::TypeRightOuterJoin, ASTTableJoin::Kind::Right},
        {tipb::JoinType::TypeSemiJoin, ASTTableJoin::Kind::Inner},
        {tipb::JoinType::TypeAntiSemiJoin, ASTTableJoin::Kind::Anti}};
    static const std::unordered_map<tipb::JoinType, ASTTableJoin::Kind> cartesian_join_type_map{
        {tipb::JoinType::TypeInnerJoin, ASTTableJoin::Kind::Cross},
        {tipb::JoinType::TypeLeftOuterJoin, ASTTableJoin::Kind::Cross_Left},
        {tipb::JoinType::TypeRightOuterJoin, ASTTableJoin::Kind::Cross_Right},
        {tipb::JoinType::TypeSemiJoin, ASTTableJoin::Kind::Cross},
        {tipb::JoinType::TypeAntiSemiJoin, ASTTableJoin::Kind::Cross_Anti}};
    if (input_streams_vec.size() != 2)
    {
        throw TiFlashException("Join query block must have 2 input streams", Errors::BroadcastJoin::Internal);
    }

    const auto & join_type_map = join.left_join_keys_size() == 0 ? cartesian_join_type_map : equal_join_type_map;
    auto join_type_it = join_type_map.find(join.join_type());
    if (join_type_it == join_type_map.end())
        throw TiFlashException("Unknown join type in dag request", Errors::Coprocessor::BadRequest);

    ASTTableJoin::Kind kind = join_type_it->second;
    ASTTableJoin::Strictness strictness = ASTTableJoin::Strictness::All;
    bool is_semi_join = join.join_type() == tipb::JoinType::TypeSemiJoin || join.join_type() == tipb::JoinType::TypeAntiSemiJoin;
    if (is_semi_join)
        strictness = ASTTableJoin::Strictness::Any;

    /// in DAG request, inner part is the build side, however for TiFlash implementation,
    /// the build side must be the right side, so need to swap the join side if needed
    /// 1. for (cross) inner join, there is no problem in this swap.
    /// 2. for (cross) semi/anti-semi join, the build side is always right, needn't swap.
    /// 3. for non-cross left/right join, there is no problem in this swap.
    /// 4. for cross left join, the build side is always right, needn't and can't swap.
    /// 5. for cross right join, the build side is always left, so it will always swap and change to cross left join.
    /// note that whatever the build side is, we can't support cross-right join now.

    bool swap_join_side;
    if (kind == ASTTableJoin::Kind::Cross_Right)
        swap_join_side = true;
    else if (kind == ASTTableJoin::Kind::Cross_Left)
        swap_join_side = false;
    else
        swap_join_side = join.inner_idx() == 0;

    DAGPipeline left_pipeline;
    DAGPipeline right_pipeline;

    if (swap_join_side)
    {
        if (kind == ASTTableJoin::Kind::Left)
            kind = ASTTableJoin::Kind::Right;
        else if (kind == ASTTableJoin::Kind::Right)
            kind = ASTTableJoin::Kind::Left;
        else if (kind == ASTTableJoin::Kind::Cross_Right)
            kind = ASTTableJoin::Kind::Cross_Left;
        left_pipeline.streams = input_streams_vec[1];
        right_pipeline.streams = input_streams_vec[0];
    }
    else
    {
        left_pipeline.streams = input_streams_vec[0];
        right_pipeline.streams = input_streams_vec[1];
    }

    std::vector<NameAndTypePair> join_output_columns;
    /// columns_for_other_join_filter is a vector of columns used
    /// as the input columns when compiling other join filter.
    /// Note the order in the column vector is very important:
    /// first the columns in input_streams_vec[0], then followed
    /// by the columns in input_streams_vec[1], if there are other
    /// columns generated before compile other join filter, then
    /// append the extra columns afterwards. In order to figure out
    /// whether a given column is already in the column vector or
    /// not quickly, we use another set to store the column names
    std::vector<NameAndTypePair> columns_for_other_join_filter;
    std::unordered_set<String> column_set_for_other_join_filter;
    bool make_nullable = join.join_type() == tipb::JoinType::TypeRightOuterJoin;
    for (auto const & p : input_streams_vec[0][0]->getHeader().getNamesAndTypesList())
    {
        join_output_columns.emplace_back(p.name, make_nullable ? makeNullable(p.type) : p.type);
        columns_for_other_join_filter.emplace_back(p.name, make_nullable ? makeNullable(p.type) : p.type);
        column_set_for_other_join_filter.emplace(p.name);
    }
    make_nullable = join.join_type() == tipb::JoinType::TypeLeftOuterJoin;
    for (auto const & p : input_streams_vec[1][0]->getHeader().getNamesAndTypesList())
    {
        if (!is_semi_join)
            /// for semi join, the columns from right table will be ignored
            join_output_columns.emplace_back(p.name, make_nullable ? makeNullable(p.type) : p.type);
        /// however, when compiling join's other condition, we still need the columns from right table
        columns_for_other_join_filter.emplace_back(p.name, make_nullable ? makeNullable(p.type) : p.type);
        column_set_for_other_join_filter.emplace(p.name);
    }

    bool is_tiflash_left_join = kind == ASTTableJoin::Kind::Left || kind == ASTTableJoin::Kind::Cross_Left;
    /// Cross_Right join will be converted to Cross_Left join, so no need to check Cross_Right
    bool is_tiflash_right_join = kind == ASTTableJoin::Kind::Right;
    /// all the columns from right table should be added after join, even for the join key
    NamesAndTypesList columns_added_by_join;
    make_nullable = is_tiflash_left_join;
    for (auto const & p : right_pipeline.streams[0]->getHeader().getNamesAndTypesList())
    {
        columns_added_by_join.emplace_back(p.name, make_nullable ? makeNullable(p.type) : p.type);
    }

    DataTypes join_key_types;
    getJoinKeyTypes(join, join_key_types);
    TiDB::TiDBCollators collators;
    size_t join_key_size = join_key_types.size();
    if (join.probe_types_size() == static_cast<int>(join_key_size) && join.build_types_size() == join.probe_types_size())
        for (size_t i = 0; i < join_key_size; i++)
        {
            if (removeNullable(join_key_types[i])->isString())
            {
                if (join.probe_types(i).collate() != join.build_types(i).collate())
                    throw TiFlashException("Join with different collators on the join key", Errors::Coprocessor::BadRequest);
                collators.push_back(getCollatorFromFieldType(join.probe_types(i)));
            }
            else
                collators.push_back(nullptr);
        }

    Names left_key_names, right_key_names;
    String left_filter_column_name, right_filter_column_name;

    /// add necessary transformation if the join key is an expression

    prepareJoin(
        swap_join_side ? join.right_join_keys() : join.left_join_keys(),
        join_key_types,
        left_pipeline,
        left_key_names,
        true,
        is_tiflash_right_join,
        swap_join_side ? join.right_conditions() : join.left_conditions(),
        left_filter_column_name);

    prepareJoin(
        swap_join_side ? join.left_join_keys() : join.right_join_keys(),
        join_key_types,
        right_pipeline,
        right_key_names,
        false,
        is_tiflash_right_join,
        swap_join_side ? join.left_conditions() : join.right_conditions(),
        right_filter_column_name);

    String other_filter_column_name, other_eq_filter_from_in_column_name;
    for (auto const & p : left_pipeline.streams[0]->getHeader().getNamesAndTypesList())
    {
        if (column_set_for_other_join_filter.find(p.name) == column_set_for_other_join_filter.end())
            columns_for_other_join_filter.emplace_back(p.name, p.type);
    }
    for (auto const & p : right_pipeline.streams[0]->getHeader().getNamesAndTypesList())
    {
        if (column_set_for_other_join_filter.find(p.name) == column_set_for_other_join_filter.end())
            columns_for_other_join_filter.emplace_back(p.name, p.type);
    }

    ExpressionActionsPtr other_condition_expr
        = genJoinOtherConditionAction(join, columns_for_other_join_filter, other_filter_column_name, other_eq_filter_from_in_column_name);

    const Settings & settings = context.getSettingsRef();
    size_t join_build_concurrency = settings.join_concurrent_build ? std::min(max_streams, right_pipeline.streams.size()) : 1;
    size_t max_block_size_for_cross_join = settings.max_block_size;
    fiu_do_on(FailPoints::minimum_block_size_for_cross_join, { max_block_size_for_cross_join = 1; });

    JoinPtr join_ptr = std::make_shared<Join>(
        left_key_names,
        right_key_names,
        true,
        SizeLimits(settings.max_rows_in_join, settings.max_bytes_in_join, settings.join_overflow_mode),
        kind,
        strictness,
        join_build_concurrency,
        collators,
        left_filter_column_name,
        right_filter_column_name,
        other_filter_column_name,
        other_eq_filter_from_in_column_name,
        other_condition_expr,
        max_block_size_for_cross_join);

    // add a HashJoinBuildBlockInputStream to build a shared hash table
    size_t stream_index = 0;
    right_pipeline.transform(
        [&](auto & stream) { stream = std::make_shared<HashJoinBuildBlockInputStream>(stream, join_ptr, stream_index++, log); });
    executeUnion(right_pipeline, max_streams, log);

    right_query.source = right_pipeline.firstStream();
    right_query.join = join_ptr;
    right_query.join->setSampleBlock(right_query.source->getHeader());
    dag.getDAGContext().getProfileStreamsMapForJoinBuildSide()[query_block.qb_join_subquery_alias].push_back(right_query.source);

    std::vector<NameAndTypePair> source_columns;
    for (const auto & p : left_pipeline.streams[0]->getHeader().getNamesAndTypesList())
        source_columns.emplace_back(p.name, p.type);
    DAGExpressionAnalyzer dag_analyzer(std::move(source_columns), context);
    ExpressionActionsChain chain;
    dag_analyzer.appendJoin(chain, right_query, columns_added_by_join);
    pipeline.streams = left_pipeline.streams;
    /// add join input stream
    if (is_tiflash_right_join)
    {
        for (size_t i = 0; i < join_build_concurrency; i++)
            pipeline.streams_with_non_joined_data.push_back(chain.getLastActions()->createStreamWithNonJoinedDataIfFullOrRightJoin(
                pipeline.firstStream()->getHeader(),
                i,
                join_build_concurrency,
                settings.max_block_size));
    }
    for (auto & stream : pipeline.streams)
        stream = std::make_shared<ExpressionBlockInputStream>(stream, chain.getLastActions(), log);

    /// add a project to remove all the useless column
    NamesWithAliases project_cols;
    for (auto & c : join_output_columns)
    {
        /// do not need to care about duplicated column names because
        /// it is guaranteed by its children query block
        project_cols.emplace_back(c.name, c.name);
    }
    executeProject(pipeline, project_cols);
    analyzer = std::make_unique<DAGExpressionAnalyzer>(std::move(join_output_columns), context);
}

void DAGQueryBlockInterpreter::executeWhere(DAGPipeline & pipeline, const ExpressionActionsPtr & expr, String & filter_column)
{
    pipeline.transform([&](auto & stream) { stream = std::make_shared<FilterBlockInputStream>(stream, expr, filter_column, log); });
}

void DAGQueryBlockInterpreter::executeAggregation(
    DAGPipeline & pipeline,
    const ExpressionActionsPtr & expression_actions_ptr,
    Names & key_names,
    TiDB::TiDBCollators & collators,
    AggregateDescriptions & aggregate_descriptions)
{
    pipeline.transform([&](auto & stream) { stream = std::make_shared<ExpressionBlockInputStream>(stream, expression_actions_ptr, log); });

    Block header = pipeline.firstStream()->getHeader();
    ColumnNumbers keys;
    for (const auto & name : key_names)
    {
        keys.push_back(header.getPositionByName(name));
    }
    for (auto & descr : aggregate_descriptions)
    {
        if (descr.arguments.empty())
        {
            for (const auto & name : descr.argument_names)
            {
                descr.arguments.push_back(header.getPositionByName(name));
            }
        }
    }

    const Settings & settings = context.getSettingsRef();

    /** Two-level aggregation is useful in two cases:
      * 1. Parallel aggregation is done, and the results should be merged in parallel.
      * 2. An aggregation is done with store of temporary data on the disk, and they need to be merged in a memory efficient way.
      */
    bool allow_to_use_two_level_group_by = pipeline.streams.size() > 1 || settings.max_bytes_before_external_group_by != 0;
    bool has_collator = std::any_of(begin(collators), end(collators), [](const auto & p) { return p != nullptr; });

    Aggregator::Params params(
        header,
        keys,
        aggregate_descriptions,
        false,
        settings.max_rows_to_group_by,
        settings.group_by_overflow_mode,
        allow_to_use_two_level_group_by ? settings.group_by_two_level_threshold : SettingUInt64(0),
        allow_to_use_two_level_group_by ? settings.group_by_two_level_threshold_bytes : SettingUInt64(0),
        settings.max_bytes_before_external_group_by,
        settings.empty_result_for_aggregation_by_empty_set,
        context.getTemporaryPath(),
        has_collator ? collators : TiDB::dummy_collators);

    /// If there are several sources, then we perform parallel aggregation
    if (pipeline.streams.size() > 1)
    {
        before_agg_streams = pipeline.streams.size();
        BlockInputStreamPtr stream_with_non_joined_data = combinedNonJoinedDataStream(pipeline, max_streams, log);
        pipeline.firstStream() = std::make_shared<ParallelAggregatingBlockInputStream>(
            pipeline.streams,
            stream_with_non_joined_data,
            params,
            context.getFileProvider(),
            true,
            max_streams,
            settings.aggregation_memory_efficient_merge_threads ? static_cast<size_t>(settings.aggregation_memory_efficient_merge_threads) : static_cast<size_t>(settings.max_threads),
            log);
        pipeline.streams.resize(1);
    }
    else
    {
        BlockInputStreamPtr stream_with_non_joined_data = combinedNonJoinedDataStream(pipeline, max_streams, log);
        BlockInputStreams inputs;
        if (!pipeline.streams.empty())
            inputs.push_back(pipeline.firstStream());
        else
            pipeline.streams.resize(1);
        if (stream_with_non_joined_data)
            inputs.push_back(stream_with_non_joined_data);
        pipeline.firstStream() = std::make_shared<AggregatingBlockInputStream>(
            std::make_shared<ConcatBlockInputStream>(inputs, log),
            params,
            context.getFileProvider(),
            true,
            log);
    }
    // add cast
}

void DAGQueryBlockInterpreter::executeExpression(DAGPipeline & pipeline, const ExpressionActionsPtr & expressionActionsPtr)
{
    if (!expressionActionsPtr->getActions().empty())
    {
        pipeline.transform([&](auto & stream) { stream = std::make_shared<ExpressionBlockInputStream>(stream, expressionActionsPtr, log); });
    }
}

void DAGQueryBlockInterpreter::executeUnion(DAGPipeline & pipeline, size_t max_streams, const LogWithPrefixPtr & log)
{
    if (pipeline.streams.size() == 1 && pipeline.streams_with_non_joined_data.empty())
        return;
    auto non_joined_data_stream = combinedNonJoinedDataStream(pipeline, max_streams, log);
    if (!pipeline.streams.empty())
    {
        pipeline.firstStream() = std::make_shared<UnionBlockInputStream<>>(pipeline.streams, non_joined_data_stream, max_streams, log);
        pipeline.streams.resize(1);
    }
    else if (non_joined_data_stream != nullptr)
    {
        pipeline.streams.push_back(non_joined_data_stream);
    }
}

void DAGQueryBlockInterpreter::executeOrder(DAGPipeline & pipeline, std::vector<NameAndTypePair> & order_columns)
{
    SortDescription order_descr = getSortDescription(order_columns, query_block.limitOrTopN->topn().order_by());
    const Settings & settings = context.getSettingsRef();
    Int64 limit = query_block.limitOrTopN->topn().limit();

    pipeline.transform([&](auto & stream) {
        auto sorting_stream = std::make_shared<PartialSortingBlockInputStream>(stream, order_descr, log, limit);

        /// Limits on sorting
        IProfilingBlockInputStream::LocalLimits limits;
        limits.mode = IProfilingBlockInputStream::LIMITS_TOTAL;
        limits.size_limits = SizeLimits(settings.max_rows_to_sort, settings.max_bytes_to_sort, settings.sort_overflow_mode);
        sorting_stream->setLimits(limits);

        stream = sorting_stream;
    });

    /// If there are several streams, we merge them into one
    executeUnion(pipeline, max_streams, log);

    /// Merge the sorted blocks.
    pipeline.firstStream() = std::make_shared<MergeSortingBlockInputStream>(
        pipeline.firstStream(),
        order_descr,
        settings.max_block_size,
        limit,
        settings.max_bytes_before_external_sort,
        context.getTemporaryPath(),
        log);
}

void DAGQueryBlockInterpreter::recordProfileStreams(DAGPipeline & pipeline, const String & key)
{
    dag.getDAGContext().getProfileStreamsMap()[key].qb_id = query_block.id;
    for (auto & stream : pipeline.streams)
    {
        dag.getDAGContext().getProfileStreamsMap()[key].input_streams.push_back(stream);
    }
    for (auto & stream : pipeline.streams_with_non_joined_data)
        dag.getDAGContext().getProfileStreamsMap()[key].input_streams.push_back(stream);
}

void copyExecutorTreeWithLocalTableScan(
    tipb::DAGRequest & dag_req,
    const tipb::Executor * root,
    const tipb::DAGRequest & org_req)
{
    const tipb::Executor * current = root;
    auto * exec = dag_req.mutable_root_executor();
    while (current->tp() != tipb::ExecType::TypeTableScan)
    {
        exec->set_tp(current->tp());
        exec->set_executor_id(current->executor_id());
        if (current->tp() == tipb::ExecType::TypeSelection)
        {
            auto * sel = exec->mutable_selection();
            for (auto const & condition : current->selection().conditions())
            {
                auto * tmp = sel->add_conditions();
                tmp->CopyFrom(condition);
            }
            exec = sel->mutable_child();
            current = &current->selection().child();
        }
        else if (current->tp() == tipb::ExecType::TypeAggregation || current->tp() == tipb::ExecType::TypeStreamAgg)
        {
            auto * agg = exec->mutable_aggregation();
            for (auto const & expr : current->aggregation().agg_func())
            {
                auto * tmp = agg->add_agg_func();
                tmp->CopyFrom(expr);
            }
            for (auto const & expr : current->aggregation().group_by())
            {
                auto * tmp = agg->add_group_by();
                tmp->CopyFrom(expr);
            }
            agg->set_streamed(current->aggregation().streamed());
            exec = agg->mutable_child();
            current = &current->aggregation().child();
        }
        else if (current->tp() == tipb::ExecType::TypeLimit)
        {
            auto * limit = exec->mutable_limit();
            limit->set_limit(current->limit().limit());
            exec = limit->mutable_child();
            current = &current->limit().child();
        }
        else if (current->tp() == tipb::ExecType::TypeTopN)
        {
            auto * topn = exec->mutable_topn();
            topn->set_limit(current->topn().limit());
            for (auto const & expr : current->topn().order_by())
            {
                auto * tmp = topn->add_order_by();
                tmp->CopyFrom(expr);
            }
            exec = topn->mutable_child();
            current = &current->topn().child();
        }
        else
        {
            throw TiFlashException("Not supported yet", Errors::Coprocessor::Unimplemented);
        }
    }

    if (current->tp() != tipb::ExecType::TypeTableScan)
        throw TiFlashException("Only support copy from table scan sourced query block", Errors::Coprocessor::Internal);
    exec->set_tp(tipb::ExecType::TypeTableScan);
    exec->set_executor_id(current->executor_id());
    auto * new_ts = new tipb::TableScan(current->tbl_scan());
    new_ts->set_next_read_engine(tipb::EngineType::Local);
    exec->set_allocated_tbl_scan(new_ts);

    /// force the encode type to be TypeCHBlock, so the receiver side does not need to handle the timezone related issues
    dag_req.set_encode_type(tipb::EncodeType::TypeCHBlock);
    dag_req.set_force_encode_type(true);
    if (org_req.has_time_zone_name() && !org_req.time_zone_name().empty())
        dag_req.set_time_zone_name(org_req.time_zone_name());
    else if (org_req.has_time_zone_offset())
        dag_req.set_time_zone_offset(org_req.time_zone_offset());
}

void DAGQueryBlockInterpreter::executeRemoteQuery(DAGPipeline & pipeline)
{
    // remote query containing agg/limit/topN can not running
    // in parellel, but current remote query is running in
    // parellel, so just disable this corner case.
    if (query_block.aggregation || query_block.limitOrTopN)
        throw TiFlashException("Remote query containing agg or limit or topN is not supported", Errors::Coprocessor::BadRequest);
    const auto & ts = query_block.source->tbl_scan();
    std::vector<std::pair<DecodedTiKVKey, DecodedTiKVKey>> key_ranges;
    for (const auto & range : ts.ranges())
    {
        std::string start_key(range.low());
        DecodedTiKVKey start(std::move(start_key));
        std::string end_key(range.high());
        DecodedTiKVKey end(std::move(end_key));
        key_ranges.emplace_back(std::make_pair(std::move(start), std::move(end)));
    }
    std::vector<pingcap::coprocessor::KeyRange> cop_key_ranges;
    cop_key_ranges.reserve(key_ranges.size());
    for (const auto & key_range : key_ranges)
    {
        cop_key_ranges.emplace_back(static_cast<String>(key_range.first), static_cast<String>(key_range.second));
    }
    sort(cop_key_ranges.begin(), cop_key_ranges.end());

    ::tipb::DAGRequest dag_req;

    copyExecutorTreeWithLocalTableScan(dag_req, query_block.root, rqst);
    DAGSchema schema;
    ColumnsWithTypeAndName columns;
    BoolVec is_ts_column;
    std::vector<NameAndTypePair> source_columns;
    for (int i = 0; i < static_cast<int>(query_block.output_field_types.size()); i++)
    {
        dag_req.add_output_offsets(i);
        ColumnInfo info = TiDB::fieldTypeToColumnInfo(query_block.output_field_types[i]);
        String col_name = query_block.qb_column_prefix + "col_" + std::to_string(i);
        schema.push_back(std::make_pair(col_name, info));
        is_ts_column.push_back(query_block.output_field_types[i].tp() == TiDB::TypeTimestamp);
        source_columns.emplace_back(col_name, getDataTypeByFieldTypeForComputingLayer(query_block.output_field_types[i]));
        final_project.emplace_back(col_name, "");
    }

    dag_req.set_collect_execution_summaries(dag.getDAGContext().collect_execution_summaries);
    executeRemoteQueryImpl(pipeline, cop_key_ranges, dag_req, schema);

    analyzer = std::make_unique<DAGExpressionAnalyzer>(std::move(source_columns), context);
}

void DAGQueryBlockInterpreter::executeRemoteQueryImpl(
    DAGPipeline & pipeline,
    const std::vector<pingcap::coprocessor::KeyRange> & cop_key_ranges,
    ::tipb::DAGRequest & dag_req,
    const DAGSchema & schema)
{
    pingcap::coprocessor::RequestPtr req = std::make_shared<pingcap::coprocessor::Request>();
    dag_req.SerializeToString(&(req->data));
    req->tp = pingcap::coprocessor::ReqType::DAG;
    req->start_ts = context.getSettingsRef().read_tso;
    bool has_enforce_encode_type = dag_req.has_force_encode_type() && dag_req.force_encode_type();

    pingcap::kv::Cluster * cluster = context.getTMTContext().getKVCluster();
    pingcap::kv::Backoffer bo(pingcap::kv::copBuildTaskMaxBackoff);
    pingcap::kv::StoreType store_type = pingcap::kv::StoreType::TiFlash;
    auto all_tasks = pingcap::coprocessor::buildCopTasks(bo, cluster, cop_key_ranges, req, store_type, &Poco::Logger::get("pingcap/coprocessor"));

    size_t concurrent_num = std::min<size_t>(context.getSettingsRef().max_threads, all_tasks.size());
    size_t task_per_thread = all_tasks.size() / concurrent_num;
    size_t rest_task = all_tasks.size() % concurrent_num;
    for (size_t i = 0, task_start = 0; i < concurrent_num; i++)
    {
        size_t task_end = task_start + task_per_thread;
        if (i < rest_task)
            task_end++;
        if (task_end == task_start)
            continue;
        std::vector<pingcap::coprocessor::copTask> tasks(all_tasks.begin() + task_start, all_tasks.begin() + task_end);

        auto coprocessor_reader = std::make_shared<CoprocessorReader>(schema, cluster, tasks, has_enforce_encode_type, 1);
        BlockInputStreamPtr input = std::make_shared<CoprocessorBlockInputStream>(coprocessor_reader, log);
        pipeline.streams.push_back(input);
        dag.getDAGContext().getRemoteInputStreams().push_back(input);
        task_start = task_end;
    }
}

// To execute a query block, you have to:
// 1. generate the date stream and push it to pipeline.
// 2. assign the analyzer
// 3. construct a final projection, even if it's not necessary. just construct it.
// Talking about projection, it has following rules.
// 1. if the query block does not contain agg, then the final project is the same as the source Executor
// 2. if the query block contains agg, then the final project is the same as agg Executor
// 3. if the cop task may contains more then 1 query block, and the current query block is not the root
//    query block, then the project should add an alias for each column that needs to be projected, something
//    like final_project.emplace_back(col.name, query_block.qb_column_prefix + col.name);
void DAGQueryBlockInterpreter::executeImpl(DAGPipeline & pipeline)
{
    if (query_block.isRemoteQuery())
    {
        executeRemoteQuery(pipeline);
        return;
    }
    SubqueryForSet right_query;
    if (query_block.source->tp() == tipb::ExecType::TypeJoin)
    {
        executeJoin(query_block.source->join(), pipeline, right_query);
        recordProfileStreams(pipeline, query_block.source_name);

        SubqueriesForSets subquries;
        subquries[query_block.qb_join_subquery_alias] = right_query;
        subqueriesForSets.emplace_back(subquries);
    }
    else if (query_block.source->tp() == tipb::ExecType::TypeExchangeReceiver)
    {
        auto it = exchange_receiver_map.find(query_block.source_name);
        if (unlikely(it == exchange_receiver_map.end()))
            throw Exception("Can not find exchange receiver for " + query_block.source_name, ErrorCodes::LOGICAL_ERROR);
        // todo choose a more reasonable stream number
        for (size_t i = 0; i < max_streams; i++)
        {
            BlockInputStreamPtr stream = std::make_shared<ExchangeReceiverInputStream>(it->second, log);
            dag.getDAGContext().getRemoteInputStreams().push_back(stream);
            stream = std::make_shared<SquashingBlockInputStream>(stream, 8192, 0, log);
            pipeline.streams.push_back(stream);
        }
        std::vector<NameAndTypePair> source_columns;
        Block block = pipeline.firstStream()->getHeader();
        for (const auto & col : block.getColumnsWithTypeAndName())
        {
            source_columns.emplace_back(NameAndTypePair(col.name, col.type));
        }
        analyzer = std::make_unique<DAGExpressionAnalyzer>(std::move(source_columns), context);
        recordProfileStreams(pipeline, query_block.source_name);
    }
    else if (query_block.source->tp() == tipb::ExecType::TypeProjection)
    {
        std::vector<NameAndTypePair> input_columns;
        pipeline.streams = input_streams_vec[0];
        for (auto const & p : pipeline.firstStream()->getHeader().getNamesAndTypesList())
            input_columns.emplace_back(p.name, p.type);
        DAGExpressionAnalyzer dag_analyzer(std::move(input_columns), context);
        ExpressionActionsChain chain;
        dag_analyzer.initChain(chain, dag_analyzer.getCurrentInputColumns());
        ExpressionActionsChain::Step & last_step = chain.steps.back();
        std::vector<NameAndTypePair> output_columns;
        NamesWithAliases project_cols;
        UniqueNameGenerator unique_name_generator;
        for (const auto & expr : query_block.source->projection().exprs())
        {
            auto expr_name = dag_analyzer.getActions(expr, last_step.actions);
            last_step.required_output.emplace_back(expr_name);
            const auto & col = last_step.actions->getSampleBlock().getByName(expr_name);
            String alias = unique_name_generator.toUniqueName(col.name);
            output_columns.emplace_back(alias, col.type);
            project_cols.emplace_back(col.name, alias);
        }
        pipeline.transform([&](auto & stream) { stream = std::make_shared<ExpressionBlockInputStream>(stream, chain.getLastActions(), log); });
        executeProject(pipeline, project_cols);
        analyzer = std::make_unique<DAGExpressionAnalyzer>(std::move(output_columns), context);
        recordProfileStreams(pipeline, query_block.source_name);
    }
    else
    {
        executeTS(query_block.source->tbl_scan(), pipeline);
        recordProfileStreams(pipeline, query_block.source_name);
        dag.getDAGContext().table_scan_executor_id = query_block.source_name;
    }

    auto res = analyzeExpressions(
        context,
        *analyzer,
        query_block,
        conditions,
        need_add_cast_column_flag_for_tablescan,
        keep_session_timezone_info,
        final_project);

    if (res.need_extra_cast_after_tablescan || res.has_where)
    {
        /// execute timezone cast and the selection
        ExpressionActionsPtr project_for_cop_read;
        for (auto & stream : pipeline.streams)
        {
            if (dynamic_cast<CoprocessorBlockInputStream *>(stream.get()) != nullptr)
            {
                /// for cop read, just execute the project is enough, because timezone cast and the selection are already done in remote TiFlash
                if (!res.project_after_ts_and_filter_for_remote_read.empty())
                {
                    if (project_for_cop_read == nullptr)
                    {
                        project_for_cop_read = generateProjectExpressionActions(stream, context, res.project_after_ts_and_filter_for_remote_read);
                    }
                    stream = std::make_shared<ExpressionBlockInputStream>(stream, project_for_cop_read, log);
                }
            }
            else
            {
                /// execute timezone cast or duration cast if needed
                if (res.need_extra_cast_after_tablescan)
                    stream = std::make_shared<ExpressionBlockInputStream>(stream, res.extra_cast, log);
                /// execute selection if needed
                if (res.has_where)
                {
                    stream = std::make_shared<FilterBlockInputStream>(stream, res.before_where, res.filter_column_name, log);
                    if (res.project_after_where)
                        stream = std::make_shared<ExpressionBlockInputStream>(stream, res.project_after_where, log);
                }
            }
        }
        for (auto & stream : pipeline.streams_with_non_joined_data)
        {
            /// execute selection if needed
            if (res.has_where)
            {
                stream = std::make_shared<FilterBlockInputStream>(stream, res.before_where, res.filter_column_name, log);
                if (res.project_after_where)
                    stream = std::make_shared<ExpressionBlockInputStream>(stream, res.project_after_where, log);
            }
        }
    }
    if (res.has_where)
    {
        recordProfileStreams(pipeline, query_block.selection_name);
    }

    // this log measures the concurrent degree in this mpp task
    LOG_INFO(log,
             "execution stream size for query block(before aggregation) " << query_block.qb_column_prefix << " is " << pipeline.streams.size());

    dag.getDAGContext().final_concurrency = std::max(dag.getDAGContext().final_concurrency, pipeline.streams.size());
    if (res.need_aggregate)
    {
        // execute aggregation
        executeAggregation(pipeline, res.before_aggregation, res.aggregation_keys, res.aggregation_collators, res.aggregate_descriptions);
        recordProfileStreams(pipeline, query_block.aggregation_name);
    }
    if (res.has_having)
    {
        // execute having
        executeWhere(pipeline, res.before_having, res.having_column_name);
        recordProfileStreams(pipeline, query_block.having_name);
    }
    if (res.before_order_and_select)
    {
        executeExpression(pipeline, res.before_order_and_select);
    }

    if (res.has_order_by)
    {
        // execute topN
        executeOrder(pipeline, res.order_columns);
        recordProfileStreams(pipeline, query_block.limitOrTopN_name);
    }

    // execute projection
    executeProject(pipeline, final_project);

    // execute limit
    if (query_block.limitOrTopN != nullptr && query_block.limitOrTopN->tp() == tipb::TypeLimit)
    {
        executeLimit(pipeline);
        recordProfileStreams(pipeline, query_block.limitOrTopN_name);
    }
<<<<<<< HEAD
=======

    if (query_block.source->tp() == tipb::ExecType::TypeJoin)
    {
        SubqueriesForSets subquries;
        subquries[query_block.qb_join_subquery_alias] = right_query;
        subqueries_for_sets.emplace_back(subquries);
    }
>>>>>>> c80fbeef
}

void DAGQueryBlockInterpreter::executeProject(DAGPipeline & pipeline, NamesWithAliases & project_cols)
{
    if (project_cols.empty())
        return;
    ExpressionActionsPtr project = generateProjectExpressionActions(pipeline.firstStream(), context, project_cols);
    pipeline.transform([&](auto & stream) { stream = std::make_shared<ExpressionBlockInputStream>(stream, project, log); });
}

void DAGQueryBlockInterpreter::executeLimit(DAGPipeline & pipeline)
{
    size_t limit = 0;
    if (query_block.limitOrTopN->tp() == tipb::TypeLimit)
        limit = query_block.limitOrTopN->limit().limit();
    else
        limit = query_block.limitOrTopN->topn().limit();
    pipeline.transform([&](auto & stream) { stream = std::make_shared<LimitBlockInputStream>(stream, limit, 0, log, false); });
    if (pipeline.hasMoreThanOneStream())
    {
        executeUnion(pipeline, max_streams, log);
        pipeline.transform([&](auto & stream) { stream = std::make_shared<LimitBlockInputStream>(stream, limit, 0, log, false); });
    }
}

BlockInputStreams DAGQueryBlockInterpreter::execute()
{
    DAGPipeline pipeline;
    executeImpl(pipeline);
    if (!pipeline.streams_with_non_joined_data.empty())
    {
        size_t concurrency = pipeline.streams.size();
        executeUnion(pipeline, max_streams, log);
        if (!query_block.isRootQueryBlock())
            restoreConcurrency(pipeline, concurrency, log);
    }

    /// expand concurrency after agg
    if (!query_block.isRootQueryBlock())
        restoreConcurrency(pipeline, before_agg_streams, log);

    return pipeline.streams;
}
} // namespace DB<|MERGE_RESOLUTION|>--- conflicted
+++ resolved
@@ -993,7 +993,7 @@
 
         SubqueriesForSets subquries;
         subquries[query_block.qb_join_subquery_alias] = right_query;
-        subqueriesForSets.emplace_back(subquries);
+        subqueries_for_sets.emplace_back(subquries);
     }
     else if (query_block.source->tp() == tipb::ExecType::TypeExchangeReceiver)
     {
@@ -1146,16 +1146,6 @@
         executeLimit(pipeline);
         recordProfileStreams(pipeline, query_block.limitOrTopN_name);
     }
-<<<<<<< HEAD
-=======
-
-    if (query_block.source->tp() == tipb::ExecType::TypeJoin)
-    {
-        SubqueriesForSets subquries;
-        subquries[query_block.qb_join_subquery_alias] = right_query;
-        subqueries_for_sets.emplace_back(subquries);
-    }
->>>>>>> c80fbeef
 }
 
 void DAGQueryBlockInterpreter::executeProject(DAGPipeline & pipeline, NamesWithAliases & project_cols)
