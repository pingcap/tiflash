--- conflicted
+++ resolved
@@ -181,79 +181,6 @@
     analyzer = std::move(storage_interpreter.analyzer);
 }
 
-<<<<<<< HEAD
-=======
-void DAGQueryBlockInterpreter::prepareJoin(
-    const google::protobuf::RepeatedPtrField<tipb::Expr> & keys,
-    const DataTypes & key_types,
-    DAGPipeline & pipeline,
-    Names & key_names,
-    bool left,
-    bool is_right_out_join,
-    const google::protobuf::RepeatedPtrField<tipb::Expr> & filters,
-    String & filter_column_name)
-{
-    NamesAndTypes source_columns;
-    for (auto const & p : pipeline.firstStream()->getHeader().getNamesAndTypesList())
-        source_columns.emplace_back(p.name, p.type);
-    DAGExpressionAnalyzer dag_analyzer(std::move(source_columns), context);
-    ExpressionActionsChain chain;
-    if (dag_analyzer.appendJoinKeyAndJoinFilters(chain, keys, key_types, key_names, left, is_right_out_join, filters, filter_column_name))
-    {
-        pipeline.transform([&](auto & stream) { stream = std::make_shared<ExpressionBlockInputStream>(stream, chain.getLastActions(), log->identifier()); });
-    }
-}
-
-ExpressionActionsPtr DAGQueryBlockInterpreter::genJoinOtherConditionAction(
-    const tipb::Join & join,
-    NamesAndTypes & source_columns,
-    String & filter_column_for_other_condition,
-    String & filter_column_for_other_eq_condition)
-{
-    if (join.other_conditions_size() == 0 && join.other_eq_conditions_from_in_size() == 0)
-        return nullptr;
-    DAGExpressionAnalyzer dag_analyzer(source_columns, context);
-    ExpressionActionsChain chain;
-    std::vector<const tipb::Expr *> condition_vector;
-    if (join.other_conditions_size() > 0)
-    {
-        for (const auto & c : join.other_conditions())
-        {
-            condition_vector.push_back(&c);
-        }
-        filter_column_for_other_condition = dag_analyzer.appendWhere(chain, condition_vector);
-    }
-    if (join.other_eq_conditions_from_in_size() > 0)
-    {
-        condition_vector.clear();
-        for (const auto & c : join.other_eq_conditions_from_in())
-        {
-            condition_vector.push_back(&c);
-        }
-        filter_column_for_other_eq_condition = dag_analyzer.appendWhere(chain, condition_vector);
-    }
-    return chain.getLastActions();
-}
-
-/// ClickHouse require join key to be exactly the same type
-/// TiDB only require the join key to be the same category
-/// for example decimal(10,2) join decimal(20,0) is allowed in
-/// TiDB and will throw exception in ClickHouse
-void getJoinKeyTypes(const tipb::Join & join, DataTypes & key_types)
-{
-    for (int i = 0; i < join.left_join_keys().size(); i++)
-    {
-        if (!exprHasValidFieldType(join.left_join_keys(i)) || !exprHasValidFieldType(join.right_join_keys(i)))
-            throw TiFlashException("Join key without field type", Errors::Coprocessor::BadRequest);
-        DataTypes types;
-        types.emplace_back(getDataTypeByFieldTypeForComputingLayer(join.left_join_keys(i).field_type()));
-        types.emplace_back(getDataTypeByFieldTypeForComputingLayer(join.right_join_keys(i).field_type()));
-        DataTypePtr common_type = getLeastSupertype(types);
-        key_types.emplace_back(common_type);
-    }
-}
-
->>>>>>> 43b25fc8
 void DAGQueryBlockInterpreter::handleJoin(const tipb::Join & join, DAGPipeline & pipeline, SubqueryForSet & right_query)
 {
     if (unlikely(input_streams_vec.size() != 2))
@@ -268,74 +195,8 @@
     probe_pipeline.streams = input_streams_vec[1 - tiflash_join.build_side_index];
     build_pipeline.streams = input_streams_vec[tiflash_join.build_side_index];
 
-<<<<<<< HEAD
     RUNTIME_ASSERT(!input_streams_vec[0].empty(), log, "left input streams cannot be empty");
     const Block & left_input_header = input_streams_vec[0].back()->getHeader();
-=======
-    if (swap_join_side)
-    {
-        if (kind == ASTTableJoin::Kind::Left)
-            kind = ASTTableJoin::Kind::Right;
-        else if (kind == ASTTableJoin::Kind::Right)
-            kind = ASTTableJoin::Kind::Left;
-        else if (kind == ASTTableJoin::Kind::Cross_Right)
-            kind = ASTTableJoin::Kind::Cross_Left;
-        left_pipeline.streams = input_streams_vec[1];
-        right_pipeline.streams = input_streams_vec[0];
-    }
-    else
-    {
-        left_pipeline.streams = input_streams_vec[0];
-        right_pipeline.streams = input_streams_vec[1];
-    }
-
-    NamesAndTypes join_output_columns;
-    /// columns_for_other_join_filter is a vector of columns used
-    /// as the input columns when compiling other join filter.
-    /// Note the order in the column vector is very important:
-    /// first the columns in input_streams_vec[0], then followed
-    /// by the columns in input_streams_vec[1], if there are other
-    /// columns generated before compile other join filter, then
-    /// append the extra columns afterwards. In order to figure out
-    /// whether a given column is already in the column vector or
-    /// not quickly, we use another set to store the column names
-    NamesAndTypes columns_for_other_join_filter;
-    std::unordered_set<String> column_set_for_other_join_filter;
-    bool make_nullable = join.join_type() == tipb::JoinType::TypeRightOuterJoin;
-    for (auto const & p : input_streams_vec[0][0]->getHeader().getNamesAndTypesList())
-    {
-        join_output_columns.emplace_back(p.name, make_nullable ? makeNullable(p.type) : p.type);
-        columns_for_other_join_filter.emplace_back(p.name, make_nullable ? makeNullable(p.type) : p.type);
-        column_set_for_other_join_filter.emplace(p.name);
-    }
-    make_nullable = join.join_type() == tipb::JoinType::TypeLeftOuterJoin;
-    for (auto const & p : input_streams_vec[1][0]->getHeader().getNamesAndTypesList())
-    {
-        if (!is_semi_join)
-            /// for semi join, the columns from right table will be ignored
-            join_output_columns.emplace_back(p.name, make_nullable ? makeNullable(p.type) : p.type);
-        /// however, when compiling join's other condition, we still need the columns from right table
-        columns_for_other_join_filter.emplace_back(p.name, make_nullable ? makeNullable(p.type) : p.type);
-        column_set_for_other_join_filter.emplace(p.name);
-    }
-
-    bool is_tiflash_left_join = kind == ASTTableJoin::Kind::Left || kind == ASTTableJoin::Kind::Cross_Left;
-    /// Cross_Right join will be converted to Cross_Left join, so no need to check Cross_Right
-    bool is_tiflash_right_join = kind == ASTTableJoin::Kind::Right;
-    /// all the columns from right table should be added after join, even for the join key
-    NamesAndTypesList columns_added_by_join;
-    make_nullable = is_tiflash_left_join;
-    for (auto const & p : right_pipeline.streams[0]->getHeader().getNamesAndTypesList())
-    {
-        columns_added_by_join.emplace_back(p.name, make_nullable ? makeNullable(p.type) : p.type);
-    }
-
-    String match_helper_name;
-    if (is_left_semi_family)
-    {
-        const auto & left_block = input_streams_vec[0][0]->getHeader();
-        const auto & right_block = input_streams_vec[1][0]->getHeader();
->>>>>>> 43b25fc8
 
     RUNTIME_ASSERT(!input_streams_vec[1].empty(), log, "right input streams cannot be empty");
     const Block & right_input_header = input_streams_vec[1].back()->getHeader();
@@ -411,15 +272,10 @@
     right_query.join = join_ptr;
     join_ptr->init(right_query.source->getHeader(), join_build_concurrency);
 
-<<<<<<< HEAD
     /// probe side streams
     executeExpression(probe_pipeline, probe_side_prepare_actions);
     NamesAndTypes source_columns;
     for (const auto & p : probe_pipeline.firstStream()->getHeader())
-=======
-    NamesAndTypes source_columns;
-    for (const auto & p : left_pipeline.streams[0]->getHeader().getNamesAndTypesList())
->>>>>>> 43b25fc8
         source_columns.emplace_back(p.name, p.type);
     DAGExpressionAnalyzer dag_analyzer(std::move(source_columns), context);
     ExpressionActionsChain chain;
