--- conflicted
+++ resolved
@@ -8,11 +8,8 @@
 #include <Flash/Coprocessor/DAGContext.h>
 #include <Flash/Coprocessor/DAGDriver.h>
 #include <Flash/Coprocessor/DAGQueryBlock.h>
-<<<<<<< HEAD
 #include <Flash/Mpp/MPPHandler.h>
-=======
 #include <Interpreters/Context.h>
->>>>>>> f24664a7
 #include <Interpreters/IQuerySource.h>
 #include <Storages/Transaction/TiDB.h>
 #include <Storages/Transaction/TiKVKeyValue.h>
@@ -49,13 +46,8 @@
 class DAGQuerySource : public IQuerySource
 {
 public:
-<<<<<<< HEAD
-    DAGQuerySource(Context & context_, DAGContext & dag_context_, const std::unordered_map<RegionID, RegionInfo> & regions_,
+    DAGQuerySource(Context & context_, const std::unordered_map<RegionID, RegionInfo> & regions_,
         const tipb::DAGRequest & dag_request_, const bool is_batch_cop_ = false, MPPTaskPtr mpp_task_ = nullptr);
-=======
-    DAGQuerySource(Context & context_, const std::unordered_map<RegionID, RegionInfo> & regions_, const tipb::DAGRequest & dag_request_,
-        const bool is_batch_cop_ = false);
->>>>>>> f24664a7
 
     std::tuple<std::string, ASTPtr> parse(size_t max_query_size) override;
     String str(size_t max_query_size) override;
@@ -74,13 +66,9 @@
 
     bool isBatchCop() const { return is_batch_cop; }
 
-<<<<<<< HEAD
     MPPTaskPtr getMPPTask() const { return mpp_task; }
 
-    DAGContext & getDAGContext() const { return dag_context; }
-=======
     DAGContext & getDAGContext() const { return *context.getDAGContext(); }
->>>>>>> f24664a7
 
 protected:
     void analyzeDAGEncodeType();
