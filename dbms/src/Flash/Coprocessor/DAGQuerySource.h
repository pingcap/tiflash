--- conflicted
+++ resolved
@@ -23,11 +23,6 @@
     DAGContext & getDAGContext() const { return *context.getDAGContext(); }
 
 private:
-<<<<<<< HEAD
-    tipb::EncodeType analyzeDAGEncodeType() const;
-
-=======
->>>>>>> 1a992282
     Context & context;
     std::shared_ptr<DAGQueryBlock> root_query_block;
 };
