#pragma once

#include <Flash/Coprocessor/DAGContext.h>
#include <Flash/Coprocessor/DAGQueryBlock.h>
#include <Flash/Coprocessor/RegionInfo.h>
#include <Interpreters/Context.h>
#include <Interpreters/IQuerySource.h>
#include <Storages/Transaction/TiDB.h>
#include <Storages/Transaction/TiKVKeyValue.h>
#include <Storages/Transaction/Types.h>
#include <tipb/select.pb.h>


namespace DB
{
/// Query source of a DAG request via gRPC.
/// This is also an IR of a DAG.
class DAGQuerySource : public IQuerySource
{
public:
    DAGQuerySource(
        Context & context_,
        const RegionInfoMap & regions_,
        const RegionInfoList & regions_for_remote_read_,
        const tipb::DAGRequest & dag_request_,
        const LogWithPrefixPtr & log_,
<<<<<<< HEAD
        bool is_batch_cop_ = false);
=======
        const bool is_batch_cop_or_mpp_ = false);
>>>>>>> 9fca53d1

    std::tuple<std::string, ASTPtr> parse(size_t) override;
    String str(size_t max_query_size) override;
    std::unique_ptr<IInterpreter> interpreter(Context & context, QueryProcessingStage::Enum stage) override;

    const tipb::DAGRequest & getDAGRequest() const { return dag_request; };

    const std::vector<tipb::FieldType> & getResultFieldTypes() const { return result_field_types; }

    ASTPtr getAST() const { return ast; };

    tipb::EncodeType getEncodeType() const { return encode_type; }

    std::shared_ptr<DAGQueryBlock> getRootQueryBlock() const { return root_query_block; }
    const RegionInfoMap & getRegions() const { return regions; }
    const RegionInfoList & getRegionsForRemoteRead() const { return regions_for_remote_read; }

    bool isBatchCopOrMpp() const { return is_batch_cop_or_mpp; }

    DAGContext & getDAGContext() const { return *context.getDAGContext(); }

    std::string getExecutorNames() const;

protected:
    void analyzeDAGEncodeType();

protected:
    Context & context;

    const RegionInfoMap & regions;
    const RegionInfoList & regions_for_remote_read;

    const tipb::DAGRequest & dag_request;

    std::vector<tipb::FieldType> result_field_types;
    tipb::EncodeType encode_type;
    std::shared_ptr<DAGQueryBlock> root_query_block;
    ASTPtr ast;

    const bool is_batch_cop_or_mpp;

    LogWithPrefixPtr log;
};

} // namespace DB<|MERGE_RESOLUTION|>--- conflicted
+++ resolved
@@ -24,11 +24,7 @@
         const RegionInfoList & regions_for_remote_read_,
         const tipb::DAGRequest & dag_request_,
         const LogWithPrefixPtr & log_,
-<<<<<<< HEAD
-        bool is_batch_cop_ = false);
-=======
         const bool is_batch_cop_or_mpp_ = false);
->>>>>>> 9fca53d1
 
     std::tuple<std::string, ASTPtr> parse(size_t) override;
     String str(size_t max_query_size) override;
