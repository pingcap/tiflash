--- conflicted
+++ resolved
@@ -43,13 +43,8 @@
 class DAGQuerySource : public IQuerySource
 {
 public:
-<<<<<<< HEAD
     DAGQuerySource(Context & context_, const std::unordered_map<RegionID, RegionInfo> & regions_, const tipb::DAGRequest & dag_request_,
-        ::grpc::ServerWriter<::coprocessor::BatchResponse> * writer_ = nullptr, const bool is_batch_cop_ = false);
-=======
-    DAGQuerySource(Context & context_, DAGContext & dag_context_, const std::unordered_map<RegionID, RegionInfo> & regions_,
-        const tipb::DAGRequest & dag_request_, const bool is_batch_cop_ = false);
->>>>>>> 1c24ca57
+        const bool is_batch_cop_ = false);
 
     std::tuple<std::string, ASTPtr> parse(size_t max_query_size) override;
     String str(size_t max_query_size) override;
