#include <Core/QueryProcessingStage.h>
#include <DataStreams/BlockIO.h>
#include <DataStreams/CoprocessorBlockInputStream.h>
#include <DataStreams/IProfilingBlockInputStream.h>
#include <DataStreams/copyData.h>
#include <Flash/Coprocessor/DAGBlockOutputStream.h>
#include <Flash/Coprocessor/DAGDriver.h>
#include <Flash/Coprocessor/DAGQuerySource.h>
#include <Flash/Coprocessor/DAGStringConverter.h>
#include <Flash/Coprocessor/DAGUtils.h>
#include <Interpreters/Context.h>
#include <Interpreters/executeQuery.h>
#include <Storages/Transaction/KVStore.h>
#include <Storages/Transaction/LockException.h>
#include <Storages/Transaction/RegionException.h>
#include <Storages/Transaction/TMTContext.h>
#include <pingcap/Exception.h>
#include <pingcap/kv/Backoff.h>
#include <pingcap/kv/LockResolver.h>

namespace DB
{
namespace ErrorCodes
{
extern const int LOGICAL_ERROR;
extern const int UNKNOWN_EXCEPTION;
} // namespace ErrorCodes

<<<<<<< HEAD
DAGDriver::DAGDriver(Context & context_, const tipb::DAGRequest & dag_request_, const std::vector<RegionInfo> & regions_, UInt64 start_ts,
    UInt64 schema_ver, tipb::SelectResponse & dag_response_, bool internal_)
=======
template <>
DAGDriver<false>::DAGDriver(Context & context_, const tipb::DAGRequest & dag_request_,
    const std::unordered_map<RegionID, RegionInfo> & regions_, UInt64 start_ts, UInt64 schema_ver, tipb::SelectResponse * dag_response_,
    bool internal_)
>>>>>>> d026bbb2
    : context(context_),
      dag_request(dag_request_),
      regions(regions_),
      dag_response(dag_response_),
      internal(internal_),
      log(&Logger::get("DAGDriver"))
{
    context.setSetting("read_tso", start_ts);
    if (schema_ver)
        // schema_ver being 0 means TiDB/TiSpark hasn't specified schema version.
        context.setSetting("schema_version", schema_ver);
}

template <>
DAGDriver<true>::DAGDriver(Context & context_, const tipb::DAGRequest & dag_request_,
    const std::unordered_map<RegionID, RegionInfo> & regions_, UInt64 start_ts, UInt64 schema_ver,
    ::grpc::ServerWriter<::coprocessor::BatchResponse> * writer_, bool internal_)
    : context(context_), dag_request(dag_request_), regions(regions_), writer(writer_), internal(internal_), log(&Logger::get("DAGDriver"))
{
    context.setSetting("read_tso", start_ts);
    if (schema_ver)
        // schema_ver being 0 means TiDB/TiSpark hasn't specified schema version.
        context.setSetting("schema_version", schema_ver);
}

template <bool batch>
void DAGDriver<batch>::execute()
try
{
    DAGContext dag_context(dag_request.executors_size());
    DAGQuerySource dag(context, dag_context, regions, dag_request);

    BlockIO streams = executeQuery(dag, context, internal, QueryProcessingStage::Complete);
    if (!streams.in || streams.out)
        // Only query is allowed, so streams.in must not be null and streams.out must be null
        throw Exception("DAG is not query.", ErrorCodes::LOGICAL_ERROR);

    BlockOutputStreamPtr dag_output_stream;
    if constexpr (batch)
    {
        dag_output_stream = std::make_shared<DAGBlockOutputStream<true>>(
            writer, context.getSettings().dag_records_per_chunk, dag.getEncodeType(), dag.getResultFieldTypes(), streams.in->getHeader());
    }
    else
    {
        dag_output_stream = std::make_shared<DAGBlockOutputStream<false>>(dag_response, context.getSettings().dag_records_per_chunk,
            dag.getEncodeType(), dag.getResultFieldTypes(), streams.in->getHeader());
    }
    copyData(*streams.in, *dag_output_stream);

    if (auto * p_stream = dynamic_cast<IProfilingBlockInputStream *>(streams.in.get()))
    {
        LOG_DEBUG(log,
<<<<<<< HEAD
            __PRETTY_FUNCTION__ << ": dag request without encode cost: " << p_stream->getProfileInfo().execution_time / (double)1000000000
                                << " seconds.");
    }
    if (!dag_request.has_collect_execution_summaries() || !dag_request.collect_execution_summaries())
        return;
    // add ExecutorExecutionSummary info
    for (auto & p_streams : dag_context.profile_streams_list)
    {
        auto * executeSummary = dag_response.add_execution_summaries();
        UInt64 time_processed_ns = 0;
        UInt64 num_produced_rows = 0;
        UInt64 num_iterations = 0;
        for (auto & streamPtr : p_streams)
        {
            if (auto * p_stream = dynamic_cast<IProfilingBlockInputStream *>(streamPtr.get()))
            {
                time_processed_ns = std::max(time_processed_ns, p_stream->getProfileInfo().execution_time);
                num_produced_rows += p_stream->getProfileInfo().rows;
                num_iterations += p_stream->getProfileInfo().blocks;
            }
        }
        executeSummary->set_time_processed_ns(time_processed_ns);
        executeSummary->set_num_produced_rows(num_produced_rows);
        executeSummary->set_num_iterations(num_iterations);
    }
}
catch (const RegionException & e)
{
    throw;
}
catch (const LockException & e)
{
    throw;
}
catch (const Exception & e)
{
    LOG_ERROR(log, __PRETTY_FUNCTION__ << ": DB Exception: " << e.message() << "\n" << e.getStackTrace().toString());
    recordError(e.code(), e.message());
}
catch (const pingcap::Exception & e)
{
    LOG_ERROR(log, __PRETTY_FUNCTION__ << ": KV Client Exception: " << e.message());
    recordError(e.code(), e.message());
}
catch (const std::exception & e)
{
    LOG_ERROR(log, __PRETTY_FUNCTION__ << ": std exception: " << e.what());
    recordError(ErrorCodes::UNKNOWN_EXCEPTION, e.what());
}
catch (...)
{
    LOG_ERROR(log, __PRETTY_FUNCTION__ << ": other exception");
    recordError(ErrorCodes::UNKNOWN_EXCEPTION, "other exception");
}

void DAGDriver::batchExecute(::grpc::ServerWriter<::coprocessor::BatchResponse> * writer)
try
{
    DAGContext dag_context(dag_request.executors_size());
    DAGQuerySource dag(context, dag_context, regions, dag_request, writer);

    BlockIO streams = executeQuery(dag, context, internal, QueryProcessingStage::Complete);
    if (!streams.in || streams.out)
        // Only query is allowed, so streams.in must not be null and streams.out must be null
        throw Exception("DAG is not query.", ErrorCodes::LOGICAL_ERROR);

    //BlockOutputStreamPtr dag_output_stream = std::make_shared<StreamingDAGBlockOutputStream>(
    //        writer, context.getSettings().dag_records_per_chunk, dag.getEncodeType(), dag.getResultFieldTypes(), streams.in->getHeader());
    //copyData(*streams.in, *dag_output_stream);

    streams.in->readPrefix();
    while (streams.in->read())
        ;
    streams.in->readSuffix();

    if (auto * p_stream = dynamic_cast<IProfilingBlockInputStream *>(streams.in.get()))
    {
        LOG_DEBUG(log,
            __PRETTY_FUNCTION__ << ": dag request with encode cost: " << p_stream->getProfileInfo().execution_time / (double)1000000000
                                << " seconds.");
    }
=======
            __PRETTY_FUNCTION__ << ": dag request with encode cost: " << p_stream->getProfileInfo().execution_time / (double)1000000000
                                << " seconds.");
    }

>>>>>>> d026bbb2
    if (!dag_request.has_collect_execution_summaries() || !dag_request.collect_execution_summaries())
        return;
    // add ExecutorExecutionSummary info
    for (auto & p_streams : dag_context.profile_streams_list)
    {
        auto * executeSummary = dag_response->add_execution_summaries();
        UInt64 time_processed_ns = 0;
        UInt64 num_produced_rows = 0;
        UInt64 num_iterations = 0;
        for (auto & streamPtr : p_streams)
        {
            if (auto * p_stream = dynamic_cast<IProfilingBlockInputStream *>(streamPtr.get()))
            {
                time_processed_ns = std::max(time_processed_ns, p_stream->getProfileInfo().execution_time);
                num_produced_rows += p_stream->getProfileInfo().rows;
                num_iterations += p_stream->getProfileInfo().blocks;
            }
        }
        executeSummary->set_time_processed_ns(time_processed_ns);
        executeSummary->set_num_produced_rows(num_produced_rows);
        executeSummary->set_num_iterations(num_iterations);
    }
}
catch (const RegionException & e)
{
    throw;
}
catch (const LockException & e)
{
    throw;
}
catch (const Exception & e)
{
    LOG_ERROR(log, __PRETTY_FUNCTION__ << ": DB Exception: " << e.message() << "\n" << e.getStackTrace().toString());
    recordError(e.code(), e.message());
}
catch (const pingcap::Exception & e)
{
    LOG_ERROR(log, __PRETTY_FUNCTION__ << ": KV Client Exception: " << e.message());
    recordError(e.code(), e.message());
}
catch (const std::exception & e)
{
    LOG_ERROR(log, __PRETTY_FUNCTION__ << ": std exception: " << e.what());
    recordError(ErrorCodes::UNKNOWN_EXCEPTION, e.what());
}
catch (...)
{
    LOG_ERROR(log, __PRETTY_FUNCTION__ << ": other exception");
    recordError(ErrorCodes::UNKNOWN_EXCEPTION, "other exception");
}

template <bool batch>
void DAGDriver<batch>::recordError(Int32 err_code , const String & err_msg)
{
    if constexpr (batch)
    {
        std::ignore = err_code;
        coprocessor::BatchResponse err_response;
        err_response.set_other_error(err_msg);
        writer->Write(err_response);
    }
    else
    {
        dag_response->Clear();
        tipb::Error * error = dag_response->mutable_error();
        error->set_code(err_code);
        error->set_msg(err_msg);
    }
}

template class DAGDriver<true>;
template class DAGDriver<false>;

} // namespace DB<|MERGE_RESOLUTION|>--- conflicted
+++ resolved
@@ -1,13 +1,11 @@
 #include <Core/QueryProcessingStage.h>
 #include <DataStreams/BlockIO.h>
-#include <DataStreams/CoprocessorBlockInputStream.h>
 #include <DataStreams/IProfilingBlockInputStream.h>
 #include <DataStreams/copyData.h>
 #include <Flash/Coprocessor/DAGBlockOutputStream.h>
 #include <Flash/Coprocessor/DAGDriver.h>
 #include <Flash/Coprocessor/DAGQuerySource.h>
 #include <Flash/Coprocessor/DAGStringConverter.h>
-#include <Flash/Coprocessor/DAGUtils.h>
 #include <Interpreters/Context.h>
 #include <Interpreters/executeQuery.h>
 #include <Storages/Transaction/KVStore.h>
@@ -15,7 +13,6 @@
 #include <Storages/Transaction/RegionException.h>
 #include <Storages/Transaction/TMTContext.h>
 #include <pingcap/Exception.h>
-#include <pingcap/kv/Backoff.h>
 #include <pingcap/kv/LockResolver.h>
 
 namespace DB
@@ -26,15 +23,10 @@
 extern const int UNKNOWN_EXCEPTION;
 } // namespace ErrorCodes
 
-<<<<<<< HEAD
-DAGDriver::DAGDriver(Context & context_, const tipb::DAGRequest & dag_request_, const std::vector<RegionInfo> & regions_, UInt64 start_ts,
-    UInt64 schema_ver, tipb::SelectResponse & dag_response_, bool internal_)
-=======
 template <>
 DAGDriver<false>::DAGDriver(Context & context_, const tipb::DAGRequest & dag_request_,
     const std::unordered_map<RegionID, RegionInfo> & regions_, UInt64 start_ts, UInt64 schema_ver, tipb::SelectResponse * dag_response_,
     bool internal_)
->>>>>>> d026bbb2
     : context(context_),
       dag_request(dag_request_),
       regions(regions_),
@@ -65,7 +57,7 @@
 try
 {
     DAGContext dag_context(dag_request.executors_size());
-    DAGQuerySource dag(context, dag_context, regions, dag_request);
+    DAGQuerySource dag(context, dag_context, regions, dag_request, writer, batch);
 
     BlockIO streams = executeQuery(dag, context, internal, QueryProcessingStage::Complete);
     if (!streams.in || streams.out)
@@ -73,96 +65,19 @@
         throw Exception("DAG is not query.", ErrorCodes::LOGICAL_ERROR);
 
     BlockOutputStreamPtr dag_output_stream;
-    if constexpr (batch)
+    if constexpr (!batch)
     {
-        dag_output_stream = std::make_shared<DAGBlockOutputStream<true>>(
-            writer, context.getSettings().dag_records_per_chunk, dag.getEncodeType(), dag.getResultFieldTypes(), streams.in->getHeader());
+        dag_output_stream = std::make_shared<DAGBlockOutputStream>(*dag_response, context.getSettings().dag_records_per_chunk,
+            dag.getEncodeType(), dag.getResultFieldTypes(), streams.in->getHeader());
+        copyData(*streams.in, *dag_output_stream);
     }
     else
     {
-        dag_output_stream = std::make_shared<DAGBlockOutputStream<false>>(dag_response, context.getSettings().dag_records_per_chunk,
-            dag.getEncodeType(), dag.getResultFieldTypes(), streams.in->getHeader());
+        streams.in->readPrefix();
+        while (streams.in->read())
+            ;
+        streams.in->readSuffix();
     }
-    copyData(*streams.in, *dag_output_stream);
-
-    if (auto * p_stream = dynamic_cast<IProfilingBlockInputStream *>(streams.in.get()))
-    {
-        LOG_DEBUG(log,
-<<<<<<< HEAD
-            __PRETTY_FUNCTION__ << ": dag request without encode cost: " << p_stream->getProfileInfo().execution_time / (double)1000000000
-                                << " seconds.");
-    }
-    if (!dag_request.has_collect_execution_summaries() || !dag_request.collect_execution_summaries())
-        return;
-    // add ExecutorExecutionSummary info
-    for (auto & p_streams : dag_context.profile_streams_list)
-    {
-        auto * executeSummary = dag_response.add_execution_summaries();
-        UInt64 time_processed_ns = 0;
-        UInt64 num_produced_rows = 0;
-        UInt64 num_iterations = 0;
-        for (auto & streamPtr : p_streams)
-        {
-            if (auto * p_stream = dynamic_cast<IProfilingBlockInputStream *>(streamPtr.get()))
-            {
-                time_processed_ns = std::max(time_processed_ns, p_stream->getProfileInfo().execution_time);
-                num_produced_rows += p_stream->getProfileInfo().rows;
-                num_iterations += p_stream->getProfileInfo().blocks;
-            }
-        }
-        executeSummary->set_time_processed_ns(time_processed_ns);
-        executeSummary->set_num_produced_rows(num_produced_rows);
-        executeSummary->set_num_iterations(num_iterations);
-    }
-}
-catch (const RegionException & e)
-{
-    throw;
-}
-catch (const LockException & e)
-{
-    throw;
-}
-catch (const Exception & e)
-{
-    LOG_ERROR(log, __PRETTY_FUNCTION__ << ": DB Exception: " << e.message() << "\n" << e.getStackTrace().toString());
-    recordError(e.code(), e.message());
-}
-catch (const pingcap::Exception & e)
-{
-    LOG_ERROR(log, __PRETTY_FUNCTION__ << ": KV Client Exception: " << e.message());
-    recordError(e.code(), e.message());
-}
-catch (const std::exception & e)
-{
-    LOG_ERROR(log, __PRETTY_FUNCTION__ << ": std exception: " << e.what());
-    recordError(ErrorCodes::UNKNOWN_EXCEPTION, e.what());
-}
-catch (...)
-{
-    LOG_ERROR(log, __PRETTY_FUNCTION__ << ": other exception");
-    recordError(ErrorCodes::UNKNOWN_EXCEPTION, "other exception");
-}
-
-void DAGDriver::batchExecute(::grpc::ServerWriter<::coprocessor::BatchResponse> * writer)
-try
-{
-    DAGContext dag_context(dag_request.executors_size());
-    DAGQuerySource dag(context, dag_context, regions, dag_request, writer);
-
-    BlockIO streams = executeQuery(dag, context, internal, QueryProcessingStage::Complete);
-    if (!streams.in || streams.out)
-        // Only query is allowed, so streams.in must not be null and streams.out must be null
-        throw Exception("DAG is not query.", ErrorCodes::LOGICAL_ERROR);
-
-    //BlockOutputStreamPtr dag_output_stream = std::make_shared<StreamingDAGBlockOutputStream>(
-    //        writer, context.getSettings().dag_records_per_chunk, dag.getEncodeType(), dag.getResultFieldTypes(), streams.in->getHeader());
-    //copyData(*streams.in, *dag_output_stream);
-
-    streams.in->readPrefix();
-    while (streams.in->read())
-        ;
-    streams.in->readSuffix();
 
     if (auto * p_stream = dynamic_cast<IProfilingBlockInputStream *>(streams.in.get()))
     {
@@ -170,12 +85,7 @@
             __PRETTY_FUNCTION__ << ": dag request with encode cost: " << p_stream->getProfileInfo().execution_time / (double)1000000000
                                 << " seconds.");
     }
-=======
-            __PRETTY_FUNCTION__ << ": dag request with encode cost: " << p_stream->getProfileInfo().execution_time / (double)1000000000
-                                << " seconds.");
-    }
 
->>>>>>> d026bbb2
     if (!dag_request.has_collect_execution_summaries() || !dag_request.collect_execution_summaries())
         return;
     // add ExecutorExecutionSummary info
@@ -229,7 +139,7 @@
 }
 
 template <bool batch>
-void DAGDriver<batch>::recordError(Int32 err_code , const String & err_msg)
+void DAGDriver<batch>::recordError(Int32 err_code, const String & err_msg)
 {
     if constexpr (batch)
     {
