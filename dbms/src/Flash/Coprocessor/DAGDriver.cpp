--- conflicted
+++ resolved
@@ -61,15 +61,10 @@
 void DAGDriver<batch>::execute()
 try
 {
-<<<<<<< HEAD
+    auto start_time = Clock::now();
     DAGContext dag_context(dag_request);
     context.setDAGContext(&dag_context);
-    DAGQuerySource dag(context, regions, dag_request, writer, batch);
-=======
-    auto start_time = Clock::now();
-    DAGContext dag_context;
-    DAGQuerySource dag(context, dag_context, regions, dag_request, batch);
->>>>>>> 1c24ca57
+    DAGQuerySource dag(context, regions, dag_request, batch);
 
     BlockIO streams = executeQuery(dag, context, internal, QueryProcessingStage::Complete);
     if (!streams.in || streams.out)
@@ -115,7 +110,6 @@
                     Errors::Coprocessor::Internal);
         }
     }
-
 }
 catch (const RegionException & e)
 {
