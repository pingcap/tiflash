#include <Core/QueryProcessingStage.h>
#include <DataStreams/BlockIO.h>
#include <DataStreams/IProfilingBlockInputStream.h>
#include <DataStreams/copyData.h>
#include <Flash/Coprocessor/DAGBlockOutputStream.h>
#include <Flash/Coprocessor/DAGDriver.h>
#include <Flash/Coprocessor/DAGQuerySource.h>
#include <Flash/Coprocessor/DAGStringConverter.h>
#include <Interpreters/Context.h>
#include <Interpreters/executeQuery.h>
#include <Storages/Transaction/KVStore.h>
#include <Storages/Transaction/LockException.h>
#include <Storages/Transaction/RegionException.h>
#include <Storages/Transaction/TMTContext.h>
#include <pingcap/Exception.h>
#include <pingcap/kv/LockResolver.h>

namespace DB
{
namespace ErrorCodes
{
extern const int LOGICAL_ERROR;
extern const int UNKNOWN_EXCEPTION;
} // namespace ErrorCodes

template <>
DAGDriver<false>::DAGDriver(Context & context_, const tipb::DAGRequest & dag_request_,
    const std::unordered_map<RegionID, RegionInfo> & regions_, UInt64 start_ts, UInt64 schema_ver, tipb::SelectResponse * dag_response_,
    bool internal_)
    : context(context_),
      dag_request(dag_request_),
      regions(regions_),
      dag_response(dag_response_),
      writer(nullptr),
      internal(internal_),
      log(&Logger::get("DAGDriver"))
{
    context.setSetting("read_tso", start_ts);
    if (schema_ver)
        // schema_ver being 0 means TiDB/TiSpark hasn't specified schema version.
        context.setSetting("schema_version", schema_ver);
    context.getTimezoneInfo().resetByDAGRequest(dag_request);
}

template <>
DAGDriver<true>::DAGDriver(Context & context_, const tipb::DAGRequest & dag_request_,
    const std::unordered_map<RegionID, RegionInfo> & regions_, UInt64 start_ts, UInt64 schema_ver,
    ::grpc::ServerWriter<::coprocessor::BatchResponse> * writer_, bool internal_)
    : context(context_), dag_request(dag_request_), regions(regions_), writer(writer_), internal(internal_), log(&Logger::get("DAGDriver"))
{
    context.setSetting("read_tso", start_ts);
    if (schema_ver)
        // schema_ver being 0 means TiDB/TiSpark hasn't specified schema version.
        context.setSetting("schema_version", schema_ver);
    context.getTimezoneInfo().resetByDAGRequest(dag_request);
}

template <bool batch>
void DAGDriver<batch>::execute()
try
{
<<<<<<< HEAD
    DAGContext dag_context;
    DAGQuerySource dag(context, dag_context, regions, dag_request, writer, batch);
=======
    DAGContext dag_context(dag_request.executors_size());
    DAGQuerySource dag(context, dag_context, regions, dag_request, batch);
>>>>>>> 90b2d9d2

    BlockIO streams = executeQuery(dag, context, internal, QueryProcessingStage::Complete);
    if (!streams.in || streams.out)
        // Only query is allowed, so streams.in must not be null and streams.out must be null
        throw Exception("DAG is not query.", ErrorCodes::LOGICAL_ERROR);

    BlockOutputStreamPtr dag_output_stream;
    if constexpr (!batch)
    {
<<<<<<< HEAD
        dag_output_stream = std::make_shared<DAGBlockOutputStream>(*dag_response, context.getSettings().dag_records_per_chunk,
            dag.getEncodeType(), dag.getResultFieldTypes(), streams.in->getHeader());
        copyData(*streams.in, *dag_output_stream);
    }
    else
    {
        streams.in->readPrefix();
        while (streams.in->read())
            ;
        streams.in->readSuffix();
=======
        dag_output_stream = std::make_shared<DAGBlockOutputStream<true>>(writer, context.getSettings().dag_records_per_chunk,
            dag.getEncodeType(), dag.getResultFieldTypes(), streams.in->getHeader(), dag_context,
            dag_request.has_collect_execution_summaries() && dag_request.collect_execution_summaries());
    }
    else
    {
        dag_output_stream = std::make_shared<DAGBlockOutputStream<false>>(dag_response, context.getSettings().dag_records_per_chunk,
            dag.getEncodeType(), dag.getResultFieldTypes(), streams.in->getHeader(), dag_context,
            dag_request.has_collect_execution_summaries() && dag_request.collect_execution_summaries());
>>>>>>> 90b2d9d2
    }

    if (auto * p_stream = dynamic_cast<IProfilingBlockInputStream *>(streams.in.get()))
    {
        LOG_DEBUG(log,
            __PRETTY_FUNCTION__ << ": dag request with encode cost: " << p_stream->getProfileInfo().execution_time / (double)1000000000
                                << " seconds, produce " << p_stream->getProfileInfo().rows << " rows, " << p_stream->getProfileInfo().bytes
                                << " bytes.");

<<<<<<< HEAD
    if (!dag_request.has_collect_execution_summaries() || !dag_request.collect_execution_summaries())
        return;
    // add ExecutorExecutionSummary info
    for (auto & p : dag_context.profile_streams_map)
    {
        auto * executeSummary = dag_response->add_execution_summaries();
        UInt64 time_processed_ns = 0;
        UInt64 num_produced_rows = 0;
        UInt64 num_iterations = 0;
        for (auto & streamPtr : p.second.input_streams)
=======
        if constexpr (!batch)
>>>>>>> 90b2d9d2
        {
            // Under some test cases, there may be dag response whose size is bigger than INT_MAX, and GRPC can not limit it.
            // Throw exception to prevent receiver from getting wrong response.
            if (p_stream->getProfileInfo().bytes > std::numeric_limits<int>::max())
                throw Exception(
                    "DAG response is too big, please check config about region size or region merge scheduler", ErrorCodes::LOGICAL_ERROR);
        }
<<<<<<< HEAD
        for (auto & join_alias : dag_context.qb_id_to_join_alias_map[p.second.qb_id])
        {
            if (dag_context.profile_streams_map_for_join_build_side.find(join_alias)
                != dag_context.profile_streams_map_for_join_build_side.end())
            {
                UInt64 process_time_for_build = 0;
                for (auto & join_stream : dag_context.profile_streams_map_for_join_build_side[join_alias])
                {
                    if (auto * p_stream = dynamic_cast<IProfilingBlockInputStream *>(join_stream.get()))
                        process_time_for_build = std::max(process_time_for_build, p_stream->getProfileInfo().execution_time);
                }
                time_processed_ns += process_time_for_build;
            }
        }
        executeSummary->set_time_processed_ns(time_processed_ns);
        executeSummary->set_num_produced_rows(num_produced_rows);
        executeSummary->set_num_iterations(num_iterations);
        if (dag_request.has_root_executor())
            executeSummary->set_executor_id(p.first);
=======
>>>>>>> 90b2d9d2
    }
}
catch (const RegionException & e)
{
    throw;
}
catch (const LockException & e)
{
    throw;
}
catch (const Exception & e)
{
    LOG_ERROR(log, __PRETTY_FUNCTION__ << ": DB Exception: " << e.message() << "\n" << e.getStackTrace().toString());
    recordError(e.code(), e.message());
}
catch (const pingcap::Exception & e)
{
    LOG_ERROR(log, __PRETTY_FUNCTION__ << ": KV Client Exception: " << e.message());
    recordError(e.code(), e.message());
}
catch (const std::exception & e)
{
    LOG_ERROR(log, __PRETTY_FUNCTION__ << ": std exception: " << e.what());
    recordError(ErrorCodes::UNKNOWN_EXCEPTION, e.what());
}
catch (...)
{
    LOG_ERROR(log, __PRETTY_FUNCTION__ << ": other exception");
    recordError(ErrorCodes::UNKNOWN_EXCEPTION, "other exception");
}

template <bool batch>
void DAGDriver<batch>::recordError(Int32 err_code, const String & err_msg)
{
    if constexpr (batch)
    {
        std::ignore = err_code;
        coprocessor::BatchResponse err_response;
        err_response.set_other_error(err_msg);
        writer->Write(err_response);
    }
    else
    {
        dag_response->Clear();
        tipb::Error * error = dag_response->mutable_error();
        error->set_code(err_code);
        error->set_msg(err_msg);
    }
}

template class DAGDriver<true>;
template class DAGDriver<false>;

} // namespace DB<|MERGE_RESOLUTION|>--- conflicted
+++ resolved
@@ -59,25 +59,20 @@
 void DAGDriver<batch>::execute()
 try
 {
-<<<<<<< HEAD
     DAGContext dag_context;
     DAGQuerySource dag(context, dag_context, regions, dag_request, writer, batch);
-=======
-    DAGContext dag_context(dag_request.executors_size());
-    DAGQuerySource dag(context, dag_context, regions, dag_request, batch);
->>>>>>> 90b2d9d2
 
     BlockIO streams = executeQuery(dag, context, internal, QueryProcessingStage::Complete);
     if (!streams.in || streams.out)
         // Only query is allowed, so streams.in must not be null and streams.out must be null
         throw Exception("DAG is not query.", ErrorCodes::LOGICAL_ERROR);
 
-    BlockOutputStreamPtr dag_output_stream;
     if constexpr (!batch)
     {
-<<<<<<< HEAD
-        dag_output_stream = std::make_shared<DAGBlockOutputStream>(*dag_response, context.getSettings().dag_records_per_chunk,
-            dag.getEncodeType(), dag.getResultFieldTypes(), streams.in->getHeader());
+        bool collect_exec_summary = dag_request.has_collect_execution_summaries() && dag_request.collect_execution_summaries();
+        BlockOutputStreamPtr dag_output_stream
+            = std::make_shared<DAGBlockOutputStream<false>>(dag_response, context.getSettings().dag_records_per_chunk, dag.getEncodeType(),
+                dag.getResultFieldTypes(), streams.in->getHeader(), dag_context, collect_exec_summary);
         copyData(*streams.in, *dag_output_stream);
     }
     else
@@ -86,17 +81,6 @@
         while (streams.in->read())
             ;
         streams.in->readSuffix();
-=======
-        dag_output_stream = std::make_shared<DAGBlockOutputStream<true>>(writer, context.getSettings().dag_records_per_chunk,
-            dag.getEncodeType(), dag.getResultFieldTypes(), streams.in->getHeader(), dag_context,
-            dag_request.has_collect_execution_summaries() && dag_request.collect_execution_summaries());
-    }
-    else
-    {
-        dag_output_stream = std::make_shared<DAGBlockOutputStream<false>>(dag_response, context.getSettings().dag_records_per_chunk,
-            dag.getEncodeType(), dag.getResultFieldTypes(), streams.in->getHeader(), dag_context,
-            dag_request.has_collect_execution_summaries() && dag_request.collect_execution_summaries());
->>>>>>> 90b2d9d2
     }
 
     if (auto * p_stream = dynamic_cast<IProfilingBlockInputStream *>(streams.in.get()))
@@ -106,20 +90,7 @@
                                 << " seconds, produce " << p_stream->getProfileInfo().rows << " rows, " << p_stream->getProfileInfo().bytes
                                 << " bytes.");
 
-<<<<<<< HEAD
-    if (!dag_request.has_collect_execution_summaries() || !dag_request.collect_execution_summaries())
-        return;
-    // add ExecutorExecutionSummary info
-    for (auto & p : dag_context.profile_streams_map)
-    {
-        auto * executeSummary = dag_response->add_execution_summaries();
-        UInt64 time_processed_ns = 0;
-        UInt64 num_produced_rows = 0;
-        UInt64 num_iterations = 0;
-        for (auto & streamPtr : p.second.input_streams)
-=======
         if constexpr (!batch)
->>>>>>> 90b2d9d2
         {
             // Under some test cases, there may be dag response whose size is bigger than INT_MAX, and GRPC can not limit it.
             // Throw exception to prevent receiver from getting wrong response.
@@ -127,28 +98,6 @@
                 throw Exception(
                     "DAG response is too big, please check config about region size or region merge scheduler", ErrorCodes::LOGICAL_ERROR);
         }
-<<<<<<< HEAD
-        for (auto & join_alias : dag_context.qb_id_to_join_alias_map[p.second.qb_id])
-        {
-            if (dag_context.profile_streams_map_for_join_build_side.find(join_alias)
-                != dag_context.profile_streams_map_for_join_build_side.end())
-            {
-                UInt64 process_time_for_build = 0;
-                for (auto & join_stream : dag_context.profile_streams_map_for_join_build_side[join_alias])
-                {
-                    if (auto * p_stream = dynamic_cast<IProfilingBlockInputStream *>(join_stream.get()))
-                        process_time_for_build = std::max(process_time_for_build, p_stream->getProfileInfo().execution_time);
-                }
-                time_processed_ns += process_time_for_build;
-            }
-        }
-        executeSummary->set_time_processed_ns(time_processed_ns);
-        executeSummary->set_num_produced_rows(num_produced_rows);
-        executeSummary->set_num_iterations(num_iterations);
-        if (dag_request.has_root_executor())
-            executeSummary->set_executor_id(p.first);
-=======
->>>>>>> 90b2d9d2
     }
 }
 catch (const RegionException & e)
