#include <Core/QueryProcessingStage.h>
#include <DataStreams/BlockIO.h>
#include <DataStreams/CoprocessorBlockInputStream.h>
#include <DataStreams/IProfilingBlockInputStream.h>
#include <DataStreams/copyData.h>
#include <Flash/Coprocessor/DAGBlockOutputStream.h>
#include <Flash/Coprocessor/DAGDriver.h>
#include <Flash/Coprocessor/DAGQuerySource.h>
#include <Flash/Coprocessor/DAGStringConverter.h>
#include <Flash/Coprocessor/DAGUtils.h>
#include <Interpreters/Context.h>
#include <Interpreters/executeQuery.h>
#include <Storages/Transaction/KVStore.h>
#include <Storages/Transaction/LockException.h>
#include <Storages/Transaction/RegionException.h>
#include <Storages/Transaction/TMTContext.h>
#include <pingcap/Exception.h>
#include <pingcap/kv/Backoff.h>
#include <pingcap/kv/LockResolver.h>

namespace DB
{
namespace ErrorCodes
{
extern const int LOGICAL_ERROR;
extern const int UNKNOWN_EXCEPTION;
} // namespace ErrorCodes

template <>
DAGDriver<false>::DAGDriver(Context & context_, const tipb::DAGRequest & dag_request_,
    const std::unordered_map<RegionID, RegionInfo> & regions_, UInt64 start_ts, UInt64 schema_ver, tipb::SelectResponse * dag_response_,
    bool internal_)
    : context(context_),
      dag_request(dag_request_),
      regions(regions_),
      dag_response(dag_response_),
      internal(internal_),
      log(&Logger::get("DAGDriver"))
{
    context.setSetting("read_tso", start_ts);
    if (schema_ver)
        // schema_ver being 0 means TiDB/TiSpark hasn't specified schema version.
        context.setSetting("schema_version", schema_ver);
    context.getTimezoneInfo().resetByDAGRequest(dag_request);
}

template <>
DAGDriver<true>::DAGDriver(Context & context_, const tipb::DAGRequest & dag_request_,
    const std::unordered_map<RegionID, RegionInfo> & regions_, UInt64 start_ts, UInt64 schema_ver,
    ::grpc::ServerWriter<::coprocessor::BatchResponse> * writer_, bool internal_)
    : context(context_), dag_request(dag_request_), regions(regions_), writer(writer_), internal(internal_), log(&Logger::get("DAGDriver"))
{
    context.setSetting("read_tso", start_ts);
    if (schema_ver)
        // schema_ver being 0 means TiDB/TiSpark hasn't specified schema version.
        context.setSetting("schema_version", schema_ver);
    context.getTimezoneInfo().resetByDAGRequest(dag_request);
}

template <bool batch>
void DAGDriver<batch>::execute()
try
{
    DAGContext dag_context(dag_request.executors_size());
    DAGQuerySource dag(context, dag_context, regions, dag_request, batch);

    BlockIO streams = executeQuery(dag, context, internal, QueryProcessingStage::Complete);
    if (!streams.in || streams.out)
        // Only query is allowed, so streams.in must not be null and streams.out must be null
        throw Exception("DAG is not query.", ErrorCodes::LOGICAL_ERROR);

    BlockOutputStreamPtr dag_output_stream;
    if constexpr (batch)
    {
        dag_output_stream = std::make_shared<DAGBlockOutputStream<true>>(writer, context.getSettings().dag_records_per_chunk,
            dag.getEncodeType(), dag.getResultFieldTypes(), streams.in->getHeader(), dag_context,
            dag_request.has_collect_execution_summaries() && dag_request.collect_execution_summaries());
    }
    else
    {
        dag_output_stream = std::make_shared<DAGBlockOutputStream<false>>(dag_response, context.getSettings().dag_records_per_chunk,
            dag.getEncodeType(), dag.getResultFieldTypes(), streams.in->getHeader(), dag_context,
            dag_request.has_collect_execution_summaries() && dag_request.collect_execution_summaries());
    }
    copyData(*streams.in, *dag_output_stream);

    if (auto * p_stream = dynamic_cast<IProfilingBlockInputStream *>(streams.in.get()))
    {
        LOG_DEBUG(log,
<<<<<<< HEAD
            __PRETTY_FUNCTION__ << ": dag request with encode cost: " << p_stream->getProfileInfo().execution_time / (double)1000000000
                                << " seconds, produce " << p_stream->getProfileInfo().rows << " rows, " << p_stream->getProfileInfo().bytes
                                << " bytes.");

        if constexpr (!batch)
        {
            // Under some test cases, there may be dag response whose size is bigger than INT_MAX, and GRPC can not limit it.
            // Throw exception to prevent receiver from getting wrong response.
            if (p_stream->getProfileInfo().bytes > std::numeric_limits<int>::max())
                throw Exception(
                    "DAG response is too big, please check config about region size or region merge scheduler", ErrorCodes::LOGICAL_ERROR);
        }
    }

    if (!dag_request.has_collect_execution_summaries() || !dag_request.collect_execution_summaries())
        return;
    // add ExecutorExecutionSummary info
    for (auto & p_streams : dag_context.profile_streams_list)
    {
        auto * executeSummary = dag_response->add_execution_summaries();
        UInt64 time_processed_ns = 0;
        UInt64 num_produced_rows = 0;
        UInt64 num_iterations = 0;
        for (auto & streamPtr : p_streams)
        {
            if (auto * p_stream = dynamic_cast<IProfilingBlockInputStream *>(streamPtr.get()))
            {
                time_processed_ns = std::max(time_processed_ns, p_stream->getProfileInfo().execution_time);
                num_produced_rows += p_stream->getProfileInfo().rows;
                num_iterations += p_stream->getProfileInfo().blocks;
            }
        }
        executeSummary->set_time_processed_ns(time_processed_ns);
        executeSummary->set_num_produced_rows(num_produced_rows);
        executeSummary->set_num_iterations(num_iterations);
=======
            __PRETTY_FUNCTION__ << ": dag request cost: " << p_stream->getProfileInfo().execution_time / (double)1000000000 << " seconds.");
>>>>>>> 85dd2215
    }
}
catch (const RegionException & e)
{
    throw;
}
catch (const LockException & e)
{
    throw;
}
catch (const Exception & e)
{
    LOG_ERROR(log, __PRETTY_FUNCTION__ << ": DB Exception: " << e.message() << "\n" << e.getStackTrace().toString());
    recordError(e.code(), e.message());
}
catch (const pingcap::Exception & e)
{
    LOG_ERROR(log, __PRETTY_FUNCTION__ << ": KV Client Exception: " << e.message());
    recordError(e.code(), e.message());
}
catch (const std::exception & e)
{
    LOG_ERROR(log, __PRETTY_FUNCTION__ << ": std exception: " << e.what());
    recordError(ErrorCodes::UNKNOWN_EXCEPTION, e.what());
}
catch (...)
{
    LOG_ERROR(log, __PRETTY_FUNCTION__ << ": other exception");
    recordError(ErrorCodes::UNKNOWN_EXCEPTION, "other exception");
}

template <bool batch>
void DAGDriver<batch>::recordError(Int32 err_code, const String & err_msg)
{
    if constexpr (batch)
    {
        std::ignore = err_code;
        coprocessor::BatchResponse err_response;
        err_response.set_other_error(err_msg);
        writer->Write(err_response);
    }
    else
    {
        dag_response->Clear();
        tipb::Error * error = dag_response->mutable_error();
        error->set_code(err_code);
        error->set_msg(err_msg);
    }
}

template class DAGDriver<true>;
template class DAGDriver<false>;

} // namespace DB<|MERGE_RESOLUTION|>--- conflicted
+++ resolved
@@ -87,7 +87,6 @@
     if (auto * p_stream = dynamic_cast<IProfilingBlockInputStream *>(streams.in.get()))
     {
         LOG_DEBUG(log,
-<<<<<<< HEAD
             __PRETTY_FUNCTION__ << ": dag request with encode cost: " << p_stream->getProfileInfo().execution_time / (double)1000000000
                                 << " seconds, produce " << p_stream->getProfileInfo().rows << " rows, " << p_stream->getProfileInfo().bytes
                                 << " bytes.");
@@ -100,32 +99,6 @@
                 throw Exception(
                     "DAG response is too big, please check config about region size or region merge scheduler", ErrorCodes::LOGICAL_ERROR);
         }
-    }
-
-    if (!dag_request.has_collect_execution_summaries() || !dag_request.collect_execution_summaries())
-        return;
-    // add ExecutorExecutionSummary info
-    for (auto & p_streams : dag_context.profile_streams_list)
-    {
-        auto * executeSummary = dag_response->add_execution_summaries();
-        UInt64 time_processed_ns = 0;
-        UInt64 num_produced_rows = 0;
-        UInt64 num_iterations = 0;
-        for (auto & streamPtr : p_streams)
-        {
-            if (auto * p_stream = dynamic_cast<IProfilingBlockInputStream *>(streamPtr.get()))
-            {
-                time_processed_ns = std::max(time_processed_ns, p_stream->getProfileInfo().execution_time);
-                num_produced_rows += p_stream->getProfileInfo().rows;
-                num_iterations += p_stream->getProfileInfo().blocks;
-            }
-        }
-        executeSummary->set_time_processed_ns(time_processed_ns);
-        executeSummary->set_num_produced_rows(num_produced_rows);
-        executeSummary->set_num_iterations(num_iterations);
-=======
-            __PRETTY_FUNCTION__ << ": dag request cost: " << p_stream->getProfileInfo().execution_time / (double)1000000000 << " seconds.");
->>>>>>> 85dd2215
     }
 }
 catch (const RegionException & e)
