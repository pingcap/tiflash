--- conflicted
+++ resolved
@@ -15,39 +15,40 @@
 {
 
 /// Serializes the stream of blocks in TiDB DAG response format.
-/// TODO: May consider using some parallelism.
-/// TODO: Consider using output schema in DAG request, do some conversion or checking between DAG schema and block schema.
-<<<<<<< HEAD
-class DAGBlockOutputStream : public IBlockOutputStream
-{
-public:
-    DAGBlockOutputStream(tipb::SelectResponse & response_, Int64 records_per_chunk_, tipb::EncodeType encodeType_,
-        std::vector<tipb::FieldType> && result_field_types, Block && header_);
-=======
 template <bool streaming>
-class DAGBlockOutputStream : public IBlockOutputStream
+class DAGBlockOutputStream : public std::conditional_t<streaming, IProfilingBlockInputStream, IBlockOutputStream>
 {
 public:
     DAGBlockOutputStream(tipb::SelectResponse * response_, Int64 records_per_chunk_, tipb::EncodeType encodeType_,
         std::vector<tipb::FieldType> result_field_types, Block && header_, DAGContext & dag_context_, bool collect_execute_summary_);
 
-    DAGBlockOutputStream(::grpc::ServerWriter<::coprocessor::BatchResponse> * writer, Int64 records_per_chunk_,
-        tipb::EncodeType encodeType_, std::vector<tipb::FieldType> result_field_types, Block && header_, DAGContext & dag_context_,
-        bool collect_execute_summary_);
->>>>>>> 90b2d9d2
+    DAGBlockOutputStream(BlockInputStreamPtr input_, StreamWriterPtr writer, Int64 records_per_chunk_, tipb::EncodeType encodeType_,
+        std::vector<tipb::FieldType> result_field_types, Block && header_, DAGContext & dag_context_, bool collect_execute_summary_);
 
-    Block getHeader() const override { return header; }
-    void write(const Block & block) override;
-    void writePrefix() override;
-    void writeSuffix() override;
+
+#pragma clang diagnostic push
+#pragma clang diagnostic ignored "-Winconsistent-missing-override"
+    Block getHeader() const { return header; }
+    String getName() const { return "StreamingWriter"; }
+    void write(const Block & block);
+    void writePrefix();
+    void writeSuffix();
+    Block readImpl();
+    void readPrefix();
+    void readSuffix();
+#pragma clang diagnostic pop
+
     void encodeChunkToDAGResponse();
     void addExecuteSummaries(tipb::SelectResponse * dag_response);
 
 private:
-    tipb::SelectResponse & dag_response;
+    bool finished;
+    tipb::SelectResponse * dag_response;
+    StreamWriterPtr writer;
     std::vector<tipb::FieldType> result_field_types;
     Block header;
     Int64 records_per_chunk;
+    tipb::EncodeType encode_type;
     std::unique_ptr<ChunkCodecStream> chunk_codec_stream;
     Int64 current_records_num;
     DAGContext & dag_context;
