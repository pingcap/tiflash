#pragma once

#include <Interpreters/ExpressionActions.h>
#include <common/types.h>
#include <tipb/executor.pb.h>

namespace DB
{
class DAGExpressionAnalyzer;

class DAGExpressionAnalyzerHelper
{
public:
    static String buildInFunction(
        DAGExpressionAnalyzer * analyzer,
        const tipb::Expr & expr,
        const ExpressionActionsPtr & actions);

    static String buildBitwiseFunction(
        DAGExpressionAnalyzer * analyzer,
        const tipb::Expr & expr,
        const ExpressionActionsPtr & actions);

    static String buildMultiIfFunction(
        DAGExpressionAnalyzer * analyzer,
        const tipb::Expr & expr,
        const ExpressionActionsPtr & actions);

    static String buildIfNullFunction(
        DAGExpressionAnalyzer * analyzer,
        const tipb::Expr & expr,
        const ExpressionActionsPtr & actions);

    static String buildLogicalFunction(
        DAGExpressionAnalyzer * analyzer,
        const tipb::Expr & expr,
        const ExpressionActionsPtr & actions);

    static String buildLeftUTF8Function(
        DAGExpressionAnalyzer * analyzer,
        const tipb::Expr & expr,
        const ExpressionActionsPtr & actions);

    static String buildCastFunctionInternal(
        DAGExpressionAnalyzer * analyzer,
        const Names & argument_names,
        bool in_union,
        const tipb::FieldType & field_type,
        const ExpressionActionsPtr & actions);

    static String buildCastFunction(
        DAGExpressionAnalyzer * analyzer,
        const tipb::Expr & expr,
        const ExpressionActionsPtr & actions);

    template <typename Impl>
    static String buildDateAddOrSubFunction(
        DAGExpressionAnalyzer * analyzer,
        const tipb::Expr & expr,
        const ExpressionActionsPtr & actions);

    static String buildRoundFunction(
        DAGExpressionAnalyzer * analyzer,
        const tipb::Expr & expr,
        const ExpressionActionsPtr & actions);

<<<<<<< HEAD
    static void buildAggFunction(
        const Names & arg_names,
        const DataTypes & arg_types,
        TiDB::TiDBCollators & arg_collators,
        const String & agg_func_name,
        AggregateDescriptions & aggregate_descriptions,
        NamesAndTypes & aggregated_columns,
        bool empty_input_as_null);
=======
    static String buildRegexpFunction(
        DAGExpressionAnalyzer * analyzer,
        const tipb::Expr & expr,
        const ExpressionActionsPtr & actions);
>>>>>>> 860405ef

    static String genFuncString(
        const String & func_name,
        const Names & argument_names,
        const TiDB::TiDBCollators & collators);

    using FunctionBuilder = std::function<String(DAGExpressionAnalyzer *, const tipb::Expr &, const ExpressionActionsPtr &)>;
    using FunctionBuilderMap = std::unordered_map<String, FunctionBuilder>;

    static FunctionBuilderMap function_builder_map;
};
} // namespace DB<|MERGE_RESOLUTION|>--- conflicted
+++ resolved
@@ -64,8 +64,17 @@
         const tipb::Expr & expr,
         const ExpressionActionsPtr & actions);
 
-<<<<<<< HEAD
-    static void buildAggFunction(
+    static String buildRegexpFunction(
+        DAGExpressionAnalyzer * analyzer,
+        const tipb::Expr & expr,
+        const ExpressionActionsPtr & actions);
+
+    static String genFuncString(
+        const String & func_name,
+        const Names & argument_names,
+        const TiDB::TiDBCollators & collators);
+
+     static void buildAggFunction(
         const Names & arg_names,
         const DataTypes & arg_types,
         TiDB::TiDBCollators & arg_collators,
@@ -73,18 +82,7 @@
         AggregateDescriptions & aggregate_descriptions,
         NamesAndTypes & aggregated_columns,
         bool empty_input_as_null);
-=======
-    static String buildRegexpFunction(
-        DAGExpressionAnalyzer * analyzer,
-        const tipb::Expr & expr,
-        const ExpressionActionsPtr & actions);
->>>>>>> 860405ef
-
-    static String genFuncString(
-        const String & func_name,
-        const Names & argument_names,
-        const TiDB::TiDBCollators & collators);
-
+  
     using FunctionBuilder = std::function<String(DAGExpressionAnalyzer *, const tipb::Expr &, const ExpressionActionsPtr &)>;
     using FunctionBuilderMap = std::unordered_map<String, FunctionBuilder>;
 
