// Copyright 2022 PingCAP, Ltd.
//
// Licensed under the Apache License, Version 2.0 (the "License");
// you may not use this file except in compliance with the License.
// You may obtain a copy of the License at
//
//     http://www.apache.org/licenses/LICENSE-2.0
//
// Unless required by applicable law or agreed to in writing, software
// distributed under the License is distributed on an "AS IS" BASIS,
// WITHOUT WARRANTIES OR CONDITIONS OF ANY KIND, either express or implied.
// See the License for the specific language governing permissions and
// limitations under the License.

#pragma once

#include <Core/Block.h>
#include <Core/NamesAndTypes.h>
#include <DataTypes/IDataType.h>
#include <Interpreters/ExpressionActions.h>
#include <Parsers/ASTTablesInSelectQuery.h>
#include <Storages/Transaction/Collator.h>
#include <tipb/executor.pb.h>

#include <functional>
#include <tuple>

namespace DB
{
class Context;

struct JoinKeyType
{
    DataTypePtr key_type;
    bool is_incompatible_decimal;
};
using JoinKeyTypes = std::vector<JoinKeyType>;

namespace JoinInterpreterHelper
{
struct TiFlashJoin
{
    explicit TiFlashJoin(const tipb::Join & join_);

    const tipb::Join & join;

    ASTTableJoin::Kind kind;
    size_t build_side_index = 0;

    JoinKeyTypes join_key_types;
    TiDB::TiDBCollators join_key_collators;

    ASTTableJoin::Strictness strictness;

    /// (cartesian) (anti) left semi join.
    bool isLeftSemiFamily() const { return join.join_type() == tipb::JoinType::TypeLeftOuterSemiJoin || join.join_type() == tipb::JoinType::TypeAntiLeftOuterSemiJoin; }

    bool isSemiJoin() const { return join.join_type() == tipb::JoinType::TypeSemiJoin || join.join_type() == tipb::JoinType::TypeAntiSemiJoin || isLeftSemiFamily(); }

    const google::protobuf::RepeatedPtrField<tipb::Expr> & getBuildJoinKeys() const
    {
        if (join.left_null_aware_join_keys_size() > 0)
            return build_side_index == 1 ? join.right_null_aware_join_keys() : join.left_null_aware_join_keys();
        return build_side_index == 1 ? join.right_join_keys() : join.left_join_keys();
    }

    const google::protobuf::RepeatedPtrField<tipb::Expr> & getProbeJoinKeys() const
    {
        if (join.left_null_aware_join_keys_size() > 0)
            return build_side_index == 0 ? join.right_null_aware_join_keys() : join.left_null_aware_join_keys();
        return build_side_index == 0 ? join.right_join_keys() : join.left_join_keys();
    }

    const google::protobuf::RepeatedPtrField<tipb::Expr> & getBuildConditions() const
    {
        return build_side_index == 1 ? join.right_conditions() : join.left_conditions();
    }

    const google::protobuf::RepeatedPtrField<tipb::Expr> & getProbeConditions() const
    {
        return build_side_index == 0 ? join.right_conditions() : join.left_conditions();
    }

    bool isTiFlashLeftJoin() const { return kind == ASTTableJoin::Kind::Left || kind == ASTTableJoin::Kind::Cross_Left; }

    /// Cross_Right join will be converted to Cross_Left join, so no need to check Cross_Right
    bool isTiFlashRightJoin() const { return kind == ASTTableJoin::Kind::Right; }

    /// return a name that is unique in header1 and header2 for left semi family join,
    /// return "" for everything else.
    String genMatchHelperName(const Block & header1, const Block & header2) const;

    /// The columns output by join will be:
    /// {columns of left_input, columns of right_input, match_helper_name}
    NamesAndTypes genJoinOutputColumns(
        const Block & left_input_header,
        const Block & right_input_header,
        const String & match_helper_name) const;

    /// @other_condition_expr: generates other_filter_column and other_eq_filter_from_in_column
    /// @other_filter_column_name: column name of `and(other_cond1, other_cond2, ...)`
    /// @other_eq_filter_from_in_column_name: column name of `and(other_eq_cond1_from_in, other_eq_cond2_from_in, ...)`
    /// such as
<<<<<<< HEAD
    ///   `select * from t1 where col1 in (select col2 from t2 where t1.col2 > t2.col3)`
=======
    ///   `select * from t1 where col1 not in (select col2 from t2 where t1.col2 > t2.col3)`
>>>>>>> 0b1ffce3
    ///   - other_filter is `t1.col2 > t2.col3`
    ///   - other_eq_filter_from_in_column is `t1.col1 = t2.col2`
    ///
    /// new columns from build side prepare join actions cannot be appended.
    /// because the input that other filter accepts is
    /// {left_input_columns, right_input_columns, new_columns_from_probe_side_prepare, match_helper_name}.
    std::tuple<ExpressionActionsPtr, String, String, String> genJoinOtherConditionAction(
        const Context & context,
        const Block & left_input_header,
        const Block & right_input_header,
        const ExpressionActionsPtr & probe_side_prepare_join,
        const Names & probe_key_names,
        const Names & build_key_names) const;

    NamesAndTypes genColumnsForOtherJoinFilter(
        const Block & left_input_header,
        const Block & right_input_header,
        const ExpressionActionsPtr & probe_prepare_join_actions) const;
};

/// @join_prepare_expr_actions: generates join key columns and join filter column
/// @key_names: column names of keys.
/// @original_key_names: original column names of keys.(used for null-aware semi join)
/// @filter_column_name: column name of `and(filters)`
std::tuple<ExpressionActionsPtr, Names, Names, String> prepareJoin(
    const Context & context,
    const Block & input_header,
    const google::protobuf::RepeatedPtrField<tipb::Expr> & keys,
    const JoinKeyTypes & join_key_types,
    bool left,
    bool is_right_out_join,
    const google::protobuf::RepeatedPtrField<tipb::Expr> & filters);
} // namespace JoinInterpreterHelper
} // namespace DB<|MERGE_RESOLUTION|>--- conflicted
+++ resolved
@@ -101,11 +101,7 @@
     /// @other_filter_column_name: column name of `and(other_cond1, other_cond2, ...)`
     /// @other_eq_filter_from_in_column_name: column name of `and(other_eq_cond1_from_in, other_eq_cond2_from_in, ...)`
     /// such as
-<<<<<<< HEAD
-    ///   `select * from t1 where col1 in (select col2 from t2 where t1.col2 > t2.col3)`
-=======
     ///   `select * from t1 where col1 not in (select col2 from t2 where t1.col2 > t2.col3)`
->>>>>>> 0b1ffce3
     ///   - other_filter is `t1.col2 > t2.col3`
     ///   - other_eq_filter_from_in_column is `t1.col1 = t2.col2`
     ///
