--- conflicted
+++ resolved
@@ -25,17 +25,8 @@
     DAGResponseWriter(
         Int64 records_per_chunk_,
         DAGContext & dag_context_);
-<<<<<<< HEAD
-    void fillTiExecutionSummary(
-        tipb::ExecutorExecutionSummary * execution_summary,
-        ExecutionSummary & current,
-        const String & executor_id,
-        bool delta_mode);
-    void addExecuteSummaries(tipb::SelectResponse & response, bool delta_mode);
     /// prepared with sample block
     virtual void prepare(const Block &) {};
-=======
->>>>>>> 731482ec
     virtual void write(const Block & block) = 0;
     /// flush cached blocks for batch writer
     virtual void flush() = 0;
