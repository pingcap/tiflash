#pragma once

#include <unordered_map>

#pragma GCC diagnostic push
#pragma GCC diagnostic ignored "-Wunused-parameter"
#include <tipb/select.pb.h>
#pragma GCC diagnostic pop

#include <Core/Field.h>
#include <Core/NamesAndTypes.h>
#include <Storages/Transaction/Types.h>

namespace DB
{

bool isLiteralExpr(const tipb::Expr & expr);
Field decodeLiteral(const tipb::Expr & expr);
bool isFunctionExpr(const tipb::Expr & expr);
bool isAggFunctionExpr(const tipb::Expr & expr);
const String & getFunctionName(const tipb::Expr & expr);
const String & getAggFunctionName(const tipb::Expr & expr);
bool isColumnExpr(const tipb::Expr & expr);
ColumnID getColumnID(const tipb::Expr & expr);
String getName(const tipb::Expr & expr, const NamesAndTypesList & current_input_columns);
const String & getTypeName(const tipb::Expr & expr);
<<<<<<< HEAD
String exprToString(const tipb::Expr & expr, const NamesAndTypesList & input_col);
extern std::unordered_map<tipb::ExprType, String> agg_fun_map;
extern std::unordered_map<tipb::ScalarFuncSig, String> scalar_fun_map;
=======
String exprToString(const tipb::Expr & expr, const NamesAndTypesList & input_col, bool for_parser = true);
bool isInOrGlobalInOperator(const String & name);
extern std::unordered_map<tipb::ExprType, String> aggFunMap;
extern std::unordered_map<tipb::ScalarFuncSig, String> scalarFunMap;
>>>>>>> 0492af6a

} // namespace DB<|MERGE_RESOLUTION|>--- conflicted
+++ resolved
@@ -24,15 +24,9 @@
 ColumnID getColumnID(const tipb::Expr & expr);
 String getName(const tipb::Expr & expr, const NamesAndTypesList & current_input_columns);
 const String & getTypeName(const tipb::Expr & expr);
-<<<<<<< HEAD
-String exprToString(const tipb::Expr & expr, const NamesAndTypesList & input_col);
+String exprToString(const tipb::Expr & expr, const NamesAndTypesList & input_col, bool for_parser = true);
+bool isInOrGlobalInOperator(const String & name);
 extern std::unordered_map<tipb::ExprType, String> agg_fun_map;
 extern std::unordered_map<tipb::ScalarFuncSig, String> scalar_fun_map;
-=======
-String exprToString(const tipb::Expr & expr, const NamesAndTypesList & input_col, bool for_parser = true);
-bool isInOrGlobalInOperator(const String & name);
-extern std::unordered_map<tipb::ExprType, String> aggFunMap;
-extern std::unordered_map<tipb::ScalarFuncSig, String> scalarFunMap;
->>>>>>> 0492af6a
 
 } // namespace DB