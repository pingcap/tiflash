// Copyright 2022 PingCAP, Ltd.
//
// Licensed under the Apache License, Version 2.0 (the "License");
// you may not use this file except in compliance with the License.
// You may obtain a copy of the License at
//
//     http://www.apache.org/licenses/LICENSE-2.0
//
// Unless required by applicable law or agreed to in writing, software
// distributed under the License is distributed on an "AS IS" BASIS,
// WITHOUT WARRANTIES OR CONDITIONS OF ANY KIND, either express or implied.
// See the License for the specific language governing permissions and
// limitations under the License.

#pragma once

#include <Common/Logger.h>
#include <Core/SortDescription.h>
#include <Flash/Coprocessor/DAGPipeline.h>
#include <Interpreters/ExpressionActions.h>

namespace DB
{
class Context;

void restoreConcurrency(
    DAGPipeline & pipeline,
    size_t concurrency,
    const LoggerPtr & log);

BlockInputStreamPtr combinedNonJoinedDataStream(
    DAGPipeline & pipeline,
    size_t max_threads,
    const LoggerPtr & log,
    bool ignore_block = false);

void executeUnion(
    DAGPipeline & pipeline,
    size_t max_streams,
    const LoggerPtr & log,
    bool ignore_block = false,
    const String & extra_info = "");

ExpressionActionsPtr generateProjectExpressionActions(
    const BlockInputStreamPtr & stream,
    const Context & context,
    const NamesWithAliases & project_cols);

void executeExpression(
    DAGPipeline & pipeline,
    const ExpressionActionsPtr & expr_actions,
    const LoggerPtr & log,
    const String & extra_info = "");

void orderStreams(
    DAGPipeline & pipeline,
    size_t max_streams,
    SortDescription order_descr,
    Int64 limit,
<<<<<<< HEAD
=======
    bool enable_fine_grained_shuffle,
>>>>>>> 4619605b
    const Context & context,
    const LoggerPtr & log);
} // namespace DB<|MERGE_RESOLUTION|>--- conflicted
+++ resolved
@@ -57,10 +57,7 @@
     size_t max_streams,
     SortDescription order_descr,
     Int64 limit,
-<<<<<<< HEAD
-=======
     bool enable_fine_grained_shuffle,
->>>>>>> 4619605b
     const Context & context,
     const LoggerPtr & log);
 } // namespace DB