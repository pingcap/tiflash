#include <Common/TiFlashException.h>
#include <DataStreams/IProfilingBlockInputStream.h>
#include <Flash/Coprocessor/ArrowChunkCodec.h>
#include <Flash/Coprocessor/CHBlockChunkCodec.h>
#include <Flash/Coprocessor/DefaultChunkCodec.h>
#include <Flash/Coprocessor/StreamingDAGResponseWriter.h>
#include <Interpreters/AggregationCommon.h>

namespace DB
{

namespace ErrorCodes
{
extern const int UNSUPPORTED_PARAMETER;
extern const int LOGICAL_ERROR;
} // namespace ErrorCodes

template <class StreamWriterPtr>
StreamingDAGResponseWriter<StreamWriterPtr>::StreamingDAGResponseWriter(StreamWriterPtr writer_, std::vector<Int64> partition_col_ids_,
    tipb::ExchangeType exchange_type_, Int64 records_per_chunk_, tipb::EncodeType encode_type_,
    std::vector<tipb::FieldType> result_field_types_, DAGContext & dag_context_)
    : DAGResponseWriter(records_per_chunk_, encode_type_, result_field_types_, dag_context_),
      exchange_type(exchange_type_),
      writer(writer_),
      partition_col_ids(std::move(partition_col_ids_)),
      thread_pool(dag_context.final_concurrency)
{
    rows_in_blocks = 0;
    partition_num = writer_->getPartitionNum();
}

template <class StreamWriterPtr>
template <bool collect_execution_info>
void StreamingDAGResponseWriter<StreamWriterPtr>::ScheduleEncodeTask()
{
    tipb::SelectResponse response;
    if constexpr (collect_execution_info)
        addExecuteSummaries(response, !dag_context.isMPPTask() || dag_context.isRootMPPTask());
    if (exchange_type == tipb::ExchangeType::Hash)
    {
        thread_pool.schedule(getEncodePartitionTask(blocks, response));
    }
    else
    {
        thread_pool.schedule(getEncodeTask(blocks, response));
    }
    blocks.clear();
    rows_in_blocks = 0;
}

template <class StreamWriterPtr>
void StreamingDAGResponseWriter<StreamWriterPtr>::finishWrite()
{
<<<<<<< HEAD
<<<<<<< HEAD
    if (rows_in_blocks > 0)
    {
        ScheduleEncodeTask();
    }
=======
    /// always send a response back to send the final execute summaries
    ScheduleEncodeTask<true>();
>>>>>>> 8a4e9a674... refine execution summary for streaming rpc (#2252)
=======
    /// always send a response back to send the final execute summaries
    ScheduleEncodeTask();
>>>>>>> b9c00ed2
    // wait all job finishes.
    thread_pool.wait();
}

template <class StreamWriterPtr>
ThreadPool::Job StreamingDAGResponseWriter<StreamWriterPtr>::getEncodeTask(
    std::vector<Block> & input_blocks, tipb::SelectResponse & response) const
{
    /// todo find a way to avoid copying input_blocks
    return [this, input_blocks, response]() mutable {
        std::unique_ptr<ChunkCodecStream> chunk_codec_stream = nullptr;
        if (encode_type == tipb::EncodeType::TypeDefault)
        {
            chunk_codec_stream = std::make_unique<DefaultChunkCodec>()->newCodecStream(result_field_types);
        }
        else if (encode_type == tipb::EncodeType::TypeChunk)
        {
            chunk_codec_stream = std::make_unique<ArrowChunkCodec>()->newCodecStream(result_field_types);
        }
        else if (encode_type == tipb::EncodeType::TypeCHBlock)
        {
            chunk_codec_stream = std::make_unique<CHBlockChunkCodec>()->newCodecStream(result_field_types);
        }

        response.set_encode_type(encode_type);
        Int64 current_records_num = 0;
        if (input_blocks.empty())
        {
            writer->write(response);
            return;
        }
        if (records_per_chunk == -1)
        {
            for (auto & block : input_blocks)
            {
                chunk_codec_stream->encode(block, 0, block.rows());
            }
            auto dag_chunk = response.add_chunks();
            dag_chunk->set_rows_data(chunk_codec_stream->getString());
            chunk_codec_stream->clear();
            current_records_num = 0;
        }
        else
        {
            for (auto & block : input_blocks)
            {
                size_t rows = block.rows();
                for (size_t row_index = 0; row_index < rows;)
                {
                    if (current_records_num >= records_per_chunk)
                    {
                        auto dag_chunk = response.add_chunks();
                        dag_chunk->set_rows_data(chunk_codec_stream->getString());
                        chunk_codec_stream->clear();
                        current_records_num = 0;
                    }
                    const size_t upper = std::min(row_index + (records_per_chunk - current_records_num), rows);
                    chunk_codec_stream->encode(block, row_index, upper);
                    current_records_num += (upper - row_index);
                    row_index = upper;
                }
            }
        }
        if (current_records_num > 0)
        {
            auto dag_chunk = response.add_chunks();
            dag_chunk->set_rows_data(chunk_codec_stream->getString());
            chunk_codec_stream->clear();
        }

        writer->write(response);
    };
}

template <class StreamWriterPtr>
ThreadPool::Job StreamingDAGResponseWriter<StreamWriterPtr>::getEncodePartitionTask(
    std::vector<Block> & input_blocks, tipb::SelectResponse & response) const
{
    /// todo find a way to avoid copying input_blocks
    return [this, input_blocks, response]() mutable {
        std::vector<std::unique_ptr<ChunkCodecStream>> chunk_codec_stream(partition_num);
        std::vector<tipb::SelectResponse> responses(partition_num);
        for (auto i = 0; i < partition_num; ++i)
        {
            if (encode_type == tipb::EncodeType::TypeDefault)
            {
                chunk_codec_stream[i] = std::make_unique<DefaultChunkCodec>()->newCodecStream(result_field_types);
            }
            else if (encode_type == tipb::EncodeType::TypeChunk)
            {
                chunk_codec_stream[i] = std::make_unique<ArrowChunkCodec>()->newCodecStream(result_field_types);
            }
            else if (encode_type == tipb::EncodeType::TypeCHBlock)
            {
                chunk_codec_stream[i] = std::make_unique<CHBlockChunkCodec>()->newCodecStream(result_field_types);
            }
            responses[i] = response;
            responses[i].set_encode_type(encode_type);
        }
        if (input_blocks.empty())
        {
            for (auto part_id = 0; part_id < partition_num; ++part_id)
            {
                writer->write(responses[part_id], part_id);
            }
            return;
        }

        // partition tuples in blocks
        // 1) compute partition id
        // 2) partition each row
        // 3) encode each chunk and send it
        for (auto & block : input_blocks)
        {
            std::vector<Block> dest_blocks(partition_num);
            std::vector<MutableColumns> dest_tbl_cols(partition_num);

            for (size_t i = 0; i < block.columns(); ++i)
            {
                if (ColumnPtr converted = block.getByPosition(i).column->convertToFullColumnIfConst())
                {
                    block.getByPosition(i).column = converted;
                }
            }

            for (auto i = 0; i < partition_num; ++i)
            {
                dest_tbl_cols[i] = block.cloneEmptyColumns();
                dest_blocks[i] = block.cloneEmpty();
            }

            size_t rows = block.rows();
            IColumn::HashValues hash_values;
            hash_values.resize_fill(rows, SipHash());

            // get hash values by all partition key columns
            for (auto i : partition_col_ids)
            {
                block.getByPosition(i).column->updateHashWithValues(hash_values, nullptr, TiDB::dummy_sort_key_contaner);
            }

            // partition each row
            IColumn::Selector partition_selector;
            partition_selector.resize_fill(rows, 0);
            for (size_t row_index = 0; row_index < rows; ++row_index)
            {
                UInt128 key;
                hash_values[row_index].get128(key.low, key.high);

                partition_selector[row_index] = key.low % partition_num;
            }

            for (size_t col_id = 0; col_id < block.columns(); ++col_id)
            {
                // Scatter columns to different partitions
                auto scattered_columns = block.getByPosition(col_id).column->scatter(partition_num, partition_selector);
                for (size_t part_id = 0; part_id < partition_num; ++part_id)
                {
                    dest_tbl_cols[part_id][col_id] = std::move(scattered_columns[part_id]);
                }
            }

            // serialize each partitioned block and write it to its destination
            for (auto part_id = 0; part_id < partition_num; ++part_id)
            {
                dest_blocks[part_id].setColumns(std::move(dest_tbl_cols[part_id]));
                chunk_codec_stream[part_id]->encode(dest_blocks[part_id], 0, dest_blocks[part_id].rows());
                auto dag_chunk = responses[part_id].add_chunks();
                dag_chunk->set_rows_data(chunk_codec_stream[part_id]->getString());
                chunk_codec_stream[part_id]->clear();
            }
        }

        for (auto part_id = 0; part_id < partition_num; ++part_id)
        {
            writer->write(responses[part_id], part_id);
        }
    };
}


template <class StreamWriterPtr>
void StreamingDAGResponseWriter<StreamWriterPtr>::write(const Block & block)
{
    if (block.columns() != result_field_types.size())
        throw TiFlashException("Output column size mismatch with field type size", Errors::Coprocessor::Internal);
    size_t rows = block.rows();
    rows_in_blocks += rows;
    if (rows > 0)
    {
        blocks.push_back(block);
    }
    if ((Int64)rows_in_blocks > records_per_chunk)
    {
        ScheduleEncodeTask<false>();
    }
}

template class StreamingDAGResponseWriter<StreamWriterPtr>;
template class StreamingDAGResponseWriter<MPPTunnelSetPtr>;

} // namespace DB<|MERGE_RESOLUTION|>--- conflicted
+++ resolved
@@ -51,20 +51,8 @@
 template <class StreamWriterPtr>
 void StreamingDAGResponseWriter<StreamWriterPtr>::finishWrite()
 {
-<<<<<<< HEAD
-<<<<<<< HEAD
-    if (rows_in_blocks > 0)
-    {
-        ScheduleEncodeTask();
-    }
-=======
     /// always send a response back to send the final execute summaries
     ScheduleEncodeTask<true>();
->>>>>>> 8a4e9a674... refine execution summary for streaming rpc (#2252)
-=======
-    /// always send a response back to send the final execute summaries
-    ScheduleEncodeTask();
->>>>>>> b9c00ed2
     // wait all job finishes.
     thread_pool.wait();
 }
