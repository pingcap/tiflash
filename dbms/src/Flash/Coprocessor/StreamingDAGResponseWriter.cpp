--- conflicted
+++ resolved
@@ -27,32 +27,6 @@
 
 namespace DB
 {
-struct TmpMemTracker2 {
-TmpMemTracker2(size_t size):size(size) {
-    if (proc_memory_tracker) {
-        proc_memory_tracker->alloc(size);
-        tracked_proto+=size;
-        tracked_mem += size;
-    }
-}
-void alloc(size_t delta) {
-    if (proc_memory_tracker) {
-        proc_memory_tracker->alloc(delta);
-        size += delta;
-        tracked_proto+=delta;
-        tracked_mem += delta;
-    }
-}
-~TmpMemTracker2() {
-    if (proc_memory_tracker) {
-        proc_memory_tracker->free(size);
-        tracked_proto-=size;
-        tracked_mem -= size;
-    }
-}
-size_t size;
-};
-
 namespace ErrorCodes
 {
 extern const int UNSUPPORTED_PARAMETER;
@@ -157,39 +131,21 @@
     }
 }
 
-<<<<<<< HEAD
-template <class StreamWriterPtr, bool enable_fine_grained_shuffle>
-=======
-const bool fix_huge_block_of_flash2tidb = false;
-const bool fix_huge_block_of_flash2tiflash = false;
-const int rows_of_single_msg = 1024;
-
-template <class StreamWriterPtr>
->>>>>>> c04f2438
+template <class StreamWriterPtr, bool enable_fine_grained_shuffle>
 template <bool send_exec_summary_at_last>
 void StreamingDAGResponseWriter<StreamWriterPtr, enable_fine_grained_shuffle>::encodeThenWriteBlocks(
     const std::vector<Block> & input_blocks,
     tipb::SelectResponse & response) const
 {
-    std::cerr<<"DAG.encodeThenWriteBlocks: "<<dag_context.encode_type<<" "<< dag_context.isMPPTask()<<" "<<(input_blocks.size()? input_blocks[0].rows():0)<<std::endl;
     if (dag_context.encode_type == tipb::EncodeType::TypeCHBlock)
     {
         if (dag_context.isMPPTask()) /// broadcast data among TiFlash nodes in MPP
         {
-            size_t tmtsize = 0;
-            if constexpr (send_exec_summary_at_last)
-            {
-                tmtsize = response.ByteSizeLong();
-            }
-            TmpMemTracker2 tmt(tmtsize);
-            
             mpp::MPPDataPacket packet;
             if constexpr (send_exec_summary_at_last)
             {
-                
                 serializeToPacket(packet, response);
             }
-
             if (input_blocks.empty())
             {
                 if constexpr (send_exec_summary_at_last)
@@ -200,11 +156,8 @@
             }
             for (const auto & block : input_blocks)
             {
-                std::cerr<<"rows#2: "<<block.rows()<<std::endl;
                 chunk_codec_stream->encode(block, 0, block.rows());
-                auto curstr = chunk_codec_stream->getString();
-                tmt.alloc(curstr.size());
-                packet.add_chunks(curstr);
+                packet.add_chunks(chunk_codec_stream->getString());
                 chunk_codec_stream->clear();
             }
             writer->write(packet);
@@ -241,47 +194,20 @@
             }
             return;
         }
-        TmpMemTracker2 tmt(0);
-        bool writed = false;
+
         Int64 current_records_num = 0;
-        Int64 resp_records_num = 0;
         for (const auto & block : input_blocks)
         {
             size_t rows = block.rows();
-            std::cerr<<"rows: "<<rows<<" records_per_chunk: "<<records_per_chunk<<std::endl;
             for (size_t row_index = 0; row_index < rows;)
             {
-                bool chunk_end = false;
                 if (current_records_num >= records_per_chunk)
                 {
                     auto * dag_chunk = response.add_chunks();
-                    auto curstr = chunk_codec_stream->getString();
-                    tmt.alloc(curstr.size()); //warn!!! correct only when not fix_huge_block_of_flash2tidb
-                    dag_chunk->set_rows_data(curstr);
+                    dag_chunk->set_rows_data(chunk_codec_stream->getString());
                     chunk_codec_stream->clear();
-                    resp_records_num+=current_records_num;
                     current_records_num = 0;
-                    chunk_end = true;
-                    // if (fix_huge_block_of_flash2tidb) {
-                    //     writer->write(response);
-                    //     writed = true;
-                    //     response.clear_chunks();
-                    // }
                 }
-                if (chunk_end && resp_records_num >= rows_of_single_msg)
-                {
-                   
-                    // resp_records_num+=current_records_num;
-                    // current_records_num = 0;
-                    if (fix_huge_block_of_flash2tidb) {
-                        std::cerr<<"send rows: "<<resp_records_num<<std::endl;
-                        resp_records_num = 0;
-                        writer->write(response);
-                        writed = true;
-                        response.clear_chunks();
-                    }
-                }
-
                 const size_t upper = std::min(row_index + (records_per_chunk - current_records_num), rows);
                 chunk_codec_stream->encode(block, row_index, upper);
                 current_records_num += (upper - row_index);
@@ -292,20 +218,16 @@
         if (current_records_num > 0)
         {
             auto * dag_chunk = response.add_chunks();
-            auto curstr = chunk_codec_stream->getString();
-            tmt.alloc(curstr.size());
-            dag_chunk->set_rows_data(curstr);
+            dag_chunk->set_rows_data(chunk_codec_stream->getString());
             chunk_codec_stream->clear();
         }
-        if (!fix_huge_block_of_flash2tidb || !(writed && response.chunks_size() == 0))
-            writer->write(response);
-    }
-}
-
-
-template <class StreamWriterPtr, bool enable_fine_grained_shuffle>
-template <bool send_exec_summary_at_last>
-<<<<<<< HEAD
+        writer->write(response);
+    }
+}
+
+
+template <class StreamWriterPtr, bool enable_fine_grained_shuffle>
+template <bool send_exec_summary_at_last>
 void StreamingDAGResponseWriter<StreamWriterPtr, enable_fine_grained_shuffle>::batchWrite()
 {
     tipb::SelectResponse response;
@@ -330,25 +252,6 @@
     std::vector<mpp::MPPDataPacket> & packet,
     tipb::SelectResponse & response) const
 {
-=======
-void StreamingDAGResponseWriter<StreamWriterPtr>::partitionAndEncodeThenWriteBlocks(
-    std::vector<Block> & input_blocks,
-    tipb::SelectResponse & response, bool div) const
-{
-    
-    int pcnt = this->partition_num;
-    int partition_num = this->partition_num*40;
-    std::cerr<<"DAG.partitionAndEncodeThenWriteBlocks: "<<dag_context.encode_type<<" "<< dag_context.isMPPTask()<<" "<<(input_blocks.size()? input_blocks[0].rows():0)<<" "<<input_blocks.size()<<" div:"<<div<<" virt_partcnt: "<< partition_num<<std::endl;
-    std::vector<mpp::MPPDataPacket> packet(partition_num);
-
-    std::vector<size_t> responses_row_count(partition_num);
-    size_t tmtsize = 0;
-    if constexpr (send_exec_summary_at_last)
-    {
-        tmtsize = response.ByteSizeLong();
-    }
-    TmpMemTracker2 tmt(tmtsize);
->>>>>>> c04f2438
     if constexpr (send_exec_summary_at_last)
     {
         /// Sending the response to only one node, default the first one.
@@ -360,9 +263,7 @@
         {
             for (auto part_id = 0; part_id < partition_num; ++part_id)
             {
-                if (div) writer->write(packet[part_id]);
-                else 
-                    writer->write(packet[part_id], part_id%pcnt);
+                writer->write(packet[part_id], part_id);
             }
         }
     }
@@ -400,7 +301,6 @@
     }
 }
 
-<<<<<<< HEAD
 inline void initDestColumns(const Block & input_block, std::vector<MutableColumns> & dest_tbl_cols)
 {
     for (auto & cols : dest_tbl_cols)
@@ -423,51 +323,6 @@
     for (size_t i = 0; i < partition_col_ids.size(); ++i)
     {
         input_block.getByPosition(partition_col_ids[i]).column->updateWeakHash32(hash, collators[i], partition_key_containers[i]);
-=======
-        // partition each row
-        IColumn::Selector selector(rows);
-        for (size_t row = 0; row < rows; ++row)
-        {
-            if (div) {
-                selector[row] = row%partition_num;
-            } else {
-            /// Row from interval [(2^32 / partition_num) * i, (2^32 / partition_num) * (i + 1)) goes to bucket with number i.
-            selector[row] = hash_data[row]; /// [0, 2^32)
-            selector[row] *= partition_num; /// [0, partition_num * 2^32), selector stores 64 bit values.
-            selector[row] >>= 32u; /// [0, partition_num)
-            }
-        }
-
-        for (size_t col_id = 0; col_id < block.columns(); ++col_id)
-        {
-            // Scatter columns to different partitions
-            auto scattered_columns = block.getByPosition(col_id).column->scatter(partition_num, selector);
-            for (size_t part_id = 0; part_id < partition_num; ++part_id)
-            {
-                dest_tbl_cols[part_id][col_id] = std::move(scattered_columns[part_id]);
-            }
-        }
-        // serialize each partitioned block and write it to its destination
-        for (auto part_id = 0; part_id < partition_num; ++part_id)
-        {
-            dest_blocks[part_id].setColumns(std::move(dest_tbl_cols[part_id]));
-            responses_row_count[part_id] += dest_blocks[part_id].rows();
-            chunk_codec_stream->encode(dest_blocks[part_id], 0, dest_blocks[part_id].rows());
-            auto curstr = chunk_codec_stream->getString();
-            tmt.alloc(curstr.size());
-            packet[part_id].add_chunks(curstr);
-            chunk_codec_stream->clear();
-
-            if (responses_row_count[part_id] > 1024) {
-                std::cerr<<"DAG.partitionAndEncodeThenWriteBlocks.write: "<<part_id<<" "<< responses_row_count[part_id]<<std::endl;
-                if (div) writer->write(packet[part_id]);
-                else 
-                    writer->write(packet[part_id], part_id%pcnt);
-                responses_row_count[part_id] = 0;
-                packet[part_id].clear_chunks();
-            }
-        }
->>>>>>> c04f2438
     }
 
     const auto & hash_data = hash.getData();
@@ -489,13 +344,7 @@
         assert(part_columns.size() == bucket_num);
         for (size_t bucket_idx = 0; bucket_idx < bucket_num; ++bucket_idx)
         {
-<<<<<<< HEAD
             result_columns[bucket_idx][col_id] = std::move(part_columns[bucket_idx]);
-=======
-            if (div) writer->write(packet[part_id]);
-            else 
-                    writer->write(packet[part_id], part_id%pcnt);
->>>>>>> c04f2438
         }
     }
 }
@@ -526,20 +375,11 @@
 
         for (size_t part_id = 0; part_id < partition_num; ++part_id)
         {
-<<<<<<< HEAD
             dest_block.setColumns(std::move(dest_tbl_cols[part_id]));
             responses_row_count[part_id] += dest_block.rows();
             chunk_codec_stream->encode(dest_block, 0, dest_block.rows());
             packet[part_id].add_chunks(chunk_codec_stream->getString());
             chunk_codec_stream->clear();
-=======
-            if (responses_row_count[part_id] > 0) {
-                std::cerr<<"DAG.partitionAndEncodeThenWriteBlocks.write: "<<part_id<<" "<< responses_row_count[part_id]<<std::endl;
-                if (div) writer->write(packet[part_id]);
-                else 
-                    writer->write(packet[part_id], part_id%pcnt);
-            }
->>>>>>> c04f2438
         }
     }
 
@@ -567,7 +407,6 @@
     handleExecSummary<send_exec_summary_at_last>(blocks, packet, response);
     if (!blocks.empty())
     {
-<<<<<<< HEAD
         std::vector<MutableColumns> final_dest_tbl_columns(bucket_num);
         initInputBlocks(blocks);
         initDestColumns(blocks[0], final_dest_tbl_columns);
@@ -607,13 +446,6 @@
                 chunk_codec_stream->clear();
             }
             responses_row_count[part_id] = row_count_per_part;
-=======
-
-        if (fix_huge_block_of_flash2tiflash && dag_context.encode_type == tipb::EncodeType::TypeCHBlock && blocks.size() && blocks[0].rows()> 65535) {
-            partitionAndEncodeThenWriteBlocks<send_exec_summary_at_last>(blocks, response, true);
-        } else {
-            encodeThenWriteBlocks<send_exec_summary_at_last>(blocks, response);
->>>>>>> c04f2438
         }
     }
 
