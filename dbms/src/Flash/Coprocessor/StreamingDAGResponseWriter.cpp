--- conflicted
+++ resolved
@@ -150,29 +150,8 @@
             chunk_codec_stream->clear();
         }
     }
-<<<<<<< HEAD
-}
-
-template <class StreamWriterPtr, bool enable_fine_grained_shuffle>
-template <bool send_exec_summary_at_last>
-void StreamingDAGResponseWriter<StreamWriterPtr, enable_fine_grained_shuffle>::batchWrite()
-{
-    tipb::SelectResponse response;
-    if constexpr (send_exec_summary_at_last)
-        addExecuteSummaries(response, !dag_context.isMPPTask() || dag_context.isRootMPPTask());
-    if (exchange_type == tipb::ExchangeType::Hash)
-    {
-        partitionAndEncodeThenWriteBlocks<send_exec_summary_at_last>(blocks, response);
-    }
-    else
-    {
-        encodeThenWriteBlocks<send_exec_summary_at_last>(blocks, response);
-    }
-    blocks.clear();
-=======
 
     assert(blocks.empty());
->>>>>>> 67b5e876
     rows_in_blocks = 0;
     writer->write(response.getResponse());
 }
