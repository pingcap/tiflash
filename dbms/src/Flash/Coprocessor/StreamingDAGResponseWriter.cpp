--- conflicted
+++ resolved
@@ -186,9 +186,8 @@
             partition_selector.resize_fill(rows, 0);
             for (size_t row_index = 0; row_index < rows; ++row_index)
             {
-<<<<<<< HEAD
                 UInt128 key;
-                hash_values[row_index].get128(key.low, key.high);
+                hash_values[row_index].get128(key);
 
                 partition_selector[row_index] = key.low % partition_num;
             }
@@ -198,13 +197,6 @@
                 // Scatter columns to different partitions
                 auto scattered_columns = block.getByPosition(col_id).column->scatter(partition_num, partition_selector);
                 for (size_t part_id = 0; part_id < partition_num; ++part_id)
-=======
-                // TODO: add specific collators
-                UInt128 key = hash128(row_index, key_col_ptrs.size(), key_col_ptrs, TiDB::dummy_collators, TiDB::dummy_sort_key_contaners);
-                auto part_id = (key.items[0] % partition_num);
-                // copy each field
-                for (size_t col_id = 0; col_id < block.columns(); ++col_id)
->>>>>>> a4d744dc
                 {
                     dest_tbl_cols[part_id][col_id] = std::move(scattered_columns[part_id]);
                 }
