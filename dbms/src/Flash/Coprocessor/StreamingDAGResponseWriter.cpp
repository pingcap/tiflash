#include <Common/LogWithPrefix.h>
#include <Common/TiFlashException.h>
#include <DataStreams/IProfilingBlockInputStream.h>
#include <Flash/Coprocessor/ArrowChunkCodec.h>
#include <Flash/Coprocessor/CHBlockChunkCodec.h>
#include <Flash/Coprocessor/DefaultChunkCodec.h>
#include <Flash/Coprocessor/StreamingDAGResponseWriter.h>
#include <Flash/Mpp/MPPTunnelSet.h>
#include <Interpreters/AggregationCommon.h>

namespace DB
{
namespace ErrorCodes
{
extern const int UNSUPPORTED_PARAMETER;
extern const int LOGICAL_ERROR;
} // namespace ErrorCodes

template <class StreamWriterPtr>
<<<<<<< HEAD
StreamingDAGResponseWriter<StreamWriterPtr>::StreamingDAGResponseWriter(StreamWriterPtr writer_, std::vector<Int64> partition_col_ids_, TiDB::TiDBCollators collators_, tipb::ExchangeType exchange_type_, Int64 records_per_chunk_, tipb::EncodeType encode_type_, std::vector<tipb::FieldType> result_field_types_, DAGContext & dag_context_, const LogWithPrefixPtr & log_)
=======
StreamingDAGResponseWriter<StreamWriterPtr>::StreamingDAGResponseWriter(StreamWriterPtr writer_, std::vector<Int64> partition_col_ids_, TiDB::TiDBCollators collators_, tipb::ExchangeType exchange_type_, Int64 records_per_chunk_, tipb::EncodeType encode_type_, std::vector<tipb::FieldType> result_field_types_, DAGContext & dag_context_, const std::shared_ptr<LogWithPrefix> & log_)
>>>>>>> 2f188388
    : DAGResponseWriter(records_per_chunk_, encode_type_, result_field_types_, dag_context_)
    , exchange_type(exchange_type_)
    , writer(writer_)
    , partition_col_ids(std::move(partition_col_ids_))
    , collators(std::move(collators_))
<<<<<<< HEAD
    , thread_pool(dag_context.final_concurrency)
{
    log = log_ != nullptr ? log_ : std::make_shared<LogWithPrefix>(&Poco::Logger::get("StreamingDAGResponseWriter"), "");

=======
    , log(IProfilingBlockInputStream::getLogWithPrefix(log_, "StreamingDAGResponseWriter"))
{
>>>>>>> 2f188388
    rows_in_blocks = 0;
    partition_num = writer_->getPartitionNum();
}

template <class StreamWriterPtr>
void StreamingDAGResponseWriter<StreamWriterPtr>::finishWrite()
{
    batchWrite<true>();
}

template <class StreamWriterPtr>
void StreamingDAGResponseWriter<StreamWriterPtr>::write(const Block & block)
{
    if (block.columns() != result_field_types.size())
        throw TiFlashException("Output column size mismatch with field type size", Errors::Coprocessor::Internal);
    size_t rows = block.rows();
    rows_in_blocks += rows;
    if (rows > 0)
    {
        blocks.push_back(block);
    }
    if ((Int64)rows_in_blocks > (records_per_chunk == -1 ? 65535 : records_per_chunk))
    {
        batchWrite<false>();
    }
}

template <class StreamWriterPtr>
<<<<<<< HEAD
ThreadPool::Job StreamingDAGResponseWriter<StreamWriterPtr>::getEncodeTask(
    std::vector<Block> & input_blocks,
=======
void StreamingDAGResponseWriter<StreamWriterPtr>::encodeThenWriteBlocks(
    const std::vector<Block> & input_blocks,
>>>>>>> 2f188388
    tipb::SelectResponse & response) const
{
    std::unique_ptr<ChunkCodecStream> chunk_codec_stream = nullptr;
    if (encode_type == tipb::EncodeType::TypeDefault)
    {
        chunk_codec_stream = std::make_unique<DefaultChunkCodec>()->newCodecStream(result_field_types);
    }
    else if (encode_type == tipb::EncodeType::TypeChunk)
    {
        chunk_codec_stream = std::make_unique<ArrowChunkCodec>()->newCodecStream(result_field_types);
    }
    else if (encode_type == tipb::EncodeType::TypeCHBlock)
    {
        chunk_codec_stream = std::make_unique<CHBlockChunkCodec>()->newCodecStream(result_field_types);
    }

    response.set_encode_type(encode_type);
    Int64 current_records_num = 0;
    if (input_blocks.empty())
    {
        writer->write(response);
        return;
    }
    if (records_per_chunk == -1)
    {
        for (auto & block : input_blocks)
        {
            chunk_codec_stream->encode(block, 0, block.rows());
            auto dag_chunk = response.add_chunks();
            dag_chunk->set_rows_data(chunk_codec_stream->getString());
            chunk_codec_stream->clear();
        }
        current_records_num = 0;
    }
    else
    {
        for (auto & block : input_blocks)
        {
            size_t rows = block.rows();
            for (size_t row_index = 0; row_index < rows;)
            {
                if (current_records_num >= records_per_chunk)
                {
                    auto dag_chunk = response.add_chunks();
                    dag_chunk->set_rows_data(chunk_codec_stream->getString());
                    chunk_codec_stream->clear();
                    current_records_num = 0;
                }
                const size_t upper = std::min(row_index + (records_per_chunk - current_records_num), rows);
                chunk_codec_stream->encode(block, row_index, upper);
                current_records_num += (upper - row_index);
                row_index = upper;
            }
        }
    }
    if (current_records_num > 0)
    {
        auto dag_chunk = response.add_chunks();
        dag_chunk->set_rows_data(chunk_codec_stream->getString());
        chunk_codec_stream->clear();
    }

    writer->write(response);
}

template <class StreamWriterPtr>
template <bool for_last_response>
<<<<<<< HEAD
ThreadPool::Job StreamingDAGResponseWriter<StreamWriterPtr>::getEncodePartitionTask(
=======
void StreamingDAGResponseWriter<StreamWriterPtr>::partitionAndEncodeThenWriteBlocks(
>>>>>>> 2f188388
    std::vector<Block> & input_blocks,
    tipb::SelectResponse & response) const
{
    std::vector<std::unique_ptr<ChunkCodecStream>> chunk_codec_stream(partition_num);
    std::vector<tipb::SelectResponse> responses(partition_num);
    std::vector<size_t> responses_row_count(partition_num);
    for (auto i = 0; i < partition_num; ++i)
    {
        if (encode_type == tipb::EncodeType::TypeDefault)
        {
            chunk_codec_stream[i] = DefaultChunkCodec().newCodecStream(result_field_types);
        }
        else if (encode_type == tipb::EncodeType::TypeChunk)
        {
            chunk_codec_stream[i] = ArrowChunkCodec().newCodecStream(result_field_types);
        }
        else if (encode_type == tipb::EncodeType::TypeCHBlock)
        {
            chunk_codec_stream[i] = CHBlockChunkCodec().newCodecStream(result_field_types);
        }
        responses[i] = response;
        responses[i].set_encode_type(encode_type);
    }
    if (input_blocks.empty())
    {
        if constexpr (for_last_response)
        {
            for (auto part_id = 0; part_id < partition_num; ++part_id)
            {
                writer->write(responses[part_id], part_id);
            }
        }
        return;
    }

    // partition tuples in blocks
    // 1) compute partition id
    // 2) partition each row
    // 3) encode each chunk and send it
    std::vector<String> partition_key_containers(collators.size());
    for (auto & block : input_blocks)
    {
        std::vector<Block> dest_blocks(partition_num);
        std::vector<MutableColumns> dest_tbl_cols(partition_num);

        for (size_t i = 0; i < block.columns(); ++i)
        {
            if (ColumnPtr converted = block.getByPosition(i).column->convertToFullColumnIfConst())
            {
                block.getByPosition(i).column = converted;
            }
        }

        for (auto i = 0; i < partition_num; ++i)
        {
            dest_tbl_cols[i] = block.cloneEmptyColumns();
            dest_blocks[i] = block.cloneEmpty();
        }

        size_t rows = block.rows();
        WeakHash32 hash(rows);

<<<<<<< HEAD
            // partition each row
            IColumn::Selector selector(rows);
            for (size_t row = 0; row < rows; ++row)
            {
                /// Row from interval [(2^32 / partition_num) * i, (2^32 / partition_num) * (i + 1)) goes to bucket with number i.
                selector[row] = hash_data[row]; /// [0, 2^32)
                selector[row] *= partition_num; /// [0, partition_num * 2^32), selector stores 64 bit values.
                selector[row] >>= 32u; /// [0, partition_num)
            }
=======
        // get hash values by all partition key columns
        for (size_t i = 0; i < partition_col_ids.size(); i++)
        {
            block.getByPosition(partition_col_ids[i]).column->updateWeakHash32(hash, collators[i], partition_key_containers[i]);
        }
        const auto & hash_data = hash.getData();
>>>>>>> 2f188388

        // partition each row
        IColumn::Selector selector(rows);
        for (size_t row = 0; row < rows; ++row)
        {
            /// Row from interval [(2^32 / partition_num) * i, (2^32 / partition_num) * (i + 1)) goes to bucket with number i.
            selector[row] = hash_data[row]; /// [0, 2^32)
            selector[row] *= partition_num; /// [0, partition_num * 2^32), selector stores 64 bit values.
            selector[row] >>= 32u; /// [0, partition_num)
        }

        for (size_t col_id = 0; col_id < block.columns(); ++col_id)
        {
            // Scatter columns to different partitions
            auto scattered_columns = block.getByPosition(col_id).column->scatter(partition_num, selector);
            for (size_t part_id = 0; part_id < partition_num; ++part_id)
            {
                dest_tbl_cols[part_id][col_id] = std::move(scattered_columns[part_id]);
            }
        }

        // serialize each partitioned block and write it to its destination
        for (auto part_id = 0; part_id < partition_num; ++part_id)
        {
            dest_blocks[part_id].setColumns(std::move(dest_tbl_cols[part_id]));
            responses_row_count[part_id] += dest_blocks[part_id].rows();
            chunk_codec_stream[part_id]->encode(dest_blocks[part_id], 0, dest_blocks[part_id].rows());
            auto dag_chunk = responses[part_id].add_chunks();
            dag_chunk->set_rows_data(chunk_codec_stream[part_id]->getString());
            chunk_codec_stream[part_id]->clear();
        }
    }

    for (auto part_id = 0; part_id < partition_num; ++part_id)
    {
        if constexpr (for_last_response)
        {
            writer->write(responses[part_id], part_id);
        }
        else
        {
            if (responses_row_count[part_id] > 0)
                writer->write(responses[part_id], part_id);
        }
    }
}

template <class StreamWriterPtr>
template <bool for_last_response>
void StreamingDAGResponseWriter<StreamWriterPtr>::batchWrite()
{
    tipb::SelectResponse response;
    if constexpr (for_last_response)
        addExecuteSummaries(response, !dag_context.isMPPTask() || dag_context.isRootMPPTask());
    if (exchange_type == tipb::ExchangeType::Hash)
    {
        partitionAndEncodeThenWriteBlocks<for_last_response>(blocks, response);
    }
    else
    {
        encodeThenWriteBlocks(blocks, response);
    }
    blocks.clear();
    rows_in_blocks = 0;
}

template class StreamingDAGResponseWriter<StreamWriterPtr>;
template class StreamingDAGResponseWriter<MPPTunnelSetPtr>;

} // namespace DB<|MERGE_RESOLUTION|>--- conflicted
+++ resolved
@@ -17,25 +17,16 @@
 } // namespace ErrorCodes
 
 template <class StreamWriterPtr>
-<<<<<<< HEAD
-StreamingDAGResponseWriter<StreamWriterPtr>::StreamingDAGResponseWriter(StreamWriterPtr writer_, std::vector<Int64> partition_col_ids_, TiDB::TiDBCollators collators_, tipb::ExchangeType exchange_type_, Int64 records_per_chunk_, tipb::EncodeType encode_type_, std::vector<tipb::FieldType> result_field_types_, DAGContext & dag_context_, const LogWithPrefixPtr & log_)
-=======
-StreamingDAGResponseWriter<StreamWriterPtr>::StreamingDAGResponseWriter(StreamWriterPtr writer_, std::vector<Int64> partition_col_ids_, TiDB::TiDBCollators collators_, tipb::ExchangeType exchange_type_, Int64 records_per_chunk_, tipb::EncodeType encode_type_, std::vector<tipb::FieldType> result_field_types_, DAGContext & dag_context_, const std::shared_ptr<LogWithPrefix> & log_)
->>>>>>> 2f188388
+StreamingDAGResponseWriter<StreamWriterPtr>::StreamingDAGResponseWriter(
+    StreamWriterPtr writer_, std::vector<Int64> partition_col_ids_, TiDB::TiDBCollators collators_, tipb::ExchangeType exchange_type_, Int64 records_per_chunk_, tipb::EncodeType encode_type_, std::vector<tipb::FieldType> result_field_types_, DAGContext & dag_context_, const LogWithPrefixPtr & log_)
     : DAGResponseWriter(records_per_chunk_, encode_type_, result_field_types_, dag_context_)
     , exchange_type(exchange_type_)
     , writer(writer_)
     , partition_col_ids(std::move(partition_col_ids_))
     , collators(std::move(collators_))
-<<<<<<< HEAD
-    , thread_pool(dag_context.final_concurrency)
 {
     log = log_ != nullptr ? log_ : std::make_shared<LogWithPrefix>(&Poco::Logger::get("StreamingDAGResponseWriter"), "");
 
-=======
-    , log(IProfilingBlockInputStream::getLogWithPrefix(log_, "StreamingDAGResponseWriter"))
-{
->>>>>>> 2f188388
     rows_in_blocks = 0;
     partition_num = writer_->getPartitionNum();
 }
@@ -64,13 +55,8 @@
 }
 
 template <class StreamWriterPtr>
-<<<<<<< HEAD
-ThreadPool::Job StreamingDAGResponseWriter<StreamWriterPtr>::getEncodeTask(
-    std::vector<Block> & input_blocks,
-=======
 void StreamingDAGResponseWriter<StreamWriterPtr>::encodeThenWriteBlocks(
     const std::vector<Block> & input_blocks,
->>>>>>> 2f188388
     tipb::SelectResponse & response) const
 {
     std::unique_ptr<ChunkCodecStream> chunk_codec_stream = nullptr;
@@ -138,11 +124,7 @@
 
 template <class StreamWriterPtr>
 template <bool for_last_response>
-<<<<<<< HEAD
-ThreadPool::Job StreamingDAGResponseWriter<StreamWriterPtr>::getEncodePartitionTask(
-=======
 void StreamingDAGResponseWriter<StreamWriterPtr>::partitionAndEncodeThenWriteBlocks(
->>>>>>> 2f188388
     std::vector<Block> & input_blocks,
     tipb::SelectResponse & response) const
 {
@@ -205,24 +187,12 @@
         size_t rows = block.rows();
         WeakHash32 hash(rows);
 
-<<<<<<< HEAD
-            // partition each row
-            IColumn::Selector selector(rows);
-            for (size_t row = 0; row < rows; ++row)
-            {
-                /// Row from interval [(2^32 / partition_num) * i, (2^32 / partition_num) * (i + 1)) goes to bucket with number i.
-                selector[row] = hash_data[row]; /// [0, 2^32)
-                selector[row] *= partition_num; /// [0, partition_num * 2^32), selector stores 64 bit values.
-                selector[row] >>= 32u; /// [0, partition_num)
-            }
-=======
         // get hash values by all partition key columns
         for (size_t i = 0; i < partition_col_ids.size(); i++)
         {
             block.getByPosition(partition_col_ids[i]).column->updateWeakHash32(hash, collators[i], partition_key_containers[i]);
         }
         const auto & hash_data = hash.getData();
->>>>>>> 2f188388
 
         // partition each row
         IColumn::Selector selector(rows);
