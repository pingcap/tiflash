--- conflicted
+++ resolved
@@ -366,14 +366,10 @@
 
         // 3. send execution summary
         writer->add_summary = true;
-<<<<<<< HEAD
+
         ExecutionSummaryCollector summary_collector(*dag_context_ptr, false);
-        writer->sendExecutionSummary(summary_collector.genExecutionSummaryResponse());
-=======
-        ExecutionSummaryCollector summary_collector(*dag_context_ptr);
         auto summary_response = summary_collector.genExecutionSummaryResponse();
         writer->write(summary_response);
->>>>>>> b7132a0b
     }
 
     void prepareQueueV2(
