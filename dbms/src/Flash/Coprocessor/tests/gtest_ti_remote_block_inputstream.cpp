// Copyright 2022 PingCAP, Ltd.
//
// Licensed under the Apache License, Version 2.0 (the "License");
// you may not use this file except in compliance with the License.
// You may obtain a copy of the License at
//
//     http://www.apache.org/licenses/LICENSE-2.0
//
// Unless required by applicable law or agreed to in writing, software
// distributed under the License is distributed on an "AS IS" BASIS,
// WITHOUT WARRANTIES OR CONDITIONS OF ANY KIND, either express or implied.
// See the License for the specific language governing permissions and
// limitations under the License.

#include <DataStreams/SquashingTransform.h>
#include <DataStreams/TiRemoteBlockInputStream.h>
#include <DataTypes/DataTypesNumber.h>
#include <Flash/Coprocessor/CHBlockChunkCodec.h>
#include <Flash/Coprocessor/ExecutionSummaryCollector.h>
#include <Interpreters/Context.h>
#include <Storages/DeltaMerge/ScanContext.h>
#include <Storages/Transaction/TiDB.h>
#include <TestUtils/ColumnGenerator.h>
#include <TestUtils/FunctionTestUtils.h>
#include <TestUtils/TiFlashTestBasic.h>
#include <TestUtils/TiFlashTestEnv.h>
#include <gtest/gtest.h>

#include <Flash/Coprocessor/ExecutionSummaryCollector.cpp>
#include <Flash/Coprocessor/StreamingDAGResponseWriter.cpp>
#include <Flash/Mpp/BroadcastOrPassThroughWriter.cpp>
#include <Flash/Mpp/ExchangeReceiver.cpp>
#include <memory>

namespace DB
{
namespace tests
{
using Packet = TrackedMppDataPacket;
using PacketPtr = std::shared_ptr<Packet>;
using PacketQueue = MPMCQueue<PacketPtr>;
using PacketQueuePtr = std::shared_ptr<PacketQueue>;

bool equalSummaries(const ExecutionSummary & left, const ExecutionSummary & right){
    return (left.concurrency == right.concurrency) && (left.num_iterations == right.num_iterations) && (left.num_produced_rows == right.num_produced_rows) && (left.time_processed_ns == right.time_processed_ns) && (left.scan_context->total_scanned_rows_in_dmfile == right.scan_context->total_scanned_packs_in_dmfile) && (left.scan_context->total_skipped_rows_in_dmfile == right.scan_context->total_skipped_rows_in_dmfile)};

struct MockWriter
{
    explicit MockWriter(PacketQueuePtr queue_)
        : queue(queue_)
    {}

    ExecutionSummary mockExecutionSummary()
    {
        ExecutionSummary summary;
        summary.time_processed_ns = 100;
        summary.num_produced_rows = 10000;
        summary.num_iterations = 50;
        summary.concurrency = 1;
        summary.scan_context = std::make_unique<DM::ScanContext>();

        // We only sampled some fields to compare equality in this test.
        // It would be better to check all fields.
        // This can be done by using C++20's default comparsion feature when we switched to use C++20:
        // https://en.cppreference.com/w/cpp/language/default_comparisons
        summary.scan_context->total_scanned_rows_in_dmfile = 1;
        summary.scan_context->total_skipped_rows_in_dmfile = 2;
        return summary;
    }

    void partitionWrite(TrackedMppDataPacketPtr &&, uint16_t) { FAIL() << "cannot reach here."; }
    void broadcastOrPassThroughWrite(TrackedMppDataPacketPtr && packet)
    {
        ++total_packets;
        if (!packet->packet.chunks().empty())
            total_bytes += packet->packet.ByteSizeLong();
        queue->push(std::move(packet));
    }
    void write(tipb::SelectResponse & response)
    {
        if (add_summary)
        {
            auto * summary_ptr = response.add_execution_summaries();
            auto summary = mockExecutionSummary();
            summary_ptr->set_time_processed_ns(summary.time_processed_ns);
            summary_ptr->set_num_produced_rows(summary.num_produced_rows);
            summary_ptr->set_num_iterations(summary.num_iterations);
            summary_ptr->set_concurrency(summary.concurrency);

            auto * tiflash_scan_context = summary_ptr->mutable_tiflash_scan_context();
            setTableScanContext(tiflash_scan_context, summary.scan_context);

            summary_ptr->set_executor_id("Executor_0");
        }
        ++total_packets;
        if (!response.chunks().empty())
            total_bytes += response.ByteSizeLong();
        mpp::MPPDataPacket packet;
        auto tracked_packet = std::make_shared<TrackedMppDataPacket>(packet, nullptr);
        tracked_packet->serializeByResponse(response);
        queue->push(tracked_packet);
    }
<<<<<<< HEAD
    void sendExecutionSummary(tipb::SelectResponse & response) { write(response); }
    uint16_t getPartitionNum() { return 1; }
=======
    void sendExecutionSummary(const tipb::SelectResponse & response)
    {
        tipb::SelectResponse tmp = response;
        write(tmp);
    }
    uint16_t getPartitionNum() const { return 1; }
>>>>>>> e7be8e7f

    PacketQueuePtr queue;
    bool add_summary = false;
    size_t total_packets = 0;
    size_t total_bytes = 0;
};

// NOLINTBEGIN(readability-convert-member-functions-to-static)
struct MockReceiverContext
{
    using Status = ::grpc::Status;
    struct Request
    {
        String debugString()
        {
            return "{Request}";
        }

        int source_index = 0;
        int send_task_id = 0;
        int recv_task_id = -1;
    };

    struct Reader
    {
        explicit Reader(const PacketQueuePtr & queue_)
            : queue(queue_)
        {}

        void initialize() const
        {
        }

        bool read(PacketPtr & packet [[maybe_unused]]) 
        {
            PacketPtr res;
            if (queue->pop(res) == MPMCQueueResult::OK)
            {
                *packet = *res; // avoid change shared packets
                return true;
            }
            return false;
        }

        Status finish()
        {
            return ::grpc::Status();
        }

        void cancel(const String &)
        {
        }

        PacketQueuePtr queue;
    };

    struct MockAsyncGrpcExchangePacketReader
    {
        // Not implement benchmark for Async GRPC for now.
        void init(UnaryCallback<bool> *) { assert(0); }
        void read(TrackedMppDataPacketPtr &, UnaryCallback<bool> *) { assert(0); }
        void finish(::grpc::Status &, UnaryCallback<bool> *) { assert(0); }
    };

    using AsyncReader = MockAsyncGrpcExchangePacketReader;

    MockReceiverContext(
        PacketQueuePtr & queue_,
        const std::vector<tipb::FieldType> & field_types_)
        : queue(queue_)
        , field_types(field_types_)
    {
    }

    void fillSchema(DAGSchema & schema) 
    {
        schema.clear();
        for (size_t i = 0; i < field_types.size(); ++i)
        {
            String name = "exchange_receiver_" + std::to_string(i);
            ColumnInfo info = TiDB::fieldTypeToColumnInfo(field_types[i]);
            schema.emplace_back(std::move(name), std::move(info));
        }
    }

    Request makeRequest(int index)
    {
        return {index, index, -1};
    }

    std::shared_ptr<Reader> makeReader(const Request &)
    {
        return std::make_shared<Reader>(queue);
    }

    static Status getStatusOK()
    {
        return ::grpc::Status();
    }

    bool supportAsync(const Request &) { return false; }
    void makeAsyncReader(
        const Request &,
        std::shared_ptr<AsyncReader> &,
        grpc::CompletionQueue *,
        UnaryCallback<bool> *) const {}

    PacketQueuePtr queue;
    std::vector<tipb::FieldType> field_types{};
};
using MockExchangeReceiver = ExchangeReceiverBase<MockReceiverContext>;
using MockWriterPtr = std::shared_ptr<MockWriter>;
using MockExchangeReceiverInputStream = TiRemoteBlockInputStream<MockExchangeReceiver>;

class TestTiRemoteBlockInputStream : public testing::Test
{
protected:
    void SetUp() override
    {
        dag_context_ptr = std::make_unique<DAGContext>(1024);
        dag_context_ptr->is_mpp_task = true;
        dag_context_ptr->is_root_mpp_task = true;
        dag_context_ptr->result_field_types = makeFields();
        dag_context_ptr->encode_type = tipb::EncodeType::TypeCHBlock;
        context.setDAGContext(dag_context_ptr.get());
    }

public:
    TestTiRemoteBlockInputStream()
        : context(TiFlashTestEnv::getContext())
    {}

    static Block squashBlocks(std::vector<Block> & blocks)
    {
        std::vector<Block> reference_block_vec;
        SquashingTransform squash_transform(std::numeric_limits<UInt64>::max(), 0, "");
        for (auto & block : blocks)
            squash_transform.add(std::move(block));
        Block empty;
        auto result = squash_transform.add(std::move(empty));
        return result.block;
    }

    // Return 10 Int64 column.
    static std::vector<tipb::FieldType> makeFields()
    {
        std::vector<tipb::FieldType> fields(10);
        for (int i = 0; i < 10; ++i)
        {
            fields[i].set_tp(TiDB::TypeLongLong);
            fields[i].set_flag(TiDB::ColumnFlagNotNull);
        }
        return fields;
    }

    static DAGSchema makeSchema()
    {
        auto fields = makeFields();
        DAGSchema schema;
        for (size_t i = 0; i < fields.size(); ++i)
        {
            ColumnInfo info = TiDB::fieldTypeToColumnInfo(fields[i]);
            schema.emplace_back(String("col") + std::to_string(i), std::move(info));
        }
        return schema;
    }

    // Return a block with **rows** and 10 Int64 column.
    static Block prepareBlock(size_t rows)
    {
        Block block;
        for (size_t i = 0; i < 10; ++i)
        {
            DataTypePtr int64_data_type = std::make_shared<DataTypeInt64>();
            auto int64_column = ColumnGenerator::instance().generate({rows, "Int64", RANDOM}).column;
            block.insert(ColumnWithTypeAndName{
                std::move(int64_column),
                int64_data_type,
                String("col") + std::to_string(i)});
        }
        return block;
    }

    static void prepareBlocks(
        std::vector<Block> & source_blocks,
        bool empty_last_packet)
    {
        const size_t block_rows = 8192 * 3 / 8;
        /// 61 is specially chosen so that the last packet contains 3072 rows, and then end of the queue
        size_t block_num = empty_last_packet ? 60 : 61;
        // 1. Build Blocks.
        for (size_t i = 0; i < block_num; ++i)
            source_blocks.emplace_back(prepareBlock(block_rows));
    }

    void prepareQueue(
        std::shared_ptr<MockWriter> & writer,
        std::vector<Block> & source_blocks,
        bool empty_last_packet) 
    {
        prepareBlocks(source_blocks, empty_last_packet);

        const size_t batch_send_min_limit = 4096;
        auto dag_writer = std::make_shared<BroadcastOrPassThroughWriter<MockWriterPtr>>(
            writer,
            batch_send_min_limit,
            *dag_context_ptr);

        // 2. encode all blocks
        for (const auto & block : source_blocks)
            dag_writer->write(block);
        dag_writer->flush();
        dag_writer->finishWrite();

        // 3. send execution summary
        writer->add_summary = true;
        ExecutionSummaryCollector summary_collector(*dag_context_ptr);
        writer->sendExecutionSummary(summary_collector.genExecutionSummaryResponse());
    }

    void prepareQueueV2(
        std::shared_ptr<MockWriter> & writer,
        std::vector<Block> & source_blocks,
        bool empty_last_packet) 
    {
        dag_context_ptr->encode_type = tipb::EncodeType::TypeCHBlock;
        prepareBlocks(source_blocks, empty_last_packet);

        const size_t batch_send_min_limit = 4096;
        auto dag_writer = std::make_shared<StreamingDAGResponseWriter<MockWriterPtr>>(
            writer,
            0,
            batch_send_min_limit,
            *dag_context_ptr);

        // 2. encode all blocks
        for (const auto & block : source_blocks)
            dag_writer->write(block);
        dag_writer->flush();
        dag_writer->finishWrite();

        // 3. send execution summary
        writer->add_summary = true;
        ExecutionSummaryCollector summary_collector(*dag_context_ptr);
        auto execution_summary_response = summary_collector.genExecutionSummaryResponse();
        writer->write(execution_summary_response);
    }

    void checkChunkInResponse(
        std::vector<Block> & source_blocks,
        std::vector<Block> & decoded_blocks,
        std::shared_ptr<MockExchangeReceiverInputStream> & receiver_stream,
        std::shared_ptr<MockWriter> & writer)
    {
        /// Check Connection Info
        auto infos = receiver_stream->getConnectionProfileInfos();
        ASSERT_EQ(infos.size(), 1);
        ASSERT_EQ(infos[0].packets, writer->total_packets);
        ASSERT_EQ(infos[0].bytes, writer->total_bytes);

        Block reference_block = squashBlocks(source_blocks);
        Block decoded_block = squashBlocks(decoded_blocks);
        ASSERT_EQ(receiver_stream->getTotalRows(), reference_block.rows());
        ASSERT_BLOCK_EQ(reference_block, decoded_block);
    }

    void checkNoChunkInResponse(
        std::vector<Block> & source_blocks,
        std::vector<Block> & decoded_blocks,
        std::shared_ptr<MockExchangeReceiverInputStream> & receiver_stream,
        std::shared_ptr<MockWriter> & writer)
    {
        assert(receiver_stream);
        /// Check Execution Summary
        const auto * summary = receiver_stream->getRemoteExecutionSummaries(0);
        ASSERT_TRUE(summary != nullptr);
        ASSERT_EQ(summary->size(), 1);
        ASSERT_EQ(summary->begin()->first, "Executor_0");
        ASSERT_TRUE(equalSummaries(writer->mockExecutionSummary(), summary->begin()->second));

        /// Check Connection Info
        auto infos = receiver_stream->getConnectionProfileInfos();
        ASSERT_EQ(infos.size(), 1);
        ASSERT_EQ(infos[0].packets, writer->total_packets);
        ASSERT_EQ(infos[0].bytes, writer->total_bytes);

        Block reference_block = squashBlocks(source_blocks);
        Block decoded_block = squashBlocks(decoded_blocks);
        ASSERT_BLOCK_EQ(reference_block, decoded_block);
        ASSERT_EQ(receiver_stream->getTotalRows(), reference_block.rows());
    }

    std::shared_ptr<MockExchangeReceiverInputStream> makeExchangeReceiverInputStream(
        PacketQueuePtr queue_ptr)
    {
        auto receiver = std::make_shared<MockExchangeReceiver>(
            std::make_shared<MockReceiverContext>(queue_ptr, makeFields()),
            1,
            1,
            "mock_req_id",
            "mock_exchange_receiver_id",
            0);
        auto receiver_stream = std::make_shared<MockExchangeReceiverInputStream>(
            receiver,
            "mock_req_id",
            "executor_0",
            0);
        return receiver_stream;
    }

    void doTestNoChunkInResponse(bool empty_last_packet) 
    {
        PacketQueuePtr queue_ptr = std::make_shared<PacketQueue>(1000);
        std::vector<Block> source_blocks;
        auto writer = std::make_shared<MockWriter>(queue_ptr);
        prepareQueue(writer, source_blocks, empty_last_packet);
        queue_ptr->finish();

        auto receiver_stream = makeExchangeReceiverInputStream(queue_ptr);
        receiver_stream->readPrefix();
        std::vector<Block> decoded_blocks;
        while (const auto & block = receiver_stream->read())
            decoded_blocks.emplace_back(block);
        receiver_stream->readSuffix();
        checkNoChunkInResponse(source_blocks, decoded_blocks, receiver_stream, writer);
    }

    void doTestChunkInResponse(bool empty_last_packet) 
    {
        PacketQueuePtr queue_ptr = std::make_shared<PacketQueue>(1000);
        std::vector<Block> source_blocks;
        auto writer = std::make_shared<MockWriter>(queue_ptr);
        prepareQueueV2(writer, source_blocks, empty_last_packet);
        queue_ptr->finish();
        auto receiver_stream = makeExchangeReceiverInputStream(queue_ptr);
        receiver_stream->readPrefix();
        std::vector<Block> decoded_blocks;
        while (const auto & block = receiver_stream->read())
            decoded_blocks.emplace_back(block);
        receiver_stream->readSuffix();
        checkChunkInResponse(source_blocks, decoded_blocks, receiver_stream, writer);
    }

    Context context;
    std::unique_ptr<DAGContext> dag_context_ptr{};
};

TEST_F(TestTiRemoteBlockInputStream, testNoChunkInResponse)
try
{
    doTestNoChunkInResponse(true);
    doTestNoChunkInResponse(false);
}
CATCH

TEST_F(TestTiRemoteBlockInputStream, testChunksInResponse)
try
{
    doTestChunkInResponse(true);
    doTestChunkInResponse(false);
}
CATCH

} // namespace tests
} // namespace DB<|MERGE_RESOLUTION|>--- conflicted
+++ resolved
@@ -100,17 +100,12 @@
         tracked_packet->serializeByResponse(response);
         queue->push(tracked_packet);
     }
-<<<<<<< HEAD
-    void sendExecutionSummary(tipb::SelectResponse & response) { write(response); }
-    uint16_t getPartitionNum() { return 1; }
-=======
     void sendExecutionSummary(const tipb::SelectResponse & response)
     {
         tipb::SelectResponse tmp = response;
         write(tmp);
     }
     uint16_t getPartitionNum() const { return 1; }
->>>>>>> e7be8e7f
 
     PacketQueuePtr queue;
     bool add_summary = false;
