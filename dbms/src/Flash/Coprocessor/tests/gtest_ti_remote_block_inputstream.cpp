--- conflicted
+++ resolved
@@ -249,9 +249,6 @@
         grpc::CompletionQueue *,
         UnaryCallback<bool> *) const {}
 
-<<<<<<< HEAD
-    void establishMPPConnectionLocal(const MockReceiverContext::Request &, size_t, LocalRequestHandler &, bool, std::function<void()> &&) {}
-=======
     std::shared_ptr<Reader> makeReader(const Request &)
     {
         return std::make_shared<Reader>(queue);
@@ -264,7 +261,6 @@
     }
 
     void establishMPPConnectionLocalV2(const Request &, size_t, LocalRequestHandler &, bool) {}
->>>>>>> 2480a1dc
 
     PacketQueuePtr queue;
     std::vector<tipb::FieldType> field_types{};
