--- conflicted
+++ resolved
@@ -77,18 +77,11 @@
         summary.scan_context->total_dmfile_skipped_packs = 2;
         summary.scan_context->total_dmfile_scanned_rows = 8000;
         summary.scan_context->total_dmfile_skipped_rows = 15000;
-<<<<<<< HEAD
-        summary.scan_context->total_dmfile_rough_set_index_load_time_ms = 10;
-        summary.scan_context->total_dmfile_read_time_ms = 200;
-        summary.scan_context->total_create_snapshot_time_ms = 5;
-        summary.scan_context->total_local_region_num = 10;
-        summary.scan_context->total_remote_region_num = 5;
-        summary.scan_context->total_region_num = 15;
-=======
         summary.scan_context->total_dmfile_rough_set_index_load_time_ns = 10;
         summary.scan_context->total_dmfile_read_time_ns = 200;
         summary.scan_context->total_create_snapshot_time_ns = 5;
->>>>>>> d477e2cb
+        summary.scan_context->total_local_region_num = 10;
+        summary.scan_context->total_remote_region_num = 5;
         return summary;
     }
 
