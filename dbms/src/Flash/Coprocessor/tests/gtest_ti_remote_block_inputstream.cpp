// Copyright 2022 PingCAP, Ltd.
//
// Licensed under the Apache License, Version 2.0 (the "License");
// you may not use this file except in compliance with the License.
// You may obtain a copy of the License at
//
//     http://www.apache.org/licenses/LICENSE-2.0
//
// Unless required by applicable law or agreed to in writing, software
// distributed under the License is distributed on an "AS IS" BASIS,
// WITHOUT WARRANTIES OR CONDITIONS OF ANY KIND, either express or implied.
// See the License for the specific language governing permissions and
// limitations under the License.

#include <DataStreams/SquashingTransform.h>
#include <DataStreams/TiRemoteBlockInputStream.h>
#include <DataTypes/DataTypesNumber.h>
#include <Flash/Coprocessor/CHBlockChunkCodec.h>
#include <Flash/Coprocessor/ExecutionSummaryCollector.h>
#include <Interpreters/Context.h>
#include <Storages/DeltaMerge/ScanContext.h>
#include <Storages/Transaction/TiDB.h>
#include <TestUtils/ColumnGenerator.h>
#include <TestUtils/FunctionTestUtils.h>
#include <TestUtils/TiFlashTestBasic.h>
#include <TestUtils/TiFlashTestEnv.h>
#include <gtest/gtest.h>

#include <Flash/Coprocessor/ExecutionSummaryCollector.cpp>
#include <Flash/Coprocessor/StreamingDAGResponseWriter.cpp>
#include <Flash/Mpp/BroadcastOrPassThroughWriter.cpp>
#include <Flash/Mpp/ExchangeReceiver.cpp>
#include <memory>

namespace DB
{
namespace tests
{
using Packet = TrackedMppDataPacket;
using PacketPtr = std::shared_ptr<Packet>;
using PacketQueue = MPMCQueue<PacketPtr>;
using PacketQueuePtr = std::shared_ptr<PacketQueue>;

bool equalSummaries(const ExecutionSummary & left, const ExecutionSummary & right)
{
    /// We only sampled some fields to compare equality in this test.
    /// It would be better to check all fields.
    /// This can be done by using C++20's default comparsion feature when we switched to use C++20:
    /// https://en.cppreference.com/w/cpp/language/default_comparisons
    return (left.concurrency == right.concurrency) && //
        (left.num_iterations == right.num_iterations) && //
        (left.num_produced_rows == right.num_produced_rows) && //
        (left.time_processed_ns == right.time_processed_ns) && //
        (left.scan_context->total_dmfile_scanned_rows == right.scan_context->total_dmfile_scanned_rows) && //
        (left.scan_context->total_dmfile_skipped_rows == right.scan_context->total_dmfile_skipped_rows);
}

struct MockWriter
{
    explicit MockWriter(PacketQueuePtr queue_)
        : queue(queue_)
    {}

    static ExecutionSummary mockExecutionSummary()
    {
        ExecutionSummary summary;
        summary.time_processed_ns = 100;
        summary.num_produced_rows = 10000;
        summary.num_iterations = 50;
        summary.concurrency = 1;
        summary.scan_context = std::make_unique<DM::ScanContext>();

        summary.scan_context->total_dmfile_scanned_packs = 1;
        summary.scan_context->total_dmfile_skipped_packs = 2;
        summary.scan_context->total_dmfile_scanned_rows = 8000;
        summary.scan_context->total_dmfile_skipped_rows = 15000;
        summary.scan_context->total_dmfile_rough_set_index_load_time_ms = 10;
        summary.scan_context->total_dmfile_read_time_ms = 200;
        summary.scan_context->total_create_snapshot_time_ms = 5;
        return summary;
    }

    void partitionWrite(TrackedMppDataPacketPtr &&, uint16_t) { FAIL() << "cannot reach here."; }
    void broadcastOrPassThroughWrite(TrackedMppDataPacketPtr && packet)
    {
        ++total_packets;
        if (!packet->packet.chunks().empty())
            total_bytes += packet->packet.ByteSizeLong();
        queue->push(std::move(packet));
    }
    void write(tipb::SelectResponse & response)
    {
        if (add_summary)
        {
            auto * summary_ptr = response.add_execution_summaries();
            auto summary = mockExecutionSummary();
            summary_ptr->set_time_processed_ns(summary.time_processed_ns);
            summary_ptr->set_num_produced_rows(summary.num_produced_rows);
            summary_ptr->set_num_iterations(summary.num_iterations);
            summary_ptr->set_concurrency(summary.concurrency);
            summary_ptr->mutable_tiflash_scan_context()->CopyFrom(summary.scan_context->serialize());
            summary_ptr->set_executor_id("Executor_0");
        }
        ++total_packets;
        if (!response.chunks().empty())
            total_bytes += response.ByteSizeLong();
        mpp::MPPDataPacket packet;
        auto tracked_packet = std::make_shared<TrackedMppDataPacket>(packet, nullptr);
        tracked_packet->serializeByResponse(response);
        queue->push(tracked_packet);
    }
    void sendExecutionSummary(const tipb::SelectResponse & response)
    {
        tipb::SelectResponse tmp = response;
        write(tmp);
    }
    uint16_t getPartitionNum() const { return 1; }

    PacketQueuePtr queue;
    bool add_summary = false;
    size_t total_packets = 0;
    size_t total_bytes = 0;
};

// NOLINTBEGIN(readability-convert-member-functions-to-static)
struct MockReceiverContext
{
    using Status = ::grpc::Status;
    struct Request
    {
        String debugString() const
        {
            return "{Request}";
        }

        int source_index = 0;
        int send_task_id = 0;
        int recv_task_id = -1;
    };

    struct Reader
    {
        explicit Reader(const PacketQueuePtr & queue_)
            : queue(queue_)
        {}

        void initialize() const
        {
        }

        bool read(PacketPtr & packet [[maybe_unused]]) const
        {
            PacketPtr res;
            if (queue->pop(res) == MPMCQueueResult::OK)
            {
                *packet = *res; // avoid change shared packets
                return true;
            }
            return false;
        }

        Status finish() const
        {
            return ::grpc::Status();
        }

        void cancel(const String &)
        {
        }

        PacketQueuePtr queue;
    };

    struct MockAsyncGrpcExchangePacketReader
    {
        // Not implement benchmark for Async GRPC for now.
        void init(UnaryCallback<bool> *) { assert(0); }
        void read(TrackedMppDataPacketPtr &, UnaryCallback<bool> *) { assert(0); }
        void finish(::grpc::Status &, UnaryCallback<bool> *) { assert(0); }
    };

    using AsyncReader = MockAsyncGrpcExchangePacketReader;

    MockReceiverContext(
        PacketQueuePtr & queue_,
        const std::vector<tipb::FieldType> & field_types_)
        : queue(queue_)
        , field_types(field_types_)
    {
    }

    void fillSchema(DAGSchema & schema) const
    {
        schema.clear();
        for (size_t i = 0; i < field_types.size(); ++i)
        {
            String name = "exchange_receiver_" + std::to_string(i);
            ColumnInfo info = TiDB::fieldTypeToColumnInfo(field_types[i]);
            schema.emplace_back(std::move(name), std::move(info));
        }
    }

    Request makeRequest(int index) const
    {
        return {index, index, -1};
    }

    std::shared_ptr<Reader> makeReader(const Request &)
    {
        return std::make_shared<Reader>(queue);
    }

    static Status getStatusOK()
    {
        return ::grpc::Status();
    }

    bool supportAsync(const Request &) const { return false; }
    void makeAsyncReader(
        const Request &,
        std::shared_ptr<AsyncReader> &,
        grpc::CompletionQueue *,
        UnaryCallback<bool> *) const {}

    PacketQueuePtr queue;
    std::vector<tipb::FieldType> field_types{};
};
using MockExchangeReceiver = ExchangeReceiverBase<MockReceiverContext>;
using MockWriterPtr = std::shared_ptr<MockWriter>;
using MockExchangeReceiverInputStream = TiRemoteBlockInputStream<MockExchangeReceiver>;

class TestTiRemoteBlockInputStream : public testing::Test
{
protected:
    void SetUp() override
    {
        dag_context_ptr = std::make_unique<DAGContext>(1024);
        dag_context_ptr->is_mpp_task = true;
        dag_context_ptr->is_root_mpp_task = true;
        dag_context_ptr->result_field_types = makeFields();
        dag_context_ptr->encode_type = tipb::EncodeType::TypeCHBlock;
        context.setDAGContext(dag_context_ptr.get());
    }

public:
    TestTiRemoteBlockInputStream()
        : context(TiFlashTestEnv::getContext())
    {}

    static Block squashBlocks(std::vector<Block> & blocks)
    {
        std::vector<Block> reference_block_vec;
        SquashingTransform squash_transform(std::numeric_limits<UInt64>::max(), 0, "");
        for (auto & block : blocks)
            squash_transform.add(std::move(block));
        Block empty;
        auto result = squash_transform.add(std::move(empty));
        return result.block;
    }

    // Return 10 Int64 column.
    static std::vector<tipb::FieldType> makeFields()
    {
        std::vector<tipb::FieldType> fields(10);
        for (int i = 0; i < 10; ++i)
        {
            fields[i].set_tp(TiDB::TypeLongLong);
            fields[i].set_flag(TiDB::ColumnFlagNotNull);
        }
        return fields;
    }

    static DAGSchema makeSchema()
    {
        auto fields = makeFields();
        DAGSchema schema;
        for (size_t i = 0; i < fields.size(); ++i)
        {
            ColumnInfo info = TiDB::fieldTypeToColumnInfo(fields[i]);
            schema.emplace_back(String("col") + std::to_string(i), std::move(info));
        }
        return schema;
    }

    // Return a block with **rows** and 10 Int64 column.
    static Block prepareBlock(size_t rows)
    {
        Block block;
        for (size_t i = 0; i < 10; ++i)
        {
            DataTypePtr int64_data_type = std::make_shared<DataTypeInt64>();
            auto int64_column = ColumnGenerator::instance().generate({rows, "Int64", RANDOM}).column;
            block.insert(ColumnWithTypeAndName{
                std::move(int64_column),
                int64_data_type,
                String("col") + std::to_string(i)});
        }
        return block;
    }

    static void prepareBlocks(
        std::vector<Block> & source_blocks,
        bool empty_last_packet)
    {
        const size_t block_rows = 8192 * 3 / 8;
        /// 61 is specially chosen so that the last packet contains 3072 rows, and then end of the queue
        size_t block_num = empty_last_packet ? 60 : 61;
        // 1. Build Blocks.
        for (size_t i = 0; i < block_num; ++i)
            source_blocks.emplace_back(prepareBlock(block_rows));
    }

    void prepareQueue(
        std::shared_ptr<MockWriter> & writer,
        std::vector<Block> & source_blocks,
        bool empty_last_packet)
    {
        prepareBlocks(source_blocks, empty_last_packet);

        const size_t batch_send_min_limit = 4096;
        auto dag_writer = std::make_shared<BroadcastOrPassThroughWriter<MockWriterPtr>>(
            writer,
            batch_send_min_limit,
            *dag_context_ptr);

        // 2. encode all blocks
        for (const auto & block : source_blocks)
            dag_writer->write(block);
        dag_writer->flush();

        // 3. send execution summary
        writer->add_summary = true;
        ExecutionSummaryCollector summary_collector(*dag_context_ptr);
        writer->sendExecutionSummary(summary_collector.genExecutionSummaryResponse());
    }

    void prepareQueueV2(
        std::shared_ptr<MockWriter> & writer,
        std::vector<Block> & source_blocks,
        bool empty_last_packet)
    {
        dag_context_ptr->encode_type = tipb::EncodeType::TypeCHBlock;
        prepareBlocks(source_blocks, empty_last_packet);

        const size_t batch_send_min_limit = 4096;
        auto dag_writer = std::make_shared<StreamingDAGResponseWriter<MockWriterPtr>>(
            writer,
            0,
            batch_send_min_limit,
            *dag_context_ptr);

        // 2. encode all blocks
        for (const auto & block : source_blocks)
            dag_writer->write(block);
        dag_writer->flush();

        // 3. send execution summary
        writer->add_summary = true;
        ExecutionSummaryCollector summary_collector(*dag_context_ptr);
        auto execution_summary_response = summary_collector.genExecutionSummaryResponse();
        writer->write(execution_summary_response);
    }

    void checkChunkInResponse(
        std::vector<Block> & source_blocks,
        std::vector<Block> & decoded_blocks,
        std::shared_ptr<MockExchangeReceiverInputStream> & receiver_stream,
        std::shared_ptr<MockWriter> & writer)
    {
        /// Check Connection Info
        auto infos = receiver_stream->getConnectionProfileInfos();
        ASSERT_EQ(infos.size(), 1);
        ASSERT_EQ(infos[0].packets, writer->total_packets);
        ASSERT_EQ(infos[0].bytes, writer->total_bytes);

        Block reference_block = squashBlocks(source_blocks);
        Block decoded_block = squashBlocks(decoded_blocks);
        ASSERT_EQ(receiver_stream->getTotalRows(), reference_block.rows());
        ASSERT_BLOCK_EQ(reference_block, decoded_block);
    }

    void checkNoChunkInResponse(
        std::vector<Block> & source_blocks,
        std::vector<Block> & decoded_blocks,
        std::shared_ptr<MockExchangeReceiverInputStream> & receiver_stream,
        std::shared_ptr<MockWriter> & writer)
    {
        assert(receiver_stream);
        /// Check Execution Summary
<<<<<<< HEAD
        const auto & summary = receiver_stream->getRemoteExecutionSummary();
        ASSERT_EQ(summary.execution_summaries.size(), 1);
        ASSERT_EQ(summary.execution_summaries.begin()->first, "Executor_0");
        ASSERT_TRUE(equalSummaries(writer->mockExecutionSummary(), summary.execution_summaries.begin()->second));
=======
        const auto * summary = receiver_stream->getRemoteExecutionSummaries(0);
        ASSERT_TRUE(summary != nullptr);
        ASSERT_EQ(summary->size(), 1);
        ASSERT_EQ(summary->begin()->first, "Executor_0");
        ASSERT_TRUE(equalSummaries(writer->mockExecutionSummary(), summary->begin()->second));
>>>>>>> 6811b93c

        /// Check Connection Info
        auto infos = receiver_stream->getConnectionProfileInfos();
        ASSERT_EQ(infos.size(), 1);
        ASSERT_EQ(infos[0].packets, writer->total_packets);
        ASSERT_EQ(infos[0].bytes, writer->total_bytes);

        Block reference_block = squashBlocks(source_blocks);
        Block decoded_block = squashBlocks(decoded_blocks);
        ASSERT_BLOCK_EQ(reference_block, decoded_block);
        ASSERT_EQ(receiver_stream->getTotalRows(), reference_block.rows());
    }

    std::shared_ptr<MockExchangeReceiverInputStream> makeExchangeReceiverInputStream(
        PacketQueuePtr queue_ptr)
    {
        auto receiver = std::make_shared<MockExchangeReceiver>(
            std::make_shared<MockReceiverContext>(queue_ptr, makeFields()),
            1,
            1,
            "mock_req_id",
            "mock_exchange_receiver_id",
            0);
        auto receiver_stream = std::make_shared<MockExchangeReceiverInputStream>(
            receiver,
            "mock_req_id",
            "executor_0",
            0);
        return receiver_stream;
    }

    void doTestNoChunkInResponse(bool empty_last_packet)
    {
        PacketQueuePtr queue_ptr = std::make_shared<PacketQueue>(1000);
        std::vector<Block> source_blocks;
        auto writer = std::make_shared<MockWriter>(queue_ptr);
        prepareQueue(writer, source_blocks, empty_last_packet);
        queue_ptr->finish();

        auto receiver_stream = makeExchangeReceiverInputStream(queue_ptr);
        receiver_stream->readPrefix();
        std::vector<Block> decoded_blocks;
        while (const auto & block = receiver_stream->read())
            decoded_blocks.emplace_back(block);
        receiver_stream->readSuffix();
        checkNoChunkInResponse(source_blocks, decoded_blocks, receiver_stream, writer);
    }

    void doTestChunkInResponse(bool empty_last_packet)
    {
        PacketQueuePtr queue_ptr = std::make_shared<PacketQueue>(1000);
        std::vector<Block> source_blocks;
        auto writer = std::make_shared<MockWriter>(queue_ptr);
        prepareQueueV2(writer, source_blocks, empty_last_packet);
        queue_ptr->finish();
        auto receiver_stream = makeExchangeReceiverInputStream(queue_ptr);
        receiver_stream->readPrefix();
        std::vector<Block> decoded_blocks;
        while (const auto & block = receiver_stream->read())
            decoded_blocks.emplace_back(block);
        receiver_stream->readSuffix();
        checkChunkInResponse(source_blocks, decoded_blocks, receiver_stream, writer);
    }

    Context context;
    std::unique_ptr<DAGContext> dag_context_ptr{};
};

TEST_F(TestTiRemoteBlockInputStream, testNoChunkInResponse)
try
{
    doTestNoChunkInResponse(true);
    doTestNoChunkInResponse(false);
}
CATCH

TEST_F(TestTiRemoteBlockInputStream, testChunksInResponse)
try
{
    doTestChunkInResponse(true);
    doTestChunkInResponse(false);
}
CATCH

} // namespace tests
} // namespace DB<|MERGE_RESOLUTION|>--- conflicted
+++ resolved
@@ -387,18 +387,10 @@
     {
         assert(receiver_stream);
         /// Check Execution Summary
-<<<<<<< HEAD
         const auto & summary = receiver_stream->getRemoteExecutionSummary();
         ASSERT_EQ(summary.execution_summaries.size(), 1);
         ASSERT_EQ(summary.execution_summaries.begin()->first, "Executor_0");
         ASSERT_TRUE(equalSummaries(writer->mockExecutionSummary(), summary.execution_summaries.begin()->second));
-=======
-        const auto * summary = receiver_stream->getRemoteExecutionSummaries(0);
-        ASSERT_TRUE(summary != nullptr);
-        ASSERT_EQ(summary->size(), 1);
-        ASSERT_EQ(summary->begin()->first, "Executor_0");
-        ASSERT_TRUE(equalSummaries(writer->mockExecutionSummary(), summary->begin()->second));
->>>>>>> 6811b93c
 
         /// Check Connection Info
         auto infos = receiver_stream->getConnectionProfileInfos();
