#pragma once

#pragma GCC diagnostic push
#pragma GCC diagnostic ignored "-Wunused-parameter"
#include <tipb/select.pb.h>
#pragma GCC diagnostic pop

#include <Flash/Coprocessor/DAGContext.h>
#include <Interpreters/IQuerySource.h>
#include <Storages/Transaction/TiDB.h>
#include <Storages/Transaction/TiKVKeyValue.h>
#include <Storages/Transaction/Types.h>

namespace DB
{
class Context;

class QueryBlockIDGenerator
{
    UInt32 current_id = 0; //Root query block id is 1, so set current_id initial value to 0
public:
    UInt32 nextBlockID()
    {
        return ++current_id;
    }
};

/// DAGQueryBlock is a dag query from single source,
/// which means the query block contains a source node(tablescan or join)
/// and some of the optional node.(selection/aggregation/project/limit/topN)
class DAGQueryBlock
{
public:
    DAGQueryBlock(const tipb::Executor & root, QueryBlockIDGenerator & id_generator);
    DAGQueryBlock(UInt32 id, const ::google::protobuf::RepeatedPtrField<tipb::Executor> & executors);
    /// the xxx_name is added for compatibility issues: before join is supported, executor does not
    /// has executor name, after join is supported in dag request, every executor has an unique
    /// name(executor->executor_id()). Since We can not always get the executor name from executor
    /// itself, we had to add xxx_name here
    const tipb::Executor * source = nullptr;
    String source_name;
    const tipb::Executor * selection = nullptr;
    String selection_name;
    const tipb::Executor * aggregation = nullptr;
    String aggregation_name;
    const tipb::Executor * having = nullptr;
    String having_name;
    const tipb::Executor * limit_or_topn = nullptr;
    String limit_or_topn_name;
    const tipb::Executor * exchange_sender = nullptr;
    String exchange_sender_name;
    UInt32 id;
    const tipb::Executor * root;
    String qb_column_prefix;
    std::vector<std::shared_ptr<DAGQueryBlock>> children;

    // only meaningful for root query block.
    std::vector<tipb::FieldType> output_field_types;
    std::vector<Int32> output_offsets;
<<<<<<< HEAD
    void fillOutputFieldTypes();
    /// return true if result[id] exists.
    bool collectAllPossibleChildrenJoinId(std::unordered_map<UInt32, std::vector<String>> & result);
=======

    void collectAllPossibleChildrenJoinSubqueryAlias(std::unordered_map<UInt32, std::vector<String>> & result);
>>>>>>> 8ffbad33
    bool isRootQueryBlock() const { return id == 1; };
};

} // namespace DB<|MERGE_RESOLUTION|>--- conflicted
+++ resolved
@@ -57,14 +57,11 @@
     // only meaningful for root query block.
     std::vector<tipb::FieldType> output_field_types;
     std::vector<Int32> output_offsets;
-<<<<<<< HEAD
+  
     void fillOutputFieldTypes();
     /// return true if result[id] exists.
     bool collectAllPossibleChildrenJoinId(std::unordered_map<UInt32, std::vector<String>> & result);
-=======
 
-    void collectAllPossibleChildrenJoinSubqueryAlias(std::unordered_map<UInt32, std::vector<String>> & result);
->>>>>>> 8ffbad33
     bool isRootQueryBlock() const { return id == 1; };
 };
 
