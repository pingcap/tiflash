// Copyright 2023 PingCAP, Ltd.
//
// Licensed under the Apache License, Version 2.0 (the "License");
// you may not use this file except in compliance with the License.
// You may obtain a copy of the License at
//
//     http://www.apache.org/licenses/LICENSE-2.0
//
// Unless required by applicable law or agreed to in writing, software
// distributed under the License is distributed on an "AS IS" BASIS,
// WITHOUT WARRANTIES OR CONDITIONS OF ANY KIND, either express or implied.
// See the License for the specific language governing permissions and
// limitations under the License.

#include <Common/FailPoint.h>
#include <Common/MemoryTracker.h>
#include <Common/ProfileEvents.h>
#include <Core/QueryProcessingStage.h>
#include <Flash/Coprocessor/DAGContext.h>
#include <Flash/Coprocessor/DAGQuerySource.h>
#include <Flash/Executor/DataStreamExecutor.h>
#include <Flash/Executor/PipelineExecutor.h>
#include <Flash/Pipeline/Pipeline.h>
#include <Flash/Pipeline/Schedule/TaskScheduler.h>
#include <Flash/Planner/PhysicalPlan.h>
#include <Flash/Planner/PlanQuerySource.h>
#include <Flash/executeQuery.h>
#include <Interpreters/Context.h>
#include <Interpreters/ProcessList.h>
#include <Interpreters/Quota.h>
#include <Interpreters/SharedContexts/Disagg.h>
#include <Interpreters/executeQuery.h>
#include <Storages/S3/S3Common.h>

namespace ProfileEvents
{
extern const Event Query;
}

namespace DB
{
namespace FailPoints
{
extern const char random_interpreter_failpoint[];
} // namespace FailPoints

namespace
{
void prepareForExecute(Context & context)
{
    ProfileEvents::increment(ProfileEvents::Query);
    context.setQueryContext(context);

    QuotaForIntervals & quota = context.getQuota();
    quota.addQuery(); /// NOTE Seems that when new time interval has come, first query is not accounted in number of queries.
    quota.checkExceeded(time(nullptr));
}

ProcessList::EntryPtr getProcessListEntry(Context & context, DAGContext & dag_context)
{
    if (dag_context.is_mpp_task)
    {
        /// for MPPTask, process list entry is created in MPPTask::prepare()
        RUNTIME_ASSERT(dag_context.getProcessListEntry() != nullptr, "process list entry for MPP task must not be nullptr");
        return dag_context.getProcessListEntry();
    }
    else
    {
        RUNTIME_ASSERT(dag_context.getProcessListEntry() == nullptr, "process list entry for non-MPP must be nullptr");
        auto process_list_entry = setProcessListElement(
            context,
            dag_context.dummy_query_string,
            dag_context.dummy_ast.get());
        dag_context.setProcessListEntry(process_list_entry);
        return process_list_entry;
    }
}

QueryExecutorPtr doExecuteAsBlockIO(IQuerySource & dag, Context & context, bool internal)
{
    RUNTIME_ASSERT(context.getDAGContext());
    auto & dag_context = *context.getDAGContext();
    const auto & logger = dag_context.log;
    RUNTIME_ASSERT(logger);

    prepareForExecute(context);

    ProcessList::EntryPtr process_list_entry;
    if (likely(!internal))
    {
        process_list_entry = getProcessListEntry(context, dag_context);
        logQuery(dag.str(context.getSettingsRef().log_queries_cut_to_length), context, logger);
    }

    FAIL_POINT_TRIGGER_EXCEPTION(FailPoints::random_interpreter_failpoint);
    auto interpreter = dag.interpreter(context, QueryProcessingStage::Complete);
    BlockIO res = interpreter->execute();
    MemoryTrackerPtr memory_tracker;
    if (likely(process_list_entry))
    {
        (*process_list_entry)->setQueryStreams(res);
        memory_tracker = (*process_list_entry)->getMemoryTrackerPtr();
    }

    /// Hold element of process list till end of query execution.
    res.process_list_entry = process_list_entry;

    prepareForInputStream(context, res.in);
    if (likely(!internal))
        logQueryPipeline(logger, res.in);

    return std::make_unique<DataStreamExecutor>(memory_tracker, context, logger->identifier(), res.in);
}

std::optional<QueryExecutorPtr> executeAsPipeline(Context & context, bool internal)
{
    RUNTIME_ASSERT(context.getDAGContext());
    auto & dag_context = *context.getDAGContext();
    const auto & logger = dag_context.log;
    RUNTIME_ASSERT(logger);

    if unlikely (!TaskScheduler::instance)
    {
        LOG_WARNING(logger, "The task scheduler of the pipeline model has not been initialized, which is an exception. It is necessary to restart the TiFlash node.");
        return {};
    }
    if (!Pipeline::isSupported(*dag_context.dag_request, context.getSettingsRef()))
    {
        LOG_DEBUG(logger, "Can't executed by pipeline model due to unsupported operator, and then fallback to block inputstream model");
        return {};
    }

    prepareForExecute(context);

    ProcessList::EntryPtr process_list_entry;
    if (likely(!internal))
    {
        process_list_entry = getProcessListEntry(context, dag_context);
        logQuery(dag_context.dummy_query_string, context, logger);
    }

    MemoryTrackerPtr memory_tracker;
    if (likely(process_list_entry))
        memory_tracker = (*process_list_entry)->getMemoryTrackerPtr();

    FAIL_POINT_TRIGGER_EXCEPTION(FailPoints::random_interpreter_failpoint);
    auto executor = std::make_unique<PipelineExecutor>(memory_tracker, context, logger->identifier());
    if (likely(!internal))
        LOG_INFO(logger, fmt::format("Query pipeline:\n{}", executor->toString()));
    return {std::move(executor)};
}

QueryExecutorPtr executeAsBlockIO(Context & context, bool internal)
{
    if (context.getSettingsRef().enable_planner)
    {
        PlanQuerySource plan(context);
        return doExecuteAsBlockIO(plan, context, internal);
    }
    else
    {
        DAGQuerySource dag(context);
        return doExecuteAsBlockIO(dag, context, internal);
    }
}
} // namespace

QueryExecutorPtr queryExecute(Context & context, bool internal)
{
    if (context.getSettingsRef().enforce_enable_pipeline)
    {
<<<<<<< HEAD
=======
        RUNTIME_CHECK_MSG(
            TaskScheduler::instance,
            "The task scheduler of the pipeline model has not been initialized, which is an exception. It is necessary to restart the TiFlash node.");
        RUNTIME_CHECK_MSG(
            context.getSharedContextDisagg()->notDisaggregatedMode() || !S3::ClientFactory::instance().isEnabled(),
            "The pipeline model does not support storage-computing separation with S3 mode, and an error is reported because the setting enforce_enable_pipeline is true.");
>>>>>>> 5b90c7ea
        auto res = executeAsPipeline(context, internal);
        RUNTIME_CHECK_MSG(res, "Failed to execute query using pipeline model, and an error is reported because the setting enforce_enable_pipeline is true.");
        return std::move(*res);
    }
    if (context.getSettingsRef().enable_planner
        && context.getSettingsRef().enable_pipeline)
    {
        if (auto res = executeAsPipeline(context, internal); res)
            return std::move(*res);
    }
    return executeAsBlockIO(context, internal);
}
} // namespace DB<|MERGE_RESOLUTION|>--- conflicted
+++ resolved
@@ -169,15 +169,9 @@
 {
     if (context.getSettingsRef().enforce_enable_pipeline)
     {
-<<<<<<< HEAD
-=======
         RUNTIME_CHECK_MSG(
             TaskScheduler::instance,
             "The task scheduler of the pipeline model has not been initialized, which is an exception. It is necessary to restart the TiFlash node.");
-        RUNTIME_CHECK_MSG(
-            context.getSharedContextDisagg()->notDisaggregatedMode() || !S3::ClientFactory::instance().isEnabled(),
-            "The pipeline model does not support storage-computing separation with S3 mode, and an error is reported because the setting enforce_enable_pipeline is true.");
->>>>>>> 5b90c7ea
         auto res = executeAsPipeline(context, internal);
         RUNTIME_CHECK_MSG(res, "Failed to execute query using pipeline model, and an error is reported because the setting enforce_enable_pipeline is true.");
         return std::move(*res);
