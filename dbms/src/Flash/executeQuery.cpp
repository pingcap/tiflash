--- conflicted
+++ resolved
@@ -12,10 +12,7 @@
 // See the License for the specific language governing permissions and
 // limitations under the License.
 
-<<<<<<< HEAD
-=======
 #include <Common/FailPoint.h>
->>>>>>> 84a71f02
 #include <Common/ProfileEvents.h>
 #include <Flash/Coprocessor/DAGContext.h>
 #include <Flash/Coprocessor/DAGQuerySource.h>
@@ -25,10 +22,7 @@
 #include <Flash/executeQuery.h>
 #include <Interpreters/Context.h>
 #include <Interpreters/ProcessList.h>
-<<<<<<< HEAD
-=======
 #include <Interpreters/Quota.h>
->>>>>>> 84a71f02
 #include <Interpreters/executeQuery.h>
 
 namespace ProfileEvents
@@ -38,12 +32,6 @@
 
 namespace DB
 {
-<<<<<<< HEAD
-BlockIO executeQueryAsStream(
-    Context & context,
-    bool internal,
-    QueryProcessingStage::Enum stage)
-=======
 namespace FailPoints
 {
 extern const char random_interpreter_failpoint[];
@@ -110,10 +98,31 @@
     dag_context.attachBlockIO(res);
     return res;
 }
+
+QueryExecutorPtr executePipeline(PlanQuerySource & plan, DAGContext & dag_context, Context & context, bool internal)
+{
+    dag_context.is_pipeline_mode = true;
+    const auto & logger = dag_context.log;
+    RUNTIME_ASSERT(logger);
+
+    prepareForExecute(context);
+
+    ProcessList::EntryPtr process_list_entry;
+    if (likely(!internal))
+    {
+        process_list_entry = getProcessListEntry(context, dag_context);
+        logQuery(plan.str(context.getSettingsRef().log_queries_cut_to_length), context, logger);
+    }
+
+    FAIL_POINT_TRIGGER_EXCEPTION(FailPoints::random_interpreter_failpoint);
+    auto interpreter = plan.interpreter(context, QueryProcessingStage::Complete);
+    const auto * planner = static_cast<Planner *>(interpreter.get());
+    assert(planner);
+    return planner->pipelineExecute(process_list_entry);
+}
 } // namespace
 
-BlockIO executeQuery(Context & context, bool internal)
->>>>>>> 84a71f02
+BlockIO executeQueryAsStream(Context & context, bool internal)
 {
     if (context.getSettingsRef().enable_planner)
     {
@@ -127,31 +136,22 @@
     }
 }
 
-QueryExecutorPtr executeQuery(
-    Context & context,
-    bool internal,
-    QueryProcessingStage::Enum stage)
+QueryExecutorPtr executeQuery(Context & context, bool internal)
 {
-    if (context.isMPPTask() && context.getSettingsRef().enable_planner && context.getSettingsRef().enable_pipeline)
+    RUNTIME_ASSERT(context.getDAGContext());
+    auto & dag_context = *context.getDAGContext();
+    if (dag_context.isMPPTask() && context.getSettingsRef().enable_planner && context.getSettingsRef().enable_pipeline)
     {
         PlanQuerySource plan(context);
         if (plan.isSupportPipeline())
         {
-            context.getDAGContext()->is_pipeline_mode = true;
-            assert(!internal && stage == QueryProcessingStage::Complete);
-            const Settings & settings = context.getSettingsRef();
-
-            auto [query, ast] = plan.parse(settings.max_query_size);
-
-            ProfileEvents::increment(ProfileEvents::Query);
-            context.setQueryContext(context);
-
-            auto interpreter = plan.interpreter(context, stage);
-            const auto * planner = static_cast<Planner *>(interpreter.get());
-
-            return planner->pipelineExecute(context.getDAGContext()->getProcessListEntry());
+            return executePipeline(plan, dag_context, context, internal);
+        }
+        else
+        {
+            return std::make_unique<DataStreamExecutor>(executeDAG(plan, context, internal));
         }
     }
-    return std::make_shared<DataStreamExecutor>(executeQueryAsStream(context, internal, stage));
+    return std::make_unique<DataStreamExecutor>(executeQueryAsStream(context, internal));
 }
 } // namespace DB