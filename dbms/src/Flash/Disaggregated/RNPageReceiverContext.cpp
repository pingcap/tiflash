// Copyright 2023 PingCAP, Ltd.
//
// Licensed under the Apache License, Version 2.0 (the "License");
// you may not use this file except in compliance with the License.
// You may obtain a copy of the License at
//
//     http://www.apache.org/licenses/LICENSE-2.0
//
// Unless required by applicable law or agreed to in writing, software
// distributed under the License is distributed on an "AS IS" BASIS,
// WITHOUT WARRANTIES OR CONDITIONS OF ANY KIND, either express or implied.
// See the License for the specific language governing permissions and
// limitations under the License.

#include <Common/Exception.h>
#include <Flash/Coprocessor/GenSchemaAndColumn.h>
#include <Flash/Disaggregated/RNPageReceiverContext.h>
#include <Flash/Mpp/GRPCCompletionQueuePool.h>
#include <Interpreters/Context.h>
#include <Interpreters/SharedContexts/Disagg.h>
#include <Storages/DeltaMerge/Remote/RNLocalPageCache.h>
#include <Storages/DeltaMerge/Remote/RNRemoteReadTask.h>
#include <Storages/Transaction/TMTContext.h>
#include <grpcpp/completion_queue.h>
#include <kvproto/disaggregated.pb.h>

#include <cassert>
#include <tuple>

namespace pingcap::kv
{
template <>
struct RpcTypeTraits<disaggregated::FetchDisaggPagesRequest>
{
    using RequestType = disaggregated::FetchDisaggPagesRequest;
    using ResultType = disaggregated::PagesPacket;
    static std::unique_ptr<grpc::ClientReader<disaggregated::PagesPacket>> doRPCCall(
        grpc::ClientContext * context,
        std::shared_ptr<KvConnClient> client,
        const RequestType & req)
    {
        return client->stub->FetchDisaggPages(context, req);
    }
    static std::unique_ptr<grpc::ClientAsyncReader<disaggregated::PagesPacket>> doAsyncRPCCall(
        grpc::ClientContext * context,
        std::shared_ptr<KvConnClient> client,
        const RequestType & req,
        grpc::CompletionQueue & cq,
        void * call)
    {
        return client->stub->AsyncFetchDisaggPages(context, req, &cq, call);
    }
};

} // namespace pingcap::kv

namespace DB
{
namespace
{
struct GRPCFetchPagesResponseReader : public FetchPagesResponseReader
{
    std::shared_ptr<pingcap::kv::RpcCall<disaggregated::FetchDisaggPagesRequest>> call;
    grpc::ClientContext client_context;
    std::unique_ptr<grpc::ClientReader<disaggregated::PagesPacket>> reader;

    explicit GRPCFetchPagesResponseReader(const FetchPagesRequest & req)
    {
        call = std::make_shared<pingcap::kv::RpcCall<disaggregated::FetchDisaggPagesRequest>>(req.req);
    }

    bool read(TrackedPageDataPacketPtr & packet) override
    {
        return reader->Read(packet.get());
    }

    grpc::Status finish() override
    {
        return reader->Finish();
    }

    void cancel(const String &) override {}
};

} // namespace

GRPCPagesReceiverContext::GRPCPagesReceiverContext(
    const DM::RNRemoteReadTaskPtr & remote_read_tasks_,
    pingcap::kv::Cluster * cluster_)
    : remote_read_tasks(remote_read_tasks_)
    , cluster(cluster_)
{}

FetchPagesRequest::FetchPagesRequest(DM::RNRemoteSegmentReadTaskPtr seg_task_)
    : seg_task(std::move(seg_task_))
    , req(std::make_shared<disaggregated::FetchDisaggPagesRequest>())
{
    // Invalid task, just skip
    if (!seg_task)
        return;

    *req->mutable_snapshot_id() = seg_task->snapshot_id.toMeta();
    req->set_table_id(seg_task->table_id);
    req->set_segment_id(seg_task->segment_id);

    {
<<<<<<< HEAD
        std::vector<DM::Remote::PageOID> persisted_oids;
        persisted_oids.reserve(seg_task->delta_tinycf_page_ids.size());
=======
        std::vector<DM::Remote::PageOID> cf_tiny_oids;
        cf_tiny_oids.reserve(seg_task->delta_tinycf_page_ids.size());
>>>>>>> 913005db
        for (const auto & page_id : seg_task->delta_tinycf_page_ids)
        {
            auto page_oid = DM::Remote::PageOID{
                .store_id = seg_task->store_id,
                .table_id = seg_task->table_id,
                .page_id = page_id,
            };
<<<<<<< HEAD
            persisted_oids.emplace_back(page_oid);
        }

        auto page_cache = seg_task->dm_context->db_context.getSharedContextDisagg()->rn_page_cache;
        auto occupy_result = page_cache->occupySpace(persisted_oids, seg_task->delta_tinycf_page_sizes);
=======
            cf_tiny_oids.emplace_back(page_oid);
        }

        // Note: We must occupySpace segment by segment, because we need to read
        // at least the complete data of one segment in order to drive everything forward.
        // Currently we call occupySpace for each FetchPagesRequest, which is fine,
        // because we send one request each seg_task. If we want to split
        // FetchPagesRequest into multiples in future, then we need to change
        // the moment of calling `occupySpace`.
        auto page_cache = seg_task->dm_context->db_context.getSharedContextDisagg()->rn_page_cache;
        auto occupy_result = page_cache->occupySpace(cf_tiny_oids, seg_task->delta_tinycf_page_sizes);
>>>>>>> 913005db
        for (auto page_id : occupy_result.pages_not_in_cache)
            req->add_page_ids(page_id.page_id);

        auto cftiny_total = seg_task->delta_tinycf_page_ids.size();
        auto cftiny_fetch = occupy_result.pages_not_in_cache.size();
        LOG_INFO(
            Logger::get(),
            "read task local cache hit rate: {}, pages_not_in_cache={}",
            cftiny_total == 0 ? "N/A" : fmt::format("{:.2f}%", 100.0 - 100.0 * cftiny_fetch / cftiny_total),
            occupy_result.pages_not_in_cache);
        GET_METRIC(tiflash_disaggregated_details, type_cftiny_read).Increment(cftiny_total);
        GET_METRIC(tiflash_disaggregated_details, type_cftiny_fetch).Increment(cftiny_fetch);

        seg_task->initColumnFileDataProvider(occupy_result.pages_guard);
    }
}

const String & FetchPagesRequest::address() const
{
    assert(seg_task != nullptr);
    return seg_task->address;
}

FetchPagesRequest GRPCPagesReceiverContext::nextFetchPagesRequest() const
{
    auto seg_task = remote_read_tasks->nextFetchTask();
    return FetchPagesRequest(std::move(seg_task));
}

void GRPCPagesReceiverContext::finishTaskEstablish(const FetchPagesRequest & req, bool meet_error)
{
    remote_read_tasks->updateTaskState(req.seg_task, DM::SegmentReadTaskState::Receiving, meet_error);
}

void GRPCPagesReceiverContext::finishTaskReceive(const DM::RNRemoteSegmentReadTaskPtr & seg_task)
{
    remote_read_tasks->updateTaskState(seg_task, DM::SegmentReadTaskState::DataReady, false);
}

void GRPCPagesReceiverContext::cancelDisaggTaskOnTiFlashStorageNode(LoggerPtr /*log*/)
{
    // TODO cancel
}

FetchPagesResponseReaderPtr GRPCPagesReceiverContext::doRequest(const FetchPagesRequest & request) const
{
    auto reader = std::make_shared<GRPCFetchPagesResponseReader>(request);
    reader->reader = cluster->rpc_client->sendStreamRequest(
        request.address(),
        &reader->client_context,
        *reader->call);
    return reader;
}

String FetchPagesRequest::debugString() const
{
    return req->ShortDebugString();
}
} // namespace DB<|MERGE_RESOLUTION|>--- conflicted
+++ resolved
@@ -104,13 +104,8 @@
     req->set_segment_id(seg_task->segment_id);
 
     {
-<<<<<<< HEAD
-        std::vector<DM::Remote::PageOID> persisted_oids;
-        persisted_oids.reserve(seg_task->delta_tinycf_page_ids.size());
-=======
         std::vector<DM::Remote::PageOID> cf_tiny_oids;
         cf_tiny_oids.reserve(seg_task->delta_tinycf_page_ids.size());
->>>>>>> 913005db
         for (const auto & page_id : seg_task->delta_tinycf_page_ids)
         {
             auto page_oid = DM::Remote::PageOID{
@@ -118,13 +113,6 @@
                 .table_id = seg_task->table_id,
                 .page_id = page_id,
             };
-<<<<<<< HEAD
-            persisted_oids.emplace_back(page_oid);
-        }
-
-        auto page_cache = seg_task->dm_context->db_context.getSharedContextDisagg()->rn_page_cache;
-        auto occupy_result = page_cache->occupySpace(persisted_oids, seg_task->delta_tinycf_page_sizes);
-=======
             cf_tiny_oids.emplace_back(page_oid);
         }
 
@@ -136,7 +124,6 @@
         // the moment of calling `occupySpace`.
         auto page_cache = seg_task->dm_context->db_context.getSharedContextDisagg()->rn_page_cache;
         auto occupy_result = page_cache->occupySpace(cf_tiny_oids, seg_task->delta_tinycf_page_sizes);
->>>>>>> 913005db
         for (auto page_id : occupy_result.pages_not_in_cache)
             req->add_page_ids(page_id.page_id);
 
