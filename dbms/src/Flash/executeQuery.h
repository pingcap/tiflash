--- conflicted
+++ resolved
@@ -14,24 +14,13 @@
 
 #pragma once
 
-#include <Core/QueryProcessingStage.h>
 #include <DataStreams/BlockIO.h>
 #include <Flash/Executor/QueryExecutor.h>
 #include <Interpreters/Context.h>
 
 namespace DB
 {
-<<<<<<< HEAD
-BlockIO executeQueryAsStream(
-    Context & context,
-    bool internal = false,
-    QueryProcessingStage::Enum stage = QueryProcessingStage::Complete);
+BlockIO executeQueryAsStream(Context & context, bool internal = false);
 
-QueryExecutorPtr executeQuery(
-    Context & context,
-    bool internal = false,
-    QueryProcessingStage::Enum stage = QueryProcessingStage::Complete);
-=======
-BlockIO executeQuery(Context & context, bool internal = false);
->>>>>>> 84a71f02
+QueryExecutorPtr executeQuery(Context & context, bool internal = false);
 } // namespace DB