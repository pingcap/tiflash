--- conflicted
+++ resolved
@@ -142,19 +142,12 @@
     MPPTaskPtr sender_task = task_manager->findTaskWithTimeout(request->sender_meta(), timeout);
     if (sender_task == nullptr)
     {
-<<<<<<< HEAD
-        LOG_DEBUG(log, "can't find task " << std::to_string(request->sender_meta().task_id()));
-        mpp::MPPDataPacket packet;
-        auto err = new mpp::Error();
-        err->set_msg("can't find task" + std::to_string(request->sender_meta().task_id()));
-=======
         auto errMsg = "can't find task [" + toString(request->sender_meta().start_ts()) + "," + toString(request->sender_meta().task_id())
             + "] within " + toString(timeout.count()) + " s";
-        LOG_DEBUG(log, errMsg);
+        LOG_ERROR(log, errMsg);
         mpp::MPPDataPacket packet;
         auto err = new mpp::Error();
         err->set_msg(errMsg);
->>>>>>> d7b34729
         packet.set_allocated_error(err);
         writer->Write(packet);
         return grpc::Status::OK;
@@ -162,20 +155,12 @@
     MPPTunnelPtr tunnel = sender_task->getTunnelWithTimeout(request->receiver_meta(), timeout);
     if (tunnel == nullptr)
     {
-<<<<<<< HEAD
-        std::string tunnel_id = std::to_string(request->sender_meta().task_id()) + "+" + std::to_string(request->receiver_meta().task_id());
-        LOG_DEBUG(log, "can't find tunnel " << tunnel_id);
-        mpp::MPPDataPacket packet;
-        auto err = new mpp::Error();
-        err->set_msg("can't find tunnel " + tunnel_id);
-=======
         auto errMsg = "can't find tunnel ( " + toString(request->receiver_meta().task_id()) + " + "
             + toString(request->sender_meta().task_id()) + " ) within " + toString(timeout.count()) + " s";
-        LOG_DEBUG(log, errMsg);
+        LOG_ERROR(log, errMsg);
         mpp::MPPDataPacket packet;
         auto err = new mpp::Error();
         err->set_msg(errMsg);
->>>>>>> d7b34729
         packet.set_allocated_error(err);
         writer->Write(packet);
         return grpc::Status::OK;
