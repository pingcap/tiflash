--- conflicted
+++ resolved
@@ -195,31 +195,12 @@
         MPPTaskPtr sender_task = task_manager->findTaskWithTimeout(request->sender_meta(), timeout, err_msg);
         if (sender_task != nullptr)
         {
-<<<<<<< HEAD
-            LOG_ERROR(log, errMsg);
-            writer->Write(getPacketWithError(errMsg));
-            return grpc::Status::OK;
-        }
-        tunnel = sender_task->getTunnel(request->receiver_meta());
-    }
-    if (tunnel == nullptr)
-    {
-        errMsg = "can't find tunnel ( " + toString(request->receiver_meta().task_id()) + " + " + toString(request->sender_meta().task_id())
-            + " ) within " + toString(timeout.count()) + " s";
-        LOG_ERROR(log, errMsg);
-        writer->Write(getPacketWithError(errMsg));
-        return grpc::Status::OK;
-=======
-            tunnel = sender_task->getTunnelWithTimeout(request, timeout, err_msg);
+            tunnel = sender_task->getTunnel(request);
         }
         if (tunnel == nullptr)
         {
             LOG_ERROR(log, err_msg);
-            mpp::MPPDataPacket packet;
-            auto err = new mpp::Error();
-            err->set_msg(err_msg);
-            packet.set_allocated_error(err);
-            if (writer->Write(packet))
+            if (writer->Write(getPacketWithError(errMsg)))
             {
                 return grpc::Status::OK;
             }
@@ -229,7 +210,6 @@
                 return grpc::Status(grpc::StatusCode::UNKNOWN, "Write error message failed for unknown reason.");
             }
         }
->>>>>>> eaea3091
     }
     Stopwatch stopwatch;
     tunnel->connect(writer);
