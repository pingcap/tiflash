#include <Common/Stopwatch.h>
#include <Common/TiFlashMetrics.h>
#include <Common/setThreadName.h>
#include <Core/Types.h>
#include <Flash/BatchCommandsHandler.h>
#include <Flash/BatchCoprocessorHandler.h>
#include <Flash/Coprocessor/DAGUtils.h>
#include <Flash/FlashService.h>
#include <Flash/Mpp/MPPHandler.h>
#include <Interpreters/Context.h>
#include <Server/IServer.h>
#include <Storages/Transaction/TMTContext.h>
#include <grpcpp/server_builder.h>

#include <ext/scope_guard.h>

namespace DB
{

namespace ErrorCodes
{
extern const int NOT_IMPLEMENTED;
}

constexpr char tls_err_msg[] = "common name check is failed";

FlashService::FlashService(IServer & server_)
    : server(server_),
      metrics(server.context().getTiFlashMetrics()),
      security_config(server_.securityConfig()),
      log(&Logger::get("FlashService"))
{
    auto settings = server_.context().getSettingsRef();
    const size_t default_size = 2 * getNumberOfPhysicalCPUCores();

    size_t cop_pool_size = static_cast<size_t>(settings.cop_pool_size);
    cop_pool_size = cop_pool_size ? cop_pool_size : default_size;
    LOG_INFO(log, "Use a thread pool with " << cop_pool_size << " threads to handle cop requests.");
    cop_pool = std::make_unique<ThreadPool>(cop_pool_size, [] { setThreadName("cop-pool"); });

    size_t batch_cop_pool_size = static_cast<size_t>(settings.batch_cop_pool_size);
    batch_cop_pool_size = batch_cop_pool_size ? batch_cop_pool_size : default_size;
    LOG_INFO(log, "Use a thread pool with " << batch_cop_pool_size << " threads to handle batch cop requests.");
    batch_cop_pool = std::make_unique<ThreadPool>(batch_cop_pool_size, [] { setThreadName("batch-cop-pool"); });
}

grpc::Status FlashService::Coprocessor(
    grpc::ServerContext * grpc_context, const coprocessor::Request * request, coprocessor::Response * response)
{
    LOG_DEBUG(log, __PRETTY_FUNCTION__ << ": Handling coprocessor request: " << request->DebugString());

    if (!security_config.checkGrpcContext(grpc_context))
    {
        return grpc::Status(grpc::PERMISSION_DENIED, tls_err_msg);
    }

    GET_METRIC(metrics, tiflash_coprocessor_request_count, type_cop).Increment();
    GET_METRIC(metrics, tiflash_coprocessor_handling_request_count, type_cop).Increment();
    Stopwatch watch;
    SCOPE_EXIT({
        GET_METRIC(metrics, tiflash_coprocessor_handling_request_count, type_cop).Decrement();
        GET_METRIC(metrics, tiflash_coprocessor_request_duration_seconds, type_cop).Observe(watch.elapsedSeconds());
        GET_METRIC(metrics, tiflash_coprocessor_response_bytes).Increment(response->ByteSizeLong());
    });

    grpc::Status ret = executeInThreadPool(cop_pool, [&] {
        auto [context, status] = createDBContext(grpc_context);
        if (!status.ok())
        {
            return status;
        }
        CoprocessorContext cop_context(context, request->context(), *grpc_context);
        CoprocessorHandler cop_handler(cop_context, request, response);
        return cop_handler.execute();
    });

    LOG_DEBUG(log, __PRETTY_FUNCTION__ << ": Handle coprocessor request done: " << ret.error_code() << ", " << ret.error_message());
    return ret;
}

::grpc::Status FlashService::BatchCoprocessor(::grpc::ServerContext * grpc_context, const ::coprocessor::BatchRequest * request,
    ::grpc::ServerWriter<::coprocessor::BatchResponse> * writer)
{
    LOG_DEBUG(log, __PRETTY_FUNCTION__ << ": Handling coprocessor request: " << request->DebugString());

    if (!security_config.checkGrpcContext(grpc_context))
    {
        return grpc::Status(grpc::PERMISSION_DENIED, tls_err_msg);
    }

    GET_METRIC(metrics, tiflash_coprocessor_request_count, type_super_batch).Increment();
    GET_METRIC(metrics, tiflash_coprocessor_handling_request_count, type_super_batch).Increment();
    Stopwatch watch;
    SCOPE_EXIT({
        GET_METRIC(metrics, tiflash_coprocessor_handling_request_count, type_super_batch).Decrement();
        GET_METRIC(metrics, tiflash_coprocessor_request_duration_seconds, type_super_batch).Observe(watch.elapsedSeconds());
        // TODO: update the value of metric tiflash_coprocessor_response_bytes.
    });

    grpc::Status ret = executeInThreadPool(batch_cop_pool, [&] {
        auto [context, status] = createDBContext(grpc_context);
        if (!status.ok())
        {
            return status;
        }
        CoprocessorContext cop_context(context, request->context(), *grpc_context);
        BatchCoprocessorHandler cop_handler(cop_context, request, writer);
        return cop_handler.execute();
    });

    LOG_DEBUG(log, __PRETTY_FUNCTION__ << ": Handle coprocessor request done: " << ret.error_code() << ", " << ret.error_message());
    return ret;
}

::grpc::Status FlashService::DispatchMPPTask(
    ::grpc::ServerContext * grpc_context, const ::mpp::DispatchTaskRequest * request, ::mpp::DispatchTaskResponse * response)
{
    LOG_DEBUG(log, __PRETTY_FUNCTION__ << ": Handling mpp dispatch request: " << request->DebugString());

    if (!security_config.checkGrpcContext(grpc_context))
    {
        return grpc::Status(grpc::PERMISSION_DENIED, tls_err_msg);
    }
    // TODO: Add metric.

    auto [context, status] = createDBContext(grpc_context);
    if (!status.ok())
    {
        return status;
    }
<<<<<<< HEAD

    MPPHandler mpp_handler(*request);
    return mpp_handler.execute(context, response);
=======
    MPPHandler mpp_handler(context, *request);
    return mpp_handler.execute(response);
>>>>>>> fa0e85e1
}

::grpc::Status FlashService::EstablishMPPConnection(::grpc::ServerContext * grpc_context,
    const ::mpp::EstablishMPPConnectionRequest * request, ::grpc::ServerWriter<::mpp::MPPDataPacket> * writer)
{
    // Establish a pipe for data transferring. The pipes has registered by the task in advance.
    // We need to find it out and bind the grpc stream with it.
    LOG_DEBUG(log, __PRETTY_FUNCTION__ << ": Handling establish mpp connection request: " << request->DebugString());

    if (!security_config.checkGrpcContext(grpc_context))
    {
        return grpc::Status(grpc::PERMISSION_DENIED, tls_err_msg);
    }
    // TODO: Add metric.

    auto [context, status] = createDBContext(grpc_context);
    if (!status.ok())
    {
        return status;
    }

    auto & tmt_context = context.getTMTContext();
    auto task_manager = tmt_context.getMPPTaskManager();
    std::chrono::seconds timeout(10);
    MPPTaskPtr sender_task = task_manager->findTaskWithTimeout(request->sender_meta(), timeout);
    if (sender_task == nullptr)
    {
        auto errMsg = "can't find task [" + toString(request->sender_meta().start_ts()) + "," + toString(request->sender_meta().task_id())
            + "] within " + toString(timeout.count()) + " s";
        LOG_ERROR(log, errMsg);
        mpp::MPPDataPacket packet;
        auto err = new mpp::Error();
        err->set_msg(errMsg);
        packet.set_allocated_error(err);
        writer->Write(packet);
        return grpc::Status::OK;
    }
    MPPTunnelPtr tunnel = sender_task->getTunnelWithTimeout(request->receiver_meta(), timeout);
    if (tunnel == nullptr)
    {
        auto errMsg = "can't find tunnel ( " + toString(request->receiver_meta().task_id()) + " + "
            + toString(request->sender_meta().task_id()) + " ) within " + toString(timeout.count()) + " s";
        LOG_ERROR(log, errMsg);
        mpp::MPPDataPacket packet;
        auto err = new mpp::Error();
        err->set_msg(errMsg);
        packet.set_allocated_error(err);
        writer->Write(packet);
        return grpc::Status::OK;
    }
    Stopwatch stopwatch;
    tunnel->connect(writer);
    LOG_DEBUG(log, "connect tunnel successfully and begin to wait");
    tunnel->waitForFinish();
    LOG_INFO(log, "connection for " << tunnel->tunnel_id << " cost " << std::to_string(stopwatch.elapsedMilliseconds()) << " ms.");
    // TODO: Check if there are errors in task.

    return grpc::Status::OK;
}

// This function is deprecated.
grpc::Status FlashService::BatchCommands(
    grpc::ServerContext * grpc_context, grpc::ServerReaderWriter<::tikvpb::BatchCommandsResponse, tikvpb::BatchCommandsRequest> * stream)
{
    if (!security_config.checkGrpcContext(grpc_context))
    {
        return grpc::Status(grpc::PERMISSION_DENIED, tls_err_msg);
    }

    auto [context, status] = createDBContext(grpc_context);
    if (!status.ok())
    {
        return status;
    }

    tikvpb::BatchCommandsRequest request;
    while (stream->Read(&request))
    {
        tikvpb::BatchCommandsResponse response;
        GET_METRIC(metrics, tiflash_coprocessor_request_count, type_batch).Increment();
        GET_METRIC(metrics, tiflash_coprocessor_handling_request_count, type_batch).Increment();
        SCOPE_EXIT({ GET_METRIC(metrics, tiflash_coprocessor_handling_request_count, type_batch).Decrement(); });
        auto start_time = std::chrono::system_clock::now();
        SCOPE_EXIT({
            std::chrono::duration<double> duration_sec = std::chrono::system_clock::now() - start_time;
            GET_METRIC(metrics, tiflash_coprocessor_request_duration_seconds, type_batch).Observe(duration_sec.count());
            GET_METRIC(metrics, tiflash_coprocessor_response_bytes).Increment(response.ByteSizeLong());
        });

        LOG_DEBUG(log, __PRETTY_FUNCTION__ << ": Handling batch commands: " << request.DebugString());

        BatchCommandsContext batch_commands_context(
            context, [this](const grpc::ServerContext * grpc_server_context) { return createDBContext(grpc_server_context); },
            *grpc_context);
        BatchCommandsHandler batch_commands_handler(batch_commands_context, request, response);
        auto ret = batch_commands_handler.execute();
        if (!ret.ok())
        {
            LOG_DEBUG(
                log, __PRETTY_FUNCTION__ << ": Handle batch commands request done: " << ret.error_code() << ", " << ret.error_message());
            return ret;
        }

        if (!stream->Write(response))
        {
            LOG_DEBUG(log, __PRETTY_FUNCTION__ << ": Write response failed for unknown reason.");
            return grpc::Status(grpc::StatusCode::UNKNOWN, "Write response failed for unknown reason.");
        }

        LOG_DEBUG(log, __PRETTY_FUNCTION__ << ": Handle batch commands request done: " << ret.error_code() << ", " << ret.error_message());
    }

    return grpc::Status::OK;
}

String getClientMetaVarWithDefault(const grpc::ServerContext * grpc_context, const String & name, const String & default_val)
{
    if (auto it = grpc_context->client_metadata().find(name); it != grpc_context->client_metadata().end())
        return it->second.data();
    return default_val;
}

grpc::Status FlashService::executeInThreadPool(const std::unique_ptr<ThreadPool> & pool, std::function<grpc::Status()> job)
{
    std::packaged_task<grpc::Status()> task(job);
    std::future<grpc::Status> future = task.get_future();
    pool->schedule([&task] { task(); });
    return future.get();
}

std::tuple<Context, grpc::Status> FlashService::createDBContext(const grpc::ServerContext * grpc_context) const
{
    try
    {
        /// Create DB context.
        Context context = server.context();
        context.setGlobalContext(server.context());

        /// Set a bunch of client information.
        std::string user = getClientMetaVarWithDefault(grpc_context, "user", "default");
        std::string password = getClientMetaVarWithDefault(grpc_context, "password", "");
        std::string quota_key = getClientMetaVarWithDefault(grpc_context, "quota_key", "");
        std::string peer = grpc_context->peer();
        Int64 pos = peer.find(':');
        if (pos == -1)
        {
            return std::make_tuple(context, ::grpc::Status(::grpc::StatusCode::INVALID_ARGUMENT, "Invalid peer address: " + peer));
        }
        std::string client_ip = peer.substr(pos + 1);
        Poco::Net::SocketAddress client_address(client_ip);

        context.setUser(user, password, client_address, quota_key);

        String query_id = getClientMetaVarWithDefault(grpc_context, "query_id", "");
        context.setCurrentQueryId(query_id);

        ClientInfo & client_info = context.getClientInfo();
        client_info.query_kind = ClientInfo::QueryKind::INITIAL_QUERY;
        client_info.interface = ClientInfo::Interface::GRPC;

        /// Set DAG parameters.
        std::string dag_records_per_chunk_str = getClientMetaVarWithDefault(grpc_context, "dag_records_per_chunk", "");
        if (!dag_records_per_chunk_str.empty())
        {
            context.setSetting("dag_records_per_chunk", dag_records_per_chunk_str);
        }

        return std::make_tuple(context, grpc::Status::OK);
    }
    catch (Exception & e)
    {
        LOG_ERROR(log, __PRETTY_FUNCTION__ << ": DB Exception: " << e.message());
        return std::make_tuple(server.context(), grpc::Status(tiflashErrorCodeToGrpcStatusCode(e.code()), e.message()));
    }
    catch (const std::exception & e)
    {
        LOG_ERROR(log, __PRETTY_FUNCTION__ << ": std exception: " << e.what());
        return std::make_tuple(server.context(), grpc::Status(grpc::StatusCode::INTERNAL, e.what()));
    }
    catch (...)
    {
        LOG_ERROR(log, __PRETTY_FUNCTION__ << ": other exception");
        return std::make_tuple(server.context(), grpc::Status(grpc::StatusCode::INTERNAL, "other exception"));
    }
}

} // namespace DB<|MERGE_RESOLUTION|>--- conflicted
+++ resolved
@@ -128,14 +128,9 @@
     {
         return status;
     }
-<<<<<<< HEAD
 
     MPPHandler mpp_handler(*request);
     return mpp_handler.execute(context, response);
-=======
-    MPPHandler mpp_handler(context, *request);
-    return mpp_handler.execute(response);
->>>>>>> fa0e85e1
 }
 
 ::grpc::Status FlashService::EstablishMPPConnection(::grpc::ServerContext * grpc_context,
