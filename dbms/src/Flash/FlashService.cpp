// Copyright 2022 PingCAP, Ltd.
//
// Licensed under the Apache License, Version 2.0 (the "License");
// you may not use this file except in compliance with the License.
// You may obtain a copy of the License at
//
//     http://www.apache.org/licenses/LICENSE-2.0
//
// Unless required by applicable law or agreed to in writing, software
// distributed under the License is distributed on an "AS IS" BASIS,
// WITHOUT WARRANTIES OR CONDITIONS OF ANY KIND, either express or implied.
// See the License for the specific language governing permissions and
// limitations under the License.

#include <Common/CPUAffinityManager.h>
#include <Common/Stopwatch.h>
#include <Common/ThreadMetricUtil.h>
#include <Common/TiFlashMetrics.h>
#include <Common/setThreadName.h>
#include <Core/Types.h>
#include <Flash/BatchCoprocessorHandler.h>
#include <Flash/Coprocessor/DAGContext.h>
#include <Flash/Coprocessor/DAGUtils.h>
#include <Flash/FlashService.h>
#include <Flash/Management/ManualCompact.h>
#include <Flash/Mpp/MPPHandler.h>
#include <Flash/Mpp/MPPTaskManager.h>
#include <Flash/Mpp/Utils.h>
#include <Flash/ServiceUtils.h>
#include <Interpreters/Context.h>
#include <Server/IServer.h>
#include <Storages/IManageableStorage.h>
#include <Storages/Transaction/TMTContext.h>
#include <grpcpp/server_builder.h>

#include <ext/scope_guard.h>

namespace DB
{
namespace ErrorCodes
{
extern const int NOT_IMPLEMENTED;
}

constexpr char tls_err_msg[] = "common name check is failed";

FlashService::FlashService(const TiFlashSecurityConfig & security_config_, Context & context_)
    : security_config(security_config_)
<<<<<<< HEAD
    , m_context(context_)
    , log(&Poco::Logger::get("FlashService"))
    , manual_compact_manager(std::make_unique<Management::ManualCompactManager>(
          m_context.getGlobalContext(),
          m_context.getGlobalContext().getSettingsRef()))
{
    auto settings = m_context.getSettingsRef();
=======
    , context(context_)
    , log(&Poco::Logger::get("FlashService"))
    , manual_compact_manager(std::make_unique<Management::ManualCompactManager>(
          context.getGlobalContext(),
          context.getGlobalContext().getSettingsRef()))
{
    auto settings = context.getSettingsRef();
>>>>>>> e5f0eb4d
    enable_local_tunnel = settings.enable_local_tunnel;
    enable_async_grpc_client = settings.enable_async_grpc_client;
    const size_t default_size = 2 * getNumberOfPhysicalCPUCores();

    auto cop_pool_size = static_cast<size_t>(settings.cop_pool_size);
    cop_pool_size = cop_pool_size ? cop_pool_size : default_size;
    LOG_FMT_INFO(log, "Use a thread pool with {} threads to handle cop requests.", cop_pool_size);
    cop_pool = std::make_unique<ThreadPool>(cop_pool_size, [] { setThreadName("cop-pool"); });

    auto batch_cop_pool_size = static_cast<size_t>(settings.batch_cop_pool_size);
    batch_cop_pool_size = batch_cop_pool_size ? batch_cop_pool_size : default_size;
    LOG_FMT_INFO(log, "Use a thread pool with {} threads to handle batch cop requests.", batch_cop_pool_size);
    batch_cop_pool = std::make_unique<ThreadPool>(batch_cop_pool_size, [] { setThreadName("batch-cop-pool"); });
}

FlashService::~FlashService() = default;

// Use executeInThreadPool to submit job to thread pool which return grpc::Status.
grpc::Status executeInThreadPool(ThreadPool & pool, std::function<grpc::Status()> job)
{
    std::packaged_task<grpc::Status()> task(job);
    std::future<grpc::Status> future = task.get_future();
    pool.schedule([&task] { task(); });
    return future.get();
}

grpc::Status FlashService::Coprocessor(
    grpc::ServerContext * grpc_context,
    const coprocessor::Request * request,
    coprocessor::Response * response)
{
    CPUAffinityManager::getInstance().bindSelfGrpcThread();
    LOG_FMT_DEBUG(log, "Handling coprocessor request: {}", request->DebugString());

    if (!security_config.checkGrpcContext(grpc_context))
    {
        return grpc::Status(grpc::PERMISSION_DENIED, tls_err_msg);
    }

    GET_METRIC(tiflash_coprocessor_request_count, type_cop).Increment();
    GET_METRIC(tiflash_coprocessor_handling_request_count, type_cop).Increment();
    Stopwatch watch;
    SCOPE_EXIT({
        GET_METRIC(tiflash_coprocessor_handling_request_count, type_cop).Decrement();
        GET_METRIC(tiflash_coprocessor_request_duration_seconds, type_cop).Observe(watch.elapsedSeconds());
        GET_METRIC(tiflash_coprocessor_response_bytes).Increment(response->ByteSizeLong());
    });

    grpc::Status ret = executeInThreadPool(*cop_pool, [&] {
        auto [context, status] = createDBContext(grpc_context);
        if (!status.ok())
        {
            return status;
        }
        CoprocessorContext cop_context(*context, request->context(), *grpc_context);
        CoprocessorHandler cop_handler(cop_context, request, response);
        return cop_handler.execute();
    });

    LOG_FMT_DEBUG(log, "Handle coprocessor request done: {}, {}", ret.error_code(), ret.error_message());
    return ret;
}

::grpc::Status FlashService::BatchCoprocessor(::grpc::ServerContext * grpc_context, const ::coprocessor::BatchRequest * request, ::grpc::ServerWriter<::coprocessor::BatchResponse> * writer)
{
    CPUAffinityManager::getInstance().bindSelfGrpcThread();
    LOG_FMT_DEBUG(log, "Handling coprocessor request: {}", request->DebugString());

    if (!security_config.checkGrpcContext(grpc_context))
    {
        return grpc::Status(grpc::PERMISSION_DENIED, tls_err_msg);
    }

    GET_METRIC(tiflash_coprocessor_request_count, type_super_batch).Increment();
    GET_METRIC(tiflash_coprocessor_handling_request_count, type_super_batch).Increment();
    Stopwatch watch;
    SCOPE_EXIT({
        GET_METRIC(tiflash_coprocessor_handling_request_count, type_super_batch).Decrement();
        GET_METRIC(tiflash_coprocessor_request_duration_seconds, type_super_batch).Observe(watch.elapsedSeconds());
        // TODO: update the value of metric tiflash_coprocessor_response_bytes.
    });

    grpc::Status ret = executeInThreadPool(*batch_cop_pool, [&] {
        auto [context, status] = createDBContext(grpc_context);
        if (!status.ok())
        {
            return status;
        }
        CoprocessorContext cop_context(*context, request->context(), *grpc_context);
        BatchCoprocessorHandler cop_handler(cop_context, request, writer);
        return cop_handler.execute();
    });

    LOG_FMT_DEBUG(log, "Handle coprocessor request done: {}, {}", ret.error_code(), ret.error_message());
    return ret;
}

::grpc::Status FlashService::DispatchMPPTask(
    ::grpc::ServerContext * grpc_context,
    const ::mpp::DispatchTaskRequest * request,
    ::mpp::DispatchTaskResponse * response)
{
    CPUAffinityManager::getInstance().bindSelfGrpcThread();
    LOG_FMT_DEBUG(log, "Handling mpp dispatch request: {}", request->DebugString());
    // if (!security_config.checkGrpcContext(grpc_context))
    // {
    //     return grpc::Status(grpc::PERMISSION_DENIED, tls_err_msg);
    // }
    GET_METRIC(tiflash_coprocessor_request_count, type_dispatch_mpp_task).Increment();
    GET_METRIC(tiflash_coprocessor_handling_request_count, type_dispatch_mpp_task).Increment();
    GET_METRIC(tiflash_thread_count, type_active_threads_of_dispatch_mpp).Increment();
    GET_METRIC(tiflash_thread_count, type_total_threads_of_raw).Increment();
    if (!tryToResetMaxThreadsMetrics())
    {
        GET_METRIC(tiflash_thread_count, type_max_threads_of_dispatch_mpp).Set(std::max(GET_METRIC(tiflash_thread_count, type_max_threads_of_dispatch_mpp).Value(), GET_METRIC(tiflash_thread_count, type_active_threads_of_dispatch_mpp).Value()));
        GET_METRIC(tiflash_thread_count, type_max_threads_of_raw).Set(std::max(GET_METRIC(tiflash_thread_count, type_max_threads_of_raw).Value(), GET_METRIC(tiflash_thread_count, type_total_threads_of_raw).Value()));
    }

    Stopwatch watch;
    SCOPE_EXIT({
        GET_METRIC(tiflash_thread_count, type_total_threads_of_raw).Decrement();
        GET_METRIC(tiflash_thread_count, type_active_threads_of_dispatch_mpp).Decrement();
        GET_METRIC(tiflash_coprocessor_handling_request_count, type_dispatch_mpp_task).Decrement();
        GET_METRIC(tiflash_coprocessor_request_duration_seconds, type_dispatch_mpp_task).Observe(watch.elapsedSeconds());
        GET_METRIC(tiflash_coprocessor_response_bytes).Increment(response->ByteSizeLong());
    });

    auto [context, status] = createDBContext(grpc_context);
    if (!status.ok())
    {
        return status;
    }

    MPPHandler mpp_handler(*request);
    return mpp_handler.execute(context, response);
}

::grpc::Status FlashService::IsAlive(::grpc::ServerContext * grpc_context [[maybe_unused]],
                                     const ::mpp::IsAliveRequest * request [[maybe_unused]],
                                     ::mpp::IsAliveResponse * response [[maybe_unused]])
{
    CPUAffinityManager::getInstance().bindSelfGrpcThread();
    if (!security_config.checkGrpcContext(grpc_context))
    {
        return grpc::Status(grpc::PERMISSION_DENIED, tls_err_msg);
    }

    auto [context, status] = createDBContext(grpc_context);
    if (!status.ok())
    {
        return status;
    }

    auto & tmt_context = context->getTMTContext();
    response->set_available(tmt_context.checkRunning());
    return ::grpc::Status::OK;
}

::grpc::Status returnStatus(EstablishCallData * calldata, const grpc::Status & status)
{
    if (calldata)
    {
        calldata->writeDone(status);
    }
    return status;
}

::grpc::Status FlashService::establishMPPConnectionSyncOrAsync(::grpc::ServerContext * grpc_context,
                                                               const ::mpp::EstablishMPPConnectionRequest * request,
                                                               ::grpc::ServerWriter<::mpp::MPPDataPacket> * sync_writer,
                                                               EstablishCallData * calldata)
{
    CPUAffinityManager::getInstance().bindSelfGrpcThread();
    // Establish a pipe for data transferring. The pipes has registered by the task in advance.
    // We need to find it out and bind the grpc stream with it.
    LOG_FMT_DEBUG(log, "Handling establish mpp connection request: {}", request->DebugString());

    if (!security_config.checkGrpcContext(grpc_context))
    {
        return returnStatus(calldata, grpc::Status(grpc::PERMISSION_DENIED, tls_err_msg));
    }
    GET_METRIC(tiflash_coprocessor_request_count, type_mpp_establish_conn).Increment();
    GET_METRIC(tiflash_coprocessor_handling_request_count, type_mpp_establish_conn).Increment();
    GET_METRIC(tiflash_thread_count, type_active_threads_of_establish_mpp).Increment();
    GET_METRIC(tiflash_thread_count, type_total_threads_of_raw).Increment();
    if (!tryToResetMaxThreadsMetrics())
    {
        GET_METRIC(tiflash_thread_count, type_max_threads_of_establish_mpp).Set(std::max(GET_METRIC(tiflash_thread_count, type_max_threads_of_establish_mpp).Value(), GET_METRIC(tiflash_thread_count, type_active_threads_of_establish_mpp).Value()));
        GET_METRIC(tiflash_thread_count, type_max_threads_of_raw).Set(std::max(GET_METRIC(tiflash_thread_count, type_max_threads_of_raw).Value(), GET_METRIC(tiflash_thread_count, type_total_threads_of_raw).Value()));
    }
    Stopwatch watch;
    SCOPE_EXIT({
        GET_METRIC(tiflash_thread_count, type_total_threads_of_raw).Decrement();
        GET_METRIC(tiflash_thread_count, type_active_threads_of_establish_mpp).Decrement();
        GET_METRIC(tiflash_coprocessor_handling_request_count, type_mpp_establish_conn).Decrement();
        GET_METRIC(tiflash_coprocessor_request_duration_seconds, type_mpp_establish_conn).Observe(watch.elapsedSeconds());
        // TODO: update the value of metric tiflash_coprocessor_response_bytes.
    });

    auto [context, status] = createDBContext(grpc_context);
    if (!status.ok())
    {
        return returnStatus(calldata, status);
    }

    auto & tmt_context = context->getTMTContext();
    auto task_manager = tmt_context.getMPPTaskManager();
    std::chrono::seconds timeout(10);
    std::string err_msg;
    MPPTunnelPtr tunnel = nullptr;
    {
        MPPTaskPtr sender_task = task_manager->findTaskWithTimeout(request->sender_meta(), timeout, err_msg);
        if (sender_task != nullptr)
        {
            std::tie(tunnel, err_msg) = sender_task->getTunnel(request);
        }
        if (tunnel == nullptr)
        {
            if (calldata)
            {
                LOG_ERROR(log, err_msg);
                // In Async version, writer::Write() return void.
                // So the way to track Write fail and return grpc::StatusCode::UNKNOWN is to catch the exeception.
                calldata->writeErr(getPacketWithError(err_msg));
                return grpc::Status::OK;
            }
            else
            {
                LOG_ERROR(log, err_msg);
                if (sync_writer->Write(getPacketWithError(err_msg)))
                {
                    return grpc::Status::OK;
                }
                else
                {
                    LOG_FMT_DEBUG(log, "Write error message failed for unknown reason.");
                    return grpc::Status(grpc::StatusCode::UNKNOWN, "Write error message failed for unknown reason.");
                }
            }
        }
    }
    Stopwatch stopwatch;
    if (calldata)
    {
        // In async mode, this function won't wait for the request done and the finish event is handled in EstablishCallData.
        tunnel->connect(calldata);
        LOG_FMT_DEBUG(tunnel->getLogger(), "connect tunnel successfully in async way");
    }
    else
    {
        SyncPacketWriter writer(sync_writer);
        tunnel->connect(&writer);
        LOG_FMT_DEBUG(tunnel->getLogger(), "connect tunnel successfully and begin to wait");
        tunnel->waitForFinish();
        LOG_FMT_INFO(tunnel->getLogger(), "connection for {} cost {} ms.", tunnel->id(), stopwatch.elapsedMilliseconds());
    }

    // TODO: Check if there are errors in task.

    return grpc::Status::OK;
}

::grpc::Status FlashService::CancelMPPTask(
    ::grpc::ServerContext * grpc_context,
    const ::mpp::CancelTaskRequest * request,
    ::mpp::CancelTaskResponse * response)
{
    CPUAffinityManager::getInstance().bindSelfGrpcThread();
    // CancelMPPTask cancels the query of the task.
    LOG_FMT_DEBUG(log, "cancel mpp task request: {}", request->DebugString());

    if (!security_config.checkGrpcContext(grpc_context))
    {
        return grpc::Status(grpc::PERMISSION_DENIED, tls_err_msg);
    }
    GET_METRIC(tiflash_coprocessor_request_count, type_cancel_mpp_task).Increment();
    GET_METRIC(tiflash_coprocessor_handling_request_count, type_cancel_mpp_task).Increment();
    Stopwatch watch;
    SCOPE_EXIT({
        GET_METRIC(tiflash_coprocessor_handling_request_count, type_cancel_mpp_task).Decrement();
        GET_METRIC(tiflash_coprocessor_request_duration_seconds, type_cancel_mpp_task).Observe(watch.elapsedSeconds());
        GET_METRIC(tiflash_coprocessor_response_bytes).Increment(response->ByteSizeLong());
    });

    auto [context, status] = createDBContext(grpc_context);
    if (!status.ok())
    {
        auto err = std::make_unique<mpp::Error>();
        err->set_msg("error status");
        response->set_allocated_error(err.release());
        return status;
    }
    auto & tmt_context = context->getTMTContext();
    auto task_manager = tmt_context.getMPPTaskManager();
    task_manager->cancelMPPQuery(request->meta().start_ts(), "Receive cancel request from TiDB");
    return grpc::Status::OK;
}

String getClientMetaVarWithDefault(const grpc::ServerContext * grpc_context, const String & name, const String & default_val)
{
    if (auto it = grpc_context->client_metadata().find(name); it != grpc_context->client_metadata().end())
        return String(it->second.data(), it->second.size());

    return default_val;
}

std::tuple<ContextPtr, grpc::Status> FlashService::createDBContext(const grpc::ServerContext * grpc_context) const
{
    try
    {
        /// Create DB context.
<<<<<<< HEAD
        auto context = std::make_shared<Context>(m_context);
        context->setGlobalContext(m_context);
=======
        auto tmp_context = std::make_shared<Context>(context);
        tmp_context->setGlobalContext(context);
>>>>>>> e5f0eb4d

        /// Set a bunch of client information.
        std::string user = getClientMetaVarWithDefault(grpc_context, "user", "default");
        std::string password = getClientMetaVarWithDefault(grpc_context, "password", "");
        std::string quota_key = getClientMetaVarWithDefault(grpc_context, "quota_key", "");
        std::string peer = grpc_context->peer();
        Int64 pos = peer.find(':');
        if (pos == -1)
        {
            return std::make_tuple(tmp_context, ::grpc::Status(::grpc::StatusCode::INVALID_ARGUMENT, "Invalid peer address: " + peer));
        }
        std::string client_ip = peer.substr(pos + 1);
        Poco::Net::SocketAddress client_address(client_ip);

<<<<<<< HEAD
        // context->setUser(user, password, client_address, quota_key);
=======
        tmp_context->setUser(user, password, client_address, quota_key);
>>>>>>> e5f0eb4d

        String query_id = getClientMetaVarWithDefault(grpc_context, "query_id", "");
        tmp_context->setCurrentQueryId(query_id);

        ClientInfo & client_info = tmp_context->getClientInfo();
        client_info.query_kind = ClientInfo::QueryKind::INITIAL_QUERY;
        client_info.interface = ClientInfo::Interface::GRPC;

        /// Set DAG parameters.
        std::string dag_records_per_chunk_str = getClientMetaVarWithDefault(grpc_context, "dag_records_per_chunk", "");
        if (!dag_records_per_chunk_str.empty())
        {
            tmp_context->setSetting("dag_records_per_chunk", dag_records_per_chunk_str);
        }

        String max_threads = getClientMetaVarWithDefault(grpc_context, "tidb_max_tiflash_threads", "");
        if (!max_threads.empty())
        {
            tmp_context->setSetting("max_threads", max_threads);
            LOG_FMT_INFO(log, "set context setting max_threads to {}", max_threads);
        }

        tmp_context->setSetting("enable_async_server", is_async ? "true" : "false");
        tmp_context->setSetting("enable_local_tunnel", enable_local_tunnel ? "true" : "false");
        tmp_context->setSetting("enable_async_grpc_client", enable_async_grpc_client ? "true" : "false");
        return std::make_tuple(tmp_context, grpc::Status::OK);
    }
    catch (Exception & e)
    {
        LOG_FMT_ERROR(log, "DB Exception: {}", e.message());
<<<<<<< HEAD
        return std::make_tuple(std::make_shared<Context>(m_context), grpc::Status(tiflashErrorCodeToGrpcStatusCode(e.code()), e.message()));
=======
        return std::make_tuple(std::make_shared<Context>(context), grpc::Status(tiflashErrorCodeToGrpcStatusCode(e.code()), e.message()));
>>>>>>> e5f0eb4d
    }
    catch (const std::exception & e)
    {
        LOG_FMT_ERROR(log, "std exception: {}", e.what());
<<<<<<< HEAD
        return std::make_tuple(std::make_shared<Context>(m_context), grpc::Status(grpc::StatusCode::INTERNAL, e.what()));
=======
        return std::make_tuple(std::make_shared<Context>(context), grpc::Status(grpc::StatusCode::INTERNAL, e.what()));
>>>>>>> e5f0eb4d
    }
    catch (...)
    {
        LOG_FMT_ERROR(log, "other exception");
<<<<<<< HEAD
        return std::make_tuple(std::make_shared<Context>(m_context), grpc::Status(grpc::StatusCode::INTERNAL, "other exception"));
=======
        return std::make_tuple(std::make_shared<Context>(context), grpc::Status(grpc::StatusCode::INTERNAL, "other exception"));
>>>>>>> e5f0eb4d
    }
}

::grpc::Status FlashService::Compact(::grpc::ServerContext * grpc_context, const ::kvrpcpb::CompactRequest * request, ::kvrpcpb::CompactResponse * response)
{
    CPUAffinityManager::getInstance().bindSelfGrpcThread();
    if (!security_config.checkGrpcContext(grpc_context))
    {
        return grpc::Status(grpc::PERMISSION_DENIED, tls_err_msg);
    }

    return manual_compact_manager->handleRequest(request, response);
}

} // namespace DB<|MERGE_RESOLUTION|>--- conflicted
+++ resolved
@@ -46,15 +46,6 @@
 
 FlashService::FlashService(const TiFlashSecurityConfig & security_config_, Context & context_)
     : security_config(security_config_)
-<<<<<<< HEAD
-    , m_context(context_)
-    , log(&Poco::Logger::get("FlashService"))
-    , manual_compact_manager(std::make_unique<Management::ManualCompactManager>(
-          m_context.getGlobalContext(),
-          m_context.getGlobalContext().getSettingsRef()))
-{
-    auto settings = m_context.getSettingsRef();
-=======
     , context(context_)
     , log(&Poco::Logger::get("FlashService"))
     , manual_compact_manager(std::make_unique<Management::ManualCompactManager>(
@@ -62,7 +53,6 @@
           context.getGlobalContext().getSettingsRef()))
 {
     auto settings = context.getSettingsRef();
->>>>>>> e5f0eb4d
     enable_local_tunnel = settings.enable_local_tunnel;
     enable_async_grpc_client = settings.enable_async_grpc_client;
     const size_t default_size = 2 * getNumberOfPhysicalCPUCores();
@@ -374,13 +364,8 @@
     try
     {
         /// Create DB context.
-<<<<<<< HEAD
-        auto context = std::make_shared<Context>(m_context);
-        context->setGlobalContext(m_context);
-=======
         auto tmp_context = std::make_shared<Context>(context);
         tmp_context->setGlobalContext(context);
->>>>>>> e5f0eb4d
 
         /// Set a bunch of client information.
         std::string user = getClientMetaVarWithDefault(grpc_context, "user", "default");
@@ -395,11 +380,7 @@
         std::string client_ip = peer.substr(pos + 1);
         Poco::Net::SocketAddress client_address(client_ip);
 
-<<<<<<< HEAD
-        // context->setUser(user, password, client_address, quota_key);
-=======
         tmp_context->setUser(user, password, client_address, quota_key);
->>>>>>> e5f0eb4d
 
         String query_id = getClientMetaVarWithDefault(grpc_context, "query_id", "");
         tmp_context->setCurrentQueryId(query_id);
@@ -430,29 +411,17 @@
     catch (Exception & e)
     {
         LOG_FMT_ERROR(log, "DB Exception: {}", e.message());
-<<<<<<< HEAD
-        return std::make_tuple(std::make_shared<Context>(m_context), grpc::Status(tiflashErrorCodeToGrpcStatusCode(e.code()), e.message()));
-=======
         return std::make_tuple(std::make_shared<Context>(context), grpc::Status(tiflashErrorCodeToGrpcStatusCode(e.code()), e.message()));
->>>>>>> e5f0eb4d
     }
     catch (const std::exception & e)
     {
         LOG_FMT_ERROR(log, "std exception: {}", e.what());
-<<<<<<< HEAD
-        return std::make_tuple(std::make_shared<Context>(m_context), grpc::Status(grpc::StatusCode::INTERNAL, e.what()));
-=======
         return std::make_tuple(std::make_shared<Context>(context), grpc::Status(grpc::StatusCode::INTERNAL, e.what()));
->>>>>>> e5f0eb4d
     }
     catch (...)
     {
         LOG_FMT_ERROR(log, "other exception");
-<<<<<<< HEAD
-        return std::make_tuple(std::make_shared<Context>(m_context), grpc::Status(grpc::StatusCode::INTERNAL, "other exception"));
-=======
         return std::make_tuple(std::make_shared<Context>(context), grpc::Status(grpc::StatusCode::INTERNAL, "other exception"));
->>>>>>> e5f0eb4d
     }
 }
 
