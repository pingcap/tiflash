--- conflicted
+++ resolved
@@ -153,9 +153,9 @@
         MPPTaskPtr sender_task = task_manager->findTaskWithTimeout(request->sender_meta(), timeout);
         if (sender_task == nullptr)
         {
-            auto errMsg = "can't find task [" + toString(request->sender_meta().start_ts()) + ","
-                + toString(request->sender_meta().task_id()) + "] within " + toString(timeout.count()) + " s";
-            LOG_DEBUG(log, errMsg);
+            auto errMsg = "can't find task [" + toString(request->sender_meta().start_ts()) + "," + toString(request->sender_meta().task_id())
+                + "] within " + toString(timeout.count()) + " s";
+            LOG_ERROR(log, errMsg);
             mpp::MPPDataPacket packet;
             auto err = new mpp::Error();
             err->set_msg(errMsg);
@@ -168,7 +168,7 @@
         {
             auto errMsg = "can't find tunnel ( " + toString(request->receiver_meta().task_id()) + " + "
                 + toString(request->sender_meta().task_id()) + " ) within " + toString(timeout.count()) + " s";
-            LOG_DEBUG(log, errMsg);
+            LOG_ERROR(log, errMsg);
             mpp::MPPDataPacket packet;
             auto err = new mpp::Error();
             err->set_msg(errMsg);
@@ -183,36 +183,6 @@
         LOG_INFO(log, "connection for " << tunnel->tunnel_id << " cost " << std::to_string(stopwatch.elapsedMilliseconds()) << " ms.");
         // TODO: Check if there are errors in task.
 
-<<<<<<< HEAD
-=======
-    auto & tmt_context = context.getTMTContext();
-    auto task_manager = tmt_context.getMPPTaskManager();
-    std::chrono::seconds timeout(10);
-    MPPTaskPtr sender_task = task_manager->findTaskWithTimeout(request->sender_meta(), timeout);
-    if (sender_task == nullptr)
-    {
-        auto errMsg = "can't find task [" + toString(request->sender_meta().start_ts()) + "," + toString(request->sender_meta().task_id())
-            + "] within " + toString(timeout.count()) + " s";
-        LOG_ERROR(log, errMsg);
-        mpp::MPPDataPacket packet;
-        auto err = new mpp::Error();
-        err->set_msg(errMsg);
-        packet.set_allocated_error(err);
-        writer->Write(packet);
-        return grpc::Status::OK;
-    }
-    MPPTunnelPtr tunnel = sender_task->getTunnelWithTimeout(request->receiver_meta(), timeout);
-    if (tunnel == nullptr)
-    {
-        auto errMsg = "can't find tunnel ( " + toString(request->receiver_meta().task_id()) + " + "
-            + toString(request->sender_meta().task_id()) + " ) within " + toString(timeout.count()) + " s";
-        LOG_ERROR(log, errMsg);
-        mpp::MPPDataPacket packet;
-        auto err = new mpp::Error();
-        err->set_msg(errMsg);
-        packet.set_allocated_error(err);
-        writer->Write(packet);
->>>>>>> 97eaaa37
         return grpc::Status::OK;
     });
 
