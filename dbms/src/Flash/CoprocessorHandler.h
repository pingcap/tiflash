--- conflicted
+++ resolved
@@ -61,15 +61,14 @@
 class CoprocessorHandler
 {
 public:
-<<<<<<< HEAD
-    CoprocessorHandler(CoprocessorContext & cop_context_, const coprocessor::Request * cop_request_, coprocessor::Response * response_);
-    CoprocessorHandler(CoprocessorContext & cop_context_, const coprocessor::Request * cop_request_, grpc::ServerWriter<coprocessor::Response> * cop_writer_);
-=======
     CoprocessorHandler(
         CoprocessorContext & cop_context_,
         const coprocessor::Request * cop_request_,
         coprocessor::Response * response_);
->>>>>>> 3573a778
+    CoprocessorHandler(
+        CoprocessorContext & cop_context_,
+        const coprocessor::Request * cop_request_,
+        grpc::ServerWriter<coprocessor::Response> * cop_writer_);
 
     grpc::Status execute();
 
