--- conflicted
+++ resolved
@@ -84,15 +84,11 @@
                 Logger::get("BatchCoprocessorHandler"));
             cop_context.db_context.setDAGContext(&dag_context);
 
-<<<<<<< HEAD
-            DAGDriver<DAGRequestKind::BatchCop> driver(cop_context.db_context, cop_request->start_ts() > 0 ? cop_request->start_ts() : dag_request.start_ts_fallback(), cop_request->schema_ver(), writer);
-=======
-            DAGDriver<true> driver(
+            DAGDriver<DAGRequestKind::BatchCop> driver(
                 cop_context.db_context,
                 cop_request->start_ts() > 0 ? cop_request->start_ts() : dag_request.start_ts_fallback(),
                 cop_request->schema_ver(),
                 writer);
->>>>>>> 3573a778
             // batch execution;
             driver.execute();
             LOG_DEBUG(log, "Handle DAG request done");
