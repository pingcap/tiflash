--- conflicted
+++ resolved
@@ -21,16 +21,12 @@
 
 namespace DB
 {
-<<<<<<< HEAD
-PipelineExecutor::PipelineExecutor(const MemoryTrackerPtr & memory_tracker_, Context & context_, const String & req_id)
-=======
 PipelineExecutor::PipelineExecutor(
     const MemoryTrackerPtr & memory_tracker_,
     AutoSpillTrigger * auto_spill_trigger,
     const RegisterOperatorSpillContext & register_operator_spill_context,
     Context & context_,
     const String & req_id)
->>>>>>> a220251e
     : QueryExecutor(memory_tracker_, context_, req_id)
     , exec_context(
           // For mpp task, there is a unique identifier MPPTaskId, so MPPTaskId is used here as the query id of PipelineExecutor.
