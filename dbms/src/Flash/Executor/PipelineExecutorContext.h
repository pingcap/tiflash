// Copyright 2023 PingCAP, Ltd.
//
// Licensed under the Apache License, Version 2.0 (the "License");
// you may not use this file except in compliance with the License.
// You may obtain a copy of the License at
//
//     http://www.apache.org/licenses/LICENSE-2.0
//
// Unless required by applicable law or agreed to in writing, software
// distributed under the License is distributed on an "AS IS" BASIS,
// WITHOUT WARRANTIES OR CONDITIONS OF ANY KIND, either express or implied.
// See the License for the specific language governing permissions and
// limitations under the License.

#pragma once

#include <Common/Logger.h>
#include <Common/MemoryTracker.h>
#include <Core/AutoSpillTrigger.h>
#include <Flash/Executor/ExecutionResult.h>
#include <Flash/Executor/ResultHandler.h>
#include <Flash/Executor/ResultQueue.h>
#include <Flash/Pipeline/Schedule/Tasks/TaskProfileInfo.h>

#include <atomic>
#include <exception>
#include <mutex>

namespace DB
{
class OperatorSpillContext;
using RegisterOperatorSpillContext = std::function<void(const std::shared_ptr<OperatorSpillContext> & ptr)>;
class PipelineExecutorContext : private boost::noncopyable
{
public:
    static constexpr auto timeout_err_msg = "error with timeout";

    // Only used for unit test.
    PipelineExecutorContext()
        : log(Logger::get())
        , mem_tracker(nullptr)
        , auto_spill_trigger(nullptr)
        , register_operator_spill_context(nullptr)
    {}

    PipelineExecutorContext(
        const String & query_id_,
        const String & req_id,
        const MemoryTrackerPtr & mem_tracker_,
        AutoSpillTrigger * auto_spill_trigger_ = nullptr,
        const RegisterOperatorSpillContext & register_operator_spill_context_ = nullptr,
        const String & resource_group_name_ = "")
        : query_id(query_id_)
        , log(Logger::get(req_id))
        , mem_tracker(mem_tracker_)
        , auto_spill_trigger(auto_spill_trigger_)
        , register_operator_spill_context(register_operator_spill_context_)
        , resource_group_name(resource_group_name_)
    {}

    ExecutionResult toExecutionResult();

    std::exception_ptr getExceptionPtr();
    String getExceptionMsg();

    void incActiveRefCount();

    void decActiveRefCount();

    void onErrorOccurred(const String & err_msg);
    void onErrorOccurred(const std::exception_ptr & exception_ptr_);

    void wait();

    template <typename Duration>
    void waitFor(const Duration & timeout_duration)
    {
        bool is_timeout = false;
        {
            std::unique_lock lock(mu);
            RUNTIME_ASSERT(isWaitMode());
            is_timeout = !cv.wait_for(lock, timeout_duration, [&] { return 0 == active_ref_count; });
        }
        if (is_timeout)
        {
            LOG_WARNING(log, "wait timeout");
            onErrorOccurred(timeout_err_msg);
            throw Exception(timeout_err_msg);
        }
        LOG_DEBUG(log, "query finished and wait done");
    }

    void consume(ResultHandler & result_handler);

    template <typename Duration>
    void consumeFor(ResultHandler & result_handler, const Duration & timeout_duration)
    {
        RUNTIME_ASSERT(result_handler);
        auto consumed_result_queue = getConsumedResultQueue();
        bool is_timeout = false;
        try
        {
            Block ret;
            while (true)
            {
                auto res = consumed_result_queue->popTimeout(ret, timeout_duration);
                if (res == MPMCQueueResult::TIMEOUT)
                {
                    is_timeout = true;
                    break;
                }
                else if (res == MPMCQueueResult::OK)
                {
                    result_handler(ret);
                }
                else
                {
                    break;
                }
            }
        }
        catch (...)
        {
            // If result_handler throws an error, here should notify the query to terminate, and wait for the end of the query.
            onErrorOccurred(std::current_exception());
        }
        if (is_timeout)
        {
            LOG_WARNING(log, "wait timeout");
            onErrorOccurred(timeout_err_msg);
            throw Exception(timeout_err_msg);
        }
        else
        {
            // In order to ensure that `decActiveRefCount` has finished calling at this point
            // and avoid referencing the already destructed `mu` in `decActiveRefCount`.
            std::unique_lock lock(mu);
            cv.wait(lock, [&] { return 0 == active_ref_count; });
        }
        LOG_DEBUG(log, "query finished and consume done");
    }

    void cancel();

    ALWAYS_INLINE bool isCancelled() { return is_cancelled.load(std::memory_order_acquire); }

    ResultQueuePtr toConsumeMode(size_t queue_size);

    void update(const TaskProfileInfo & task_profile_info) { query_profile_info.merge(task_profile_info); }

    const QueryProfileInfo & getQueryProfileInfo() const { return query_profile_info; }

    const String & getQueryId() const { return query_id; }

    const MemoryTrackerPtr & getMemoryTracker() const { return mem_tracker; }

    void triggerAutoSpill() const
    {
        if (auto_spill_trigger != nullptr)
            auto_spill_trigger->triggerAutoSpill();
    }

    void registerOperatorSpillContext(const std::shared_ptr<OperatorSpillContext> & operator_spill_context)
    {
        if (register_operator_spill_context != nullptr)
            register_operator_spill_context(operator_spill_context);
    }

<<<<<<< HEAD
    const String & getResourceGroupName() const { return resource_group_name; }
=======
    const RegisterOperatorSpillContext & getRegisterOperatorSpillContext() const
    {
        return register_operator_spill_context;
    }
>>>>>>> c7bce89b

private:
    bool setExceptionPtr(const std::exception_ptr & exception_ptr_);

    // Need to be called under lock.
    bool isWaitMode();

    ResultQueuePtr getConsumedResultQueue();

private:
    const String query_id;


    LoggerPtr log;

    MemoryTrackerPtr mem_tracker;

    std::mutex mu;
    std::condition_variable cv;
    std::exception_ptr exception_ptr;
    UInt32 active_ref_count{0};

    std::atomic_bool is_cancelled{false};

    bool is_finished{false};

    // `result_queue.finish` can only be called in `decActiveRefCount` because `result_queue.pop` cannot end until events end.
    std::optional<ResultQueuePtr> result_queue;

    QueryProfileInfo query_profile_info;

    AutoSpillTrigger * auto_spill_trigger;

    RegisterOperatorSpillContext register_operator_spill_context;

    const String resource_group_name;
};
} // namespace DB<|MERGE_RESOLUTION|>--- conflicted
+++ resolved
@@ -166,14 +166,12 @@
             register_operator_spill_context(operator_spill_context);
     }
 
-<<<<<<< HEAD
+    const RegisterOperatorSpillContext & getRegisterOperatorSpillContext() const
+    {
+        return register_operator_spill_context;
+    }
+
     const String & getResourceGroupName() const { return resource_group_name; }
-=======
-    const RegisterOperatorSpillContext & getRegisterOperatorSpillContext() const
-    {
-        return register_operator_spill_context;
-    }
->>>>>>> c7bce89b
 
 private:
     bool setExceptionPtr(const std::exception_ptr & exception_ptr_);
