// Copyright 2023 PingCAP, Ltd.
//
// Licensed under the Apache License, Version 2.0 (the "License");
// you may not use this file except in compliance with the License.
// You may obtain a copy of the License at
//
//     http://www.apache.org/licenses/LICENSE-2.0
//
// Unless required by applicable law or agreed to in writing, software
// distributed under the License is distributed on an "AS IS" BASIS,
// WITHOUT WARRANTIES OR CONDITIONS OF ANY KIND, either express or implied.
// See the License for the specific language governing permissions and
// limitations under the License.

#include <Flash/Executor/PipelineExecutorStatus.h>

#include <exception>

namespace DB
{
ExecutionResult PipelineExecutorStatus::toExecutionResult()
{
    std::lock_guard lock(mu);
    return exception_ptr
        ? ExecutionResult::fail(exception_ptr)
        : ExecutionResult::success();
}

std::exception_ptr PipelineExecutorStatus::getExceptionPtr()
{
    std::lock_guard lock(mu);
    return exception_ptr;
}

String PipelineExecutorStatus::getExceptionMsg()
{
    try
    {
        auto cur_exception_ptr = getExceptionPtr();
        if (!cur_exception_ptr)
            return "";
        std::rethrow_exception(cur_exception_ptr);
    }
    catch (const DB::Exception & e)
    {
        return e.message();
    }
    catch (...)
    {
        return getCurrentExceptionMessage(false, true);
    }
}

void PipelineExecutorStatus::onErrorOccurred(const String & err_msg)
{
    DB::Exception e(err_msg);
    onErrorOccurred(std::make_exception_ptr(e));
}

bool PipelineExecutorStatus::setExceptionPtr(const std::exception_ptr & exception_ptr_)
{
    RUNTIME_ASSERT(exception_ptr_ != nullptr);
    std::lock_guard lock(mu);
    if (exception_ptr != nullptr)
        return false;
    exception_ptr = exception_ptr_;
    return true;
}

bool PipelineExecutorStatus::isWaitMode()
{
    return !result_queue.has_value();
}

void PipelineExecutorStatus::onErrorOccurred(const std::exception_ptr & exception_ptr_)
{
    if (setExceptionPtr(exception_ptr_))
    {
        cancel();
        LOG_WARNING(log, "error occured and cancel the query");
    }
}

void PipelineExecutorStatus::wait()
{
    {
        std::unique_lock lock(mu);
        RUNTIME_ASSERT(isWaitMode());
        cv.wait(lock, [&] { return 0 == active_event_count; });
    }
    LOG_DEBUG(log, "query finished and wait done");
}

ResultQueuePtr PipelineExecutorStatus::getConsumedResultQueue()
{
    std::lock_guard lock(mu);
    RUNTIME_ASSERT(!isWaitMode());
    auto consumed_result_queue = *result_queue;
    assert(consumed_result_queue);
    return consumed_result_queue;
}

void PipelineExecutorStatus::consume(ResultHandler & result_handler)
{
    RUNTIME_ASSERT(result_handler);
    auto consumed_result_queue = getConsumedResultQueue();
<<<<<<< HEAD
    Block ret;
    while (consumed_result_queue->pop(ret) == MPMCQueueResult::OK)
    {
        try
        {
            result_handler(ret);
        }
        catch (...)
        {
            // If result_handler throws an error, here should notify the query to terminate, and wait for the end of the query.
            onErrorOccurred(std::current_exception());
        }
    }
    // In order to ensure that `onEventFinish` has finished calling at this point
    // and avoid referencing the already destructed `mu` in `onEventFinish`.
=======
    try
>>>>>>> 4882fc4c
    {
        Block ret;
        while (consumed_result_queue->pop(ret) == MPMCQueueResult::OK)
            result_handler(ret);
        // In order to ensure that `onEventFinish` has finished calling at this point
        // and avoid referencing the already destructed `mu` in `onEventFinish`.
        {
            std::lock_guard lock(mu);
            RUNTIME_ASSERT(0 == active_event_count);
        }
    }
    catch (...)
    {
        // If result_handler throws an error, here should notify the query to terminate, and wait for the end of the query.
        onErrorOccurred(std::current_exception());
        std::unique_lock lock(mu);
        cv.wait(lock, [&] { return 0 == active_event_count; });
    }
    LOG_DEBUG(log, "query finished and consume done");
}

void PipelineExecutorStatus::onEventSchedule()
{
    std::lock_guard lock(mu);
    ++active_event_count;
}

void PipelineExecutorStatus::onEventFinish()
{
    std::lock_guard lock(mu);
    RUNTIME_ASSERT(active_event_count > 0);
    --active_event_count;
    if (0 == active_event_count)
    {
        // It is not expected for a query to be finished more than one time.
        RUNTIME_ASSERT(!is_finished);
        is_finished = true;

        if (isWaitMode())
        {
            cv.notify_all();
        }
        else
        {
            assert(*result_queue);
            (*result_queue)->finish();
        }
    }
}

void PipelineExecutorStatus::cancel()
{
    is_cancelled.store(true, std::memory_order_release);
}

ResultQueuePtr PipelineExecutorStatus::toConsumeMode(size_t queue_size)
{
    std::lock_guard lock(mu);
    RUNTIME_ASSERT(!result_queue.has_value());
    result_queue.emplace(std::make_shared<ResultQueue>(queue_size));
    return *result_queue;
}
} // namespace DB<|MERGE_RESOLUTION|>--- conflicted
+++ resolved
@@ -104,25 +104,7 @@
 {
     RUNTIME_ASSERT(result_handler);
     auto consumed_result_queue = getConsumedResultQueue();
-<<<<<<< HEAD
-    Block ret;
-    while (consumed_result_queue->pop(ret) == MPMCQueueResult::OK)
-    {
-        try
-        {
-            result_handler(ret);
-        }
-        catch (...)
-        {
-            // If result_handler throws an error, here should notify the query to terminate, and wait for the end of the query.
-            onErrorOccurred(std::current_exception());
-        }
-    }
-    // In order to ensure that `onEventFinish` has finished calling at this point
-    // and avoid referencing the already destructed `mu` in `onEventFinish`.
-=======
     try
->>>>>>> 4882fc4c
     {
         Block ret;
         while (consumed_result_queue->pop(ret) == MPMCQueueResult::OK)
