// Copyright 2023 PingCAP, Inc.
//
// Licensed under the Apache License, Version 2.0 (the "License");
// you may not use this file except in compliance with the License.
// You may obtain a copy of the License at
//
//     http://www.apache.org/licenses/LICENSE-2.0
//
// Unless required by applicable law or agreed to in writing, software
// distributed under the License is distributed on an "AS IS" BASIS,
// WITHOUT WARRANTIES OR CONDITIONS OF ANY KIND, either express or implied.
// See the License for the specific language governing permissions and
// limitations under the License.

#include <Flash/Coprocessor/DAGContext.h>
#include <Flash/Executor/PipelineExecutorContext.h>
<<<<<<< HEAD
#include <Flash/Mpp/MPPTunnelSet.h>
#include <Flash/Mpp/Utils.h>
=======
#include <Flash/Executor/ResultQueue.h>
>>>>>>> 115ed4f4
#include <Flash/Pipeline/Schedule/TaskScheduler.h>
#include <Operators/SharedQueue.h>

#include <exception>

namespace DB
{
ExecutionResult PipelineExecutorContext::toExecutionResult()
{
    std::lock_guard lock(mu);
    return exception_ptr ? ExecutionResult::fail(exception_ptr) : ExecutionResult::success();
}

std::exception_ptr PipelineExecutorContext::getExceptionPtr()
{
    std::lock_guard lock(mu);
    return exception_ptr;
}

String PipelineExecutorContext::getExceptionMsg()
{
    try
    {
        auto cur_exception_ptr = getExceptionPtr();
        if (!cur_exception_ptr)
            return "";
        std::rethrow_exception(cur_exception_ptr);
    }
    catch (const DB::Exception & e)
    {
        return e.message();
    }
    catch (...)
    {
        return getCurrentExceptionMessage(false, true);
    }
}

String PipelineExecutorContext::getTrimmedErrMsg()
{
    try
    {
        auto cur_exception_ptr = getExceptionPtr();
        if (!cur_exception_ptr)
            return "";
        std::rethrow_exception(cur_exception_ptr);
    }
    catch (...)
    {
        auto err_msg = getCurrentExceptionMessage(true, true);
        if (likely(!err_msg.empty()))
            trimStackTrace(err_msg);
        return err_msg;
    }
}

void PipelineExecutorContext::onErrorOccurred(const String & err_msg)
{
    DB::Exception e(err_msg);
    onErrorOccurred(std::make_exception_ptr(e));
}

bool PipelineExecutorContext::setExceptionPtr(const std::exception_ptr & exception_ptr_)
{
    RUNTIME_ASSERT(exception_ptr_ != nullptr);
    std::lock_guard lock(mu);
    if (exception_ptr != nullptr)
        return false;
    exception_ptr = exception_ptr_;
    return true;
}

bool PipelineExecutorContext::isWaitMode()
{
    return !result_queue.has_value();
}

void PipelineExecutorContext::onErrorOccurred(const std::exception_ptr & exception_ptr_)
{
    if (setExceptionPtr(exception_ptr_))
    {
        cancel();
        LOG_WARNING(log, "error {} occured and cancel the query", getExceptionMsg());
    }
}

void PipelineExecutorContext::wait()
{
    {
        std::unique_lock lock(mu);
        RUNTIME_ASSERT(isWaitMode());
        cv.wait(lock, [&] { return 0 == active_ref_count; });
    }
    LOG_DEBUG(log, "query finished and wait done");
}

ResultQueuePtr PipelineExecutorContext::getConsumedResultQueue()
{
    std::lock_guard lock(mu);
    RUNTIME_ASSERT(!isWaitMode());
    auto consumed_result_queue = *result_queue;
    assert(consumed_result_queue);
    return consumed_result_queue;
}

void PipelineExecutorContext::consume(ResultHandler & result_handler)
{
    RUNTIME_ASSERT(result_handler);
    auto consumed_result_queue = getConsumedResultQueue();
    try
    {
        Block ret;
        while (consumed_result_queue->pop(ret) == MPMCQueueResult::OK)
            result_handler(ret);
    }
    catch (...)
    {
        // If result_handler throws an error, here should notify the query to terminate, and wait for the end of the query.
        onErrorOccurred(std::current_exception());
    }
    // In order to ensure that `decActiveRefCount` has finished calling at this point
    // and avoid referencing the already destructed `mu` in `decActiveRefCount`.
    std::unique_lock lock(mu);
    cv.wait(lock, [&] { return 0 == active_ref_count; });
    LOG_DEBUG(log, "query finished and consume done");
}

void PipelineExecutorContext::incActiveRefCount()
{
    std::lock_guard lock(mu);
    ++active_ref_count;
}

void PipelineExecutorContext::decActiveRefCount()
{
    std::lock_guard lock(mu);
    RUNTIME_ASSERT(active_ref_count > 0);
    --active_ref_count;
    if (0 == active_ref_count)
    {
        // It is not expected for a query to be finished more than one time.
        RUNTIME_ASSERT(!is_finished);
        is_finished = true;

        if (!isWaitMode())
        {
            assert(*result_queue);
            (*result_queue)->finish();
        }
        cv.notify_all();
    }
}

void PipelineExecutorContext::cancel()
{
    bool origin_value = false;
    if (is_cancelled.compare_exchange_strong(origin_value, true, std::memory_order_release))
    {
        cancelSharedQueues();
<<<<<<< HEAD
        if (likely(dag_context))
        {
            // Cancel the tunnel_set here to prevent pipeline tasks waiting in the WAIT_FOR_NOTIFY state from never being notified.
            if (dag_context->tunnel_set)
                dag_context->tunnel_set->close(getTrimmedErrMsg(), false);
        }
=======
        cancelResultQueueIfNeed();
>>>>>>> 115ed4f4
        if likely (TaskScheduler::instance && !query_id.empty())
            TaskScheduler::instance->cancel(query_id, resource_group_name);
    }
}

ResultQueuePtr PipelineExecutorContext::toConsumeMode(size_t queue_size)
{
    std::lock_guard lock(mu);
    RUNTIME_ASSERT(!result_queue.has_value());
    RUNTIME_CHECK_MSG(!isCancelled(), "query has been cancelled.");
    result_queue.emplace(std::make_shared<ResultQueue>(queue_size));
    return *result_queue;
}

void PipelineExecutorContext::addSharedQueue(const SharedQueuePtr & shared_queue)
{
    std::lock_guard lock(mu);
    RUNTIME_CHECK_MSG(!isCancelled(), "query has been cancelled.");
    assert(shared_queue);
    shared_queues.push_back(shared_queue);
}

void PipelineExecutorContext::cancelSharedQueues()
{
    std::vector<SharedQueuePtr> tmp;
    {
        std::lock_guard lock(mu);
        std::swap(tmp, shared_queues);
    }
    for (const auto & shared_queue : tmp)
        shared_queue->cancel();
}

void PipelineExecutorContext::cancelResultQueueIfNeed()
{
    ResultQueue * tmp{nullptr};
    {
        std::lock_guard lock(mu);
        if (isWaitMode())
            return;
        tmp = (*result_queue).get();
    }
    assert(tmp);
    tmp->cancel();
}
} // namespace DB<|MERGE_RESOLUTION|>--- conflicted
+++ resolved
@@ -14,12 +14,9 @@
 
 #include <Flash/Coprocessor/DAGContext.h>
 #include <Flash/Executor/PipelineExecutorContext.h>
-<<<<<<< HEAD
+#include <Flash/Executor/ResultQueue.h>
 #include <Flash/Mpp/MPPTunnelSet.h>
 #include <Flash/Mpp/Utils.h>
-=======
-#include <Flash/Executor/ResultQueue.h>
->>>>>>> 115ed4f4
 #include <Flash/Pipeline/Schedule/TaskScheduler.h>
 #include <Operators/SharedQueue.h>
 
@@ -179,16 +176,13 @@
     if (is_cancelled.compare_exchange_strong(origin_value, true, std::memory_order_release))
     {
         cancelSharedQueues();
-<<<<<<< HEAD
         if (likely(dag_context))
         {
             // Cancel the tunnel_set here to prevent pipeline tasks waiting in the WAIT_FOR_NOTIFY state from never being notified.
             if (dag_context->tunnel_set)
                 dag_context->tunnel_set->close(getTrimmedErrMsg(), false);
         }
-=======
         cancelResultQueueIfNeed();
->>>>>>> 115ed4f4
         if likely (TaskScheduler::instance && !query_id.empty())
             TaskScheduler::instance->cancel(query_id, resource_group_name);
     }
