--- conflicted
+++ resolved
@@ -14,13 +14,10 @@
 
 #include <Flash/Coprocessor/DAGContext.h>
 #include <Flash/Executor/PipelineExecutorContext.h>
-<<<<<<< HEAD
+#include <Flash/Executor/ResultQueue.h>
 #include <Flash/Mpp/MPPReceiverSet.h>
 #include <Flash/Mpp/MPPTunnelSet.h>
 #include <Flash/Mpp/Utils.h>
-=======
-#include <Flash/Executor/ResultQueue.h>
->>>>>>> 115ed4f4
 #include <Flash/Pipeline/Schedule/TaskScheduler.h>
 #include <Operators/SharedQueue.h>
 
@@ -180,7 +177,6 @@
     if (is_cancelled.compare_exchange_strong(origin_value, true, std::memory_order_release))
     {
         cancelSharedQueues();
-<<<<<<< HEAD
         if (likely(dag_context))
         {
             // Cancel the tunnel_set and mpp_receiver_set here to prevent
@@ -190,9 +186,7 @@
             if (dag_context->mpp_receiver_set)
                 dag_context->mpp_receiver_set->cancel();
         }
-=======
         cancelResultQueueIfNeed();
->>>>>>> 115ed4f4
         if likely (TaskScheduler::instance && !query_id.empty())
             TaskScheduler::instance->cancel(query_id, resource_group_name);
     }
