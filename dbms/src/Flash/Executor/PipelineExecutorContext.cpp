--- conflicted
+++ resolved
@@ -177,16 +177,13 @@
     if (is_cancelled.compare_exchange_strong(origin_value, true, std::memory_order_release))
     {
         cancelSharedQueues();
-<<<<<<< HEAD
         cancelOneTimeFutures();
-=======
         if (likely(dag_context))
         {
             // Cancel the tunnel_set here to prevent pipeline tasks waiting in the WAIT_FOR_NOTIFY state from never being notified.
             if (dag_context->tunnel_set)
                 dag_context->tunnel_set->close(getTrimmedErrMsg(), false);
         }
->>>>>>> 0a80ae0d
         cancelResultQueueIfNeed();
         if likely (TaskScheduler::instance && !query_id.empty())
             TaskScheduler::instance->cancel(query_id, resource_group_name);
