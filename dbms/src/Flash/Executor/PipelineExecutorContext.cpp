// Copyright 2023 PingCAP, Inc.
//
// Licensed under the Apache License, Version 2.0 (the "License");
// you may not use this file except in compliance with the License.
// You may obtain a copy of the License at
//
//     http://www.apache.org/licenses/LICENSE-2.0
//
// Unless required by applicable law or agreed to in writing, software
// distributed under the License is distributed on an "AS IS" BASIS,
// WITHOUT WARRANTIES OR CONDITIONS OF ANY KIND, either express or implied.
// See the License for the specific language governing permissions and
// limitations under the License.

#include <Flash/Executor/PipelineExecutorContext.h>
#include <Flash/Executor/ResultQueue.h>
#include <Flash/Pipeline/Schedule/TaskScheduler.h>
#include <Flash/Pipeline/Schedule/Tasks/OneTimeNotifyFuture.h>
#include <Operators/SharedQueue.h>

#include <exception>

namespace DB
{
ExecutionResult PipelineExecutorContext::toExecutionResult()
{
    std::lock_guard lock(mu);
    return exception_ptr ? ExecutionResult::fail(exception_ptr) : ExecutionResult::success();
}

std::exception_ptr PipelineExecutorContext::getExceptionPtr()
{
    std::lock_guard lock(mu);
    return exception_ptr;
}

String PipelineExecutorContext::getExceptionMsg()
{
    try
    {
        auto cur_exception_ptr = getExceptionPtr();
        if (!cur_exception_ptr)
            return "";
        std::rethrow_exception(cur_exception_ptr);
    }
    catch (const DB::Exception & e)
    {
        return e.message();
    }
    catch (...)
    {
        return getCurrentExceptionMessage(false, true);
    }
}

void PipelineExecutorContext::onErrorOccurred(const String & err_msg)
{
    DB::Exception e(err_msg);
    onErrorOccurred(std::make_exception_ptr(e));
}

bool PipelineExecutorContext::setExceptionPtr(const std::exception_ptr & exception_ptr_)
{
    RUNTIME_ASSERT(exception_ptr_ != nullptr);
    std::lock_guard lock(mu);
    if (exception_ptr != nullptr)
        return false;
    exception_ptr = exception_ptr_;
    return true;
}

bool PipelineExecutorContext::isWaitMode()
{
    return !result_queue.has_value();
}

void PipelineExecutorContext::onErrorOccurred(const std::exception_ptr & exception_ptr_)
{
    if (setExceptionPtr(exception_ptr_))
    {
        cancel();
        LOG_WARNING(log, "error {} occured and cancel the query", getExceptionMsg());
    }
}

void PipelineExecutorContext::wait()
{
    {
        std::unique_lock lock(mu);
        RUNTIME_ASSERT(isWaitMode());
        cv.wait(lock, [&] { return 0 == active_ref_count; });
    }
    LOG_DEBUG(log, "query finished and wait done");
}

ResultQueuePtr PipelineExecutorContext::getConsumedResultQueue()
{
    std::lock_guard lock(mu);
    RUNTIME_ASSERT(!isWaitMode());
    auto consumed_result_queue = *result_queue;
    assert(consumed_result_queue);
    return consumed_result_queue;
}

void PipelineExecutorContext::consume(ResultHandler & result_handler)
{
    RUNTIME_ASSERT(result_handler);
    auto consumed_result_queue = getConsumedResultQueue();
    try
    {
        Block ret;
        while (consumed_result_queue->pop(ret) == MPMCQueueResult::OK)
            result_handler(ret);
    }
    catch (...)
    {
        // If result_handler throws an error, here should notify the query to terminate, and wait for the end of the query.
        onErrorOccurred(std::current_exception());
    }
    // In order to ensure that `decActiveRefCount` has finished calling at this point
    // and avoid referencing the already destructed `mu` in `decActiveRefCount`.
    std::unique_lock lock(mu);
    cv.wait(lock, [&] { return 0 == active_ref_count; });
    LOG_DEBUG(log, "query finished and consume done");
}

void PipelineExecutorContext::incActiveRefCount()
{
    std::lock_guard lock(mu);
    ++active_ref_count;
}

void PipelineExecutorContext::decActiveRefCount()
{
    std::lock_guard lock(mu);
    RUNTIME_ASSERT(active_ref_count > 0);
    --active_ref_count;
    if (0 == active_ref_count)
    {
        // It is not expected for a query to be finished more than one time.
        RUNTIME_ASSERT(!is_finished);
        is_finished = true;

        if (!isWaitMode())
        {
            assert(*result_queue);
            (*result_queue)->finish();
        }
        cv.notify_all();
    }
}

void PipelineExecutorContext::cancel()
{
    bool origin_value = false;
    if (is_cancelled.compare_exchange_strong(origin_value, true, std::memory_order_release))
    {
        cancelSharedQueues();
<<<<<<< HEAD
        cancelOneTimeFutures();
=======
        cancelResultQueueIfNeed();
>>>>>>> 115ed4f4
        if likely (TaskScheduler::instance && !query_id.empty())
            TaskScheduler::instance->cancel(query_id, resource_group_name);
    }
}

ResultQueuePtr PipelineExecutorContext::toConsumeMode(size_t queue_size)
{
    std::lock_guard lock(mu);
    RUNTIME_ASSERT(!result_queue.has_value());
    RUNTIME_CHECK_MSG(!isCancelled(), "query has been cancelled.");
    result_queue.emplace(std::make_shared<ResultQueue>(queue_size));
    return *result_queue;
}

void PipelineExecutorContext::addSharedQueue(const SharedQueuePtr & shared_queue)
{
    std::lock_guard lock(mu);
    RUNTIME_CHECK_MSG(!isCancelled(), "query has been cancelled.");
    assert(shared_queue);
    shared_queues.push_back(shared_queue);
}

void PipelineExecutorContext::cancelSharedQueues()
{
    std::vector<SharedQueuePtr> tmp;
    {
        std::lock_guard lock(mu);
        std::swap(tmp, shared_queues);
    }
    for (const auto & shared_queue : tmp)
        shared_queue->cancel();
}

<<<<<<< HEAD
void PipelineExecutorContext::addOneTimeFuture(const OneTimeNotifyFuturePtr & future)
{
    std::lock_guard lock(mu);
    RUNTIME_CHECK_MSG(!isCancelled(), "query has been cancelled.");
    assert(future);
    one_time_futures.push_back(future);
}

void PipelineExecutorContext::cancelOneTimeFutures()
{
    std::vector<OneTimeNotifyFuturePtr> tmp;
    {
        std::lock_guard lock(mu);
        std::swap(tmp, one_time_futures);
    }
    for (const auto & future : tmp)
        future->finish();
=======
void PipelineExecutorContext::cancelResultQueueIfNeed()
{
    ResultQueue * tmp{nullptr};
    {
        std::lock_guard lock(mu);
        if (isWaitMode())
            return;
        tmp = (*result_queue).get();
    }
    assert(tmp);
    tmp->cancel();
>>>>>>> 115ed4f4
}
} // namespace DB<|MERGE_RESOLUTION|>--- conflicted
+++ resolved
@@ -156,11 +156,8 @@
     if (is_cancelled.compare_exchange_strong(origin_value, true, std::memory_order_release))
     {
         cancelSharedQueues();
-<<<<<<< HEAD
         cancelOneTimeFutures();
-=======
         cancelResultQueueIfNeed();
->>>>>>> 115ed4f4
         if likely (TaskScheduler::instance && !query_id.empty())
             TaskScheduler::instance->cancel(query_id, resource_group_name);
     }
@@ -194,7 +191,6 @@
         shared_queue->cancel();
 }
 
-<<<<<<< HEAD
 void PipelineExecutorContext::addOneTimeFuture(const OneTimeNotifyFuturePtr & future)
 {
     std::lock_guard lock(mu);
@@ -212,7 +208,8 @@
     }
     for (const auto & future : tmp)
         future->finish();
-=======
+}
+
 void PipelineExecutorContext::cancelResultQueueIfNeed()
 {
     ResultQueue * tmp{nullptr};
@@ -224,6 +221,5 @@
     }
     assert(tmp);
     tmp->cancel();
->>>>>>> 115ed4f4
 }
 } // namespace DB