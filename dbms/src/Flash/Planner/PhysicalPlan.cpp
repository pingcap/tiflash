--- conflicted
+++ resolved
@@ -302,13 +302,8 @@
 PipelinePtr PhysicalPlan::toPipeline()
 {
     assert(root_node);
-<<<<<<< HEAD
-    PipelineBuilder builder;
-    root_node->buildPipeline(builder, context);
-=======
     PipelineBuilder builder{log->identifier()};
     root_node->buildPipeline(builder);
->>>>>>> b7132a0b
     root_node.reset();
     auto pipeline = builder.build();
     auto to_string = [&]() -> String {
