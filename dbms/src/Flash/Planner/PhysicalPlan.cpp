// Copyright 2023 PingCAP, Inc.
//
// Licensed under the Apache License, Version 2.0 (the "License");
// you may not use this file except in compliance with the License.
// You may obtain a copy of the License at
//
//     http://www.apache.org/licenses/LICENSE-2.0
//
// Unless required by applicable law or agreed to in writing, software
// distributed under the License is distributed on an "AS IS" BASIS,
// WITHOUT WARRANTIES OR CONDITIONS OF ANY KIND, either express or implied.
// See the License for the specific language governing permissions and
// limitations under the License.

#include <Common/TiFlashMetrics.h>
#include <Debug/MockStorage.h>
#include <Flash/Coprocessor/DAGContext.h>
#include <Flash/Coprocessor/FineGrainedShuffle.h>
#include <Flash/Pipeline/Pipeline.h>
#include <Flash/Pipeline/PipelineBuilder.h>
#include <Flash/Planner/PhysicalPlan.h>
#include <Flash/Planner/PhysicalPlanVisitor.h>
#include <Flash/Planner/Plans/PhysicalAggregation.h>
#include <Flash/Planner/Plans/PhysicalCTESink.h>
#include <Flash/Planner/Plans/PhysicalCTESource.h>
#include <Flash/Planner/Plans/PhysicalExchangeReceiver.h>
#include <Flash/Planner/Plans/PhysicalExchangeSender.h>
#include <Flash/Planner/Plans/PhysicalExpand.h>
#include <Flash/Planner/Plans/PhysicalExpand2.h>
#include <Flash/Planner/Plans/PhysicalFilter.h>
#include <Flash/Planner/Plans/PhysicalJoin.h>
#include <Flash/Planner/Plans/PhysicalJoinV2.h>
#include <Flash/Planner/Plans/PhysicalLimit.h>
#include <Flash/Planner/Plans/PhysicalMockExchangeReceiver.h>
#include <Flash/Planner/Plans/PhysicalMockExchangeSender.h>
#include <Flash/Planner/Plans/PhysicalMockTableScan.h>
#include <Flash/Planner/Plans/PhysicalProjection.h>
#include <Flash/Planner/Plans/PhysicalTableScan.h>
#include <Flash/Planner/Plans/PhysicalTopN.h>
#include <Flash/Planner/Plans/PhysicalWindow.h>
#include <Flash/Planner/Plans/PhysicalWindowSort.h>
#include <Flash/Planner/optimize.h>
#include <Flash/Statistics/traverseExecutors.h>
#include <Interpreters/Context.h>

namespace DB
{
namespace
{
bool pushDownSelection(
    Context & context,
    const PhysicalPlanNodePtr & plan,
    const String & executor_id,
    const tipb::Selection & selection)
{
    if (plan->tp() == PlanType::TableScan)
    {
        auto physical_table_scan = std::static_pointer_cast<PhysicalTableScan>(plan);
        return physical_table_scan->setFilterConditions(executor_id, selection);
    }
    if (unlikely(plan->tp() == PlanType::MockTableScan && context.isExecutorTest()))
    {
        auto physical_mock_table_scan = std::static_pointer_cast<PhysicalMockTableScan>(plan);
        return physical_mock_table_scan->setFilterConditions(context, executor_id, selection);
    }
    return false;
}
} // namespace

void PhysicalPlan::build(const tipb::DAGRequest * dag_request)
{
    RUNTIME_CHECK(dag_request);
    traverseExecutorsReverse(dag_request, [&](const tipb::Executor & executor) {
        build(&executor);
        return true;
    });
}

void PhysicalPlan::buildTableScan(const String & executor_id, const tipb::Executor * executor)
{
    TiDBTableScan table_scan(executor, executor_id, dagContext());
    if (!table_scan.getPushedDownFilters().empty() && unlikely(!context.getSettingsRef().dt_enable_bitmap_filter))
        throw Exception(
            "Running late materialization but bitmap filter is disabled, please set the config "
            "`profiles.default.dt_enable_bitmap_filter` of TiFlash to true,"
            "or disable late materialization by set tidb variable `tidb_opt_enable_late_materialization` to false.");
    LOG_DEBUG(log, "tidb table scan has runtime filter size:{}", table_scan.getRuntimeFilterIDs().size());
    if (unlikely(context.isTest()))
        pushBack(PhysicalMockTableScan::build(context, executor_id, log, table_scan));
    else
        pushBack(PhysicalTableScan::build(executor_id, log, table_scan));
    dagContext().table_scan_executor_id = executor_id;
}

void PhysicalPlan::build(const tipb::Executor * executor)
{
    RUNTIME_CHECK(executor);
    RUNTIME_CHECK(executor->has_executor_id());

    const auto & executor_id = executor->executor_id();
    switch (executor->tp())
    {
    case tipb::ExecType::TypeLimit:
        GET_METRIC(tiflash_coprocessor_executor_count, type_limit).Increment();
        pushBack(PhysicalLimit::build(executor_id, log, executor->limit(), popBack()));
        break;
    case tipb::ExecType::TypeTopN:
        GET_METRIC(tiflash_coprocessor_executor_count, type_topn).Increment();
        pushBack(PhysicalTopN::build(context, executor_id, log, executor->topn(), popBack()));
        break;
    case tipb::ExecType::TypeSelection:
    {
        GET_METRIC(tiflash_coprocessor_executor_count, type_sel).Increment();
        auto child = popBack();
        if (pushDownSelection(context, child, executor_id, executor->selection()))
            pushBack(child);
        else
            pushBack(PhysicalFilter::build(context, executor_id, log, executor->selection(), child));
        break;
    }
    case tipb::ExecType::TypeStreamAgg:
        RUNTIME_CHECK_MSG(executor->aggregation().group_by_size() == 0, "Group by key is not supported in StreamAgg");
    case tipb::ExecType::TypeAggregation:
        GET_METRIC(tiflash_coprocessor_executor_count, type_agg).Increment();
        pushBack(PhysicalAggregation::build(
            context,
            executor_id,
            log,
            executor->aggregation(),
            FineGrainedShuffle(executor),
            popBack()));
        break;
    case tipb::ExecType::TypeExchangeSender:
    {
        GET_METRIC(tiflash_coprocessor_executor_count, type_exchange_sender).Increment();
        buildFinalProjection(fmt::format("{}_", executor_id), true);
        if (unlikely(context.isExecutorTest() || context.isInterpreterTest()))
            pushBack(PhysicalMockExchangeSender::build(executor_id, log, popBack()));
        else
        {
            // for MPP test, we can use real exchangeSender to run an query across different compute nodes
            // or use one compute node to simulate MPP process.
            pushBack(PhysicalExchangeSender::build(
                executor_id,
                log,
                executor->exchange_sender(),
                FineGrainedShuffle(executor),
                popBack()));
        }
        break;
    }
    case tipb::ExecType::TypeExchangeReceiver:
    {
        GET_METRIC(tiflash_coprocessor_executor_count, type_exchange_receiver).Increment();
        if (unlikely(context.isExecutorTest() || context.isInterpreterTest()))
        {
            pushBack(PhysicalMockExchangeReceiver::build(
                context,
                executor_id,
                log,
                executor->exchange_receiver(),
                FineGrainedShuffle(executor)));
        }
        else
        {
            // for MPP test, we can use real exchangeReceiver to run an query across different compute nodes
            // or use one compute node to simulate MPP process.
            pushBack(PhysicalExchangeReceiver::build(context, executor_id, log, FineGrainedShuffle(executor)));
        }
        break;
    }
    case tipb::ExecType::TypeProjection:
        GET_METRIC(tiflash_coprocessor_executor_count, type_projection).Increment();
        pushBack(PhysicalProjection::build(context, executor_id, log, executor->projection(), popBack()));
        break;
    case tipb::ExecType::TypeWindow:
        GET_METRIC(tiflash_coprocessor_executor_count, type_window).Increment();
        pushBack(PhysicalWindow::build(
            context,
            executor_id,
            log,
            executor->window(),
            FineGrainedShuffle(executor),
            popBack()));
        break;
    case tipb::ExecType::TypeSort:
        GET_METRIC(tiflash_coprocessor_executor_count, type_window_sort).Increment();
        pushBack(PhysicalWindowSort::build(
            context,
            executor_id,
            log,
            executor->sort(),
            FineGrainedShuffle(executor),
            popBack()));
        break;
    case tipb::ExecType::TypeTableScan:
        GET_METRIC(tiflash_coprocessor_executor_count, type_ts).Increment();
        buildTableScan(executor_id, executor);
        break;
    case tipb::ExecType::TypePartitionTableScan:
        GET_METRIC(tiflash_coprocessor_executor_count, type_partition_ts).Increment();
        buildTableScan(executor_id, executor);
        break;
    case tipb::ExecType::TypeJoin:
    {
        GET_METRIC(tiflash_coprocessor_executor_count, type_join).Increment();
        /// Both sides of the join need to have non-root-final-projection to ensure that
        /// there are no duplicate columns in the blocks on the build and probe sides.
        buildFinalProjection(fmt::format("{}_r_", executor_id), false);
        auto right = popBack();

        buildFinalProjection(fmt::format("{}_l_", executor_id), false);
        auto left = popBack();

        auto fine_grained_shuffle = FineGrainedShuffle(executor);
        auto & settings = context.getSettingsRef();
        if (settings.enable_hash_join_v2 && context.getDAGContext()->getExecutionMode() == ExecutionMode::Pipeline
            && !fine_grained_shuffle.enabled() && PhysicalJoinV2::isSupported(executor->join())
            && settings.max_bytes_before_external_join == 0 && !context.getDAGContext()->isInAutoSpillMode())
        {
            pushBack(
                PhysicalJoinV2::build(context, executor_id, log, executor->join(), fine_grained_shuffle, left, right));
        }
        else
        {
            pushBack(
                PhysicalJoin::build(context, executor_id, log, executor->join(), fine_grained_shuffle, left, right));
        }

        break;
    }
    case tipb::ExecType::TypeExpand:
    {
        GET_METRIC(tiflash_coprocessor_executor_count, type_expand).Increment();
        pushBack(PhysicalExpand::build(context, executor_id, log, executor->expand(), popBack()));
        break;
    }
    case tipb::ExecType::TypeExpand2:
    {
        GET_METRIC(tiflash_coprocessor_executor_count, type_expand).Increment();
        pushBack(PhysicalExpand2::build(context, executor_id, log, executor->expand2(), popBack()));
        break;
    }
    case tipb::ExecType::TypeCTESource:
    {
<<<<<<< HEAD
        auto fine_grained_shuffle = FineGrainedShuffle(executor);
        GET_METRIC(tiflash_coprocessor_executor_count, type_cte_source).Increment();
        pushBack(PhysicalCTESource::build(context, executor_id, log, fine_grained_shuffle, executor->cte_source()));
=======
        GET_METRIC(tiflash_coprocessor_executor_count, type_cte_source).Increment();
        pushBack(PhysicalCTESource::build(context, executor_id, log, executor->cte_source()));
>>>>>>> c6dc5fcc
        break;
    }
    case tipb::ExecType::TypeCTESink:
    {
        buildFinalProjectionForCTE(executor->cte_sink());
<<<<<<< HEAD
        auto fine_grained_shuffle = FineGrainedShuffle(executor);
        GET_METRIC(tiflash_coprocessor_executor_count, type_cte_sink).Increment();
        pushBack(PhysicalCTESink::build(executor_id, log, fine_grained_shuffle, popBack()));
=======
        GET_METRIC(tiflash_coprocessor_executor_count, type_cte_sink).Increment();
        pushBack(PhysicalCTESink::build(executor_id, log, popBack()));
>>>>>>> c6dc5fcc
        break;
    }
    default:
        throw TiFlashException(
            fmt::format("{} executor is not supported", fmt::underlying(executor->tp())),
            Errors::Planner::Unimplemented);
    }
}

void PhysicalPlan::buildFinalProjection(const String & column_prefix, bool is_root)
{
    const auto & final_projection = is_root
        ? PhysicalProjection::buildRootFinal(
            context,
            log,
            dagContext().output_field_types,
            dagContext().output_offsets,
            column_prefix,
            dagContext().keep_session_timezone_info,
            popBack())
        : PhysicalProjection::buildNonRootFinal(context, log, column_prefix, popBack());
    pushBack(final_projection);
}

void PhysicalPlan::buildFinalProjectionForCTE(const tipb::CTESink & sink)
{
<<<<<<< HEAD
    const auto & final_projection = PhysicalProjection::buildRootFinalForCTE(
        context,
        log,
        popBack(),
        sink,
        dagContext().keep_session_timezone_info);
=======
    auto required_schema_size = sink.field_types_size();
    std::vector<tipb::FieldType> required_schema;
    required_schema.reserve(required_schema_size);
    std::vector<Int32> output_offsets;
    output_offsets.reserve(required_schema_size);
    for (int i = 0; i < required_schema_size; i++)
    {
        required_schema.push_back(sink.field_types(i));
        output_offsets.push_back(i);
    }

    const auto & final_projection = PhysicalProjection::buildRootFinal(
        context,
        log,
        required_schema,
        output_offsets,
        "",
        dagContext().keep_session_timezone_info,
        popBack(),
        sink.cte_id());
>>>>>>> c6dc5fcc
    pushBack(final_projection);
}

DAGContext & PhysicalPlan::dagContext() const
{
    return *context.getDAGContext();
}

void PhysicalPlan::pushBack(const PhysicalPlanNodePtr & plan_node)
{
    RUNTIME_CHECK(plan_node);
    cur_plan_nodes.push_back(plan_node);
}

PhysicalPlanNodePtr PhysicalPlan::popBack()
{
    RUNTIME_CHECK(!cur_plan_nodes.empty());
    PhysicalPlanNodePtr back = cur_plan_nodes.back();
    RUNTIME_CHECK(back);
    cur_plan_nodes.pop_back();
    return back;
}

/// For MPP, root final projection has been added under PhysicalExchangeSender or PhysicalMockExchangeSender.
/// For batchcop/cop that without PhysicalExchangeSender or PhysicalMockExchangeSender, We need to add root final projection.
void PhysicalPlan::addRootFinalProjectionIfNeed()
{
    RUNTIME_CHECK(root_node);
    if (root_node->tp() != PlanType::ExchangeSender && root_node->tp() != PlanType::MockExchangeSender
        && root_node->tp() != PlanType::CTESink)
    {
        pushBack(root_node);
        buildFinalProjection(fmt::format("{}_", root_node->execId()), true);
        root_node = popBack();
    }
}

PhysicalPlanNodePtr PhysicalPlan::outputAndOptimize()
{
    RUNTIME_ASSERT(!root_node, log, "root_node should be nullptr before `outputAndOptimize`");
    RUNTIME_ASSERT(
        cur_plan_nodes.size() == 1,
        log,
        "There can only be one plan node output, but here are {}",
        cur_plan_nodes.size());
    root_node = popBack();
    addRootFinalProjectionIfNeed();

    LOG_DEBUG(log, "build unoptimized physical plan: \n{}", toString());

    root_node = optimize(context, root_node, log);
    LOG_DEBUG(log, "build optimized physical plan: \n{}", toString());

    RUNTIME_ASSERT(root_node, log, "root_node shouldn't be nullptr after `outputAndOptimize`");

    return root_node;
}

String PhysicalPlan::toString() const
{
    RUNTIME_CHECK(root_node);
    return PhysicalPlanVisitor::visitToString(root_node);
}

void PhysicalPlan::buildBlockInputStream(DAGPipeline & pipeline, Context & context, size_t max_streams)
{
    RUNTIME_CHECK(root_node);
    root_node->buildBlockInputStream(pipeline, context, max_streams);
}

PipelinePtr PhysicalPlan::toPipeline(PipelineExecutorContext & exec_context, Context & context)
{
    RUNTIME_CHECK(root_node);
    PipelineBuilder builder{log->identifier()};
    LOG_DEBUG(log, "Before buildPipeline");
    root_node->buildPipeline(builder, context, exec_context);
    LOG_DEBUG(log, "After buildPipeline");
    root_node.reset();
    auto pipeline = builder.build();
    LOG_DEBUG(log, "Before dump pipeline dag");
    LOG_DEBUG(log, "build pipeline dag: \n{}", pipeline->toTreeString());
    return pipeline;
}
} // namespace DB<|MERGE_RESOLUTION|>--- conflicted
+++ resolved
@@ -243,27 +243,15 @@
     }
     case tipb::ExecType::TypeCTESource:
     {
-<<<<<<< HEAD
-        auto fine_grained_shuffle = FineGrainedShuffle(executor);
-        GET_METRIC(tiflash_coprocessor_executor_count, type_cte_source).Increment();
-        pushBack(PhysicalCTESource::build(context, executor_id, log, fine_grained_shuffle, executor->cte_source()));
-=======
         GET_METRIC(tiflash_coprocessor_executor_count, type_cte_source).Increment();
         pushBack(PhysicalCTESource::build(context, executor_id, log, executor->cte_source()));
->>>>>>> c6dc5fcc
         break;
     }
     case tipb::ExecType::TypeCTESink:
     {
         buildFinalProjectionForCTE(executor->cte_sink());
-<<<<<<< HEAD
-        auto fine_grained_shuffle = FineGrainedShuffle(executor);
-        GET_METRIC(tiflash_coprocessor_executor_count, type_cte_sink).Increment();
-        pushBack(PhysicalCTESink::build(executor_id, log, fine_grained_shuffle, popBack()));
-=======
         GET_METRIC(tiflash_coprocessor_executor_count, type_cte_sink).Increment();
         pushBack(PhysicalCTESink::build(executor_id, log, popBack()));
->>>>>>> c6dc5fcc
         break;
     }
     default:
@@ -290,14 +278,6 @@
 
 void PhysicalPlan::buildFinalProjectionForCTE(const tipb::CTESink & sink)
 {
-<<<<<<< HEAD
-    const auto & final_projection = PhysicalProjection::buildRootFinalForCTE(
-        context,
-        log,
-        popBack(),
-        sink,
-        dagContext().keep_session_timezone_info);
-=======
     auto required_schema_size = sink.field_types_size();
     std::vector<tipb::FieldType> required_schema;
     required_schema.reserve(required_schema_size);
@@ -318,7 +298,6 @@
         dagContext().keep_session_timezone_info,
         popBack(),
         sink.cte_id());
->>>>>>> c6dc5fcc
     pushBack(final_projection);
 }
 
