// Copyright 2022 PingCAP, Ltd.
//
// Licensed under the Apache License, Version 2.0 (the "License");
// you may not use this file except in compliance with the License.
// You may obtain a copy of the License at
//
//     http://www.apache.org/licenses/LICENSE-2.0
//
// Unless required by applicable law or agreed to in writing, software
// distributed under the License is distributed on an "AS IS" BASIS,
// WITHOUT WARRANTIES OR CONDITIONS OF ANY KIND, either express or implied.
// See the License for the specific language governing permissions and
// limitations under the License.

#include <Flash/Coprocessor/DAGContext.h>
#include <Flash/Planner/ExecutorIdGenerator.h>
#include <Flash/Planner/PhysicalPlan.h>
#include <Flash/Planner/PhysicalPlanVisitor.h>
#include <Flash/Planner/optimize.h>
#include <Flash/Planner/plans/PhysicalAggregation.h>
#include <Flash/Planner/plans/PhysicalExchangeReceiver.h>
#include <Flash/Planner/plans/PhysicalExchangeSender.h>
#include <Flash/Planner/plans/PhysicalFilter.h>
#include <Flash/Planner/plans/PhysicalJoin.h>
#include <Flash/Planner/plans/PhysicalLimit.h>
#include <Flash/Planner/plans/PhysicalMockExchangeReceiver.h>
#include <Flash/Planner/plans/PhysicalMockExchangeSender.h>
#include <Flash/Planner/plans/PhysicalMockTableScan.h>
#include <Flash/Planner/plans/PhysicalProjection.h>
#include <Flash/Planner/plans/PhysicalSource.h>
#include <Flash/Planner/plans/PhysicalTableScan.h>
#include <Flash/Planner/plans/PhysicalTopN.h>
#include <Flash/Statistics/traverseExecutors.h>
#include <Interpreters/Context.h>

namespace DB
{
namespace
{
bool pushDownSelection(const PhysicalPlanNodePtr & plan, const String & executor_id, const tipb::Selection & selection)
{
    if (plan->tp() == PlanType::TableScan)
    {
        auto physical_table_scan = std::static_pointer_cast<PhysicalTableScan>(plan);
        if (!physical_table_scan->hasPushDownFilter())
        {
            physical_table_scan->pushDownFilter(executor_id, selection);
            return true;
        }
    }
    return false;
}
} // namespace

void PhysicalPlan::build(const tipb::DAGRequest * dag_request)
{
    assert(dag_request);
    ExecutorIdGenerator id_generator;
    traverseExecutorsReverse(
        dag_request,
        [&](const tipb::Executor & executor) {
            build(id_generator.generate(executor), &executor);
            return true;
        });
}

void PhysicalPlan::build(const String & executor_id, const tipb::Executor * executor)
{
    assert(executor);
    switch (executor->tp())
    {
    case tipb::ExecType::TypeLimit:
        pushBack(PhysicalLimit::build(executor_id, log, executor->limit(), popBack()));
        break;
    case tipb::ExecType::TypeTopN:
        pushBack(PhysicalTopN::build(context, executor_id, log, executor->topn(), popBack()));
        break;
    case tipb::ExecType::TypeSelection:
    {
        auto child = popBack();
        if (pushDownSelection(child, executor_id, executor->selection()))
            pushBack(child);
        else
            pushBack(PhysicalFilter::build(context, executor_id, log, executor->selection(), child));
        break;
    }
    case tipb::ExecType::TypeAggregation:
    case tipb::ExecType::TypeStreamAgg:
        pushBack(PhysicalAggregation::build(context, executor_id, log, executor->aggregation(), popBack()));
        break;
    case tipb::ExecType::TypeExchangeSender:
    {
        if (unlikely(dagContext().isTest()))
            pushBack(PhysicalMockExchangeSender::build(executor_id, log, popBack()));
        else
            pushBack(PhysicalExchangeSender::build(executor_id, log, executor->exchange_sender(), popBack()));
        break;
    }
    case tipb::ExecType::TypeExchangeReceiver:
    {
        if (unlikely(dagContext().isTest()))
            pushBack(PhysicalMockExchangeReceiver::build(context, executor_id, log, executor->exchange_receiver()));
        else
            pushBack(PhysicalExchangeReceiver::build(context, executor_id, log));
        break;
    }
    case tipb::ExecType::TypeProjection:
        pushBack(PhysicalProjection::build(context, executor_id, log, executor->projection(), popBack()));
        break;
<<<<<<< HEAD
    case tipb::ExecType::TypeJoin:
    {
        auto right = popBack();
        auto left = popBack();

        /// Both sides of the join need to have non-root-final-projection to ensure that
        /// there are no duplicate columns in the blocks on the build and probe sides.

        /// After DAGQueryBlock removed, `dagContext().isTest() && right->tp() != PlanType::Source`
        /// and `dagContext().isTest() && right->tp() != PlanType::Source` will be removed.
        if (dagContext().isTest() && right->tp() != PlanType::Source)
        {
            pushBack(right);
            buildFinalProjection(fmt::format("{}_r_", executor_id), false);
            right = popBack();
        }

        if (dagContext().isTest() && right->tp() != PlanType::Source)
        {
            pushBack(left);
            buildFinalProjection(fmt::format("{}_l_", executor_id), false);
            left = popBack();
        }

        pushBack(PhysicalJoin::build(context, executor_id, log, executor->join(), left, right));
=======
    case tipb::ExecType::TypeTableScan:
    case tipb::ExecType::TypePartitionTableScan:
    {
        TiDBTableScan table_scan(executor, executor_id, dagContext());
        if (unlikely(dagContext().isTest()))
            pushBack(PhysicalMockTableScan::build(context, executor_id, log, table_scan));
        else
            pushBack(PhysicalTableScan::build(executor_id, log, table_scan));
        dagContext().table_scan_executor_id = executor_id;
>>>>>>> 42b40557
        break;
    }
    default:
        throw TiFlashException(fmt::format("{} executor is not supported", executor->tp()), Errors::Planner::Unimplemented);
    }
}

void PhysicalPlan::buildFinalProjection(const String & column_prefix, bool is_root)
{
    const auto & final_projection = is_root
        ? PhysicalProjection::buildRootFinal(
            context,
            log,
            dagContext().output_field_types,
            dagContext().output_offsets,
            column_prefix,
            dagContext().keep_session_timezone_info,
            popBack())
        : PhysicalProjection::buildNonRootFinal(
            context,
            log,
            column_prefix,
            popBack());
    pushBack(final_projection);
}

DAGContext & PhysicalPlan::dagContext() const
{
    return *context.getDAGContext();
}

void PhysicalPlan::pushBack(const PhysicalPlanNodePtr & plan_node)
{
    assert(plan_node);
    cur_plan_nodes.push_back(plan_node);
}

PhysicalPlanNodePtr PhysicalPlan::popBack()
{
    if (unlikely(cur_plan_nodes.empty()))
        throw TiFlashException("cur_plan_nodes is empty, cannot popBack", Errors::Planner::Internal);
    PhysicalPlanNodePtr back = cur_plan_nodes.back();
    assert(back);
    cur_plan_nodes.pop_back();
    return back;
}

void PhysicalPlan::buildSource(const String & executor_id, const BlockInputStreams & source_streams)
{
    pushBack(PhysicalSource::build(executor_id, source_streams, log));
}

void PhysicalPlan::outputAndOptimize()
{
    RUNTIME_ASSERT(!root_node, log, "root_node shoud be nullptr before `outputAndOptimize`");
    RUNTIME_ASSERT(cur_plan_nodes.size() == 1, log, "There can only be one plan node output, but here are {}", cur_plan_nodes.size());

    root_node = popBack();
    LOG_FMT_DEBUG(
        log,
        "build unoptimized physical plan: \n{}",
        toString());

    root_node = optimize(context, root_node);
    LOG_FMT_DEBUG(
        log,
        "build optimized physical plan: \n{}",
        toString());

    RUNTIME_ASSERT(root_node, log, "root_node shoudn't be nullptr after `outputAndOptimize`");
}

String PhysicalPlan::toString() const
{
    assert(root_node);
    return PhysicalPlanVisitor::visitToString(root_node);
}

void PhysicalPlan::transform(DAGPipeline & pipeline, Context & context, size_t max_streams)
{
    assert(root_node);
    root_node->transform(pipeline, context, max_streams);
}
} // namespace DB<|MERGE_RESOLUTION|>--- conflicted
+++ resolved
@@ -107,7 +107,17 @@
     case tipb::ExecType::TypeProjection:
         pushBack(PhysicalProjection::build(context, executor_id, log, executor->projection(), popBack()));
         break;
-<<<<<<< HEAD
+    case tipb::ExecType::TypeTableScan:
+    case tipb::ExecType::TypePartitionTableScan:
+    {
+        TiDBTableScan table_scan(executor, executor_id, dagContext());
+        if (unlikely(dagContext().isTest()))
+            pushBack(PhysicalMockTableScan::build(context, executor_id, log, table_scan));
+        else
+            pushBack(PhysicalTableScan::build(executor_id, log, table_scan));
+        dagContext().table_scan_executor_id = executor_id;
+        break;
+    }
     case tipb::ExecType::TypeJoin:
     {
         auto right = popBack();
@@ -133,18 +143,6 @@
         }
 
         pushBack(PhysicalJoin::build(context, executor_id, log, executor->join(), left, right));
-=======
-    case tipb::ExecType::TypeTableScan:
-    case tipb::ExecType::TypePartitionTableScan:
-    {
-        TiDBTableScan table_scan(executor, executor_id, dagContext());
-        if (unlikely(dagContext().isTest()))
-            pushBack(PhysicalMockTableScan::build(context, executor_id, log, table_scan));
-        else
-            pushBack(PhysicalTableScan::build(executor_id, log, table_scan));
-        dagContext().table_scan_executor_id = executor_id;
->>>>>>> 42b40557
-        break;
     }
     default:
         throw TiFlashException(fmt::format("{} executor is not supported", executor->tp()), Errors::Planner::Unimplemented);
