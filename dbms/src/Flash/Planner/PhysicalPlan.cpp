// Copyright 2022 PingCAP, Ltd.
//
// Licensed under the Apache License, Version 2.0 (the "License");
// you may not use this file except in compliance with the License.
// You may obtain a copy of the License at
//
//     http://www.apache.org/licenses/LICENSE-2.0
//
// Unless required by applicable law or agreed to in writing, software
// distributed under the License is distributed on an "AS IS" BASIS,
// WITHOUT WARRANTIES OR CONDITIONS OF ANY KIND, either express or implied.
// See the License for the specific language governing permissions and
// limitations under the License.

#include <Flash/Coprocessor/DAGContext.h>
#include <Flash/Coprocessor/FineGrainedShuffle.h>
#include <Flash/Planner/ExecutorIdGenerator.h>
#include <Flash/Planner/PhysicalPlan.h>
#include <Flash/Planner/PhysicalPlanVisitor.h>
#include <Flash/Planner/optimize.h>
#include <Flash/Planner/plans/PhysicalAggregation.h>
#include <Flash/Planner/plans/PhysicalExchangeReceiver.h>
#include <Flash/Planner/plans/PhysicalExchangeSender.h>
#include <Flash/Planner/plans/PhysicalFilter.h>
#include <Flash/Planner/plans/PhysicalLimit.h>
#include <Flash/Planner/plans/PhysicalMockExchangeReceiver.h>
#include <Flash/Planner/plans/PhysicalMockExchangeSender.h>
#include <Flash/Planner/plans/PhysicalMockTableScan.h>
#include <Flash/Planner/plans/PhysicalProjection.h>
#include <Flash/Planner/plans/PhysicalSource.h>
#include <Flash/Planner/plans/PhysicalTableScan.h>
#include <Flash/Planner/plans/PhysicalTopN.h>
#include <Flash/Planner/plans/PhysicalWindow.h>
#include <Flash/Planner/plans/PhysicalWindowSort.h>
#include <Flash/Statistics/traverseExecutors.h>
#include <Interpreters/Context.h>

namespace DB
{
namespace
{
bool pushDownSelection(const PhysicalPlanNodePtr & plan, const String & executor_id, const tipb::Selection & selection)
{
    if (plan->tp() == PlanType::TableScan)
    {
        auto physical_table_scan = std::static_pointer_cast<PhysicalTableScan>(plan);
        if (!physical_table_scan->hasPushDownFilter())
        {
            physical_table_scan->pushDownFilter(executor_id, selection);
            return true;
        }
    }
    return false;
}
} // namespace

void PhysicalPlan::build(const tipb::DAGRequest * dag_request)
{
    assert(dag_request);
    ExecutorIdGenerator id_generator;
    traverseExecutorsReverse(
        dag_request,
        [&](const tipb::Executor & executor) {
            build(id_generator.generate(executor), &executor);
            return true;
        });
}

void PhysicalPlan::build(const String & executor_id, const tipb::Executor * executor)
{
    assert(executor);
    switch (executor->tp())
    {
    case tipb::ExecType::TypeLimit:
        pushBack(PhysicalLimit::build(executor_id, log, executor->limit(), popBack()));
        break;
    case tipb::ExecType::TypeTopN:
        pushBack(PhysicalTopN::build(context, executor_id, log, executor->topn(), popBack()));
        break;
    case tipb::ExecType::TypeSelection:
    {
        auto child = popBack();
        if (pushDownSelection(child, executor_id, executor->selection()))
            pushBack(child);
        else
            pushBack(PhysicalFilter::build(context, executor_id, log, executor->selection(), child));
        break;
    }
    case tipb::ExecType::TypeAggregation:
    case tipb::ExecType::TypeStreamAgg:
        pushBack(PhysicalAggregation::build(context, executor_id, log, executor->aggregation(), popBack()));
        break;
    case tipb::ExecType::TypeExchangeSender:
    {
        if (unlikely(dagContext().isTest()))
            pushBack(PhysicalMockExchangeSender::build(executor_id, log, popBack()));
        else
            pushBack(PhysicalExchangeSender::build(executor_id, log, executor->exchange_sender(), FineGrainedShuffle(executor), popBack()));
        break;
    }
    case tipb::ExecType::TypeExchangeReceiver:
    {
        if (unlikely(dagContext().isTest()))
            pushBack(PhysicalMockExchangeReceiver::build(context, executor_id, log, executor->exchange_receiver()));
        else
            pushBack(PhysicalExchangeReceiver::build(context, executor_id, log));
        break;
    }
    case tipb::ExecType::TypeProjection:
        pushBack(PhysicalProjection::build(context, executor_id, log, executor->projection(), popBack()));
        break;
<<<<<<< HEAD
    case tipb::ExecType::TypeWindow:
        pushBack(PhysicalWindow::build(context, executor_id, log, executor->window(), FineGrainedShuffle(executor), popBack()));
        break;
    case tipb::ExecType::TypeSort:
        pushBack(PhysicalWindowSort::build(context, executor_id, log, executor->sort(), FineGrainedShuffle(executor), popBack()));
        break;
=======
    case tipb::ExecType::TypeTableScan:
    case tipb::ExecType::TypePartitionTableScan:
    {
        TiDBTableScan table_scan(executor, executor_id, dagContext());
        if (unlikely(dagContext().isTest()))
            pushBack(PhysicalMockTableScan::build(context, executor_id, log, table_scan));
        else
            pushBack(PhysicalTableScan::build(executor_id, log, table_scan));
        dagContext().table_scan_executor_id = executor_id;
        break;
    }
>>>>>>> 42b40557
    default:
        throw TiFlashException(fmt::format("{} executor is not supported", executor->tp()), Errors::Planner::Unimplemented);
    }
}

void PhysicalPlan::buildFinalProjection(const String & column_prefix, bool is_root)
{
    const auto & final_projection = is_root
        ? PhysicalProjection::buildRootFinal(
            context,
            log,
            dagContext().output_field_types,
            dagContext().output_offsets,
            column_prefix,
            dagContext().keep_session_timezone_info,
            popBack())
        : PhysicalProjection::buildNonRootFinal(
            context,
            log,
            column_prefix,
            popBack());
    pushBack(final_projection);
}

DAGContext & PhysicalPlan::dagContext() const
{
    return *context.getDAGContext();
}

void PhysicalPlan::pushBack(const PhysicalPlanNodePtr & plan_node)
{
    assert(plan_node);
    cur_plan_nodes.push_back(plan_node);
}

PhysicalPlanNodePtr PhysicalPlan::popBack()
{
    if (unlikely(cur_plan_nodes.empty()))
        throw TiFlashException("cur_plan_nodes is empty, cannot popBack", Errors::Planner::Internal);
    PhysicalPlanNodePtr back = cur_plan_nodes.back();
    assert(back);
    cur_plan_nodes.pop_back();
    return back;
}

void PhysicalPlan::buildSource(const BlockInputStreams & source_streams)
{
    pushBack(PhysicalSource::build(source_streams, log));
}

void PhysicalPlan::outputAndOptimize()
{
    RUNTIME_ASSERT(!root_node, log, "root_node shoud be nullptr before `outputAndOptimize`");
    RUNTIME_ASSERT(cur_plan_nodes.size() == 1, log, "There can only be one plan node output, but here are {}", cur_plan_nodes.size());
    root_node = popBack();

    LOG_FMT_DEBUG(
        log,
        "build unoptimized physical plan: \n{}",
        toString());

    root_node = optimize(context, root_node);
    RUNTIME_ASSERT(root_node, log, "root_node shoudn't be nullptr after `outputAndOptimize`");
}

String PhysicalPlan::toString() const
{
    assert(root_node);
    return PhysicalPlanVisitor::visitToString(root_node);
}

void PhysicalPlan::transform(DAGPipeline & pipeline, Context & context, size_t max_streams)
{
    assert(root_node);
    root_node->transform(pipeline, context, max_streams);
}
} // namespace DB<|MERGE_RESOLUTION|>--- conflicted
+++ resolved
@@ -109,14 +109,12 @@
     case tipb::ExecType::TypeProjection:
         pushBack(PhysicalProjection::build(context, executor_id, log, executor->projection(), popBack()));
         break;
-<<<<<<< HEAD
     case tipb::ExecType::TypeWindow:
         pushBack(PhysicalWindow::build(context, executor_id, log, executor->window(), FineGrainedShuffle(executor), popBack()));
         break;
     case tipb::ExecType::TypeSort:
         pushBack(PhysicalWindowSort::build(context, executor_id, log, executor->sort(), FineGrainedShuffle(executor), popBack()));
         break;
-=======
     case tipb::ExecType::TypeTableScan:
     case tipb::ExecType::TypePartitionTableScan:
     {
@@ -128,7 +126,6 @@
         dagContext().table_scan_executor_id = executor_id;
         break;
     }
->>>>>>> 42b40557
     default:
         throw TiFlashException(fmt::format("{} executor is not supported", executor->tp()), Errors::Planner::Unimplemented);
     }
