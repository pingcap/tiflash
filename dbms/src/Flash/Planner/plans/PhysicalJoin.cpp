--- conflicted
+++ resolved
@@ -211,13 +211,8 @@
 
     {
         DAGPipeline & probe_pipeline = pipeline;
-<<<<<<< HEAD
         probe()->buildBlockInputStream(probe_pipeline, context, max_streams);
-        probeSideTransform(probe_pipeline, context, max_streams);
-=======
-        probe()->transform(probe_pipeline, context, max_streams);
         probeSideTransform(probe_pipeline, context);
->>>>>>> 104f678e
     }
 
     doSchemaProject(pipeline, context);
