--- conflicted
+++ resolved
@@ -79,14 +79,10 @@
 
     for (size_t i = 0; i < stream_count; ++i)
     {
-<<<<<<< HEAD
         BlockInputStreamPtr stream = std::make_shared<ExchangeReceiverInputStream>(mpp_exchange_receiver,
                                                                                    log->identifier(),
                                                                                    execId(),
                                                                                    /*stream_id=*/enable_fine_grained_shuffle ? i : 0);
-=======
-        BlockInputStreamPtr stream = std::make_shared<ExchangeReceiverInputStream>(mpp_exchange_receiver, log->identifier(), executor_id, /*stream_id=*/0);
->>>>>>> 7693e143
         exchange_receiver_io_input_streams.push_back(stream);
         stream = std::make_shared<SquashingBlockInputStream>(stream, 8192, 0, log->identifier());
         stream->setExtraInfo(extra_info);
