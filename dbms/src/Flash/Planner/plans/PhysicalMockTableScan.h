--- conflicted
+++ resolved
@@ -48,9 +48,8 @@
 
     const Block & getSampleBlock() const override;
 
-<<<<<<< HEAD
     void transform(OperatorPipelineGroupBuilder & group_builder, Context & /*context*/, size_t /*concurrency*/) override;
-=======
+
     void initStreams(Context & context);
 
     // for delta-merge test
@@ -63,7 +62,6 @@
     Int64 getLogicalTableID() const;
 
     void updateStreams(Context & context);
->>>>>>> 3350580b
 
 private:
     void transformImpl(DAGPipeline & pipeline, Context & /*context*/, size_t /*max_streams*/) override;
