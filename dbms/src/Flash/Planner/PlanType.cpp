--- conflicted
+++ resolved
@@ -41,15 +41,12 @@
         return "MockExchangeReceiver";
     case Projection:
         return "Projection";
-<<<<<<< HEAD
-    case Join:
-        return "Join";
-=======
     case TableScan:
         return "TableScan";
     case MockTableScan:
         return "MockTableScan";
->>>>>>> 42b40557
+    case Join:
+        return "Join";
     default:
         throw TiFlashException("Unknown PlanType", Errors::Planner::Internal);
     }
