// Copyright 2022 PingCAP, Ltd.
//
// Licensed under the Apache License, Version 2.0 (the "License");
// you may not use this file except in compliance with the License.
// You may obtain a copy of the License at
//
//     http://www.apache.org/licenses/LICENSE-2.0
//
// Unless required by applicable law or agreed to in writing, software
// distributed under the License is distributed on an "AS IS" BASIS,
// WITHOUT WARRANTIES OR CONDITIONS OF ANY KIND, either express or implied.
// See the License for the specific language governing permissions and
// limitations under the License.

#include <Common/TiFlashException.h>
#include <Flash/Planner/PlanType.h>

namespace DB
{
String PlanType::toString() const
{
    switch (enum_value)
    {
    case Source:
        return "Source";
    case Limit:
        return "Limit";
    case TopN:
        return "TopN";
    case Filter:
        return "Filter";
    case Aggregation:
        return "Aggregation";
    case ExchangeSender:
        return "ExchangeSender";
    case MockExchangeSender:
        return "MockExchangeSender";
    case ExchangeReceiver:
        return "ExchangeReceiver";
    case MockExchangeReceiver:
        return "MockExchangeReceiver";
    case Projection:
        return "Projection";
<<<<<<< HEAD
    case Window:
        return "Window";
    case WindowSort:
        return "WindowSort";
=======
    case TableScan:
        return "TableScan";
    case MockTableScan:
        return "MockTableScan";
>>>>>>> 42b40557
    default:
        throw TiFlashException("Unknown PlanType", Errors::Planner::Internal);
    }
}
} // namespace DB<|MERGE_RESOLUTION|>--- conflicted
+++ resolved
@@ -41,17 +41,14 @@
         return "MockExchangeReceiver";
     case Projection:
         return "Projection";
-<<<<<<< HEAD
     case Window:
         return "Window";
     case WindowSort:
         return "WindowSort";
-=======
     case TableScan:
         return "TableScan";
     case MockTableScan:
         return "MockTableScan";
->>>>>>> 42b40557
     default:
         throw TiFlashException("Unknown PlanType", Errors::Planner::Internal);
     }
