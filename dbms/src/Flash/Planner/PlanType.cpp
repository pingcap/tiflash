// Copyright 2022 PingCAP, Ltd.
//
// Licensed under the Apache License, Version 2.0 (the "License");
// you may not use this file except in compliance with the License.
// You may obtain a copy of the License at
//
//     http://www.apache.org/licenses/LICENSE-2.0
//
// Unless required by applicable law or agreed to in writing, software
// distributed under the License is distributed on an "AS IS" BASIS,
// WITHOUT WARRANTIES OR CONDITIONS OF ANY KIND, either express or implied.
// See the License for the specific language governing permissions and
// limitations under the License.

#include <Flash/Planner/PlanType.h>

#include <magic_enum.hpp>

namespace DB
{
String PlanType::toString() const
{
<<<<<<< HEAD
    switch (enum_value)
    {
#define M(t) \
    case t:  \
        return #t;
        M(Limit)
        M(PartialLimit)
        M(FinalLimit)
        M(TopN)
        M(PartialTopN)
        M(FinalTopN)
        M(Filter)
        M(Aggregation)
        M(FinalAggregation)
        M(PartialAggregation)
        M(ExchangeSender)
        M(MockExchangeSender)
        M(ExchangeReceiver)
        M(MockExchangeReceiver)
        M(Projection)
        M(Window)
        M(WindowSort)
        M(TableScan)
        M(MockTableScan)
        M(Join)
        M(JoinProbe)
        M(NonJoinProbe)
        M(JoinBuild)
        M(ResultHandler)
        M(PipelineBreaker)
#undef M
    default:
        throw TiFlashException("Unknown PlanType", Errors::Planner::Internal);
    }
=======
    return String(magic_enum::enum_name(enum_value));
>>>>>>> ef34f3b9
}
} // namespace DB<|MERGE_RESOLUTION|>--- conflicted
+++ resolved
@@ -20,43 +20,6 @@
 {
 String PlanType::toString() const
 {
-<<<<<<< HEAD
-    switch (enum_value)
-    {
-#define M(t) \
-    case t:  \
-        return #t;
-        M(Limit)
-        M(PartialLimit)
-        M(FinalLimit)
-        M(TopN)
-        M(PartialTopN)
-        M(FinalTopN)
-        M(Filter)
-        M(Aggregation)
-        M(FinalAggregation)
-        M(PartialAggregation)
-        M(ExchangeSender)
-        M(MockExchangeSender)
-        M(ExchangeReceiver)
-        M(MockExchangeReceiver)
-        M(Projection)
-        M(Window)
-        M(WindowSort)
-        M(TableScan)
-        M(MockTableScan)
-        M(Join)
-        M(JoinProbe)
-        M(NonJoinProbe)
-        M(JoinBuild)
-        M(ResultHandler)
-        M(PipelineBreaker)
-#undef M
-    default:
-        throw TiFlashException("Unknown PlanType", Errors::Planner::Internal);
-    }
-=======
     return String(magic_enum::enum_name(enum_value));
->>>>>>> ef34f3b9
 }
 } // namespace DB