// Copyright 2022 PingCAP, Ltd.
//
// Licensed under the Apache License, Version 2.0 (the "License");
// you may not use this file except in compliance with the License.
// You may obtain a copy of the License at
//
//     http://www.apache.org/licenses/LICENSE-2.0
//
// Unless required by applicable law or agreed to in writing, software
// distributed under the License is distributed on an "AS IS" BASIS,
// WITHOUT WARRANTIES OR CONDITIONS OF ANY KIND, either express or implied.
// See the License for the specific language governing permissions and
// limitations under the License.

#include <Flash/Coprocessor/DAGContext.h>
#include <Flash/Coprocessor/DAGPipeline.h>
#include <Flash/Coprocessor/InterpreterUtils.h>
#include <Flash/Planner/PhysicalPlan.h>
#include <Flash/Planner/Planner.h>
#include <Interpreters/Context.h>
#include <common/logger_useful.h>

namespace DB
{
namespace
{
void analyzePhysicalPlan(PhysicalPlan & physical_plan, const DAGQueryBlock & query_block)
{
    assert(query_block.source);
    physical_plan.build(query_block.source_name, query_block.source);

    if (query_block.selection)
    {
        physical_plan.build(query_block.selection_name, query_block.selection);
    }

    if (query_block.aggregation)
    {
        physical_plan.build(query_block.aggregation_name, query_block.aggregation);

        if (query_block.having)
        {
            physical_plan.build(query_block.having_name, query_block.having);
        }
    }

    // TopN/Limit
    if (query_block.limit_or_topn)
    {
        physical_plan.build(query_block.limit_or_topn_name, query_block.limit_or_topn);
    }

    physical_plan.buildFinalProjection(query_block.qb_column_prefix, query_block.isRootQueryBlock());

    if (query_block.exchange_sender)
    {
        physical_plan.build(query_block.exchange_sender_name, query_block.exchange_sender);
    }
}
} // namespace

Planner::Planner(
    Context & context_,
    const std::vector<BlockInputStreams> & input_streams_vec_,
    const DAGQueryBlock & query_block_,
    size_t max_streams_)
    : context(context_)
    , input_streams_vec(input_streams_vec_)
    , query_block(query_block_)
    , max_streams(max_streams_)
    , log(Logger::get("Planner", dagContext().log ? dagContext().log->identifier() : ""))
{}

BlockInputStreams Planner::execute()
{
    DAGPipeline pipeline;
    executeImpl(pipeline);
    if (!pipeline.streams_with_non_joined_data.empty())
    {
        executeUnion(pipeline, max_streams, log);
        restorePipelineConcurrency(pipeline);
    }
    return pipeline.streams;
}

bool Planner::isSupported(const DAGQueryBlock & query_block)
{
    /// todo support fine grained shuffle
    static auto disable_fine_frained_shuffle = [](const DAGQueryBlock & query_block) {
        return !enableFineGrainedShuffle(query_block.source->fine_grained_shuffle_stream_count())
            && (!query_block.exchange_sender || !enableFineGrainedShuffle(query_block.exchange_sender->fine_grained_shuffle_stream_count()));
    };
    static auto has_supported_source = [](const DAGQueryBlock & query_block) {
        return query_block.source
            && (query_block.source->tp() == tipb::ExecType::TypeProjection
                || query_block.source->tp() == tipb::ExecType::TypeExchangeReceiver
<<<<<<< HEAD
                || query_block.source->tp() == tipb::ExecType::TypeJoin);
=======
                || query_block.isTableScanSource());
>>>>>>> 42b40557
    };
    return has_supported_source(query_block) && disable_fine_frained_shuffle(query_block);
}

DAGContext & Planner::dagContext() const
{
    return *context.getDAGContext();
}

void Planner::restorePipelineConcurrency(DAGPipeline & pipeline)
{
    if (query_block.can_restore_pipeline_concurrency)
        restoreConcurrency(pipeline, dagContext().final_concurrency, log);
}

void Planner::executeImpl(DAGPipeline & pipeline)
{
    PhysicalPlan physical_plan{context, log->identifier()};
    assert(query_block.children.size() == input_streams_vec.size());
    for (size_t i = 0; i < input_streams_vec.size(); ++i)
    {
        RUNTIME_ASSERT(!input_streams_vec[i].empty(), log, "input streams cannot be empty");
        assert(query_block.children[i] && query_block.children[i]->root && query_block.children[i]->root->has_executor_id());
        physical_plan.buildSource(query_block.children[i]->root->executor_id(), input_streams_vec[i]);
    }

    analyzePhysicalPlan(physical_plan, query_block);

    physical_plan.outputAndOptimize();

    physical_plan.transform(pipeline, context, max_streams);
}
} // namespace DB<|MERGE_RESOLUTION|>--- conflicted
+++ resolved
@@ -94,11 +94,8 @@
         return query_block.source
             && (query_block.source->tp() == tipb::ExecType::TypeProjection
                 || query_block.source->tp() == tipb::ExecType::TypeExchangeReceiver
-<<<<<<< HEAD
-                || query_block.source->tp() == tipb::ExecType::TypeJoin);
-=======
+                || query_block.source->tp() == tipb::ExecType::TypeJoin
                 || query_block.isTableScanSource());
->>>>>>> 42b40557
     };
     return has_supported_source(query_block) && disable_fine_frained_shuffle(query_block);
 }
