--- conflicted
+++ resolved
@@ -89,12 +89,9 @@
         return query_block.source
             && (query_block.source->tp() == tipb::ExecType::TypeProjection
                 || query_block.source->tp() == tipb::ExecType::TypeExchangeReceiver
-<<<<<<< HEAD
                 || query_block.source->tp() == tipb::ExecType::TypeWindow
                 || (query_block.source->tp() == tipb::ExecType::TypeSort && query_block.source->sort().ispartialsort())
-=======
                 || query_block.source->tp() == tipb::ExecType::TypeJoin
->>>>>>> a528f483
                 || query_block.isTableScanSource());
     };
     return has_supported_source(query_block);
