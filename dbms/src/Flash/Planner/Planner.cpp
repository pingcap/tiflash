--- conflicted
+++ resolved
@@ -92,15 +92,13 @@
         return !enableFineGrainedShuffle(query_block.source->fine_grained_shuffle_stream_count())
             && (!query_block.exchange_sender || !enableFineGrainedShuffle(query_block.exchange_sender->fine_grained_shuffle_stream_count()));
     };
-    return query_block.source
-        && (query_block.source->tp() == tipb::ExecType::TypeProjection
-<<<<<<< HEAD
-            || query_block.source->tp() == tipb::ExecType::TypeExchangeReceiver
-            || query_block.source->tp() == tipb::ExecType::TypeJoin)
-=======
-            || query_block.source->tp() == tipb::ExecType::TypeExchangeReceiver)
->>>>>>> 7693e143
-        && disable_fine_frained_shuffle(query_block);
+    static auto has_supported_source = [](const DAGQueryBlock & query_block) {
+        return query_block.source
+            && (query_block.source->tp() == tipb::ExecType::TypeProjection
+                || query_block.source->tp() == tipb::ExecType::TypeExchangeReceiver
+                || query_block.source->tp() == tipb::ExecType::TypeJoin);
+    };
+    return has_supported_source(query_block) && disable_fine_frained_shuffle(query_block);
 }
 
 DAGContext & Planner::dagContext() const
