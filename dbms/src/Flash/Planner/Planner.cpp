--- conflicted
+++ resolved
@@ -94,13 +94,9 @@
     };
     return query_block.source
         && (query_block.source->tp() == tipb::ExecType::TypeProjection
-<<<<<<< HEAD
             || query_block.source->tp() == tipb::ExecType::TypeExchangeReceiver
-            || query_block.source->tp() == tipb::ExecType::TypeJoin);
-=======
-            || query_block.source->tp() == tipb::ExecType::TypeExchangeReceiver)
+            || query_block.source->tp() == tipb::ExecType::TypeJoin)
         && disable_fine_frained_shuffle(query_block);
->>>>>>> 05fd9bd6
 }
 
 DAGContext & Planner::dagContext() const
