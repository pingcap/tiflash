// Copyright 2022 PingCAP, Ltd.
//
// Licensed under the Apache License, Version 2.0 (the "License");
// you may not use this file except in compliance with the License.
// You may obtain a copy of the License at
//
//     http://www.apache.org/licenses/LICENSE-2.0
//
// Unless required by applicable law or agreed to in writing, software
// distributed under the License is distributed on an "AS IS" BASIS,
// WITHOUT WARRANTIES OR CONDITIONS OF ANY KIND, either express or implied.
// See the License for the specific language governing permissions and
// limitations under the License.

#include <Common/FailPoint.h>
#include <Common/Logger.h>
#include <Common/TiFlashException.h>
#include <DataTypes/DataTypeNullable.h>
#include <Flash/Coprocessor/DAGExpressionAnalyzer.h>
#include <Flash/Coprocessor/DAGPipeline.h>
#include <Flash/Coprocessor/InterpreterUtils.h>
#include <Flash/Pipeline/Exec/PipelineExecBuilder.h>
#include <Flash/Planner/FinalizeHelper.h>
#include <Flash/Planner/PhysicalPlanHelper.h>
#include <Flash/Planner/Plans/PhysicalExpand.h>
#include <Interpreters/Context.h>
#include <Operators/FilterTransformOp.h>
#include <fmt/format.h>

namespace DB
{
PhysicalPlanNodePtr PhysicalExpand::build(
    const Context & context,
    const String & executor_id,
    const LoggerPtr & log,
    const tipb::Expand & expand,
    const PhysicalPlanNodePtr & child)
{
    assert(child);

    if (unlikely(expand.grouping_sets().empty()))
    {
        //should not reach here
        throw TiFlashException("Expand executor without grouping sets", Errors::Planner::BadRequest);
    }

    DAGExpressionAnalyzer analyzer{child->getSchema(), context};
    ExpressionActionsPtr before_expand_actions = PhysicalPlanHelper::newActions(child->getSampleBlock());

    auto grouping_sets = analyzer.buildExpandGroupingColumns(expand, before_expand_actions);
    auto expand_action = ExpressionAction::expandSource(grouping_sets);
    // include expand action itself.
    before_expand_actions->add(expand_action);

    NamesAndTypes expand_output_columns;
    auto child_header = child->getSchema();
    for (const auto & one : child_header)
    {
        expand_output_columns.emplace_back(one.name, expand_action.expand->isInGroupSetColumn(one.name) ? makeNullable(one.type) : one.type);
    }
    expand_output_columns.emplace_back(Expand::grouping_identifier_column_name, Expand::grouping_identifier_column_type);

    auto physical_expand = std::make_shared<PhysicalExpand>(
        executor_id,
        expand_output_columns,
        child->getFineGrainedShuffle(),
        log->identifier(),
        child,
        expand_action.expand,
        before_expand_actions);
    return physical_expand;
}

void PhysicalExpand::expandTransform(DAGPipeline & child_pipeline)
{
    String expand_extra_info = fmt::format("expand, expand_executor_id = {}: grouping set {}", execId(), shared_expand->getGroupingSetsDes());
    executeExpression(child_pipeline, expand_actions, log, expand_extra_info);
}

void PhysicalExpand::buildPipelineExecGroup(
    PipelineExecutorStatus & exec_status,
    PipelineExecGroupBuilder & group_builder,
    Context & context,
    size_t /*concurrency*/)
{
<<<<<<< HEAD
    auto & executor_profile = context.getDAGContext()->getPipelineProfilesMap()[executor_id];
    group_builder.transform([&](auto & builder) {
        builder.appendTransformOp(std::make_unique<ExpressionTransformOp>(exec_status, log->identifier(), expand_actions));
    });
    executor_profile.push_back(group_builder.getOperatorProfiles());
=======
    executeExpression(exec_status, group_builder, expand_actions, log);
>>>>>>> 124f18c4
}

void PhysicalExpand::buildBlockInputStreamImpl(DAGPipeline & pipeline, Context & context, size_t max_streams)
{
    child->buildBlockInputStream(pipeline, context, max_streams);
    expandTransform(pipeline);
}

void PhysicalExpand::finalize(const Names & parent_require)
{
    FinalizeHelper::checkSchemaContainsParentRequire(schema, parent_require);
    Names required_output = parent_require;
    required_output.emplace_back(Expand::grouping_identifier_column_name);
    expand_actions->finalize(required_output);

    child->finalize(expand_actions->getRequiredColumns());
    FinalizeHelper::prependProjectInputIfNeed(expand_actions, child->getSampleBlock().columns());
    FinalizeHelper::checkSampleBlockContainsParentRequire(getSampleBlock(), parent_require);
}

const Block & PhysicalExpand::getSampleBlock() const
{
    return expand_actions->getSampleBlock();
}
} // namespace DB<|MERGE_RESOLUTION|>--- conflicted
+++ resolved
@@ -83,15 +83,8 @@
     Context & context,
     size_t /*concurrency*/)
 {
-<<<<<<< HEAD
     auto & executor_profile = context.getDAGContext()->getPipelineProfilesMap()[executor_id];
-    group_builder.transform([&](auto & builder) {
-        builder.appendTransformOp(std::make_unique<ExpressionTransformOp>(exec_status, log->identifier(), expand_actions));
-    });
-    executor_profile.push_back(group_builder.getOperatorProfiles());
-=======
-    executeExpression(exec_status, group_builder, expand_actions, log);
->>>>>>> 124f18c4
+    executeExpression(exec_status, group_builder, executor_profile, expand_actions, log);
 }
 
 void PhysicalExpand::buildBlockInputStreamImpl(DAGPipeline & pipeline, Context & context, size_t max_streams)
