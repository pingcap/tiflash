// Copyright 2023 PingCAP, Ltd.
//
// Licensed under the Apache License, Version 2.0 (the "License");
// you may not use this file except in compliance with the License.
// You may obtain a copy of the License at
//
//     http://www.apache.org/licenses/LICENSE-2.0
//
// Unless required by applicable law or agreed to in writing, software
// distributed under the License is distributed on an "AS IS" BASIS,
// WITHOUT WARRANTIES OR CONDITIONS OF ANY KIND, either express or implied.
// See the License for the specific language governing permissions and
// limitations under the License.

#include <Common/FailPoint.h>
#include <Common/Logger.h>
#include <Common/TiFlashException.h>
#include <DataStreams/ExpressionBlockInputStream.h>
#include <DataStreams/HashJoinBuildBlockInputStream.h>
#include <DataStreams/HashJoinProbeBlockInputStream.h>
#include <Flash/Coprocessor/DAGContext.h>
#include <Flash/Coprocessor/DAGExpressionAnalyzer.h>
#include <Flash/Coprocessor/DAGPipeline.h>
#include <Flash/Coprocessor/InterpreterUtils.h>
#include <Flash/Coprocessor/JoinInterpreterHelper.h>
#include <Flash/Pipeline/PipelineBuilder.h>
#include <Flash/Planner/FinalizeHelper.h>
#include <Flash/Planner/PhysicalPlanHelper.h>
#include <Flash/Planner/Plans/PhysicalJoin.h>
#include <Flash/Planner/Plans/PhysicalJoinBuild.h>
#include <Flash/Planner/Plans/PhysicalJoinProbe.h>
#include <Interpreters/Context.h>
#include <common/logger_useful.h>
#include <fmt/format.h>

namespace DB
{
namespace FailPoints
{
extern const char minimum_block_size_for_cross_join[];
} // namespace FailPoints

namespace
{
void recordJoinExecuteInfo(
    DAGContext & dag_context,
    const String & executor_id,
    const String & build_side_executor_id,
    const JoinPtr & join_ptr)
{
    JoinExecuteInfo join_execute_info;
    join_execute_info.build_side_root_executor_id = build_side_executor_id;
    join_execute_info.join_ptr = join_ptr;
    assert(join_execute_info.join_ptr);
    dag_context.getJoinExecuteInfoMap()[executor_id] = std::move(join_execute_info);
}

} // namespace

PhysicalPlanNodePtr PhysicalJoin::build(
    const Context & context,
    const String & executor_id,
    const LoggerPtr & log,
    const tipb::Join & join,
    const FineGrainedShuffle & fine_grained_shuffle,
    const PhysicalPlanNodePtr & left,
    const PhysicalPlanNodePtr & right)
{
    assert(left);
    assert(right);

    left->finalize();
    right->finalize();

    const Block & left_input_header = left->getSampleBlock();
    const Block & right_input_header = right->getSampleBlock();

    JoinInterpreterHelper::TiFlashJoin tiflash_join(join, context.isTest());

    const auto & probe_plan = tiflash_join.build_side_index == 0 ? right : left;
    const auto & build_plan = tiflash_join.build_side_index == 0 ? left : right;

    const Block & probe_side_header = probe_plan->getSampleBlock();
    const Block & build_side_header = build_plan->getSampleBlock();

    String match_helper_name = tiflash_join.genMatchHelperName(left_input_header, right_input_header);
    NamesAndTypes join_output_schema = tiflash_join.genJoinOutputColumns(left_input_header, right_input_header, match_helper_name);
    auto & dag_context = *context.getDAGContext();

    /// add necessary transformation if the join key is an expression

    bool is_tiflash_right_join = tiflash_join.isTiFlashRightOuterJoin();

    JoinNonEqualConditions join_non_equal_conditions;
    // prepare probe side
    auto [probe_side_prepare_actions, probe_key_names, original_probe_key_names, probe_filter_column_name] = JoinInterpreterHelper::prepareJoin(
        context,
        probe_side_header,
        tiflash_join.getProbeJoinKeys(),
        tiflash_join.join_key_types,
        /*left=*/true,
        is_tiflash_right_join,
        tiflash_join.getProbeConditions());
    RUNTIME_ASSERT(probe_side_prepare_actions, log, "probe_side_prepare_actions cannot be nullptr");
    /// in TiFlash, left side is always the probe side
    join_non_equal_conditions.left_filter_column = std::move(probe_filter_column_name);

    // prepare build side
    auto [build_side_prepare_actions, build_key_names, original_build_key_names, build_filter_column_name] = JoinInterpreterHelper::prepareJoin(
        context,
        build_side_header,
        tiflash_join.getBuildJoinKeys(),
        tiflash_join.join_key_types,
        /*left=*/false,
        is_tiflash_right_join,
        tiflash_join.getBuildConditions());
    RUNTIME_ASSERT(build_side_prepare_actions, log, "build_side_prepare_actions cannot be nullptr");
    /// in TiFlash, right side is always the build side
    join_non_equal_conditions.right_filter_column = std::move(build_filter_column_name);

    tiflash_join.fillJoinOtherConditionsAction(context, left_input_header, right_input_header, probe_side_prepare_actions, original_probe_key_names, original_build_key_names, join_non_equal_conditions);

    const Settings & settings = context.getSettingsRef();
    SpillConfig build_spill_config(context.getTemporaryPath(), fmt::format("{}_hash_join_0_build", log->identifier()), settings.max_cached_data_bytes_in_spiller, settings.max_spilled_rows_per_file, settings.max_spilled_bytes_per_file, context.getFileProvider());
    SpillConfig probe_spill_config(context.getTemporaryPath(), fmt::format("{}_hash_join_0_probe", log->identifier()), settings.max_cached_data_bytes_in_spiller, settings.max_spilled_rows_per_file, settings.max_spilled_bytes_per_file, context.getFileProvider());
    size_t max_block_size = settings.max_block_size;
    fiu_do_on(FailPoints::minimum_block_size_for_cross_join, { max_block_size = 1; });

    String flag_mapped_entry_helper_name = tiflash_join.genFlagMappedEntryHelperName(left_input_header, right_input_header, join_non_equal_conditions.other_cond_expr != nullptr);
    JoinPtr join_ptr = std::make_shared<Join>(
        probe_key_names,
        build_key_names,
        tiflash_join.kind,
        tiflash_join.strictness,
        log->identifier(),
        fine_grained_shuffle.enable(),
        fine_grained_shuffle.stream_count,
        settings.max_bytes_before_external_join,
        build_spill_config,
        probe_spill_config,
        settings.join_restore_concurrency,
        tiflash_join.join_key_collators,
        join_non_equal_conditions,
        max_block_size,
        match_helper_name,
        flag_mapped_entry_helper_name,
        0,
        context.isTest());

    recordJoinExecuteInfo(dag_context, executor_id, build_plan->execId(), join_ptr);

    auto physical_join = std::make_shared<PhysicalJoin>(
        executor_id,
        join_output_schema,
        fine_grained_shuffle,
        log->identifier(),
        probe_plan,
        build_plan,
        join_ptr,
        probe_side_prepare_actions,
        build_side_prepare_actions,
        Block(join_output_schema));
    return physical_join;
}

void PhysicalJoin::probeSideTransform(DAGPipeline & probe_pipeline, Context & context)
{
    const auto & settings = context.getSettingsRef();
    /// probe side streams
    executeExpression(probe_pipeline, probe_side_prepare_actions, log, "append join key and join filters for probe side");
    /// add join input stream
    String join_probe_extra_info = fmt::format("join probe, join_executor_id = {}, scan_hash_map_after_probe = {}", execId(), needScanHashMapAfterProbe(join_ptr->getKind()));
    join_ptr->initProbe(probe_pipeline.firstStream()->getHeader(),
                        probe_pipeline.streams.size());
    size_t probe_index = 0;
    for (auto & stream : probe_pipeline.streams)
    {
        stream = std::make_shared<HashJoinProbeBlockInputStream>(stream, join_ptr, probe_index++, log->identifier(), settings.max_block_size);
        stream->setExtraInfo(join_probe_extra_info);
    }
}

void PhysicalJoin::buildSideTransform(DAGPipeline & build_pipeline, Context & context, size_t max_streams)
{
    auto & dag_context = *context.getDAGContext();
    size_t join_build_concurrency = build_pipeline.streams.size();

    /// build side streams
    executeExpression(build_pipeline, build_side_prepare_actions, log, "append join key and join filters for build side");
    // add a HashJoinBuildBlockInputStream to build a shared hash table
    String join_build_extra_info = fmt::format("join build, build_side_root_executor_id = {}", build()->execId());
    if (fine_grained_shuffle.enable())
        join_build_extra_info = fmt::format("{} {}", join_build_extra_info, String(enableFineGrainedShuffleExtraInfo));
    auto & join_execute_info = dag_context.getJoinExecuteInfoMap()[execId()];
    auto build_streams = [&](BlockInputStreams & streams) {
        size_t build_index = 0;
        for (auto & stream : streams)
        {
            stream = std::make_shared<HashJoinBuildBlockInputStream>(stream, join_ptr, build_index++, log->identifier());
            stream->setExtraInfo(join_build_extra_info);
            join_execute_info.join_build_streams.push_back(stream);
        }
    };
    build_streams(build_pipeline.streams);
    // for test, join executor need the return blocks to output.
    executeUnion(build_pipeline, max_streams, log, /*ignore_block=*/!context.isTest(), "for join");

    SubqueryForSet build_query;
    build_query.source = build_pipeline.firstStream();
    build_query.join = join_ptr;
    join_ptr->initBuild(build_query.source->getHeader(),
                        join_build_concurrency);
    dag_context.addSubquery(execId(), std::move(build_query));
}

void PhysicalJoin::buildBlockInputStreamImpl(DAGPipeline & pipeline, Context & context, size_t max_streams)
{
    /// The build side needs to be transformed first.
    {
        DAGPipeline build_pipeline;
        build()->buildBlockInputStream(build_pipeline, context, max_streams);
        buildSideTransform(build_pipeline, context, max_streams);
    }

    {
        DAGPipeline & probe_pipeline = pipeline;
        probe()->buildBlockInputStream(probe_pipeline, context, max_streams);
        probeSideTransform(probe_pipeline, context);
    }

    doSchemaProject(pipeline);
}

void PhysicalJoin::doSchemaProject(DAGPipeline & pipeline)
{
    /// add a project to remove all the useless column
    NamesWithAliases schema_project_cols;
    for (auto & c : schema)
    {
        /// do not need to care about duplicated column names because
        /// it is guaranteed by its children physical plan nodes
        schema_project_cols.emplace_back(c.name, c.name);
    }
    assert(!schema_project_cols.empty());
    ExpressionActionsPtr schema_project = generateProjectExpressionActions(pipeline.firstStream(), schema_project_cols);
    assert(schema_project && !schema_project->getActions().empty());
    executeExpression(pipeline, schema_project, log, "remove useless column after join");
}

void PhysicalJoin::buildPipeline(
    PipelineBuilder & builder,
    Context & context,
    PipelineExecutorStatus & exec_status)
{
    // Break the pipeline for join build.
    auto join_build = std::make_shared<PhysicalJoinBuild>(
        executor_id,
        build()->getSchema(),
        fine_grained_shuffle,
        log->identifier(),
        build(),
        join_ptr,
        build_side_prepare_actions);
    auto join_build_builder = builder.breakPipeline(join_build);
    // Join build pipeline.
    build()->buildPipeline(join_build_builder, context, exec_status);
    join_build_builder.build();

    // Join probe pipeline.
<<<<<<< HEAD
    probe()->buildPipeline(builder);
    auto join_probe = std::make_shared<PhysicalJoinProbe>(
        executor_id,
        schema,
        log->identifier(),
        probe(),
        join_ptr,
        probe_side_prepare_actions);
    builder.addPlanNode(join_probe);
=======
    probe()->buildPipeline(builder, context, exec_status);
    // FIXME: Should be newly created PhysicalJoinProbe.
    builder.addPlanNode(shared_from_this());
    throw Exception("Unsupport");
>>>>>>> b2b976ed
}

void PhysicalJoin::finalize(const Names & parent_require)
{
    // schema.size() >= parent_require.size()
    FinalizeHelper::checkSchemaContainsParentRequire(schema, parent_require);
}

const Block & PhysicalJoin::getSampleBlock() const
{
    return sample_block;
}
} // namespace DB<|MERGE_RESOLUTION|>--- conflicted
+++ resolved
@@ -267,8 +267,7 @@
     join_build_builder.build();
 
     // Join probe pipeline.
-<<<<<<< HEAD
-    probe()->buildPipeline(builder);
+    probe()->buildPipeline(builder, context, exec_status);
     auto join_probe = std::make_shared<PhysicalJoinProbe>(
         executor_id,
         schema,
@@ -277,12 +276,6 @@
         join_ptr,
         probe_side_prepare_actions);
     builder.addPlanNode(join_probe);
-=======
-    probe()->buildPipeline(builder, context, exec_status);
-    // FIXME: Should be newly created PhysicalJoinProbe.
-    builder.addPlanNode(shared_from_this());
-    throw Exception("Unsupport");
->>>>>>> b2b976ed
 }
 
 void PhysicalJoin::finalize(const Names & parent_require)
