// Copyright 2023 PingCAP, Ltd.
//
// Licensed under the Apache License, Version 2.0 (the "License");
// you may not use this file except in compliance with the License.
// You may obtain a copy of the License at
//
//     http://www.apache.org/licenses/LICENSE-2.0
//
// Unless required by applicable law or agreed to in writing, software
// distributed under the License is distributed on an "AS IS" BASIS,
// WITHOUT WARRANTIES OR CONDITIONS OF ANY KIND, either express or implied.
// See the License for the specific language governing permissions and
// limitations under the License.

#pragma once

#include <DataStreams/IBlockInputStream.h>
#include <Flash/Coprocessor/FilterConditions.h>
#include <Flash/Coprocessor/TiDBTableScan.h>
#include <Flash/Planner/Plans/PhysicalLeaf.h>
#include <Operators/SourceOp_fwd.h>
#include <tipb/executor.pb.h>

namespace DB
{
/**
 * A physical plan node that generates MockTableScanBlockInputStream.
 * Used in gtest to test execution logic.
 * Only available with `context.isTest() == true`.
 */
class PhysicalMockTableScan : public PhysicalLeaf
{
public:
    static PhysicalPlanNodePtr build(
        Context & context,
        const String & executor_id,
        const LoggerPtr & log,
        const TiDBTableScan & table_scan);

    PhysicalMockTableScan(
        const String & executor_id_,
        const NamesAndTypes & schema_,
        const String & req_id,
        const Block & sample_block_,
        const BlockInputStreams & mock_streams_,
        Int64 table_id_,
        bool keep_order_,
        const std::vector<Int32> & runtime_filter_ids_);

    void finalize(const Names & parent_require) override;

    const Block & getSampleBlock() const override;

    void initStreams(Context & context);

    // for delta-merge test
    bool setFilterConditions(Context & context, const String & filter_executor_id, const tipb::Selection & selection);

    bool hasFilterConditions() const;

    const String & getFilterConditionsId() const;

    Int64 getLogicalTableID() const;

    void updateStreams(Context & context);

private:
    void buildBlockInputStreamImpl(DAGPipeline & pipeline, Context & /*context*/, size_t /*max_streams*/) override;

    void buildPipelineExecGroupImpl(
        PipelineExecutorStatus &,
        PipelineExecGroupBuilder & group_builder,
        Context &,
        size_t) override;

private:
<<<<<<< HEAD
=======
    void buildBlockInputStreamImpl(DAGPipeline & pipeline, Context & /*context*/ context, size_t /*max_streams*/) override;

    void buildRuntimeFilterInLocalStream(Context & context);

private:
>>>>>>> f794c8f7
    FilterConditions filter_conditions;
    Block sample_block;

    BlockInputStreams mock_streams;


    const Int64 table_id;

    const bool keep_order;

    SourceOps source_ops;

    std::vector<Int32> runtime_filter_ids;

    const int rf_max_wait_time_ms = 10000;
};
} // namespace DB<|MERGE_RESOLUTION|>--- conflicted
+++ resolved
@@ -70,18 +70,12 @@
     void buildPipelineExecGroupImpl(
         PipelineExecutorStatus &,
         PipelineExecGroupBuilder & group_builder,
-        Context &,
+        Context & context,
         size_t) override;
-
-private:
-<<<<<<< HEAD
-=======
-    void buildBlockInputStreamImpl(DAGPipeline & pipeline, Context & /*context*/ context, size_t /*max_streams*/) override;
 
     void buildRuntimeFilterInLocalStream(Context & context);
 
 private:
->>>>>>> f794c8f7
     FilterConditions filter_conditions;
     Block sample_block;
 
