// Copyright 2023 PingCAP, Ltd.
//
// Licensed under the Apache License, Version 2.0 (the "License");
// you may not use this file except in compliance with the License.
// You may obtain a copy of the License at
//
//     http://www.apache.org/licenses/LICENSE-2.0
//
// Unless required by applicable law or agreed to in writing, software
// distributed under the License is distributed on an "AS IS" BASIS,
// WITHOUT WARRANTIES OR CONDITIONS OF ANY KIND, either express or implied.
// See the License for the specific language governing permissions and
// limitations under the License.

#include <Flash/Coprocessor/ChunkCodec.h>
#include <Flash/Coprocessor/DAGPipeline.h>
#include <Flash/Coprocessor/DAGStorageInterpreter.h>
#include <Flash/Coprocessor/GenSchemaAndColumn.h>
#include <Flash/Coprocessor/InterpreterUtils.h>
#include <Flash/Coprocessor/StorageDisaggregatedInterpreter.h>
#include <Flash/Pipeline/Exec/PipelineExecBuilder.h>
#include <Flash/Planner/FinalizeHelper.h>
#include <Flash/Planner/PhysicalPlanHelper.h>
#include <Flash/Planner/Plans/PhysicalTableScan.h>
#include <Interpreters/Context.h>
#include <Interpreters/SharedContexts/Disagg.h>
#include <Operators/ExpressionTransformOp.h>

namespace DB
{
namespace
{
ExpressionActionsPtr getSchemaExprActions(
    Context & context,
    const NamesAndTypes & storage_schema,
    const NamesAndTypes & plan_schema)
{
    RUNTIME_CHECK_MSG(
        storage_schema.size() == plan_schema.size(),
        "the size({}) of storge schema is not equals to the size({}) of table scan schema",
        storage_schema.size(),
        plan_schema.size());
    /// In order to keep TransformOp's schema consistent with PhysicalPlan's schema.
    /// It is worth noting that the column uses the name as the unique identifier in the Block, so the column name must also be consistent.
    ExpressionActionsPtr schema_actions = PhysicalPlanHelper::newActions(storage_schema);

    // perform pre-cast.
    DAGExpressionAnalyzer analyzer{storage_schema, context};
    Names input_names;
    for (size_t i = 0; i < storage_schema.size(); ++i)
    {
        const auto & storage_col = storage_schema[i];
        const auto & plan_col = plan_schema[i];
        auto input_name = storage_col.type->equals(*plan_col.type)
            ? storage_col.name
            : analyzer.appendCast(plan_col.type, schema_actions, storage_col.name);
        input_names.push_back(input_name);
    }

    // add project action.
    NamesWithAliases schema_project_cols;
    for (size_t i = 0; i < plan_schema.size(); ++i)
        schema_project_cols.emplace_back(input_names[i], plan_schema[i].name);
    schema_actions->add(ExpressionAction::project(schema_project_cols));

    return schema_actions;
}
} // namespace

PhysicalTableScan::PhysicalTableScan(
    const String & executor_id_,
    const NamesAndTypes & schema_,
    const String & req_id,
    const TiDBTableScan & tidb_table_scan_,
    const Block & sample_block_)
    : PhysicalLeaf(executor_id_, PlanType::TableScan, schema_, FineGrainedShuffle{}, req_id)
    , tidb_table_scan(tidb_table_scan_)
    , sample_block(sample_block_)
{}

PhysicalPlanNodePtr PhysicalTableScan::build(
    const String & executor_id,
    const LoggerPtr & log,
    const TiDBTableScan & table_scan)
{
    auto schema = genNamesAndTypesForTableScan(table_scan);
    auto physical_table_scan = std::make_shared<PhysicalTableScan>(
        executor_id,
        schema,
        log->identifier(),
        table_scan,
        Block(schema));
    return physical_table_scan;
}

void PhysicalTableScan::buildBlockInputStreamImpl(DAGPipeline & pipeline, Context & context, size_t max_streams)
{
    RUNTIME_CHECK(pipeline.streams.empty());

    if (context.getSharedContextDisagg()->isDisaggregatedComputeMode())
    {
        StorageDisaggregatedInterpreter disaggregated_tiflash_interpreter(context, tidb_table_scan, filter_conditions, max_streams);
        disaggregated_tiflash_interpreter.execute(pipeline);
        auto schema_actions = getSchemaExprActions(context, disaggregated_tiflash_interpreter.analyzer->getCurrentInputColumns(), schema);
        executeExpression(pipeline, schema_actions, log, "table scan schema projection");
    }
    else
    {
        DAGStorageInterpreter storage_interpreter(context, tidb_table_scan, filter_conditions, max_streams);
        storage_interpreter.execute(pipeline);
        auto schema_actions = getSchemaExprActions(context, storage_interpreter.analyzer->getCurrentInputColumns(), schema);
        executeExpression(pipeline, schema_actions, log, "table scan schema projection");
    }
}

void PhysicalTableScan::buildPipeline(
    PipelineBuilder & builder,
    Context & context,
    PipelineExecutorStatus & exec_status)
{
    // For building PipelineExec in compile time.
    if (context.getSharedContextDisagg()->isDisaggregatedComputeMode())
    {
        StorageDisaggregatedInterpreter disaggregated_tiflash_interpreter(context, tidb_table_scan, filter_conditions, context.getMaxStreams());
        disaggregated_tiflash_interpreter.execute(exec_status, pipeline_exec_builder);
        buildProjection(exec_status, pipeline_exec_builder, disaggregated_tiflash_interpreter.analyzer->getCurrentInputColumns());
    }
    else
    {
        DAGStorageInterpreter storage_interpreter(context, tidb_table_scan, filter_conditions, context.getMaxStreams());
        storage_interpreter.execute(exec_status, pipeline_exec_builder);
        buildProjection(exec_status, pipeline_exec_builder, storage_interpreter.analyzer->getCurrentInputColumns());
    }

    PhysicalPlanNode::buildPipeline(builder, context, exec_status);
}

void PhysicalTableScan::buildPipelineExecGroupImpl(
    PipelineExecutorStatus & /*exec_status*/,
    PipelineExecGroupBuilder & group_builder,
<<<<<<< HEAD
    Context & context,
    size_t)
{
    group_builder.init(source_ops.size());
    size_t i = 0;
    group_builder.transform([&](auto & builder) {
        builder.setSourceOp(std::move(source_ops[i++]));
    });
    storage_interpreter->executeSuffix(exec_status, group_builder);
    auto schema_actions = getSchemaExprActions(context, storage_interpreter->analyzer->getCurrentInputColumns(), schema);
=======
    Context & /*context*/,
    size_t /*concurrency*/)
{
    assert(group_builder.empty());
    group_builder = std::move(pipeline_exec_builder);
}

void PhysicalTableScan::buildProjection(DAGPipeline & pipeline, const NamesAndTypes & storage_schema)
{
    const auto & schema_project_cols = buildTableScanProjectionCols(schema, storage_schema);
    /// In order to keep BlockInputStream's schema consistent with PhysicalPlan's schema.
    /// It is worth noting that the column uses the name as the unique identifier in the Block, so the column name must also be consistent.
    ExpressionActionsPtr schema_project = generateProjectExpressionActions(pipeline.firstStream(), schema_project_cols);
    executeExpression(pipeline, schema_project, log, "table scan schema projection");
}

void PhysicalTableScan::buildProjection(
    PipelineExecutorStatus & exec_status,
    PipelineExecGroupBuilder & group_builder,
    const NamesAndTypes & storage_schema)
{
    const auto & schema_project_cols = buildTableScanProjectionCols(schema, storage_schema);

    /// In order to keep TransformOp's schema consistent with PhysicalPlan's schema.
    /// It is worth noting that the column uses the name as the unique identifier in the Block, so the column name must also be consistent.
    ExpressionActionsPtr schema_actions = PhysicalPlanHelper::newActions(group_builder.getCurrentHeader());
    schema_actions->add(ExpressionAction::project(schema_project_cols));
>>>>>>> b2791dfb
    executeExpression(exec_status, group_builder, schema_actions, log);
}

void PhysicalTableScan::finalize(const Names & parent_require)
{
    FinalizeHelper::checkSchemaContainsParentRequire(schema, parent_require);
}

const Block & PhysicalTableScan::getSampleBlock() const
{
    return sample_block;
}

bool PhysicalTableScan::setFilterConditions(const String & filter_executor_id, const tipb::Selection & selection)
{
    /// Since there is at most one selection on the table scan, setFilterConditions() will only be called at most once.
    /// So in this case hasFilterConditions() is always false.
    if (unlikely(hasFilterConditions()))
    {
        return false;
    }

    filter_conditions = FilterConditions::filterConditionsFrom(filter_executor_id, selection);
    return true;
}

bool PhysicalTableScan::hasFilterConditions() const
{
    return filter_conditions.hasValue();
}

const String & PhysicalTableScan::getFilterConditionsId() const
{
    RUNTIME_CHECK(hasFilterConditions());
    return filter_conditions.executor_id;
}
} // namespace DB<|MERGE_RESOLUTION|>--- conflicted
+++ resolved
@@ -32,6 +32,7 @@
 {
 ExpressionActionsPtr getSchemaExprActions(
     Context & context,
+    const LoggerPtr & log,
     const NamesAndTypes & storage_schema,
     const NamesAndTypes & plan_schema)
 {
@@ -40,20 +41,27 @@
         "the size({}) of storge schema is not equals to the size({}) of table scan schema",
         storage_schema.size(),
         plan_schema.size());
+
     /// In order to keep TransformOp's schema consistent with PhysicalPlan's schema.
     /// It is worth noting that the column uses the name as the unique identifier in the Block, so the column name must also be consistent.
+
     ExpressionActionsPtr schema_actions = PhysicalPlanHelper::newActions(storage_schema);
 
     // perform pre-cast.
+    // Because sometimes the table scan schema sent by tidb does not correspond to the actual tiflash storage schema, so add cast here to handle this case.
+    // See https://github.com/pingcap/tiflash/issues/6806
     DAGExpressionAnalyzer analyzer{storage_schema, context};
     Names input_names;
     for (size_t i = 0; i < storage_schema.size(); ++i)
     {
         const auto & storage_col = storage_schema[i];
         const auto & plan_col = plan_schema[i];
-        auto input_name = storage_col.type->equals(*plan_col.type)
-            ? storage_col.name
-            : analyzer.appendCast(plan_col.type, schema_actions, storage_col.name);
+        auto input_name = storage_col.name;
+        if (!storage_col.type->equals(*plan_col.type))
+        {
+            LOG_WARNING(log, "");
+            input_name = analyzer.appendCast(plan_col.type, schema_actions, storage_col.name);
+        }
         input_names.push_back(input_name);
     }
 
@@ -101,15 +109,13 @@
     {
         StorageDisaggregatedInterpreter disaggregated_tiflash_interpreter(context, tidb_table_scan, filter_conditions, max_streams);
         disaggregated_tiflash_interpreter.execute(pipeline);
-        auto schema_actions = getSchemaExprActions(context, disaggregated_tiflash_interpreter.analyzer->getCurrentInputColumns(), schema);
-        executeExpression(pipeline, schema_actions, log, "table scan schema projection");
+        buildProjection(pipeline, context, disaggregated_tiflash_interpreter.analyzer->getCurrentInputColumns());
     }
     else
     {
         DAGStorageInterpreter storage_interpreter(context, tidb_table_scan, filter_conditions, max_streams);
         storage_interpreter.execute(pipeline);
-        auto schema_actions = getSchemaExprActions(context, storage_interpreter.analyzer->getCurrentInputColumns(), schema);
-        executeExpression(pipeline, schema_actions, log, "table scan schema projection");
+        buildProjection(pipeline, context, storage_interpreter.analyzer->getCurrentInputColumns());
     }
 }
 
@@ -123,13 +129,13 @@
     {
         StorageDisaggregatedInterpreter disaggregated_tiflash_interpreter(context, tidb_table_scan, filter_conditions, context.getMaxStreams());
         disaggregated_tiflash_interpreter.execute(exec_status, pipeline_exec_builder);
-        buildProjection(exec_status, pipeline_exec_builder, disaggregated_tiflash_interpreter.analyzer->getCurrentInputColumns());
+        buildProjection(exec_status, pipeline_exec_builder, context, disaggregated_tiflash_interpreter.analyzer->getCurrentInputColumns());
     }
     else
     {
         DAGStorageInterpreter storage_interpreter(context, tidb_table_scan, filter_conditions, context.getMaxStreams());
         storage_interpreter.execute(exec_status, pipeline_exec_builder);
-        buildProjection(exec_status, pipeline_exec_builder, storage_interpreter.analyzer->getCurrentInputColumns());
+        buildProjection(exec_status, pipeline_exec_builder, context, storage_interpreter.analyzer->getCurrentInputColumns());
     }
 
     PhysicalPlanNode::buildPipeline(builder, context, exec_status);
@@ -138,18 +144,6 @@
 void PhysicalTableScan::buildPipelineExecGroupImpl(
     PipelineExecutorStatus & /*exec_status*/,
     PipelineExecGroupBuilder & group_builder,
-<<<<<<< HEAD
-    Context & context,
-    size_t)
-{
-    group_builder.init(source_ops.size());
-    size_t i = 0;
-    group_builder.transform([&](auto & builder) {
-        builder.setSourceOp(std::move(source_ops[i++]));
-    });
-    storage_interpreter->executeSuffix(exec_status, group_builder);
-    auto schema_actions = getSchemaExprActions(context, storage_interpreter->analyzer->getCurrentInputColumns(), schema);
-=======
     Context & /*context*/,
     size_t /*concurrency*/)
 {
@@ -157,27 +151,19 @@
     group_builder = std::move(pipeline_exec_builder);
 }
 
-void PhysicalTableScan::buildProjection(DAGPipeline & pipeline, const NamesAndTypes & storage_schema)
-{
-    const auto & schema_project_cols = buildTableScanProjectionCols(schema, storage_schema);
-    /// In order to keep BlockInputStream's schema consistent with PhysicalPlan's schema.
-    /// It is worth noting that the column uses the name as the unique identifier in the Block, so the column name must also be consistent.
-    ExpressionActionsPtr schema_project = generateProjectExpressionActions(pipeline.firstStream(), schema_project_cols);
-    executeExpression(pipeline, schema_project, log, "table scan schema projection");
+void PhysicalTableScan::buildProjection(DAGPipeline & pipeline, Context & context, const NamesAndTypes & storage_schema)
+{
+    auto schema_actions = getSchemaExprActions(context, log, storage_schema, schema);
+    executeExpression(pipeline, schema_actions, log, "table scan schema projection");
 }
 
 void PhysicalTableScan::buildProjection(
     PipelineExecutorStatus & exec_status,
     PipelineExecGroupBuilder & group_builder,
+    Context & context,
     const NamesAndTypes & storage_schema)
 {
-    const auto & schema_project_cols = buildTableScanProjectionCols(schema, storage_schema);
-
-    /// In order to keep TransformOp's schema consistent with PhysicalPlan's schema.
-    /// It is worth noting that the column uses the name as the unique identifier in the Block, so the column name must also be consistent.
-    ExpressionActionsPtr schema_actions = PhysicalPlanHelper::newActions(group_builder.getCurrentHeader());
-    schema_actions->add(ExpressionAction::project(schema_project_cols));
->>>>>>> b2791dfb
+    auto schema_actions = getSchemaExprActions(context, log, storage_schema, schema);
     executeExpression(exec_status, group_builder, schema_actions, log);
 }
 
