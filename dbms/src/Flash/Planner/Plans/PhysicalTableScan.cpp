--- conflicted
+++ resolved
@@ -100,15 +100,8 @@
     Context & /*context*/,
     size_t /*concurrency*/)
 {
-<<<<<<< HEAD
-    for (auto & source : source_ops)
-        group_builder.addConcurrency(std::move(source));
-    storage_interpreter->executeSuffix(exec_status, group_builder);
-    buildProjection(exec_status, group_builder, storage_interpreter->analyzer->getCurrentInputColumns());
-=======
     assert(group_builder.empty());
     group_builder = std::move(pipeline_exec_builder);
->>>>>>> 8fbddfba
 }
 
 void PhysicalTableScan::buildProjection(DAGPipeline & pipeline, const NamesAndTypes & storage_schema)
