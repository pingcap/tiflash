--- conflicted
+++ resolved
@@ -82,11 +82,7 @@
         });
     }
     group_builder.transform([&](auto & builder) {
-<<<<<<< HEAD
-        builder.appendTransformOp(std::make_unique<LocalSortTransformOp>(group_builder.exec_status, log->identifier(), order_descr, limit, context.getSettingsRef().max_block_size));
-=======
-        builder.appendTransformOp(std::make_unique<TopNTransformOp>(exec_status, log->identifier(), order_descr, limit, context.getSettingsRef().max_block_size));
->>>>>>> cd049c9a
+        builder.appendTransformOp(std::make_unique<LocalSortTransformOp>(exec_status, log->identifier(), order_descr, limit, context.getSettingsRef().max_block_size));
     });
 }
 
