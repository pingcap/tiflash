// Copyright 2022 PingCAP, Ltd.
//
// Licensed under the Apache License, Version 2.0 (the "License");
// you may not use this file except in compliance with the License.
// You may obtain a copy of the License at
//
//     http://www.apache.org/licenses/LICENSE-2.0
//
// Unless required by applicable law or agreed to in writing, software
// distributed under the License is distributed on an "AS IS" BASIS,
// WITHOUT WARRANTIES OR CONDITIONS OF ANY KIND, either express or implied.
// See the License for the specific language governing permissions and
// limitations under the License.

#include <Flash/Coprocessor/InterpreterUtils.h>
#include <Flash/Planner/PhysicalPlan.h>
#include <Flash/Planner/PhysicalPlanVisitor.h>
#include <TestUtils/ExecutorTestUtils.h>
#include <TestUtils/mockExecutor.h>

namespace DB
{
namespace tests
{
class PhysicalPlanTestRunner : public DB::tests::ExecutorTest
{
public:
    void initializeContext() override
    {
        ExecutorTest::initializeContext();
        context.addMockTable({"test_db", "test_table"},
                             {{"s1", TiDB::TP::TypeString}, {"s2", TiDB::TP::TypeString}},
                             {toNullableVec<String>("s1", {"banana", {}, "banana"}),
                              toNullableVec<String>("s2", {"apple", {}, "banana"})});
        context.addExchangeReceiver("exchange1",
                                    {{"s1", TiDB::TP::TypeString}, {"s2", TiDB::TP::TypeString}},
                                    {toNullableVec<String>("s1", {"banana", {}, "banana"}),
                                     toNullableVec<String>("s2", {"apple", {}, "banana"})});

        context.addExchangeReceiver("exchange2",
                                    {{"partition", TiDB::TP::TypeLongLong}, {"order", TiDB::TP::TypeLongLong}},
                                    {toNullableVec<Int64>("partition", {1, 1, 1, 1, 2, 2, 2, 2}),
                                     toNullableVec<Int64>("order", {1, 1, 2, 2, 1, 1, 2, 2})});
    }

    void execute(
        const std::shared_ptr<tipb::DAGRequest> & request,
        const String & expected_physical_plan,
        const String & expected_streams,
        const ColumnsWithTypeAndName & expect_columns)
    {
        // TODO support multi-streams.
        size_t max_streams = 1;
        DAGContext dag_context(*request, "executor_test", max_streams);
        dag_context.setColumnsForTest(context.executorIdColumnsMap());
        context.context.setDAGContext(&dag_context);

        PhysicalPlan physical_plan{context.context, log->identifier()};
        assert(request);
        physical_plan.build(request.get());
        physical_plan.outputAndOptimize();

        ASSERT_EQ(Poco::trim(expected_physical_plan), Poco::trim(physical_plan.toString()));

        BlockInputStreamPtr final_stream;
        {
            DAGPipeline pipeline;
            physical_plan.transform(pipeline, context.context, max_streams);
            // TODO support non-joined streams.
            assert(pipeline.streams.size() == 1 && pipeline.streams_with_non_joined_data.empty());
            final_stream = pipeline.firstStream();
            FmtBuffer fb;
            final_stream->dumpTree(fb);
            ASSERT_EQ(Poco::trim(expected_streams), Poco::trim(fb.toString()));
        }

        ASSERT_COLUMNS_EQ_R(expect_columns, readBlock(final_stream));
    }

    LoggerPtr log = Logger::get("PhysicalPlanTestRunner", "test_physical_plan");
};

TEST_F(PhysicalPlanTestRunner, Filter)
try
{
    auto request = context.receive("exchange1")
                       .filter(eq(col("s1"), col("s2")))
                       .project({col("s1"), col("s2")})
                       .build(context);

    execute(
        request,
        /*expected_physical_plan=*/R"(
<Projection, project_2> | is_record_profile_streams: true, schema: <s1, Nullable(String)>, <s2, Nullable(String)>
 <Filter, selection_1> | is_record_profile_streams: true, schema: <s1, Nullable(String)>, <s2, Nullable(String)>
  <MockExchangeReceiver, exchange_receiver_0> | is_record_profile_streams: true, schema: <s1, Nullable(String)>, <s2, Nullable(String)>)",
        /*expected_streams=*/R"(
Expression: <projection>
 Filter
  MockExchangeReceiver)",
        {toNullableVec<String>({"banana"}),
         toNullableVec<String>({"banana"})});
}
CATCH

TEST_F(PhysicalPlanTestRunner, Limit)
try
{
    auto request = context.receive("exchange1")
                       .limit(1)
                       .build(context);

    execute(
        request,
        /*expected_physical_plan=*/R"(
<Limit, limit_1> | is_record_profile_streams: true, schema: <s1, Nullable(String)>, <s2, Nullable(String)>
 <MockExchangeReceiver, exchange_receiver_0> | is_record_profile_streams: true, schema: <s1, Nullable(String)>, <s2, Nullable(String)>)",
        /*expected_streams=*/R"(
Limit, limit = 1
 MockExchangeReceiver)",
        {toNullableVec<String>({"banana"}),
         toNullableVec<String>({"apple"})});
}
CATCH

TEST_F(PhysicalPlanTestRunner, TopN)
try
{
    auto request = context.receive("exchange1")
                       .topN("s2", false, 1)
                       .project({col("s1"), col("s2")})
                       .build(context);

    execute(
        request,
        /*expected_physical_plan=*/R"(
<Projection, project_2> | is_record_profile_streams: true, schema: <s1, Nullable(String)>, <s2, Nullable(String)>
 <TopN, topn_1> | is_record_profile_streams: true, schema: <s1, Nullable(String)>, <s2, Nullable(String)>
  <MockExchangeReceiver, exchange_receiver_0> | is_record_profile_streams: true, schema: <s1, Nullable(String)>, <s2, Nullable(String)>)",
        /*expected_streams=*/R"(
Expression: <projection>
 MergeSorting, limit = 1
  PartialSorting: limit = 1
   MockExchangeReceiver)",
        {toNullableVec<String>({{}}),
         toNullableVec<String>({{}})});
}
CATCH

// agg's schema = agg funcs + agg group bys
TEST_F(PhysicalPlanTestRunner, Aggregation)
try
{
    auto request = context.receive("exchange1")
                       .aggregation(Max(col("s2")), col("s1"))
                       .build(context);

    execute(
        request,
        /*expected_physical_plan=*/R"(
<Aggregation, aggregation_1> | is_record_profile_streams: false, schema: <max(s2)_collator_0 , Nullable(String)>, <s1, Nullable(String)>
 <MockExchangeReceiver, exchange_receiver_0> | is_record_profile_streams: true, schema: <s1, Nullable(String)>, <s2, Nullable(String)>)",
        /*expected_streams=*/R"(
Expression: <cast after aggregation>
 Aggregating
  Concat
   MockExchangeReceiver)",
        {toNullableVec<String>({{}, "banana"}),
         toNullableVec<String>({{}, "banana"})});
}
CATCH

TEST_F(PhysicalPlanTestRunner, Projection)
try
{
    auto request = context.receive("exchange1")
                       .project({concat(col("s1"), col("s2"))})
                       .build(context);

    execute(
        request,
        /*expected_physical_plan=*/R"(
<Projection, project_1> | is_record_profile_streams: true, schema: <tidbConcat(s1, s2)_collator_0 , Nullable(String)>
 <MockExchangeReceiver, exchange_receiver_0> | is_record_profile_streams: true, schema: <s1, Nullable(String)>, <s2, Nullable(String)>)",
        /*expected_streams=*/R"(
Expression: <projection>
 MockExchangeReceiver)",
        {toNullableVec<String>({"bananaapple", {}, "bananabanana"})});
}
CATCH

TEST_F(PhysicalPlanTestRunner, MockExchangeSender)
try
{
    auto request = context.receive("exchange1")
                       .exchangeSender(tipb::Hash)
                       .build(context);

    execute(
        request,
        /*expected_physical_plan=*/R"(
<MockExchangeSender, exchange_sender_1> | is_record_profile_streams: true, schema: <s1, Nullable(String)>, <s2, Nullable(String)>
 <MockExchangeReceiver, exchange_receiver_0> | is_record_profile_streams: true, schema: <s1, Nullable(String)>, <s2, Nullable(String)>)",
        /*expected_streams=*/R"(
MockExchangeSender
 MockExchangeReceiver)",
        {toNullableVec<String>({"banana", {}, "banana"}),
         toNullableVec<String>({"apple", {}, "banana"})});
}
CATCH

TEST_F(PhysicalPlanTestRunner, MockExchangeReceiver)
try
{
    auto request = context.receive("exchange1")
                       .build(context);

    execute(
        request,
        /*expected_physical_plan=*/R"(
<MockExchangeReceiver, exchange_receiver_0> | is_record_profile_streams: true, schema: <s1, Nullable(String)>, <s2, Nullable(String)>)",
        /*expected_streams=*/R"(
MockExchangeReceiver)",
        {toNullableVec<String>({"banana", {}, "banana"}),
         toNullableVec<String>({"apple", {}, "banana"})});
}
CATCH

<<<<<<< HEAD
TEST_F(PhysicalPlanTestRunner, WindowFunction)
try
{
    auto get_request = [&](bool enable_fine_grained_shuffle) {
        static const uint64_t enable = 8;
        static const uint64_t disable = 0;
        bool fine_grained_shuffle_stream_count = enable_fine_grained_shuffle ? enable : disable;
        return context
            .receive("exchange2", fine_grained_shuffle_stream_count)
            .sort({{"partition", false}, {"order", false}, {"partition", false}, {"order", false}}, true, fine_grained_shuffle_stream_count)
            .window(RowNumber(), {"order", false}, {"partition", false}, buildDefaultRowsFrame(), fine_grained_shuffle_stream_count)
            .build(context);
    };

    auto request = get_request(false);
    execute(
        request,
        /*expected_physical_plan=*/R"(
<Window, window_2> | is_record_profile_streams: true, schema: <partition, Nullable(Int64)>, <order, Nullable(Int64)>, <CAST(row_number()_collator , Nullable(Int64)_String)_collator_0 , Nullable(Int64)>
 <WindowSort, sort_1> | is_record_profile_streams: true, schema: <partition, Nullable(Int64)>, <order, Nullable(Int64)>
  <MockExchangeReceiver, exchange_receiver_0> | is_record_profile_streams: true, schema: <partition, Nullable(Int64)>, <order, Nullable(Int64)>)",
        /*expected_streams=*/R"(
Expression: <cast after window>
 Window, function: {row_number}, frame: {type: Rows, boundary_begin: Current, boundary_end: Current}
  MergeSorting, limit = 0
   PartialSorting: limit = 0
    MockExchangeReceiver)",
        {toNullableVec<Int64>("partition", {1, 1, 1, 1, 2, 2, 2, 2}),
         toNullableVec<Int64>("order", {1, 1, 2, 2, 1, 1, 2, 2}),
         toNullableVec<Int64>("row_number", {1, 2, 3, 4, 1, 2, 3, 4})});

    request = get_request(true);
    execute(
        request,
        /*expected_physical_plan=*/R"(
<Window, window_2> | is_record_profile_streams: true, schema: <partition, Nullable(Int64)>, <order, Nullable(Int64)>, <CAST(row_number()_collator , Nullable(Int64)_String)_collator_0 , Nullable(Int64)>
 <WindowSort, sort_1> | is_record_profile_streams: true, schema: <partition, Nullable(Int64)>, <order, Nullable(Int64)>
  <MockExchangeReceiver, exchange_receiver_0> | is_record_profile_streams: true, schema: <partition, Nullable(Int64)>, <order, Nullable(Int64)>)",
        /*expected_streams=*/R"(
Expression: <cast after window>
 Window: <enable fine grained shuffle>, function: {row_number}, frame: {type: Rows, boundary_begin: Current, boundary_end: Current}
  MergeSorting: <enable fine grained shuffle>, limit = 0
   PartialSorting: <enable fine grained shuffle>: limit = 0
    MockExchangeReceiver)",
        {toNullableVec<Int64>("partition", {1, 1, 1, 1, 2, 2, 2, 2}),
         toNullableVec<Int64>("order", {1, 1, 2, 2, 1, 1, 2, 2}),
         toNullableVec<Int64>("row_number", {1, 2, 3, 4, 1, 2, 3, 4})});
=======
TEST_F(PhysicalPlanTestRunner, MockTableScan)
try
{
    auto request = context.scan("test_db", "test_table")
                       .build(context);

    execute(
        request,
        /*expected_physical_plan=*/R"(
<MockTableScan, table_scan_0> | is_record_profile_streams: true, schema: <s1, Nullable(String)>, <s2, Nullable(String)>)",
        /*expected_streams=*/R"(
MockTableScan)",
        {toNullableVec<String>({"banana", {}, "banana"}),
         toNullableVec<String>({"apple", {}, "banana"})});
>>>>>>> 42b40557
}
CATCH

} // namespace tests
} // namespace DB<|MERGE_RESOLUTION|>--- conflicted
+++ resolved
@@ -226,7 +226,6 @@
 }
 CATCH
 
-<<<<<<< HEAD
 TEST_F(PhysicalPlanTestRunner, WindowFunction)
 try
 {
@@ -274,7 +273,7 @@
         {toNullableVec<Int64>("partition", {1, 1, 1, 1, 2, 2, 2, 2}),
          toNullableVec<Int64>("order", {1, 1, 2, 2, 1, 1, 2, 2}),
          toNullableVec<Int64>("row_number", {1, 2, 3, 4, 1, 2, 3, 4})});
-=======
+
 TEST_F(PhysicalPlanTestRunner, MockTableScan)
 try
 {
@@ -289,7 +288,6 @@
 MockTableScan)",
         {toNullableVec<String>({"banana", {}, "banana"}),
          toNullableVec<String>({"apple", {}, "banana"})});
->>>>>>> 42b40557
 }
 CATCH
 
