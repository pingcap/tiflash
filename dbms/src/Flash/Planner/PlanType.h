--- conflicted
+++ resolved
@@ -32,12 +32,9 @@
         ExchangeReceiver = 7,
         MockExchangeReceiver = 8,
         Projection = 9,
-<<<<<<< HEAD
-        Join = 10,
-=======
         TableScan = 10,
         MockTableScan = 11,
->>>>>>> 42b40557
+        Join = 12,
     };
     PlanTypeEnum enum_value;
 
