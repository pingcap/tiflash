--- conflicted
+++ resolved
@@ -32,16 +32,11 @@
         ExchangeReceiver = 7,
         MockExchangeReceiver = 8,
         Projection = 9,
-<<<<<<< HEAD
         Window = 10,
         WindowSort = 11,
         TableScan = 12,
         MockTableScan = 13,
-=======
-        TableScan = 10,
-        MockTableScan = 11,
-        Join = 12,
->>>>>>> a528f483
+        Join = 14,
     };
     PlanTypeEnum enum_value;
 
