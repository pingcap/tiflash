--- conflicted
+++ resolved
@@ -8,8 +8,6 @@
 #pragma GCC diagnostic ignored "-Wunused-parameter"
 #include <kvproto/tikvpb.grpc.pb.h>
 #pragma GCC diagnostic pop
-
-#include "BatchCoprocessorHandler.h"
 
 namespace DB
 {
@@ -29,13 +27,9 @@
     grpc::Status BatchCommands(grpc::ServerContext * grpc_context,
         grpc::ServerReaderWriter<tikvpb::BatchCommandsResponse, tikvpb::BatchCommandsRequest> * stream) override;
 
-<<<<<<< HEAD
-    ::grpc::Status BatchCoprocessor(::grpc::ServerContext* context, const ::coprocessor::BatchRequest* request, ::grpc::ServerWriter< ::coprocessor::BatchResponse>* writer) override;
-=======
     ::grpc::Status BatchCoprocessor(::grpc::ServerContext * context,
         const ::coprocessor::BatchRequest * request,
         ::grpc::ServerWriter<::coprocessor::BatchResponse> * writer) override;
->>>>>>> d026bbb2
 
 private:
     std::tuple<Context, ::grpc::Status> createDBContext(const grpc::ServerContext * grpc_contex) const;
