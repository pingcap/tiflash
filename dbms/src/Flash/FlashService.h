--- conflicted
+++ resolved
@@ -79,12 +79,8 @@
 
     grpc::Status EstablishMPPConnection(grpc::ServerContext * grpc_context, const mpp::EstablishMPPConnectionRequest * request, grpc::ServerWriter<mpp::MPPDataPacket> * sync_writer) override;
 
-<<<<<<< HEAD
-    grpc::Status CancelMPPTask(grpc::ServerContext * grpc_context, const mpp::CancelTaskRequest * request, mpp::CancelTaskResponse * response) override;
-=======
-    ::grpc::Status CancelMPPTask(::grpc::ServerContext * context, const ::mpp::CancelTaskRequest * request, ::mpp::CancelTaskResponse * response) override;
-    ::grpc::Status cancelMPPTaskForTest(const ::mpp::CancelTaskRequest * request, ::mpp::CancelTaskResponse * response);
->>>>>>> 462b5450
+    grpc::Status CancelMPPTask(grpc::ServerContext * context, const mpp::CancelTaskRequest * request, mpp::CancelTaskResponse * response) override;
+    grpc::Status cancelMPPTaskForTest(const mpp::CancelTaskRequest * request, mpp::CancelTaskResponse * response);
 
     grpc::Status Compact(grpc::ServerContext * grpc_context, const kvrpcpb::CompactRequest * request, kvrpcpb::CompactResponse * response) override;
 
@@ -92,12 +88,8 @@
     void setMockMPPServerInfo(MockMPPServerInfo & mpp_test_info_);
 
 protected:
-<<<<<<< HEAD
+    std::tuple<ContextPtr, grpc::Status> createDBContextForTest() const;
     std::tuple<ContextPtr, grpc::Status> createDBContext(const grpc::ServerContext * grpc_context) const;
-=======
-    std::tuple<ContextPtr, grpc::Status> createDBContextForTest() const;
-    std::tuple<ContextPtr, ::grpc::Status> createDBContext(const grpc::ServerContext * grpc_context) const;
->>>>>>> 462b5450
 
     const TiFlashSecurityConfig * security_config = nullptr;
     Context * context = nullptr;
