// Copyright 2022 PingCAP, Ltd.
//
// Licensed under the Apache License, Version 2.0 (the "License");
// you may not use this file except in compliance with the License.
// You may obtain a copy of the License at
//
//     http://www.apache.org/licenses/LICENSE-2.0
//
// Unless required by applicable law or agreed to in writing, software
// distributed under the License is distributed on an "AS IS" BASIS,
// WITHOUT WARRANTIES OR CONDITIONS OF ANY KIND, either express or implied.
// See the License for the specific language governing permissions and
// limitations under the License.

#pragma once

#include <Common/TiFlashSecurity.h>
#include <Flash/EstablishCall.h>
#include <Interpreters/Context.h>
#include <common/ThreadPool.h>
#include <common/logger_useful.h>

#include <boost/noncopyable.hpp>
#pragma GCC diagnostic push
#pragma GCC diagnostic ignored "-Wunused-parameter"
#pragma GCC diagnostic ignored "-Wnon-virtual-dtor"
#ifdef __clang__
#pragma GCC diagnostic ignored "-Wdeprecated-declarations"
#endif
#include <kvproto/tikvpb.grpc.pb.h>

#pragma GCC diagnostic pop

namespace DB
{
class IServer;
class CallExecPool;
class EstablishCallData;
namespace Management
{
class ManualCompactManager;
} // namespace Management

class FlashService : public tikvpb::Tikv::Service
    , public std::enable_shared_from_this<FlashService>
    , private boost::noncopyable
{
public:
    FlashService(const TiFlashSecurityConfig & security_config_, Context & context_);

    ~FlashService() override;

    grpc::Status Coprocessor(
        grpc::ServerContext * grpc_context,
        const coprocessor::Request * request,
        coprocessor::Response * response) override;

    ::grpc::Status BatchCoprocessor(::grpc::ServerContext * context,
                                    const ::coprocessor::BatchRequest * request,
                                    ::grpc::ServerWriter<::coprocessor::BatchResponse> * writer) override;

    ::grpc::Status DispatchMPPTask(
        ::grpc::ServerContext * context,
        const ::mpp::DispatchTaskRequest * request,
        ::mpp::DispatchTaskResponse * response) override;

    ::grpc::Status IsAlive(
        ::grpc::ServerContext * context,
        const ::mpp::IsAliveRequest * request,
        ::mpp::IsAliveResponse * response) override;

    ::grpc::Status establishMPPConnectionSyncOrAsync(::grpc::ServerContext * context, const ::mpp::EstablishMPPConnectionRequest * request, ::grpc::ServerWriter<::mpp::MPPDataPacket> * sync_writer, EstablishCallData * calldata);

    ::grpc::Status EstablishMPPConnection(::grpc::ServerContext * context, const ::mpp::EstablishMPPConnectionRequest * request, ::grpc::ServerWriter<::mpp::MPPDataPacket> * sync_writer) override
    {
        return establishMPPConnectionSyncOrAsync(context, request, sync_writer, nullptr);
    }

    ::grpc::Status CancelMPPTask(::grpc::ServerContext * context, const ::mpp::CancelTaskRequest * request, ::mpp::CancelTaskResponse * response) override;

    ::grpc::Status Compact(::grpc::ServerContext * context, const ::kvrpcpb::CompactRequest * request, ::kvrpcpb::CompactResponse * response) override;

protected:
    std::tuple<ContextPtr, ::grpc::Status> createDBContext(const grpc::ServerContext * grpc_context) const;

    const TiFlashSecurityConfig & security_config;
<<<<<<< HEAD
    Context & m_context;
=======
    Context & context;
>>>>>>> e5f0eb4d
    Poco::Logger * log;
    bool is_async = false;
    bool enable_local_tunnel = false;
    bool enable_async_grpc_client = false;

    std::unique_ptr<Management::ManualCompactManager> manual_compact_manager;

    // Put thread pool member(s) at the end so that ensure it will be destroyed firstly.
    std::unique_ptr<ThreadPool> cop_pool, batch_cop_pool;
};

// a copy of WithAsyncMethod_EstablishMPPConnection, since we want both sync & async server, we need copy it and inherit from FlashService.
class AsyncFlashService final : public FlashService
{
public:
    // 48 is EstablishMPPConnection API ID of GRPC
    // note: if the kvrpc protocal is updated, please keep consistent with the generated code.
    static constexpr int EstablishMPPConnectionApiID = 48;
    AsyncFlashService(const TiFlashSecurityConfig & security_config_, Context & context_)
        : FlashService(security_config_, context_)
    {
        is_async = true;
        ::grpc::Service::MarkMethodAsync(EstablishMPPConnectionApiID);
    }

    // disable synchronous version of this method
    ::grpc::Status EstablishMPPConnection(::grpc::ServerContext * /*context*/, const ::mpp::EstablishMPPConnectionRequest * /*request*/, ::grpc::ServerWriter<::mpp::MPPDataPacket> * /*writer*/) override
    {
        abort();
        return ::grpc::Status(::grpc::StatusCode::UNIMPLEMENTED, "");
    }
    void requestEstablishMPPConnection(::grpc::ServerContext * context, ::mpp::EstablishMPPConnectionRequest * request, ::grpc::ServerAsyncWriter<::mpp::MPPDataPacket> * writer, ::grpc::CompletionQueue * new_call_cq, ::grpc::ServerCompletionQueue * notification_cq, void * tag)
    {
        ::grpc::Service::RequestAsyncServerStreaming(EstablishMPPConnectionApiID, context, request, writer, new_call_cq, notification_cq, tag);
    }
};

} // namespace DB<|MERGE_RESOLUTION|>--- conflicted
+++ resolved
@@ -84,11 +84,7 @@
     std::tuple<ContextPtr, ::grpc::Status> createDBContext(const grpc::ServerContext * grpc_context) const;
 
     const TiFlashSecurityConfig & security_config;
-<<<<<<< HEAD
-    Context & m_context;
-=======
     Context & context;
->>>>>>> e5f0eb4d
     Poco::Logger * log;
     bool is_async = false;
     bool enable_local_tunnel = false;
