// Copyright 2022 PingCAP, Ltd.
//
// Licensed under the Apache License, Version 2.0 (the "License");
// you may not use this file except in compliance with the License.
// You may obtain a copy of the License at
//
//     http://www.apache.org/licenses/LICENSE-2.0
//
// Unless required by applicable law or agreed to in writing, software
// distributed under the License is distributed on an "AS IS" BASIS,
// WITHOUT WARRANTIES OR CONDITIONS OF ANY KIND, either express or implied.
// See the License for the specific language governing permissions and
// limitations under the License.

#include <Common/FailPoint.h>
#include <Common/TiFlashMetrics.h>
#include <Flash/EstablishCall.h>
#include <Flash/FlashService.h>
#include <Flash/Mpp/Utils.h>

namespace DB
{
namespace FailPoints
{
extern const char random_tunnel_init_rpc_failure_failpoint[];
} // namespace FailPoints

EstablishCallData::EstablishCallData(AsyncFlashService * service, grpc::ServerCompletionQueue * cq, grpc::ServerCompletionQueue * notify_cq, const std::shared_ptr<std::atomic<bool>> & is_shutdown)
    : service(service)
    , cq(cq)
    , notify_cq(notify_cq)
    , is_shutdown(is_shutdown)
    , responder(&ctx)
    , state(NEW_REQUEST)
{
    GET_METRIC(tiflash_object_count, type_count_of_establish_calldata).Increment();
    // As part of the initial CREATE state, we *request* that the system
    // start processing requests. In this request, "this" acts are
    // the tag uniquely identifying the request.
    service->requestEstablishMPPConnection(&ctx, &request, &responder, cq, notify_cq, this);
}

EstablishCallData::~EstablishCallData()
{
    GET_METRIC(tiflash_object_count, type_count_of_establish_calldata).Decrement();
}

EstablishCallData * EstablishCallData::spawn(AsyncFlashService * service, grpc::ServerCompletionQueue * cq, grpc::ServerCompletionQueue * notify_cq, const std::shared_ptr<std::atomic<bool>> & is_shutdown)
{
    return new EstablishCallData(service, cq, notify_cq, is_shutdown);
}

void EstablishCallData::tryFlushOne()
{
    // check whether there is a valid msg to write
    {
        std::unique_lock lk(mu);
        if (ready && async_tunnel_sender->isSendQueueNextPopNonBlocking()) //not ready or no packet
            ready = false;
        else
            return;
    }
    // there is a valid msg, do single write operation
    async_tunnel_sender->sendOne();
}

void EstablishCallData::responderFinish(const grpc::Status & status)
{
    if (*is_shutdown)
        finishTunnelAndResponder();
    else
        responder.Finish(status, this);
}

void EstablishCallData::initRpc()
{
    std::exception_ptr eptr = nullptr;
    try
    {
        FAIL_POINT_TRIGGER_EXCEPTION(FailPoints::random_tunnel_init_rpc_failure_failpoint);
        service->establishMPPConnectionSyncOrAsync(&ctx, &request, nullptr, this);
    }
    catch (...)
    {
        eptr = std::current_exception();
    }
    if (eptr)
    {
        state = FINISH;
        grpc::Status status(static_cast<grpc::StatusCode>(GRPC_STATUS_UNKNOWN), getExceptionMessage(eptr, false));
        responderFinish(status);
    }
}

bool EstablishCallData::write(const mpp::MPPDataPacket & packet)
{
    if (*is_shutdown)
    {
        finishTunnelAndResponder();
        return true;
    }
    responder.Write(packet, this);
    return true;
}

void EstablishCallData::writeErr(const mpp::MPPDataPacket & packet)
{
    state = ERR_HANDLE;
    if (write(packet))
        err_status = grpc::Status::OK;
    else
        err_status = grpc::Status(grpc::StatusCode::UNKNOWN, "Write error message failed for unknown reason.");
}

void EstablishCallData::writeDone(const ::grpc::Status & status)
{
    state = FINISH;
    if (stopwatch)
    {
        LOG_FMT_INFO(async_tunnel_sender->getLogger(), "connection for {} cost {} ms.", async_tunnel_sender->getTunnelId(), stopwatch->elapsedMilliseconds());
    }
    responderFinish(status);
}

void EstablishCallData::notifyReady()
{
    std::unique_lock lk(mu);
    ready = true;
}

void EstablishCallData::cancel()
{
    if (state == NEW_REQUEST || state == FINISH) // state == NEW_REQUEST means the server is shutdown and no new rpc has come.
    {
        delete this;
        return;
    }
    finishTunnelAndResponder();
}

void EstablishCallData::finishTunnelAndResponder()
{
    state = FINISH;
    if (async_tunnel_sender)
    {
<<<<<<< HEAD
        mpp_tunnel->consumerFinish(fmt::format("{}: finishTunnelAndResponder called.", mpp_tunnel->id()), true); //trigger mpp tunnel finish work
=======
        async_tunnel_sender->consumerFinish(fmt::format("{}: finishTunnelAndResponder called.",
                                                        async_tunnel_sender->getTunnelId())); //trigger mpp tunnel finish work
>>>>>>> 7693e143
    }
    grpc::Status status(static_cast<grpc::StatusCode>(GRPC_STATUS_UNKNOWN), "Consumer exits unexpected, grpc writes failed.");
    responder.Finish(status, this);
}

void EstablishCallData::proceed()
{
    if (state == NEW_REQUEST)
    {
        state = PROCESSING;

        spawn(service, cq, notify_cq, is_shutdown);
        notifyReady();
        initRpc();
    }
    else if (state == PROCESSING)
    {
        std::unique_lock lk(mu);
        if (async_tunnel_sender->isSendQueueNextPopNonBlocking())
        {
            ready = false;
            lk.unlock();
            async_tunnel_sender->sendOne();
        }
        else
            ready = true;
    }
    else if (state == ERR_HANDLE)
    {
        state = FINISH;
        writeDone(err_status);
    }
    else
    {
        assert(state == FINISH);
        // Once in the FINISH state, deallocate ourselves (EstablishCallData).
        // That't the way GRPC official examples do. link: https://github.com/grpc/grpc/blob/master/examples/cpp/helloworld/greeter_async_server.cc
        delete this;
        return;
    }
}

void EstablishCallData::attachAsyncTunnelSender(const std::shared_ptr<DB::AsyncTunnelSender> & async_tunnel_sender_)
{
    stopwatch = std::make_shared<Stopwatch>();
    this->async_tunnel_sender = async_tunnel_sender_;
}
} // namespace DB<|MERGE_RESOLUTION|>--- conflicted
+++ resolved
@@ -143,12 +143,8 @@
     state = FINISH;
     if (async_tunnel_sender)
     {
-<<<<<<< HEAD
-        mpp_tunnel->consumerFinish(fmt::format("{}: finishTunnelAndResponder called.", mpp_tunnel->id()), true); //trigger mpp tunnel finish work
-=======
         async_tunnel_sender->consumerFinish(fmt::format("{}: finishTunnelAndResponder called.",
                                                         async_tunnel_sender->getTunnelId())); //trigger mpp tunnel finish work
->>>>>>> 7693e143
     }
     grpc::Status status(static_cast<grpc::StatusCode>(GRPC_STATUS_UNKNOWN), "Consumer exits unexpected, grpc writes failed.");
     responder.Finish(status, this);
