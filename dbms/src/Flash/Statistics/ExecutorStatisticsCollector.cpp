--- conflicted
+++ resolved
@@ -95,10 +95,6 @@
                 TableScanStatistics,
                 TopNStatistics,
                 WindowStatistics,
-<<<<<<< HEAD
-                ExpandStatistics>(&executor))
-        {}
-=======
                 ExpandStatistics,
                 CTESinkStatistics,
                 CTESourceStatistics>(&executor))
@@ -107,7 +103,6 @@
                 fmt::format("Unknown executor type, executor_id: {}", executor.executor_id()),
                 Errors::Coprocessor::Internal);
         }
->>>>>>> 959f1483
         return true;
     });
 
