// Copyright 2023 PingCAP, Ltd.
//
// Licensed under the Apache License, Version 2.0 (the "License");
// you may not use this file except in compliance with the License.
// You may obtain a copy of the License at
//
//     http://www.apache.org/licenses/LICENSE-2.0
//
// Unless required by applicable law or agreed to in writing, software
// distributed under the License is distributed on an "AS IS" BASIS,
// WITHOUT WARRANTIES OR CONDITIONS OF ANY KIND, either express or implied.
// See the License for the specific language governing permissions and
// limitations under the License.

#include <Common/Exception.h>
#include <Common/Logger.h>
#include <Common/ThreadManager.h>
#include <Flash/Executor/toRU.h>
#include <Flash/Mpp/MPPTaskManager.h>
#include <Flash/Pipeline/Schedule/Tasks/Task.h>
#include <Flash/ResourceControl/MockLocalAdmissionController.h>
#include <Flash/ResourceControl/TokenBucket.h>
#include <kvproto/resource_manager.pb.h>
#include <pingcap/kv/Cluster.h>

#include <atomic>
#include <memory>
#include <mutex>

namespace DB
{
class LocalAdmissionController;

class ResourceGroup final : private boost::noncopyable
{
public:
    explicit ResourceGroup(const resource_manager::ResourceGroup & group_pb_)
        : name(group_pb_.name())
        , user_priority(group_pb_.priority())
        , user_ru_per_sec(group_pb_.r_u_settings().r_u().settings().fill_rate())
        , group_pb(group_pb_)
        , cpu_time_in_ns(0)
        , last_fetch_tokens_from_gac_timepoint(std::chrono::steady_clock::now())
        , log(Logger::get("resource_group-" + group_pb_.name()))
    {
        const auto & setting = group_pb.r_u_settings().r_u().settings();
        bucket = std::make_unique<TokenBucket>(setting.fill_rate(), setting.fill_rate(), setting.burst_limit());
        assert(
            user_priority == LowPriorityValue || user_priority == MediumPriorityValue
            || user_priority == HighPriorityValue);
    }

#ifdef DBMS_PUBLIC_GTEST
    ResourceGroup(const std::string & group_name_, uint32_t user_priority_, uint64_t user_ru_per_sec_, bool burstable_)
        : name(group_name_)
        , user_priority(user_priority_)
        , user_ru_per_sec(user_ru_per_sec_)
        , burstable(burstable_)
        , log(Logger::get("resource_group-" + group_name_))
    {
        bucket = std::make_unique<TokenBucket>(user_ru_per_sec, user_ru_per_sec_);
        assert(
            user_priority == LowPriorityValue || user_priority == MediumPriorityValue
            || user_priority == HighPriorityValue);
    }
#endif

    ~ResourceGroup() = default;

    enum TokenBucketMode
    {
        normal_mode,
        degrade_mode,
        trickle_mode,
    };

#ifndef DBMS_PUBLIC_GTEST
private:
#endif
    // Priority of resource group set by user.
    // This is specified by tidb: parser/model/model.go
    static constexpr int32_t LowPriorityValue = 1;
    static constexpr int32_t MediumPriorityValue = 8;
    static constexpr int32_t HighPriorityValue = 16;

    // Minus 1 because uint64 max is used as special flag.
    static constexpr uint64_t MAX_VIRTUAL_TIME = (std::numeric_limits<uint64_t>::max() >> 4) - 1;

    friend class LocalAdmissionController;
    std::string getName() const { return name; }

    void consumeResource(double ru, uint64_t cpu_time_in_ns_)
    {
        std::lock_guard lock(mu);
        cpu_time_in_ns += cpu_time_in_ns_;
        bucket->consume(ru);
        ru_consumption_delta += ru;
    }

    // Priority greater than zero: Less number means higher priority.
    // Zero priority means has no RU left, should not schedule this resource group at all.
    uint64_t getPriority(uint64_t max_ru_per_sec) const
    {
        std::lock_guard lock(mu);

        if (!burstable && bucket->peek() <= 0.0)
            return std::numeric_limits<uint64_t>::max();

        double weight = static_cast<double>(max_ru_per_sec) / user_ru_per_sec;
        uint64_t virtual_time = cpu_time_in_ns * weight;
        if unlikely (virtual_time > MAX_VIRTUAL_TIME)
            virtual_time = MAX_VIRTUAL_TIME;

        uint64_t priority = (((static_cast<uint64_t>(user_priority) - 1) << 60) | virtual_time);

        LOG_TRACE(
            log,
            "getPriority detailed info: resource group name: {}, weight: {}, virtual_time: {}, user_priority: {}, "
            "priority: {}",
            name,
            weight,
            virtual_time,
            user_priority,
            priority);
        return priority;
    }

    bool lowToken() const
    {
        std::lock_guard lock(mu);
        return bucket_mode == TokenBucketMode::normal_mode && bucket->lowToken();
    }

    // Get remaining RU of this resource group.
    double getRU() const
    {
        std::lock_guard lock(mu);
        return bucket->peek();
    }

    double getAcquireRUNum(uint32_t avg_token_speed_duration, double amplification) const
    {
        assert(amplification >= 1.0);

        double avg_speed = 0.0;
        double remaining_ru = 0.0;
        double base = 0.0;
        {
            std::lock_guard lock(mu);
            avg_speed = bucket->getAvgSpeedPerSec();
            remaining_ru = bucket->peek();
            base = static_cast<double>(user_ru_per_sec);
        }

        // Appropriate amplification is necessary to prevent situation that GAC has sufficient RU,
        // while user query speed is limited due to LAC requests too few RU.
        double num = avg_speed * avg_token_speed_duration * amplification;

        // Prevent avg_speed from being 0 due to RU exhaustion.
        if (num == 0.0)
            num = base;

        // Prevent a specific LAC from taking too many RUs,
        // with each LAC only obtaining the required RU for the next second.
        if (num > remaining_ru)
            num -= remaining_ru;
        return num;
    }

    // New tokens fetched from GAC, update remaining tokens.
    // gjt todo new_capacity < 0? ==0? >0?
    void reConfigTokenBucketInNormalMode(double add_tokens, double new_capacity)
    {
        std::lock_guard lock(mu);
        bucket_mode = TokenBucketMode::normal_mode;
        if (new_capacity <= 0.0)
        {
            burstable = true;
            return;
        }
        auto [ori_tokens, ori_fill_rate, ori_capacity] = bucket->getCurrentConfig();
        bucket->reConfig(ori_tokens + add_tokens, ori_fill_rate, ori_capacity);
    }

    // Tokens of GAC is not enough, enter trickling mode.
    void reConfigTokenBucketInTrickleMode(double add_tokens, double new_capacity, int64_t trickle_ms)
    {
        std::lock_guard lock(mu);
        if (new_capacity <= 0.0)
        {
            burstable = true;
            return;
        }

        bucket_mode = TokenBucketMode::trickle_mode;
        double new_tokens = bucket->peek() + add_tokens;
        double trickle_sec = static_cast<double>(trickle_ms) / 1000;
        double new_fill_rate = new_tokens / trickle_sec;
        bucket->reConfig(new_tokens, new_fill_rate, new_capacity);
    }

    // If we have network problem with GAC, enter degrade mode.
    void reConfigTokenBucketInDegradeMode()
    {
        std::lock_guard lock(mu);
        bucket_mode = TokenBucketMode::degrade_mode;
        double avg_speed = bucket->getAvgSpeedPerSec();
        auto [ori_tokens, _, ori_capacity] = bucket->getCurrentConfig();
        bucket->reConfig(ori_tokens, avg_speed, ori_capacity);
    }

    void stepIntoDegradeModeIfNecessary(uint64_t dura_seconds)
    {
        if (dura_seconds == 0)
            return;

        auto now = std::chrono::steady_clock::now();
        std::lock_guard lock(mu);
        if (burstable)
            return;

        if (now - last_fetch_tokens_from_gac_timepoint >= std::chrono::seconds(dura_seconds))
        {
            if (bucket_mode == TokenBucketMode::degrade_mode)
                return;

            reConfigTokenBucketInDegradeMode();
        }
    }

    double getAndCleanConsumptionDelta()
    {
        std::lock_guard lock(mu);
        auto ori = ru_consumption_delta;
        ru_consumption_delta = 0.0;
        return ori;
    }

    const std::string name;

    uint32_t user_priority;
    uint64_t user_ru_per_sec;

    bool burstable = false;

    // Definition of the RG, e.g. RG settings, priority etc.
    resource_manager::ResourceGroup group_pb;

    mutable std::mutex mu;

    // Local token bucket.
    TokenBucketPtr bucket;

    // Total used cpu_time_in_ns of this ResourceGroup.
    uint64_t cpu_time_in_ns = 0;

    std::chrono::time_point<std::chrono::steady_clock> last_fetch_tokens_from_gac_timepoint;

    TokenBucketMode bucket_mode = TokenBucketMode::normal_mode;

    std::chrono::steady_clock::time_point last_gac_update_timepoint;

    double ru_consumption_delta = 0.0;

    LoggerPtr log;
};

using ResourceGroupPtr = std::shared_ptr<ResourceGroup>;

// LocalAdmissionController is the local(tiflash) part of the distributed token bucket algorithm.
// 1. It manages all ResourceGroups for one tiflash node.
//   1. create: Fetch info from GAC if RG not found in LAC.
//   2. delete: Cleanup deleted RG from LAC periodically.
//   3. update: Update fill_rate/capacity of TokenBucket periodically.
// 2. Will fetch token/RU from GAC:
//   1: Periodically.
//   2: Low token threshold.
// 3. When GAC has no enough tokens for LAC, LAC will start trickling(a.k.a. using availableTokens/trickleTime as refill rate).
// 4. Degrade Mode:
//   1. If cannot get resp from GAC for a while, will enter degrade mode.
//   2. LAC runs as an independent token bucket whose refill rate is RU_PER_SEC in degrade mode.

// RPC between GAC and LAC
// 1. rpc ListResourceGroups(ListResourceGroupsRequest) returns (ListResourceGroupsResponse)
//    return ResourceGroup pb{name, mode, r_u_settings{TokenBucket{tokens, TokenLimitSettings{fill_rate, burst_limit, max_tokens}}}, priority, runaway_settings}
// 2. 
class LocalAdmissionController final : private boost::noncopyable
{
public:
    explicit LocalAdmissionController(MPPTaskManagerPtr mpp_task_manager_, ::pingcap::kv::Cluster * cluster_)
        : cluster(cluster_)
        , last_cleanup_resource_group_timepoint(std::chrono::steady_clock::now())
        , mpp_task_manager(mpp_task_manager_)
        , thread_manager(newThreadManager())
    {
        thread_manager->scheduleThenDetach(true, "LocalAdmissionController", [this] { this->startBackgroudJob(); });
    }

    ~LocalAdmissionController()
    {
        {
            std::lock_guard lock(mu);
            stopped.store(true);
            cv.notify_all();
        }
        thread_manager->wait();
    }

<<<<<<< HEAD
    void consumeResource(const std::string & name, double ru, uint64_t cpu_time_in_ns)
    {
        ResourceGroupPtr group = getOrCreateResourceGroup(name);
        group->consumeResource(ru, cpu_time_in_ns);
        if (group->lowToken())
            cv.notify_one();
    }

    uint64_t getPriority(const std::string & name)
    {
        ResourceGroupPtr group = getOrCreateResourceGroup(name);
        return group->getPriority(max_ru_per_sec.load());
    }

    bool isResourceGroupThrottled(const std::string & name)
    {
        // todo: refine: ResourceControlQueue can record the statics of running pipeline task.
        // If the proportion of scheduled pipeline task is less than 10%, we say this resource group is throttled.
        ResourceGroupPtr group = findResourceGroup(name);
        if (group == nullptr)
            return false;
        return group->getRU() <= 0.0;
    }
=======
    double getPriority(const std::string &) { return 1.0; }

    bool isResourceGroupThrottled(const std::string &) { return false; }

    static bool isRUExhausted(uint64_t priority) { return priority == std::numeric_limits<uint64_t>::max(); }
>>>>>>> a13855af

#ifndef DBMS_PUBLIC_GTEST
    static std::unique_ptr<LocalAdmissionController> global_instance;
#else
    static std::unique_ptr<MockLocalAdmissionController> global_instance;
#endif

    // Interval of fetch from GAC periodically.
    static constexpr uint64_t DEFAULT_FETCH_GAC_INTERVAL = 5;
    // DEFAULT_TOKEN_FETCH_ESAPSED * token_avg_consumption_speed as token num to fetch from GAC.
    static constexpr uint64_t DEFAULT_TOKEN_FETCH_ESAPSED = 5;
    // Interval of cleanup resource group.
    static constexpr auto CLEANUP_RESOURCE_GROUP_INTERVAL = std::chrono::minutes(10);
    // If we cannot get GAC resp for DEGRADE_MODE_DURATION seconds, enter degrade mode.
    static constexpr auto DEGRADE_MODE_DURATION = 120;
    static constexpr auto TARGET_REQUEST_PERIOD_MS = 5000;
    static constexpr double ACQUIRE_RU_AMPLIFICATION = 1.1;

private:
    // Get ResourceGroup by name, if not exist, fetch from PD.
    ResourceGroupPtr getOrCreateResourceGroup(const std::string & name);
    ResourceGroupPtr findResourceGroup(const std::string & name)
    {
        std::lock_guard lock(mu);
        for (const auto & group : resource_groups)
        {
            if (group.first == name)
                return group.second;
        }
        return nullptr;
    }

    std::pair<ResourceGroupPtr, bool> addResourceGroup(const resource_manager::ResourceGroup & new_group_pb)
    {
        uint64_t user_ru_per_sec = new_group_pb.r_u_settings().r_u().settings().fill_rate();
        if (max_ru_per_sec.load() < user_ru_per_sec)
            max_ru_per_sec.store(user_ru_per_sec);

        std::lock_guard lock(mu);
        auto iter = resource_groups.find(new_group_pb.name());
        if (iter != resource_groups.end())
            return std::make_pair(iter->second, false);

        auto new_group = std::make_shared<ResourceGroup>(new_group_pb);
        resource_groups.insert({new_group_pb.name(), new_group});
        LOG_INFO(log, "new resource group added, info: {}", new_group_pb.DebugString());
        return std::make_pair(new_group, true);
    }

    void setupUniqueClientID()
    {
        // todo: need etcd client.
    }

    void handleTokenBucketsResp(const resource_manager::TokenBucketsResponse & resp);

    void handleBackgroundError(const std::string & err_msg);

    std::string isGACRespValid(const resource_manager::ResourceGroup & new_group_pb);

    // Background jobs:
    // 1. Fetch tokens from GAC periodically.
    // 2. Fetch tokens when low threshold is triggered.
    // 3. Cleanup resource groups.
    // 4. Check if resource group need to goto degrade mode.
    void startBackgroudJob();
    void fetchTokensFromGAC();
    void cleanupResourceGroups();
    void checkDegradeMode();

    std::mutex mu;

    std::condition_variable cv;

    std::atomic<bool> stopped = false;

    std::unordered_map<std::string, ResourceGroupPtr> resource_groups;

    ::pingcap::kv::Cluster * cluster = nullptr;

    const LoggerPtr log = Logger::get("LocalAdmissionController");

    // No need to use lock, only be accessed by background thread.
    std::chrono::time_point<std::chrono::steady_clock> last_cleanup_resource_group_timepoint;

    // To cleanup MinTSOScheduler of resource group.
    MPPTaskManagerPtr mpp_task_manager;

    std::shared_ptr<ThreadManager> thread_manager;

    int64_t unique_client_id = -1;

    std::atomic<uint64_t> max_ru_per_sec = 0;
};
} // namespace DB<|MERGE_RESOLUTION|>--- conflicted
+++ resolved
@@ -306,7 +306,6 @@
         thread_manager->wait();
     }
 
-<<<<<<< HEAD
     void consumeResource(const std::string & name, double ru, uint64_t cpu_time_in_ns)
     {
         ResourceGroupPtr group = getOrCreateResourceGroup(name);
@@ -330,13 +329,6 @@
             return false;
         return group->getRU() <= 0.0;
     }
-=======
-    double getPriority(const std::string &) { return 1.0; }
-
-    bool isResourceGroupThrottled(const std::string &) { return false; }
-
-    static bool isRUExhausted(uint64_t priority) { return priority == std::numeric_limits<uint64_t>::max(); }
->>>>>>> a13855af
 
 #ifndef DBMS_PUBLIC_GTEST
     static std::unique_ptr<LocalAdmissionController> global_instance;
