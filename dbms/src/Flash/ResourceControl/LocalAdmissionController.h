--- conflicted
+++ resolved
@@ -40,24 +40,10 @@
         , user_ru_per_sec(group_pb_.r_u_settings().r_u().settings().fill_rate())
         , group_pb(group_pb_)
         , cpu_time_in_ns(0)
-<<<<<<< HEAD
-        , last_fetch_tokens_from_gac_timepoint(std::chrono::steady_clock::now())
-        , log(Logger::get("rg:" + group_pb_.name()))
-    {
-        const auto & setting = group_pb.r_u_settings().r_u().settings();
-        const double init_fill_rate = 0.0;
-        const double init_tokens = setting.fill_rate();
-        const double init_cap = setting.burst_limit();
-        bucket = std::make_unique<TokenBucket>(init_fill_rate, init_tokens, init_cap);
-        assert(
-            user_priority == LowPriorityValue || user_priority == MediumPriorityValue
-            || user_priority == HighPriorityValue);
-=======
         , log(Logger::get("rg:" + group_pb_.name()))
     {
         const auto & setting = group_pb.r_u_settings().r_u().settings();
         initStaticTokenBucket(setting.burst_limit());
->>>>>>> e5eea88b
     }
 
 #ifdef DBMS_PUBLIC_GTEST
@@ -84,6 +70,18 @@
 #ifndef DBMS_PUBLIC_GTEST
 private:
 #endif
+    void initStaticTokenBucket(uint64_t capacity = std::numeric_limits<uint64_t>::max())
+    {
+        // If token bucket is normal mode, it's static, so fill_rate is zero.
+        const double init_fill_rate = 0.0;
+        const double init_tokens = user_ru_per_sec;
+        const double init_cap = capacity;
+        bucket = std::make_unique<TokenBucket>(init_fill_rate, init_tokens, init_cap);
+        assert(
+            user_priority == LowPriorityValue || user_priority == MediumPriorityValue
+            || user_priority == HighPriorityValue);
+    }
+
     // Priority of resource group set by user.
     // This is specified by tidb: parser/model/model.go
     static constexpr int32_t LowPriorityValue = 1;
@@ -141,7 +139,6 @@
         return priority;
     }
 
-<<<<<<< HEAD
     bool lowToken() const
     {
         std::lock_guard lock(mu);
@@ -260,18 +257,6 @@
         auto ori = ru_consumption_delta;
         ru_consumption_delta = 0.0;
         return ori;
-=======
-    void initStaticTokenBucket(uint64_t capacity = std::numeric_limits<uint64_t>::max())
-    {
-        // If token bucket is normal mode, it's static, so fill_rate is zero.
-        const double init_fill_rate = 0.0;
-        const double init_tokens = user_ru_per_sec;
-        const double init_cap = capacity;
-        bucket = std::make_unique<TokenBucket>(init_fill_rate, init_tokens, init_cap);
-        assert(
-            user_priority == LowPriorityValue || user_priority == MediumPriorityValue
-            || user_priority == HighPriorityValue);
->>>>>>> e5eea88b
     }
 
     const std::string name;
@@ -326,7 +311,6 @@
 class LocalAdmissionController final : private boost::noncopyable
 {
 public:
-<<<<<<< HEAD
     explicit LocalAdmissionController(MPPTaskManagerPtr mpp_task_manager_, ::pingcap::kv::Cluster * cluster_)
         : cluster(cluster_)
         , last_cleanup_resource_group_timepoint(std::chrono::steady_clock::now())
@@ -380,16 +364,9 @@
         return group->getRU() <= 0.0;
     }
 
-    static bool isRUExhausted(uint64_t priority)
-    {
-        return priority == std::numeric_limits<uint64_t>::max();
-    }
-=======
     static bool isRUExhausted(uint64_t priority) { return priority == std::numeric_limits<uint64_t>::max(); }
->>>>>>> e5eea88b
 
     static std::unique_ptr<MockLocalAdmissionController> global_instance;
-<<<<<<< HEAD
 #endif
 
     // Interval of fetch from GAC periodically.
@@ -481,7 +458,5 @@
     int64_t unique_client_id = -1;
 
     std::atomic<uint64_t> max_ru_per_sec = 0;
-=======
->>>>>>> e5eea88b
 };
 } // namespace DB