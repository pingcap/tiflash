--- conflicted
+++ resolved
@@ -269,7 +269,6 @@
 class LocalAdmissionController final : private boost::noncopyable
 {
 public:
-<<<<<<< HEAD
     explicit LocalAdmissionController(MPPTaskManagerPtr mpp_task_manager_, ::pingcap::kv::Cluster * cluster_)
         : cluster(cluster_)
         , last_cleanup_resource_group_timepoint(std::chrono::steady_clock::now())
@@ -311,18 +310,6 @@
         if (group == nullptr)
             return false;
         return group->getRU() <= 0.0;
-=======
-    void consumeResource(const std::string &, double, uint64_t) {}
-
-    double getPriority(const std::string &)
-    {
-        return 1.0;
-    }
-
-    bool isResourceGroupThrottled(const std::string &)
-    {
-        return false;
->>>>>>> 09eef36d
     }
 
 #ifndef DBMS_PUBLIC_GTEST
