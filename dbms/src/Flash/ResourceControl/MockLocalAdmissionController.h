// Copyright 2023 PingCAP, Inc.
//
// Licensed under the Apache License, Version 2.0 (the "License");
// you may not use this file except in compliance with the License.
// You may obtain a copy of the License at
//
//     http://www.apache.org/licenses/LICENSE-2.0
//
// Unless required by applicable law or agreed to in writing, software
// distributed under the License is distributed on an "AS IS" BASIS,
// WITHOUT WARRANTIES OR CONDITIONS OF ANY KIND, either express or implied.
// See the License for the specific language governing permissions and
// limitations under the License.

#pragma once

#include <Common/Exception.h>
#include <Common/ThreadManager.h>
#include <Flash/Executor/toRU.h>

#include <mutex>
#include <thread>
#include <unordered_map>

namespace DB
{
class ResourceGroup;
inline void nopConsumeResource(const std::string &, double, uint64_t) {}
inline uint64_t nopGetPriority(const std::string &)
{
    return 1.0;
}
inline bool nopIsResourceGroupThrottled(const std::string &)
{
    return false;
}


// This is only for ResourceControlQueue gtest.
class MockLocalAdmissionController final : private boost::noncopyable
{
public:
    MockLocalAdmissionController()
        : consume_resource_func(nopConsumeResource)
        , get_priority_func(nopGetPriority)
        , is_resource_group_throttled_func(nopIsResourceGroupThrottled)
    {
        refill_token_thread = std::thread([&]() { refillTokenBucket(); });
    }

    ~MockLocalAdmissionController() { stop(); }

    using ConsumeResourceFuncType = void (*)(const std::string &, double, uint64_t);
    using GetPriorityFuncType = uint64_t (*)(const std::string &);
    using IsResourceGroupThrottledFuncType = bool (*)(const std::string &);

    void consumeResource(const std::string & name, double ru, uint64_t cpu_time_ns) const
    {
        consume_resource_func(name, ru, cpu_time_ns);
    }

    uint64_t getPriority(const std::string & name) const { return get_priority_func(name); }

    bool isResourceGroupThrottled(const std::string & name) const { return is_resource_group_throttled_func(name); }

<<<<<<< HEAD
    void registerRefillTokenCallback(const std::function<void()> & cb) { refill_token_callback = cb; }
    void registerDeleteResourceGroupCallback(const std::function<void(const std::string & del_rg_name)> &)
    {
        RUNTIME_ASSERT("not implement for MockLocalAdmissionController");
    }
    void registerCleanTombstoneResourceGroupCallback(const std::function<void()> &)
    {
        RUNTIME_ASSERT("not implement for MockLocalAdmissionController");
=======
    void registerRefillTokenCallback(const std::function<void()> & cb)
    {
        std::lock_guard lock(call_back_mutex);
        RUNTIME_CHECK_MSG(refill_token_callback == nullptr, "callback cannot be registered multiple times");
        refill_token_callback = cb;
    }

    void unregisterRefillTokenCallback()
    {
        std::lock_guard lock(call_back_mutex);
        RUNTIME_CHECK_MSG(refill_token_callback != nullptr, "callback cannot be nullptr before unregistering");
        refill_token_callback = nullptr;
>>>>>>> 27882f7d
    }

    void stop()
    {
        {
            std::lock_guard lock(mu);
            if (stopped)
                return;
            stopped = true;
            cv.notify_all();
        }
        refill_token_thread.join();
    }

    void refillTokenBucket();

    std::string dump() const;

    mutable std::mutex mu;
    std::condition_variable cv;
    std::unordered_map<std::string, std::shared_ptr<ResourceGroup>> resource_groups;

    ConsumeResourceFuncType consume_resource_func;
    GetPriorityFuncType get_priority_func;
    IsResourceGroupThrottledFuncType is_resource_group_throttled_func;

    uint64_t max_ru_per_sec = 0;
    bool stopped = false;

    std::mutex call_back_mutex;
    std::function<void()> refill_token_callback{nullptr};

    std::thread refill_token_thread;
};
} // namespace DB<|MERGE_RESOLUTION|>--- conflicted
+++ resolved
@@ -63,16 +63,6 @@
 
     bool isResourceGroupThrottled(const std::string & name) const { return is_resource_group_throttled_func(name); }
 
-<<<<<<< HEAD
-    void registerRefillTokenCallback(const std::function<void()> & cb) { refill_token_callback = cb; }
-    void registerDeleteResourceGroupCallback(const std::function<void(const std::string & del_rg_name)> &)
-    {
-        RUNTIME_ASSERT("not implement for MockLocalAdmissionController");
-    }
-    void registerCleanTombstoneResourceGroupCallback(const std::function<void()> &)
-    {
-        RUNTIME_ASSERT("not implement for MockLocalAdmissionController");
-=======
     void registerRefillTokenCallback(const std::function<void()> & cb)
     {
         std::lock_guard lock(call_back_mutex);
@@ -85,7 +75,6 @@
         std::lock_guard lock(call_back_mutex);
         RUNTIME_CHECK_MSG(refill_token_callback != nullptr, "callback cannot be nullptr before unregistering");
         refill_token_callback = nullptr;
->>>>>>> 27882f7d
     }
 
     void stop()
