#pragma once

#include <Columns/ColumnConst.h>
#include <Columns/ColumnVector.h>
#include <Columns/ColumnsNumber.h>
#include <Common/Decimal.h>
#include <Common/typeid_cast.h>
#include <Core/AccurateComparison.h>
#include <Core/Block.h>
#include <DataTypes/DataTypeDecimal.h>
#include <DataTypes/DataTypesNumber.h>
#include <Functions/FunctionHelpers.h>
#include <common/arithmeticOverflow.h>


namespace DB
{
namespace ErrorCodes
{
extern const int DECIMAL_OVERFLOW;
}

template <size_t>
struct ConstructDecInt
{
    using Type = Int32;
};
template <>
struct ConstructDecInt<8>
{
    using Type = Int64;
};
template <>
struct ConstructDecInt<16>
{
    using Type = Int128;
};
template <>
struct ConstructDecInt<sizeof(Int256)>
{
    using Type = Int256;
};

template <typename T, typename U>
struct DecCompareInt
{
    using Type = typename ConstructDecInt<(sizeof(T) > sizeof(U)) ? sizeof(T) : sizeof(U)>::Type;
};

///
template <typename A, typename B, template <typename, typename> typename Operation, bool _check_overflow = true, bool _actual = IsDecimal<A> || IsDecimal<B>>
class DecimalComparison
{
public:
    using CompareInt = typename DecCompareInt<A, B>::Type;
    using ColVecA = std::conditional_t<IsDecimal<A>, ColumnDecimal<A>, ColumnVector<A>>;
    using ColVecB = std::conditional_t<IsDecimal<B>, ColumnDecimal<B>, ColumnVector<B>>;
    using ArrayA = typename ColVecA::Container;
    using ArrayB = typename ColVecB::Container;

    static constexpr bool cast_float_a = std::is_floating_point_v<B>;
    static constexpr bool cast_float_b = std::is_floating_point_v<A>;

    using Op = std::conditional_t<cast_float_a, Operation<B, B>, std::conditional_t<cast_float_b, Operation<A, A>, Operation<CompareInt, CompareInt>>>;

    DecimalComparison(Block & block, size_t result, const ColumnWithTypeAndName & col_left, const ColumnWithTypeAndName & col_right)
    {
        if (!apply(block, result, col_left, col_right))
            throw Exception("Wrong decimal comparison with " + col_left.type->getName() + " and " + col_right.type->getName(),
                            ErrorCodes::LOGICAL_ERROR);
    }

    static bool apply(Block & block, size_t result [[maybe_unused]], const ColumnWithTypeAndName & col_left, const ColumnWithTypeAndName & col_right)
    {
        if constexpr (_actual)
        {
            ColumnPtr c_res;
            if constexpr (cast_float_a || cast_float_b)
            {
                c_res = apply<false, false>(col_left.column, col_right.column, 1);
            }
            else
            {
                Shift shift = getScales<A, B>(col_left.type, col_right.type);

                c_res = applyWithScale(col_left.column, col_right.column, shift);
            }
            if (c_res)
                block.getByPosition(result).column = std::move(c_res);

            return true;
        }
        return false;
    }

    static bool compare(A a, B b, UInt32 scale_a, UInt32 scale_b)
    {
        static const UInt32 max_scale = maxDecimalPrecision<Decimal256>();
        if (scale_a > max_scale || scale_b > max_scale)
            throw Exception("Bad scale of decimal field", ErrorCodes::DECIMAL_OVERFLOW);

        Shift shift;
        if (scale_a < scale_b)
            shift.a = static_cast<CompareInt>(getScaleMultiplier<B>(scale_b - scale_a));
        if (scale_a > scale_b)
            shift.b = static_cast<CompareInt>(getScaleMultiplier<A>(scale_a - scale_b));

        return applyWithScale(a, b, shift);
    }

private:
    struct Shift
    {
        CompareInt a = 1;
        CompareInt b = 1;

        bool none() const { return a == 1 && b == 1; }
        bool left() const { return a != 1; }
        bool right() const { return b != 1; }
    };

    template <typename T, typename U>
    static auto applyWithScale(T a, U b, const Shift & shift)
    {
        if (shift.left())
            return apply<true, false>(a, b, shift.a);
        else if (shift.right())
            return apply<false, true>(a, b, shift.b);
        return apply<false, false>(a, b, 1);
    }

    template <typename T, typename U>
    static std::enable_if_t<IsDecimal<T> && IsDecimal<U>, Shift>
    getScales(const DataTypePtr & left_type, const DataTypePtr & right_type)
    {
        const DataTypeDecimal<T> * decimal0 = checkDecimal<T>(*left_type);
        const DataTypeDecimal<U> * decimal1 = checkDecimal<U>(*right_type);

        Shift shift;
        if (decimal0 && decimal1)
        {
            auto result_type = decimalResultType(*decimal0, *decimal1);
            shift.a = result_type.scaleFactorFor(*decimal0);
            shift.b = result_type.scaleFactorFor(*decimal1);
        }
        else if (decimal0)
            shift.b = static_cast<CompareInt>(getScaleMultiplier<T>(decimal0->getScale()));
        else if (decimal1)
            shift.a = static_cast<CompareInt>(getScaleMultiplier<U>(decimal1->getScale()));

        return shift;
    }

    template <typename T, typename U>
    static std::enable_if_t<IsDecimal<T> && !IsDecimal<U>, Shift>
    getScales(const DataTypePtr & left_type, const DataTypePtr &)
    {
        Shift shift;
        const DataTypeDecimal<T> * decimal0 = checkDecimal<T>(*left_type);
        if (decimal0)
            shift.b = static_cast<CompareInt>(getScaleMultiplier<T>(decimal0->getScale()));
        return shift;
    }

    template <typename T, typename U>
    static std::enable_if_t<!IsDecimal<T> && IsDecimal<U>, Shift>
    getScales(const DataTypePtr &, const DataTypePtr & right_type)
    {
        Shift shift;
        const DataTypeDecimal<U> * decimal1 = checkDecimal<U>(*right_type);
        if (decimal1)
            shift.a = static_cast<CompareInt>(getScaleMultiplier<U>(decimal1->getScale()));
        return shift;
    }

    template <bool scale_left, bool scale_right>
    static ColumnPtr apply(const ColumnPtr & c0, const ColumnPtr & c1, CompareInt scale [[maybe_unused]])
    {
        auto c_res = ColumnUInt8::create();

        if constexpr (_actual)
        {
            bool c0_is_const = c0->isColumnConst();
            bool c1_is_const = c1->isColumnConst();

            if (c0_is_const && c1_is_const)
            {
                const ColumnConst * c0_const = checkAndGetColumnConst<ColVecA>(c0.get());
                const ColumnConst * c1_const = checkAndGetColumnConst<ColVecB>(c1.get());

                A a = c0_const->template getValue<A>();
                B b = c1_const->template getValue<B>();
                Int8 res;
                if constexpr (cast_float_a)
                {
                    ScaleType target_scale = c0_const->getField().safeGet<typename NearestFieldType<A>::Type>().getScale();
                    B x = a.template toFloat<B>(target_scale);
                    res = Op::apply(x, b);
                }
                else if constexpr (cast_float_b)
                {
                    ScaleType target_scale = c1_const->getField().safeGet<typename NearestFieldType<B>::Type>().getScale();
                    A y = b.template toFloat<A>(target_scale);
                    res = Op::apply(a, y);
                }
                else
                    res = apply<scale_left, scale_right>(a, b, scale);
                return DataTypeUInt8().createColumnConst(c0->size(), toField(res));
            }

            ColumnUInt8::Container & vec_res = c_res->getData();
            vec_res.resize(c0->size());

            if (c0_is_const)
            {
                const ColumnConst * c0_const = checkAndGetColumnConst<ColVecA>(c0.get());
                A a = c0_const->template getValue<A>();
                if (const ColVecB * c1_vec = checkAndGetColumn<ColVecB>(c1.get()))
                {
                    if constexpr (cast_float_a)
                    {
                        ScaleType target_scale = c0_const->getField().safeGet<typename NearestFieldType<A>::Type>().getScale();
                        B x = a.template toFloat<B>(target_scale);
                        constantVector<scale_left, scale_right>(x, c1_vec->getData(), vec_res, scale);
                    }
                    else
                        constantVector<scale_left, scale_right>(a, c1_vec->getData(), vec_res, scale);
                }
                else
                    throw Exception("Wrong column in Decimal comparison", ErrorCodes::LOGICAL_ERROR);
            }
            else if (c1_is_const)
            {
                const ColumnConst * c1_const = checkAndGetColumnConst<ColVecB>(c1.get());
                B b = c1_const->template getValue<B>();
                if (const ColVecA * c0_vec = checkAndGetColumn<ColVecA>(c0.get()))
                {
                    if constexpr (cast_float_b)
                    {
                        ScaleType target_scale = c1_const->getField().safeGet<typename NearestFieldType<B>::Type>().getScale();
                        A y = b.template toFloat<A>(target_scale);
                        vectorConstant<scale_left, scale_right>(c0_vec->getData(), y, vec_res, scale);
                    }
                    else
                        vectorConstant<scale_left, scale_right>(c0_vec->getData(), b, vec_res, scale);
                }
                else
                    throw Exception("Wrong column in Decimal comparison", ErrorCodes::LOGICAL_ERROR);
            }
            else
            {
                if (const ColVecA * c0_vec = checkAndGetColumn<ColVecA>(c0.get()))
                {
                    if (const ColVecB * c1_vec = checkAndGetColumn<ColVecB>(c1.get()))
                        vectorVector<scale_left, scale_right>(c0_vec->getData(), c1_vec->getData(), vec_res, scale);
                    else
                        throw Exception("Wrong column in Decimal comparison", ErrorCodes::LOGICAL_ERROR);
                }
                else
                    throw Exception("Wrong column in Decimal comparison", ErrorCodes::LOGICAL_ERROR);
            }
        }

        return c_res;
    }

    template <bool scale_left, bool scale_right>
    static NO_INLINE UInt8 apply(A a, B b, CompareInt scale [[maybe_unused]])
    {
        CompareInt x = static_cast<CompareInt>(a);
        CompareInt y = static_cast<CompareInt>(b);

        if constexpr (_check_overflow)
        {
            bool invalid = false;

            if constexpr (sizeof(A) > sizeof(CompareInt))
                invalid |= (A(x) != a);
            if constexpr (sizeof(B) > sizeof(CompareInt))
                invalid |= (B(y) != b);
            if constexpr (std::is_unsigned_v<A>)
                invalid |= (x < 0);
            if constexpr (std::is_unsigned_v<B>)
                invalid |= (y < 0);

<<<<<<< HEAD
            if (invalid)
=======
            if constexpr (scale_left)
            {
                if constexpr (std::is_same_v<CompareInt, Int256>)
                    x = x * scale;
                else
                    overflow |= common::mulOverflow(x, scale, x);
            }
            if constexpr (scale_right)
            {
                if constexpr (std::is_same_v<CompareInt, Int256>)
                    y = y * scale;
                else
                    overflow |= common::mulOverflow(y, scale, y);
            }
            if (overflow)
>>>>>>> f28af362
                throw Exception("Can't compare", ErrorCodes::DECIMAL_OVERFLOW);
        }

        if constexpr (scale_left && scale_right)
            throw DB::Exception("Assumption broken: there should only one side need to be multiplied in decimal comparison.", ErrorCodes::LOGICAL_ERROR);
        if constexpr (!scale_left && !scale_right)
            return Op::apply(x, y);

        // overflow means absolute value must be greater.
        // we use this variable to mark whether the right side is greater than left side by overflow.
        int right_side_greater_by_overflow = 0;
        if constexpr (scale_left)
        {
            int sign = boost::math::sign(x);
            right_side_greater_by_overflow = -sign * common::mulOverflow(x, scale, x); // x will be changed.
        }
        if constexpr (scale_right)
        {
            int sign = boost::math::sign(y);
            right_side_greater_by_overflow = sign * common::mulOverflow(y, scale, y); // y will be changed.
        }

        if (right_side_greater_by_overflow)
            return Op::apply(0, right_side_greater_by_overflow);
        return Op::apply(x, y);
    }

    template <bool scale_left, bool scale_right>
    static void NO_INLINE vectorVector(const ArrayA & a, const ArrayB & b, PaddedPODArray<UInt8> & c, CompareInt scale [[maybe_unused]])
    {
        size_t size = a.size();
        const A * a_pos = a.data();
        const B * b_pos = b.data();
        UInt8 * c_pos = c.data();
        const A * a_end = a_pos + size;

        while (a_pos < a_end)
        {
            if constexpr (cast_float_a)
            {
                B x = a_pos->template toFloat<B>(a.getScale());
                *c_pos = Op::apply(x, *b_pos);
            }
            else if constexpr (cast_float_b)
            {
                A y = b_pos->template toFloat<A>(b.getScale());
                *c_pos = Op::apply(*a_pos, y);
            }
            else
                *c_pos = apply<scale_left, scale_right>(*a_pos, *b_pos, scale);
            ++a_pos;
            ++b_pos;
            ++c_pos;
        }
    }

    template <bool scale_left, bool scale_right, typename Y>
    static void NO_INLINE vectorConstant(const ArrayA & a, Y b, PaddedPODArray<UInt8> & c, CompareInt scale [[maybe_unused]])
    {
        size_t size = a.size();
        const A * a_pos = a.data();
        UInt8 * c_pos = c.data();
        const A * a_end = a_pos + size;

        while (a_pos < a_end)
        {
            if constexpr (cast_float_a)
            {
                B x = a_pos->template toFloat<B>(a.getScale());
                *c_pos = Op::apply(x, b);
            }
            else if constexpr (cast_float_b)
            {
                *c_pos = Op::apply(*a_pos, b);
            }
            else
                *c_pos = apply<scale_left, scale_right>(*a_pos, b, scale);
            ++a_pos;
            ++c_pos;
        }
    }

    template <bool scale_left, bool scale_right, typename X>
    static void NO_INLINE constantVector(X a, const ArrayB & b, PaddedPODArray<UInt8> & c, CompareInt scale [[maybe_unused]])
    {
        size_t size = b.size();
        const B * b_pos = b.data();
        UInt8 * c_pos = c.data();
        const B * b_end = b_pos + size;

        while (b_pos < b_end)
        {
            if constexpr (cast_float_b)
            {
                A y = b_pos->template toFloat<A>(b.getScale());
                *c_pos = Op::apply(a, y);
            }
            else if constexpr (cast_float_a)
            {
                *c_pos = Op::apply(a, *b_pos);
            }
            else
                *c_pos = apply<scale_left, scale_right>(a, *b_pos, scale);
            ++b_pos;
            ++c_pos;
        }
    }
};

} // namespace DB<|MERGE_RESOLUTION|>--- conflicted
+++ resolved
@@ -283,25 +283,7 @@
             if constexpr (std::is_unsigned_v<B>)
                 invalid |= (y < 0);
 
-<<<<<<< HEAD
             if (invalid)
-=======
-            if constexpr (scale_left)
-            {
-                if constexpr (std::is_same_v<CompareInt, Int256>)
-                    x = x * scale;
-                else
-                    overflow |= common::mulOverflow(x, scale, x);
-            }
-            if constexpr (scale_right)
-            {
-                if constexpr (std::is_same_v<CompareInt, Int256>)
-                    y = y * scale;
-                else
-                    overflow |= common::mulOverflow(y, scale, y);
-            }
-            if (overflow)
->>>>>>> f28af362
                 throw Exception("Can't compare", ErrorCodes::DECIMAL_OVERFLOW);
         }
 
