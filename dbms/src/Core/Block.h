// Copyright 2022 PingCAP, Ltd.
//
// Licensed under the Apache License, Version 2.0 (the "License");
// you may not use this file except in compliance with the License.
// You may obtain a copy of the License at
//
//     http://www.apache.org/licenses/LICENSE-2.0
//
// Unless required by applicable law or agreed to in writing, software
// distributed under the License is distributed on an "AS IS" BASIS,
// WITHOUT WARRANTIES OR CONDITIONS OF ANY KIND, either express or implied.
// See the License for the specific language governing permissions and
// limitations under the License.

#pragma once

#include <Core/BlockInfo.h>
#include <Core/ColumnWithTypeAndName.h>
#include <Core/ColumnsWithTypeAndName.h>
#include <Core/NamesAndTypes.h>

#include <initializer_list>
#include <list>
#include <map>
#include <vector>


namespace DB
{
/** Container for set of columns for bunch of rows in memory.
  * This is unit of data processing.
  * Also contains metadata - data types of columns and their names
  *  (either original names from a table, or generated names during temporary calculations).
  * Allows to insert, remove columns in arbitary position, to change order of columns.
  */

class Context;

class Block
{
private:
    using Container = ColumnsWithTypeAndName;
    using IndexByName = std::map<String, size_t>;

    Container data;
    IndexByName index_by_name;

    // `start_offset` is the offset of first row in this Block.
    // It is used for calculating `segment_row_id`.
    UInt64 start_offset = 0;
    // `segment_row_id_col` is a virtual column that represents the records' row id in the corresponding segment.
    // Only used for calculating MVCC-bitmap-filter.
    ColumnPtr segment_row_id_col;

public:
    BlockInfo info;

    Block() = default;
    Block(std::initializer_list<ColumnWithTypeAndName> il);
    explicit Block(const ColumnsWithTypeAndName & data_);
    explicit Block(const NamesAndTypes & names_and_types);

    /// insert the column at the specified position
    void insert(size_t position, const ColumnWithTypeAndName & elem);
    void insert(size_t position, ColumnWithTypeAndName && elem);
    /// insert the column to the end
    void insert(const ColumnWithTypeAndName & elem);
    void insert(ColumnWithTypeAndName && elem);
    /// insert the column to the end, if there is no column with that name yet
    void insertUnique(const ColumnWithTypeAndName & elem);
    void insertUnique(ColumnWithTypeAndName && elem);
    /// remove the column at the specified position
    void erase(size_t position);
    /// remove the column with the specified name
    void erase(const String & name);

    /// References are invalidated after calling functions above.

    ColumnWithTypeAndName & getByPosition(size_t position) { return data[position]; }
    const ColumnWithTypeAndName & getByPosition(size_t position) const { return data[position]; }

    ColumnWithTypeAndName & safeGetByPosition(size_t position);
    const ColumnWithTypeAndName & safeGetByPosition(size_t position) const;

    ColumnWithTypeAndName & getByName(const std::string & name);
    const ColumnWithTypeAndName & getByName(const std::string & name) const;

    Container::iterator begin() { return data.begin(); }
    Container::iterator end() { return data.end(); }
    Container::const_iterator begin() const { return data.begin(); }
    Container::const_iterator end() const { return data.end(); }
    Container::const_iterator cbegin() const { return data.cbegin(); }
    Container::const_iterator cend() const { return data.cend(); }

    bool has(const std::string & name) const;

    size_t getPositionByName(const std::string & name) const;

    const ColumnsWithTypeAndName & getColumnsWithTypeAndName() const;
    NamesAndTypesList getNamesAndTypesList() const;
    Names getNames() const;

    /// Returns number of rows from first column in block, not equal to nullptr. If no columns, returns 0.
    size_t rows() const;

    size_t columns() const { return data.size(); }

    /// Checks that every column in block is not nullptr and has same number of elements.
    void checkNumberOfRows() const;

    /// Approximate number of bytes in memory - for profiling and limits.
    size_t bytes() const;

    /// Approximate number of bytes between [offset, offset+limit) in memory - for profiling and limits.
    size_t bytes(size_t offset, size_t limit) const;

    /// Approximate number of allocated bytes in memory - for profiling and limits.
    size_t allocatedBytes() const;

    explicit operator bool() const { return !data.empty() || segment_row_id_col != nullptr; }
    bool operator!() const { return data.empty() && segment_row_id_col == nullptr; }

    /** Get a list of column names separated by commas. */
    std::string dumpNames() const;

    /** List of names, types and lengths of columns. Designed for debugging. */
    std::string dumpStructure() const;

    std::string dumpJsonStructure() const;

    /** Get the same block, but empty. */
    Block cloneEmpty() const;

    /** Get empty columns with the same types as in block. */
    MutableColumns cloneEmptyColumns() const;

    /** Get columns from block for mutation. Columns in block will be nullptr. */
    MutableColumns mutateColumns() const;

    Columns getColumns() const;

    /** Replace columns in a block */
    void setColumns(MutableColumns && columns);
    Block cloneWithColumns(MutableColumns && columns) const;
    Block cloneWithColumns(Columns && columns) const;

    /** Get a block with columns that have been rearranged in the order of their names. */
    Block sortColumns() const;

    void clear();
    void swap(Block & other) noexcept;

    /** Updates SipHash of the Block, using update method of columns.
      * Returns hash for block, that could be used to differentiate blocks
      *  with same structure, but different data.
      */
    void updateHash(SipHash & hash) const;

<<<<<<< HEAD
    void setStartOffset(UInt64 offset) { start_offset = offset; }
    UInt64 startOffset() const { return start_offset; }
    void setSegmentRowIdCol(ColumnPtr && col) { segment_row_id_col = col; }
    ColumnPtr segmentRowIdCol() const { return segment_row_id_col; }
=======
>>>>>>> e64d8ccc

private:
    void eraseImpl(size_t position);
    void initializeIndexByName();
};

using Blocks = std::vector<Block>;
using BlocksList = std::list<Block>;
using BucketBlocksListMap = std::map<Int32, BlocksList>;

Block mergeBlocks(Blocks && blocks);

Block popBlocksListFront(BlocksList & blocks);

/// Compare number of columns, data types, column types, column names, and values of constant columns.
bool blocksHaveEqualStructure(const Block & lhs, const Block & rhs);

/// Throw exception when blocks are different.
void assertBlocksHaveEqualStructure(const Block & lhs, const Block & rhs, const std::string & context_description);

/// Calculate difference in structure of blocks and write description into output strings. NOTE It doesn't compare values of constant columns.
void getBlocksDifference(const Block & lhs, const Block & rhs, std::string & out_lhs_diff, std::string & out_rhs_diff);


/** Additional data to the blocks. They are only needed for a query
  * DESCRIBE TABLE with Distributed tables.
  */
struct BlockExtraInfo
{
    BlockExtraInfo() = default;
    explicit operator bool() const { return is_valid; }
    bool operator!() const { return !is_valid; }

    std::string host;
    std::string resolved_address;
    std::string user;
    UInt16 port = 0;

    bool is_valid = false;
};

/// join blocks by columns
Block hstackBlocks(const Blocks && blocks, const Block & header);

/// join blocks by rows
Block vstackBlocks(const Blocks && blocks);

} // namespace DB<|MERGE_RESOLUTION|>--- conflicted
+++ resolved
@@ -156,13 +156,10 @@
       */
     void updateHash(SipHash & hash) const;
 
-<<<<<<< HEAD
     void setStartOffset(UInt64 offset) { start_offset = offset; }
     UInt64 startOffset() const { return start_offset; }
     void setSegmentRowIdCol(ColumnPtr && col) { segment_row_id_col = col; }
     ColumnPtr segmentRowIdCol() const { return segment_row_id_col; }
-=======
->>>>>>> e64d8ccc
 
 private:
     void eraseImpl(size_t position);
