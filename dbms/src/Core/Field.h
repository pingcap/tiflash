--- conflicted
+++ resolved
@@ -42,11 +42,7 @@
 bool decimalLessOrEqual(T x, T y, UInt32 x_scale, UInt32 y_scale);
 
 #pragma GCC diagnostic push
-<<<<<<< HEAD
-//#pragma GCC diagnostic ignored "-Wmaybe-uninitialized" // this one should be a false positive
-=======
 #pragma GCC diagnostic ignored "-Wmaybe-uninitialized" // this one should be a false positive
->>>>>>> 8e52061d
 template <typename T>
 class DecimalField
 {
@@ -526,11 +522,7 @@
 
     /// Assuming there was no allocated state or it was deallocated (see destroy).
 #pragma GCC diagnostic push
-<<<<<<< HEAD
-//#pragma GCC diagnostic ignored "-Wmaybe-uninitialized"
-=======
 #pragma GCC diagnostic ignored "-Wmaybe-uninitialized"
->>>>>>> 8e52061d
     template <typename T>
     void createConcrete(T && x)
     {
