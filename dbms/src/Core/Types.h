--- conflicted
+++ resolved
@@ -95,10 +95,7 @@
 template <> struct TypeId<Float32>  { static constexpr const TypeIndex value = TypeIndex::Float32; };
 template <> struct TypeId<Float64>  { static constexpr const TypeIndex value = TypeIndex::Float64; };
 
-<<<<<<< HEAD
-=======
 /// Avoid to use `std::vector<bool`
->>>>>>> 4b971a55
 using BoolVec = std::vector<UInt8>;
 
 }