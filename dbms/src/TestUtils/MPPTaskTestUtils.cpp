// Copyright 2023 PingCAP, Ltd.
//
// Licensed under the Apache License, Version 2.0 (the "License");
// you may not use this file except in compliance with the License.
// You may obtain a copy of the License at
//
//     http://www.apache.org/licenses/LICENSE-2.0
//
// Unless required by applicable law or agreed to in writing, software
// distributed under the License is distributed on an "AS IS" BASIS,
// WITHOUT WARRANTIES OR CONDITIONS OF ANY KIND, either express or implied.
// See the License for the specific language governing permissions and
// limitations under the License.
#include <Debug/MockComputeServerManager.h>
#include <Debug/MockStorage.h>
#include <Debug/dbgQueryExecutor.h>
#include <Server/FlashGrpcServerHolder.h>
#include <Server/MockComputeClient.h>
#include <Storages/Transaction/TMTContext.h>
#include <Storages/Transaction/Types.h>
#include <TestUtils/MPPTaskTestUtils.h>
#include <fmt/core.h>

namespace DB::tests
{
DAGProperties getDAGPropertiesForTest(
    int server_num,
    int local_query_id,
    int tidb_server_id,
    int query_ts,
    int gather_id)
{
    DAGProperties properties;
    // enable mpp
    properties.is_mpp_query = true;
    properties.mpp_partition_num = server_num;
    properties.start_ts = MockTimeStampGenerator::instance().nextTs();
    if (query_ts > 0)
        properties.query_ts = query_ts;
    if (local_query_id >= 0)
        properties.local_query_id = local_query_id;
    else
        properties.local_query_id = properties.start_ts;
    if (tidb_server_id >= 0)
        properties.server_id = tidb_server_id;
    if (gather_id > 0)
        properties.gather_id = gather_id;
    return properties;
}

void MPPTaskTestUtils::SetUpTestCase()
{
    ExecutorTest::SetUpTestCase();
    log_ptr = Logger::get();
    server_num = 1;
}

void MPPTaskTestUtils::TearDown()
{
    MockComputeServerManager::instance().reset();
    ExecutorTest::TearDown();
}

void MPPTaskTestUtils::startServers()
{
    startServers(server_num);
}

void MPPTaskTestUtils::startServers(size_t server_num_)
{
    server_num = server_num_;
    test_meta.server_num = server_num_;
    test_meta.context_idx = TiFlashTestEnv::globalContextSize();
    MockComputeServerManager::instance().reset();
    auto size = std::thread::hardware_concurrency();
    GRPCCompletionQueuePool::global_instance = std::make_unique<GRPCCompletionQueuePool>(size);
    for (size_t i = 0; i < test_meta.server_num; ++i)
    {
        MockComputeServerManager::instance().addServer(MockServerAddrGenerator::instance().nextAddr());
        // Currently, we simply add a context and don't care about destruct it.
        TiFlashTestEnv::addGlobalContext(context.context->getSettings());
        TiFlashTestEnv::getGlobalContext(i + test_meta.context_idx).setMPPTest();
    }

    MockComputeServerManager::instance().startServers(log_ptr, test_meta.context_idx);
    MockServerAddrGenerator::instance().reset();
}

size_t MPPTaskTestUtils::serverNum()
{
    return server_num;
}

void MPPTaskTestUtils::setCancelTest()
{
    for (int i = test_meta.context_idx; i < TiFlashTestEnv::globalContextSize(); ++i)
        TiFlashTestEnv::getGlobalContext(i).setCancelTest();
}

BlockInputStreamPtr MPPTaskTestUtils::prepareMPPStreams(DAGRequestBuilder builder, const DAGProperties & properties)
{
    auto tasks = prepareMPPTasks(builder, properties);
    return executeMPPQueryWithMultipleContext(
        properties,
        tasks,
        MockComputeServerManager::instance().getServerConfigMap());
}

std::vector<QueryTask> MPPTaskTestUtils::prepareMPPTasks(DAGRequestBuilder builder, const DAGProperties & properties)
{
    auto tasks = builder.buildMPPTasks(context, properties);
    for (int i = test_meta.context_idx; i < TiFlashTestEnv::globalContextSize(); ++i)
        TiFlashTestEnv::getGlobalContext(i).setCancelTest();
    MockComputeServerManager::instance().setMockStorage(context.mockStorage());
    return tasks;
}

ColumnsWithTypeAndName MPPTaskTestUtils::executeMPPTasks(QueryTasks & tasks, const DAGProperties & properties)
{
    auto res = executeMPPQueryWithMultipleContext(
        properties,
        tasks,
        MockComputeServerManager::instance().getServerConfigMap());
    return readBlock(res);
}

ColumnsWithTypeAndName extractColumns(Context & context, const std::shared_ptr<tipb::SelectResponse> & dag_response)
{
    auto codec = getCodec(dag_response->encode_type());
    Blocks blocks;
    auto schema = getSelectSchema(context);
    for (const auto & chunk : dag_response->chunks())
        blocks.emplace_back(codec->decode(chunk.rows_data(), schema));
    return vstackBlocks(std::move(blocks)).getColumnsWithTypeAndName();
}

ColumnsWithTypeAndName MPPTaskTestUtils::executeCoprocessorTask(std::shared_ptr<tipb::DAGRequest> & dag_request)
{
    assert(server_num == 1);
    auto req = std::make_shared<coprocessor::Request>();
    req->set_tp(103); // 103 is COP_REQ_TYPE_DAG
    auto * data = req->mutable_data();
    dag_request->AppendToString(data);

<<<<<<< HEAD
    DAGContext dag_context(*dag_request, {}, NullspaceID, "", false, "", Logger::get());
=======
    DAGContext dag_context(*dag_request, {}, NullspaceID, "", DAGRequestKind::Cop, Logger::get());
>>>>>>> 0d2149ba

    TiFlashTestEnv::getGlobalContext(test_meta.context_idx).setDAGContext(&dag_context);
    TiFlashTestEnv::getGlobalContext(test_meta.context_idx).setCopTest();

    MockComputeServerManager::instance().setMockStorage(context.mockStorage());

    auto addr = MockComputeServerManager::instance()
                    .getServerConfigMap()[0]
                    .addr; // Since we only have started 1 server currently.
    MockComputeClient client(grpc::CreateChannel(addr, grpc::InsecureChannelCredentials()));
    auto resp = client.runCoprocessor(req);
    auto resp_ptr = std::make_shared<tipb::SelectResponse>();
    if (unlikely(!resp_ptr->ParseFromString(resp.data())))
    {
        throw Exception("Incorrect json response data from Coprocessor.", ErrorCodes::BAD_ARGUMENTS);
    }
    else
    {
        return extractColumns(TiFlashTestEnv::getGlobalContext(test_meta.context_idx), resp_ptr);
    }
}

String MPPTaskTestUtils::queryInfo(size_t server_id)
{
    FmtBuffer buf;
    buf.fmtAppend("server id: {}, tasks: ", server_id);
    buf.fmtAppend(
        fmt::runtime(TiFlashTestEnv::getGlobalContext(server_id).getTMTContext().getMPPTaskManager()->toString()));
    return buf.toString();
}

::testing::AssertionResult MPPTaskTestUtils::assertQueryCancelled(const MPPQueryId & query_id)
{
    auto seconds = std::chrono::seconds(1);
    auto retry_times = 0;
    for (int i = test_meta.context_idx; i < TiFlashTestEnv::globalContextSize(); ++i)
    {
        // wait until the task is empty for <query:start_ts>
        while (TiFlashTestEnv::getGlobalContext(i).getTMTContext().getMPPTaskManager()->getMPPQuery(query_id)
               != nullptr)
        {
            std::this_thread::sleep_for(seconds);
            retry_times++;
            // Currenly we wait for 20 times to ensure all tasks are cancelled.
            if (retry_times > 20)
            {
                return ::testing::AssertionFailure() << "Query not cancelled, " << queryInfo(i) << std::endl;
            }
        }
    }
    return ::testing::AssertionSuccess();
}

::testing::AssertionResult MPPTaskTestUtils::assertGatherCancelled(const MPPGatherId & gather_id)
{
    auto seconds = std::chrono::seconds(1);
    auto retry_times = 0;
    for (int i = test_meta.context_idx; i < TiFlashTestEnv::globalContextSize(); ++i)
    {
        // wait until the task is empty for <query:start_ts>
        while (
            TiFlashTestEnv::getGlobalContext(i).getTMTContext().getMPPTaskManager()->getGatherTaskSet(gather_id).first
            != nullptr)
        {
            std::this_thread::sleep_for(seconds);
            ++retry_times;
            // Currenly we wait for 20 times to ensure all tasks are cancelled.
            if (retry_times > 20)
            {
                return ::testing::AssertionFailure() << "Gather not cancelled, " << queryInfo(i) << std::endl;
            }
        }
    }
    return ::testing::AssertionSuccess();
}

::testing::AssertionResult MPPTaskTestUtils::assertQueryActive(const MPPQueryId & query_id)
{
    for (int i = test_meta.context_idx; i < TiFlashTestEnv::globalContextSize(); ++i)
    {
        if (TiFlashTestEnv::getGlobalContext(i).getTMTContext().getMPPTaskManager()->getMPPQuery(query_id) == nullptr)
        {
            return ::testing::AssertionFailure() << "Query " << query_id.toString() << "not active" << std::endl;
        }
    }
    return ::testing::AssertionSuccess();
}

::testing::AssertionResult MPPTaskTestUtils::assertGatherActive(const MPPGatherId & gather_id)
{
    for (int i = test_meta.context_idx; i < TiFlashTestEnv::globalContextSize(); ++i)
    {
        if (TiFlashTestEnv::getGlobalContext(i).getTMTContext().getMPPTaskManager()->getGatherTaskSet(gather_id).first
            == nullptr)
        {
            return ::testing::AssertionFailure() << "Gather " << gather_id.toString() << "not active" << std::endl;
        }
    }
    return ::testing::AssertionSuccess();
}


ColumnsWithTypeAndName MPPTaskTestUtils::buildAndExecuteMPPTasks(DAGRequestBuilder builder)
{
    auto properties = DB::tests::getDAGPropertiesForTest(serverNum());
    for (int i = 0; i < TiFlashTestEnv::globalContextSize(); ++i)
        TiFlashTestEnv::getGlobalContext(i).setMPPTest();
    auto tasks = (builder).buildMPPTasks(context, properties);
    MockComputeServerManager::instance().resetMockMPPServerInfo(serverNum());
    MockComputeServerManager::instance().setMockStorage(context.mockStorage());
    return executeMPPTasks(tasks, properties);
}
} // namespace DB::tests<|MERGE_RESOLUTION|>--- conflicted
+++ resolved
@@ -142,11 +142,7 @@
     auto * data = req->mutable_data();
     dag_request->AppendToString(data);
 
-<<<<<<< HEAD
-    DAGContext dag_context(*dag_request, {}, NullspaceID, "", false, "", Logger::get());
-=======
-    DAGContext dag_context(*dag_request, {}, NullspaceID, "", DAGRequestKind::Cop, Logger::get());
->>>>>>> 0d2149ba
+    DAGContext dag_context(*dag_request, {}, NullspaceID, "", DAGRequestKind::Cop, "", Logger::get());
 
     TiFlashTestEnv::getGlobalContext(test_meta.context_idx).setDAGContext(&dag_context);
     TiFlashTestEnv::getGlobalContext(test_meta.context_idx).setCopTest();
