// Copyright 2022 PingCAP, Ltd.
//
// Licensed under the Apache License, Version 2.0 (the "License");
// you may not use this file except in compliance with the License.
// You may obtain a copy of the License at
//
//     http://www.apache.org/licenses/LICENSE-2.0
//
// Unless required by applicable law or agreed to in writing, software
// distributed under the License is distributed on an "AS IS" BASIS,
// WITHOUT WARRANTIES OR CONDITIONS OF ANY KIND, either express or implied.
// See the License for the specific language governing permissions and
// limitations under the License.

#include <Columns/ColumnNullable.h>
#include <Core/ColumnNumbers.h>
#include <Core/Row.h>
#include <DataTypes/DataTypeNothing.h>
#include <Flash/Coprocessor/DAGCodec.h>
#include <Flash/Coprocessor/DAGExpressionAnalyzer.h>
#include <Flash/Coprocessor/DAGExpressionAnalyzerHelper.h>
#include <Functions/FunctionFactory.h>
#include <Interpreters/Context.h>
#include <TestUtils/ColumnsToTiPBExpr.h>
#include <TestUtils/FunctionTestUtils.h>
#include <TestUtils/TiFlashTestBasic.h>

#include <ext/enumerate.h>
#include <set>


namespace DB
{
namespace tests
{
template <typename ExpectedT, typename ActualT, typename ExpectedDisplayT, typename ActualDisplayT>
::testing::AssertionResult assertEqual(
    const char * expected_expr,
    const char * actual_expr,
    const ExpectedT & expected_v,
    const ActualT & actual_v,
    const ExpectedDisplayT & expected_display,
    const ActualDisplayT & actual_display,
    const String & title = "")
{
    if (expected_v != actual_v)
    {
        auto expected_str = fmt::format("\n{}: {}", expected_expr, expected_display);
        auto actual_str = fmt::format("\n{}: {}", actual_expr, actual_display);
        return ::testing::AssertionFailure() << title << expected_str << actual_str;
    }
    return ::testing::AssertionSuccess();
}


#define ASSERT_EQUAL_WITH_TEXT(expected_value, actual_value, title, expected_display, actual_display)                                             \
    do                                                                                                                                            \
    {                                                                                                                                             \
        auto result = assertEqual(#expected_value, #actual_value, (expected_value), (actual_value), (expected_display), (actual_display), title); \
        if (!result)                                                                                                                              \
            return result;                                                                                                                        \
    } while (false)

#define ASSERT_EQUAL(expected_value, actual_value, title)                                                             \
    do                                                                                                                \
    {                                                                                                                 \
        auto expected_v = (expected_value);                                                                           \
        auto actual_v = (actual_value);                                                                               \
        auto result = assertEqual(#expected_value, #actual_value, expected_v, actual_v, expected_v, actual_v, title); \
        if (!result)                                                                                                  \
            return result;                                                                                            \
    } while (false)

::testing::AssertionResult dataTypeEqual(
    const DataTypePtr & expected,
    const DataTypePtr & actual)
{
    ASSERT_EQUAL(expected->getName(), actual->getName(), "DataType name mismatch");
    return ::testing::AssertionSuccess();
}

::testing::AssertionResult columnEqual(
    const ColumnPtr & expected,
    const ColumnPtr & actual)
{
    ASSERT_EQUAL(expected->getName(), actual->getName(), "Column name mismatch");
    ASSERT_EQUAL(expected->size(), actual->size(), "Column size mismatch");

    for (size_t i = 0, size = expected->size(); i < size; ++i)
    {
        auto expected_field = (*expected)[i];
        auto actual_field = (*actual)[i];

        ASSERT_EQUAL_WITH_TEXT(expected_field, actual_field, fmt::format("Value {} mismatch", i), expected_field.toString(), actual_field.toString());
    }
    return ::testing::AssertionSuccess();
}

::testing::AssertionResult columnEqual(
    const ColumnWithTypeAndName & expected,
    const ColumnWithTypeAndName & actual)
{
    auto ret = dataTypeEqual(expected.type, actual.type);
    if (!ret)
        return ret;

    return columnEqual(expected.column, actual.column);
}

::testing::AssertionResult blockEqual(
    const Block & expected,
    const Block & actual)
{
    size_t columns = actual.columns();
    size_t expected_columns = expected.columns();

    ASSERT_EQUAL(expected_columns, columns, "Block size mismatch");

    for (size_t i = 0; i < columns; ++i)
    {
        const auto & expected_col = expected.getByPosition(i);
        const auto & actual_col = actual.getByPosition(i);
        auto cmp_res = columnEqual(expected_col, actual_col);
        if (!cmp_res)
            return cmp_res;
    }
    return ::testing::AssertionSuccess();
}

<<<<<<< HEAD
std::pair<ExpressionActionsPtr, String> buildFunction(
    Context & context,
    const String & func_name,
    const ColumnNumbers & argument_column_numbers,
    const ColumnsWithTypeAndName & columns,
    const TiDB::TiDBCollatorPtr & collator)
{
    tipb::Expr tipb_expr = columnsToTiPBExpr(func_name, argument_column_numbers, columns, collator);
    NamesAndTypes source_columns;
    for (size_t index : argument_column_numbers)
        source_columns.emplace_back(columns[index].name, columns[index].type);
    DAGExpressionAnalyzer analyzer(source_columns, context);
    ExpressionActionsChain chain;
    auto & last_step = analyzer.initAndGetLastStep(chain);
    auto result_name = DB::DAGExpressionAnalyzerHelper::buildFunction(&analyzer, tipb_expr, last_step.actions);
    last_step.required_output.push_back(result_name);
    chain.finalize();
    return std::make_pair(last_step.actions, result_name);
}

ColumnsWithTypeAndName toColumnsWithUniqueName(const ColumnsWithTypeAndName & columns)
{
    ColumnsWithTypeAndName columns_with_distinct_name = columns;
    std::string base_name = "col";
    for (size_t i = 0; i < columns.size(); ++i)
    {
        columns_with_distinct_name[i].name = fmt::format("{}_{}", base_name, i);
    }
    return columns_with_distinct_name;
}

ColumnWithTypeAndName executeFunction(
    Context & context,
    const String & func_name,
    const ColumnsWithTypeAndName & columns,
    const TiDB::TiDBCollatorPtr & collator,
    bool raw_function_test)
{
    ColumnNumbers argument_column_numbers;
    for (size_t i = 0; i < columns.size(); ++i)
=======
/// size of each column should be the same
std::multiset<Row> columnsToRowSet(const ColumnsWithTypeAndName & cols)
{
    if (cols.empty())
        return {};
    if (cols[0].column->empty())
        return {};

    size_t cols_size = cols.size();
    std::vector<Row> rows{cols[0].column->size()};

    for (auto & r : rows)
    {
        r.resize(cols_size, true);
    }

    for (auto const & [col_id, col] : ext::enumerate(cols))
    {
        for (size_t i = 0, size = col.column->size(); i < size; ++i)
        {
            new (rows[i].place(col_id)) Field((*col.column)[i]);
        }
    }
    return {std::make_move_iterator(rows.begin()), std::make_move_iterator(rows.end())};
}

::testing::AssertionResult columnsEqual(
    const ColumnsWithTypeAndName & expected,
    const ColumnsWithTypeAndName & actual,
    bool _restrict)
{
    if (_restrict)
        return blockEqual(Block(expected), Block(actual));

    auto expect_cols_size = expected.size();
    auto actual_cols_size = actual.size();

    ASSERT_EQUAL(expect_cols_size, actual_cols_size, "Columns size mismatch");

    for (size_t i = 0; i < expect_cols_size; ++i)
    {
        auto const & expect_col = expected[i];
        auto const & actual_col = actual[i];
        ASSERT_EQUAL(expect_col.column->getName(), actual_col.column->getName(), fmt::format("Column {} name mismatch", i));
        ASSERT_EQUAL(expect_col.column->size(), actual_col.column->size(), fmt::format("Column {} size mismatch", i));
        auto type_eq = dataTypeEqual(expected[i].type, actual[i].type);
        if (!type_eq)
            return type_eq;
    }

    auto const expected_row_set = columnsToRowSet(expected);
    auto const actual_row_set = columnsToRowSet(actual);

    if (expected_row_set != actual_row_set)
    {
        FmtBuffer buf;

        auto expect_it = expected_row_set.begin();
        auto actual_it = actual_row_set.begin();

        buf.append("Columns row set mismatch\n").append("expected_row_set:\n");
        for (; expect_it != expected_row_set.end(); ++expect_it, ++actual_it)
        {
            buf.joinStr(
                   expect_it->begin(),
                   expect_it->end(),
                   [](const auto & v, FmtBuffer & fb) { fb.append(v.toString()); },
                   " ")
                .append("\n");
            if (*expect_it != *actual_it)
                break;
        }

        ++actual_it;

        buf.append("...\nactual_row_set:\n");
        for (auto it = actual_row_set.begin(); it != actual_it; ++it)
        {
            buf.joinStr(
                   it->begin(),
                   it->end(),
                   [](const auto & v, FmtBuffer & fb) { fb.append(v.toString()); },
                   " ")
                .append("\n");
        }
        buf.append("...\n");

        return testing::AssertionFailure() << buf.toString();
    }

    return testing::AssertionSuccess();
}

std::pair<ExpressionActionsPtr, String> buildFunction(
    Context & context,
    const String & func_name,
    const ColumnNumbers & argument_column_numbers,
    const ColumnsWithTypeAndName & columns,
    const TiDB::TiDBCollatorPtr & collator)
{
    tipb::Expr tipb_expr = columnsToTiPBExpr(func_name, argument_column_numbers, columns, collator);
    NamesAndTypes source_columns;
    for (size_t index : argument_column_numbers)
        source_columns.emplace_back(columns[index].name, columns[index].type);
    DAGExpressionAnalyzer analyzer(source_columns, context);
    ExpressionActionsChain chain;
    auto & last_step = analyzer.initAndGetLastStep(chain);
    auto result_name = DB::DAGExpressionAnalyzerHelper::buildFunction(&analyzer, tipb_expr, last_step.actions);
    last_step.required_output.push_back(result_name);
    chain.finalize();
    return std::make_pair(last_step.actions, result_name);
}

ColumnsWithTypeAndName toColumnsWithUniqueName(const ColumnsWithTypeAndName & columns)
{
    ColumnsWithTypeAndName columns_with_distinct_name = columns;
    std::string base_name = "col";
    for (size_t i = 0; i < columns.size(); ++i)
    {
        columns_with_distinct_name[i].name = fmt::format("{}_{}", base_name, i);
    }
    return columns_with_distinct_name;
}

ColumnWithTypeAndName executeFunction(
    Context & context,
    const String & func_name,
    const ColumnsWithTypeAndName & columns,
    const TiDB::TiDBCollatorPtr & collator,
    bool raw_function_test)
{
    ColumnNumbers argument_column_numbers;
    for (size_t i = 0; i < columns.size(); ++i)
>>>>>>> d7fdbd46
        argument_column_numbers.push_back(i);
    return executeFunction(context, func_name, argument_column_numbers, columns, collator, raw_function_test);
}

ColumnWithTypeAndName executeFunction(
    Context & context,
    const String & func_name,
    const ColumnNumbers & argument_column_numbers,
    const ColumnsWithTypeAndName & columns,
    const TiDB::TiDBCollatorPtr & collator,
    bool raw_function_test)
{
    if (raw_function_test)
    {
        auto & factory = FunctionFactory::instance();
        Block block(columns);
        ColumnsWithTypeAndName arguments;
        for (size_t i = 0; i < argument_column_numbers.size(); ++i)
            arguments.push_back(columns.at(i));
        auto bp = factory.tryGet(func_name, context);
        if (!bp)
            throw TiFlashTestException(fmt::format("Function {} not found!", func_name));
        auto func = bp->build(arguments, collator);
        block.insert({nullptr, func->getReturnType(), "res"});
        func->execute(block, argument_column_numbers, columns.size());
        return block.getByPosition(columns.size());
    }
    auto columns_with_unique_name = toColumnsWithUniqueName(columns);
    auto [actions, result_name] = buildFunction(context, func_name, argument_column_numbers, columns_with_unique_name, collator);
    Block block(columns_with_unique_name);
    actions->execute(block);
    return block.getByName(result_name);
}

DataTypePtr getReturnTypeForFunction(
    Context & context,
    const String & func_name,
    const ColumnsWithTypeAndName & columns,
    const TiDB::TiDBCollatorPtr & collator,
    bool raw_function_test)
{
    if (raw_function_test)
    {
        auto & factory = FunctionFactory::instance();

        Block block(columns);
        ColumnNumbers cns;
        for (size_t i = 0; i < columns.size(); ++i)
            cns.push_back(i);

        auto bp = factory.tryGet(func_name, context);
        if (!bp)
            throw TiFlashTestException(fmt::format("Function {} not found!", func_name));
        auto func = bp->build(columns, collator);
        return func->getReturnType();
    }
    else
    {
        ColumnNumbers argument_column_numbers;
        for (size_t i = 0; i < columns.size(); ++i)
            argument_column_numbers.push_back(i);
        auto columns_with_unique_name = toColumnsWithUniqueName(columns);
        auto [actions, result_name] = buildFunction(context, func_name, argument_column_numbers, columns_with_unique_name, collator);
        return actions->getSampleBlock().getByName(result_name).type;
    }
}

ColumnWithTypeAndName createOnlyNullColumnConst(size_t size, const String & name)
{
    DataTypePtr data_type = std::make_shared<DataTypeNullable>(std::make_shared<DataTypeNothing>());
    return {data_type->createColumnConst(size, Null()), data_type, name};
}

ColumnWithTypeAndName createOnlyNullColumn(size_t size, const String & name)
{
    DataTypePtr data_type = std::make_shared<DataTypeNullable>(std::make_shared<DataTypeNothing>());
    auto col = data_type->createColumn();
    for (size_t i = 0; i < size; i++)
        col->insert(Null());
    return {std::move(col), data_type, name};
}

ColumnWithTypeAndName toDatetimeVec(String name, const std::vector<String> & v, int fsp)
{
    std::vector<typename TypeTraits<MyDateTime>::FieldType> vec;
    vec.reserve(v.size());
    for (const auto & value_str : v)
    {
        Field value = parseMyDateTime(value_str, fsp);
        vec.push_back(value.template safeGet<UInt64>());
    }
    DataTypePtr data_type = std::make_shared<DataTypeMyDateTime>(fsp);
    return {makeColumn<MyDateTime>(data_type, vec), data_type, name, 0};
}

ColumnWithTypeAndName toNullableDatetimeVec(String name, const std::vector<String> & v, int fsp)
{
    std::vector<std::optional<typename TypeTraits<MyDateTime>::FieldType>> vec;
    vec.reserve(v.size());
    for (const auto & value_str : v)
    {
        if (!value_str.empty())
        {
            Field value = parseMyDateTime(value_str, fsp);
            vec.push_back(value.template safeGet<UInt64>());
        }
        else
        {
            vec.push_back({});
        }
    }
    DataTypePtr data_type = makeNullable(std::make_shared<DataTypeMyDateTime>(fsp));
    return {makeColumn<Nullable<MyDateTime>>(data_type, vec), data_type, name, 0};
}

ColumnsWithTypeAndName createColumns(const ColumnsWithTypeAndName & cols)
{
    return cols;
}
} // namespace tests
} // namespace DB<|MERGE_RESOLUTION|>--- conflicted
+++ resolved
@@ -127,7 +127,99 @@
     return ::testing::AssertionSuccess();
 }
 
-<<<<<<< HEAD
+/// size of each column should be the same
+std::multiset<Row> columnsToRowSet(const ColumnsWithTypeAndName & cols)
+{
+    if (cols.empty())
+        return {};
+    if (cols[0].column->empty())
+        return {};
+
+    size_t cols_size = cols.size();
+    std::vector<Row> rows{cols[0].column->size()};
+
+    for (auto & r : rows)
+    {
+        r.resize(cols_size, true);
+    }
+
+    for (auto const & [col_id, col] : ext::enumerate(cols))
+    {
+        for (size_t i = 0, size = col.column->size(); i < size; ++i)
+        {
+            new (rows[i].place(col_id)) Field((*col.column)[i]);
+        }
+    }
+    return {std::make_move_iterator(rows.begin()), std::make_move_iterator(rows.end())};
+}
+
+::testing::AssertionResult columnsEqual(
+    const ColumnsWithTypeAndName & expected,
+    const ColumnsWithTypeAndName & actual,
+    bool _restrict)
+{
+    if (_restrict)
+        return blockEqual(Block(expected), Block(actual));
+
+    auto expect_cols_size = expected.size();
+    auto actual_cols_size = actual.size();
+
+    ASSERT_EQUAL(expect_cols_size, actual_cols_size, "Columns size mismatch");
+
+    for (size_t i = 0; i < expect_cols_size; ++i)
+    {
+        auto const & expect_col = expected[i];
+        auto const & actual_col = actual[i];
+        ASSERT_EQUAL(expect_col.column->getName(), actual_col.column->getName(), fmt::format("Column {} name mismatch", i));
+        ASSERT_EQUAL(expect_col.column->size(), actual_col.column->size(), fmt::format("Column {} size mismatch", i));
+        auto type_eq = dataTypeEqual(expected[i].type, actual[i].type);
+        if (!type_eq)
+            return type_eq;
+    }
+
+    auto const expected_row_set = columnsToRowSet(expected);
+    auto const actual_row_set = columnsToRowSet(actual);
+
+    if (expected_row_set != actual_row_set)
+    {
+        FmtBuffer buf;
+
+        auto expect_it = expected_row_set.begin();
+        auto actual_it = actual_row_set.begin();
+
+        buf.append("Columns row set mismatch\n").append("expected_row_set:\n");
+        for (; expect_it != expected_row_set.end(); ++expect_it, ++actual_it)
+        {
+            buf.joinStr(
+                   expect_it->begin(),
+                   expect_it->end(),
+                   [](const auto & v, FmtBuffer & fb) { fb.append(v.toString()); },
+                   " ")
+                .append("\n");
+            if (*expect_it != *actual_it)
+                break;
+        }
+
+        ++actual_it;
+
+        buf.append("...\nactual_row_set:\n");
+        for (auto it = actual_row_set.begin(); it != actual_it; ++it)
+        {
+            buf.joinStr(
+                   it->begin(),
+                   it->end(),
+                   [](const auto & v, FmtBuffer & fb) { fb.append(v.toString()); },
+                   " ")
+                .append("\n");
+        }
+        buf.append("...\n");
+
+        return testing::AssertionFailure() << buf.toString();
+    }
+
+    return testing::AssertionSuccess();
+}
+
 std::pair<ExpressionActionsPtr, String> buildFunction(
     Context & context,
     const String & func_name,
@@ -168,141 +260,6 @@
 {
     ColumnNumbers argument_column_numbers;
     for (size_t i = 0; i < columns.size(); ++i)
-=======
-/// size of each column should be the same
-std::multiset<Row> columnsToRowSet(const ColumnsWithTypeAndName & cols)
-{
-    if (cols.empty())
-        return {};
-    if (cols[0].column->empty())
-        return {};
-
-    size_t cols_size = cols.size();
-    std::vector<Row> rows{cols[0].column->size()};
-
-    for (auto & r : rows)
-    {
-        r.resize(cols_size, true);
-    }
-
-    for (auto const & [col_id, col] : ext::enumerate(cols))
-    {
-        for (size_t i = 0, size = col.column->size(); i < size; ++i)
-        {
-            new (rows[i].place(col_id)) Field((*col.column)[i]);
-        }
-    }
-    return {std::make_move_iterator(rows.begin()), std::make_move_iterator(rows.end())};
-}
-
-::testing::AssertionResult columnsEqual(
-    const ColumnsWithTypeAndName & expected,
-    const ColumnsWithTypeAndName & actual,
-    bool _restrict)
-{
-    if (_restrict)
-        return blockEqual(Block(expected), Block(actual));
-
-    auto expect_cols_size = expected.size();
-    auto actual_cols_size = actual.size();
-
-    ASSERT_EQUAL(expect_cols_size, actual_cols_size, "Columns size mismatch");
-
-    for (size_t i = 0; i < expect_cols_size; ++i)
-    {
-        auto const & expect_col = expected[i];
-        auto const & actual_col = actual[i];
-        ASSERT_EQUAL(expect_col.column->getName(), actual_col.column->getName(), fmt::format("Column {} name mismatch", i));
-        ASSERT_EQUAL(expect_col.column->size(), actual_col.column->size(), fmt::format("Column {} size mismatch", i));
-        auto type_eq = dataTypeEqual(expected[i].type, actual[i].type);
-        if (!type_eq)
-            return type_eq;
-    }
-
-    auto const expected_row_set = columnsToRowSet(expected);
-    auto const actual_row_set = columnsToRowSet(actual);
-
-    if (expected_row_set != actual_row_set)
-    {
-        FmtBuffer buf;
-
-        auto expect_it = expected_row_set.begin();
-        auto actual_it = actual_row_set.begin();
-
-        buf.append("Columns row set mismatch\n").append("expected_row_set:\n");
-        for (; expect_it != expected_row_set.end(); ++expect_it, ++actual_it)
-        {
-            buf.joinStr(
-                   expect_it->begin(),
-                   expect_it->end(),
-                   [](const auto & v, FmtBuffer & fb) { fb.append(v.toString()); },
-                   " ")
-                .append("\n");
-            if (*expect_it != *actual_it)
-                break;
-        }
-
-        ++actual_it;
-
-        buf.append("...\nactual_row_set:\n");
-        for (auto it = actual_row_set.begin(); it != actual_it; ++it)
-        {
-            buf.joinStr(
-                   it->begin(),
-                   it->end(),
-                   [](const auto & v, FmtBuffer & fb) { fb.append(v.toString()); },
-                   " ")
-                .append("\n");
-        }
-        buf.append("...\n");
-
-        return testing::AssertionFailure() << buf.toString();
-    }
-
-    return testing::AssertionSuccess();
-}
-
-std::pair<ExpressionActionsPtr, String> buildFunction(
-    Context & context,
-    const String & func_name,
-    const ColumnNumbers & argument_column_numbers,
-    const ColumnsWithTypeAndName & columns,
-    const TiDB::TiDBCollatorPtr & collator)
-{
-    tipb::Expr tipb_expr = columnsToTiPBExpr(func_name, argument_column_numbers, columns, collator);
-    NamesAndTypes source_columns;
-    for (size_t index : argument_column_numbers)
-        source_columns.emplace_back(columns[index].name, columns[index].type);
-    DAGExpressionAnalyzer analyzer(source_columns, context);
-    ExpressionActionsChain chain;
-    auto & last_step = analyzer.initAndGetLastStep(chain);
-    auto result_name = DB::DAGExpressionAnalyzerHelper::buildFunction(&analyzer, tipb_expr, last_step.actions);
-    last_step.required_output.push_back(result_name);
-    chain.finalize();
-    return std::make_pair(last_step.actions, result_name);
-}
-
-ColumnsWithTypeAndName toColumnsWithUniqueName(const ColumnsWithTypeAndName & columns)
-{
-    ColumnsWithTypeAndName columns_with_distinct_name = columns;
-    std::string base_name = "col";
-    for (size_t i = 0; i < columns.size(); ++i)
-    {
-        columns_with_distinct_name[i].name = fmt::format("{}_{}", base_name, i);
-    }
-    return columns_with_distinct_name;
-}
-
-ColumnWithTypeAndName executeFunction(
-    Context & context,
-    const String & func_name,
-    const ColumnsWithTypeAndName & columns,
-    const TiDB::TiDBCollatorPtr & collator,
-    bool raw_function_test)
-{
-    ColumnNumbers argument_column_numbers;
-    for (size_t i = 0; i < columns.size(); ++i)
->>>>>>> d7fdbd46
         argument_column_numbers.push_back(i);
     return executeFunction(context, func_name, argument_column_numbers, columns, collator, raw_function_test);
 }
