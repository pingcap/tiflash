// Copyright 2022 PingCAP, Ltd.
//
// Licensed under the Apache License, Version 2.0 (the "License");
// you may not use this file except in compliance with the License.
// You may obtain a copy of the License at
//
//     http://www.apache.org/licenses/LICENSE-2.0
//
// Unless required by applicable law or agreed to in writing, software
// distributed under the License is distributed on an "AS IS" BASIS,
// WITHOUT WARRANTIES OR CONDITIONS OF ANY KIND, either express or implied.
// See the License for the specific language governing permissions and
// limitations under the License.

#include <Columns/ColumnNullable.h>
#include <Core/ColumnNumbers.h>
#include <Core/Row.h>
#include <DataTypes/DataTypeNothing.h>
#include <Flash/Coprocessor/DAGCodec.h>
#include <Flash/Coprocessor/DAGExpressionAnalyzer.h>
#include <Flash/Coprocessor/DAGExpressionAnalyzerHelper.h>
#include <Functions/FunctionFactory.h>
#include <Interpreters/Context.h>
#include <TestUtils/ColumnsToTiPBExpr.h>
#include <TestUtils/FunctionTestUtils.h>
#include <TestUtils/TiFlashTestBasic.h>

#include <ext/enumerate.h>
#include <set>


namespace DB
{
namespace tests
{
template <typename ExpectedT, typename ActualT, typename ExpectedDisplayT, typename ActualDisplayT>
::testing::AssertionResult assertEqual(
    const char * expected_expr,
    const char * actual_expr,
    const ExpectedT & expected_v,
    const ActualT & actual_v,
    const ExpectedDisplayT & expected_display,
    const ActualDisplayT & actual_display,
    const String & title = "")
{
    if (expected_v != actual_v)
    {
        auto expected_str = fmt::format("\n{}: {}", expected_expr, expected_display);
        auto actual_str = fmt::format("\n{}: {}", actual_expr, actual_display);
        return ::testing::AssertionFailure() << title << expected_str << actual_str;
    }
    return ::testing::AssertionSuccess();
}


#define ASSERT_EQUAL_WITH_TEXT(expected_value, actual_value, title, expected_display, actual_display)                                             \
    do                                                                                                                                            \
    {                                                                                                                                             \
        auto result = assertEqual(#expected_value, #actual_value, (expected_value), (actual_value), (expected_display), (actual_display), title); \
        if (!result)                                                                                                                              \
            return result;                                                                                                                        \
    } while (false)

#define ASSERT_EQUAL(expected_value, actual_value, title)                                                             \
    do                                                                                                                \
    {                                                                                                                 \
        auto expected_v = (expected_value);                                                                           \
        auto actual_v = (actual_value);                                                                               \
        auto result = assertEqual(#expected_value, #actual_value, expected_v, actual_v, expected_v, actual_v, title); \
        if (!result)                                                                                                  \
            return result;                                                                                            \
    } while (false)

::testing::AssertionResult dataTypeEqual(
    const DataTypePtr & expected,
    const DataTypePtr & actual)
{
    ASSERT_EQUAL(expected->getName(), actual->getName(), "DataType name mismatch");
    return ::testing::AssertionSuccess();
}

::testing::AssertionResult columnEqual(
    const ColumnPtr & expected,
    const ColumnPtr & actual)
{
    ASSERT_EQUAL(expected->getName(), actual->getName(), "Column name mismatch");
    ASSERT_EQUAL(expected->size(), actual->size(), "Column size mismatch");

    for (size_t i = 0, size = expected->size(); i < size; ++i)
    {
        auto expected_field = (*expected)[i];
        auto actual_field = (*actual)[i];

        ASSERT_EQUAL_WITH_TEXT(expected_field, actual_field, fmt::format("Value {} mismatch", i), expected_field.toString(), actual_field.toString());
    }
    return ::testing::AssertionSuccess();
}

::testing::AssertionResult columnEqual(
    const ColumnWithTypeAndName & expected,
    const ColumnWithTypeAndName & actual)
{
    auto ret = dataTypeEqual(expected.type, actual.type);
    if (!ret)
        return ret;

    return columnEqual(expected.column, actual.column);
}

::testing::AssertionResult blockEqual(
    const Block & expected,
    const Block & actual)
{
    size_t columns = actual.columns();
    size_t expected_columns = expected.columns();

    ASSERT_EQUAL(expected_columns, columns, "Block size mismatch");

    for (size_t i = 0; i < columns; ++i)
    {
        const auto & expected_col = expected.getByPosition(i);
        const auto & actual_col = actual.getByPosition(i);
        auto cmp_res = columnEqual(expected_col, actual_col);
        if (!cmp_res)
            return cmp_res;
    }
    return ::testing::AssertionSuccess();
}

/// size of each column should be the same
std::multiset<Row> columnsToRowSet(const ColumnsWithTypeAndName & cols)
{
    if (cols.empty())
        return {};
    if (cols[0].column->empty())
        return {};

    size_t cols_size = cols.size();
    std::vector<Row> rows{cols[0].column->size()};

    for (auto & r : rows)
    {
        r.resize(cols_size, true);
    }

    for (auto const & [col_id, col] : ext::enumerate(cols))
    {
        for (size_t i = 0, size = col.column->size(); i < size; ++i)
        {
            new (rows[i].place(col_id)) Field((*col.column)[i]);
        }
    }
    return {std::make_move_iterator(rows.begin()), std::make_move_iterator(rows.end())};
}

::testing::AssertionResult columnsEqual(
    const ColumnsWithTypeAndName & expected,
    const ColumnsWithTypeAndName & actual,
    bool _restrict)
{
    if (_restrict)
        return blockEqual(Block(expected), Block(actual));

    auto expect_cols_size = expected.size();
    auto actual_cols_size = actual.size();

    ASSERT_EQUAL(expect_cols_size, actual_cols_size, "Columns size mismatch");

    for (size_t i = 0; i < expect_cols_size; ++i)
    {
        auto const & expect_col = expected[i];
        auto const & actual_col = actual[i];
        ASSERT_EQUAL(expect_col.column->getName(), actual_col.column->getName(), fmt::format("Column {} name mismatch", i));
        ASSERT_EQUAL(expect_col.column->size(), actual_col.column->size(), fmt::format("Column {} size mismatch", i));
        auto type_eq = dataTypeEqual(expected[i].type, actual[i].type);
        if (!type_eq)
            return type_eq;
    }

    auto const expected_row_set = columnsToRowSet(expected);
    auto const actual_row_set = columnsToRowSet(actual);

    if (expected_row_set != actual_row_set)
    {
        FmtBuffer buf;

        auto expect_it = expected_row_set.begin();
        auto actual_it = actual_row_set.begin();

        buf.append("Columns row set mismatch\n").append("expected_row_set:\n");
        for (; expect_it != expected_row_set.end(); ++expect_it, ++actual_it)
        {
            buf.joinStr(
                   expect_it->begin(),
                   expect_it->end(),
                   [](const auto & v, FmtBuffer & fb) { fb.append(v.toString()); },
                   " ")
                .append("\n");
            if (*expect_it != *actual_it)
                break;
        }

        ++actual_it;

        buf.append("...\nactual_row_set:\n");
        for (auto it = actual_row_set.begin(); it != actual_it; ++it)
        {
            buf.joinStr(
                   it->begin(),
                   it->end(),
                   [](const auto & v, FmtBuffer & fb) { fb.append(v.toString()); },
                   " ")
                .append("\n");
        }
        buf.append("...\n");

        return testing::AssertionFailure() << buf.toString();
    }

    return testing::AssertionSuccess();
}

std::pair<ExpressionActionsPtr, String> buildFunction(
    Context & context,
    const String & func_name,
    const ColumnNumbers & argument_column_numbers,
    const ColumnsWithTypeAndName & columns,
    const TiDB::TiDBCollatorPtr & collator)
{
    tipb::Expr tipb_expr = columnsToTiPBExpr(func_name, argument_column_numbers, columns, collator);
    NamesAndTypes source_columns;
    for (size_t index : argument_column_numbers)
        source_columns.emplace_back(columns[index].name, columns[index].type);
    DAGExpressionAnalyzer analyzer(source_columns, context);
    ExpressionActionsChain chain;
    auto & last_step = analyzer.initAndGetLastStep(chain);
    auto result_name = DB::DAGExpressionAnalyzerHelper::buildFunction(&analyzer, tipb_expr, last_step.actions);
    last_step.required_output.push_back(result_name);
    chain.finalize();
    return std::make_pair(last_step.actions, result_name);
}

ColumnsWithTypeAndName toColumnsWithUniqueName(const ColumnsWithTypeAndName & columns)
{
    ColumnsWithTypeAndName columns_with_distinct_name = columns;
    std::string base_name = "col";
    for (size_t i = 0; i < columns.size(); ++i)
    {
        columns_with_distinct_name[i].name = fmt::format("{}_{}", base_name, i);
    }
    return columns_with_distinct_name;
}

ColumnWithTypeAndName executeFunction(
    Context & context,
    const String & func_name,
    const ColumnsWithTypeAndName & columns,
    const TiDB::TiDBCollatorPtr & collator,
    bool raw_function_test)
{
    ColumnNumbers argument_column_numbers;
    for (size_t i = 0; i < columns.size(); ++i)
        argument_column_numbers.push_back(i);
    return executeFunction(context, func_name, argument_column_numbers, columns, collator, raw_function_test);
}

ColumnWithTypeAndName executeFunction(
    Context & context,
    const String & func_name,
    const ColumnNumbers & argument_column_numbers,
    const ColumnsWithTypeAndName & columns,
    const TiDB::TiDBCollatorPtr & collator,
    bool raw_function_test)
{
    if (raw_function_test)
    {
        auto & factory = FunctionFactory::instance();
        Block block(columns);
        ColumnsWithTypeAndName arguments;
        for (size_t i = 0; i < argument_column_numbers.size(); ++i)
            arguments.push_back(columns.at(i));
        auto bp = factory.tryGet(func_name, context);
        if (!bp)
            throw TiFlashTestException(fmt::format("Function {} not found!", func_name));
        auto func = bp->build(arguments, collator);
        block.insert({nullptr, func->getReturnType(), "res"});
        func->execute(block, argument_column_numbers, columns.size());
        return block.getByPosition(columns.size());
    }
    auto columns_with_unique_name = toColumnsWithUniqueName(columns);
    auto [actions, result_name] = buildFunction(context, func_name, argument_column_numbers, columns_with_unique_name, collator);
    Block block(columns_with_unique_name);
    actions->execute(block);
    return block.getByName(result_name);
}

DataTypePtr getReturnTypeForFunction(
    Context & context,
    const String & func_name,
    const ColumnsWithTypeAndName & columns,
    const TiDB::TiDBCollatorPtr & collator,
    bool raw_function_test)
{
    if (raw_function_test)
    {
        auto & factory = FunctionFactory::instance();

        Block block(columns);
        ColumnNumbers cns;
        for (size_t i = 0; i < columns.size(); ++i)
            cns.push_back(i);

        auto bp = factory.tryGet(func_name, context);
        if (!bp)
            throw TiFlashTestException(fmt::format("Function {} not found!", func_name));
        auto func = bp->build(columns, collator);
        return func->getReturnType();
    }
    else
    {
        ColumnNumbers argument_column_numbers;
        for (size_t i = 0; i < columns.size(); ++i)
            argument_column_numbers.push_back(i);
        auto columns_with_unique_name = toColumnsWithUniqueName(columns);
        auto [actions, result_name] = buildFunction(context, func_name, argument_column_numbers, columns_with_unique_name, collator);
        return actions->getSampleBlock().getByName(result_name).type;
    }
}

ColumnWithTypeAndName createOnlyNullColumnConst(size_t size, const String & name)
{
    DataTypePtr data_type = std::make_shared<DataTypeNullable>(std::make_shared<DataTypeNothing>());
    return {data_type->createColumnConst(size, Null()), data_type, name};
}

ColumnWithTypeAndName createOnlyNullColumn(size_t size, const String & name)
{
    DataTypePtr data_type = std::make_shared<DataTypeNullable>(std::make_shared<DataTypeNothing>());
    auto col = data_type->createColumn();
    for (size_t i = 0; i < size; i++)
        col->insert(Null());
    return {std::move(col), data_type, name};
}

ColumnWithTypeAndName toDatetimeVec(String name, const std::vector<String> & v, int fsp)
{
    std::vector<typename TypeTraits<MyDateTime>::FieldType> vec;
    vec.reserve(v.size());
    for (const auto & value_str : v)
    {
        Field value = parseMyDateTime(value_str, fsp);
        vec.push_back(value.template safeGet<UInt64>());
    }
    DataTypePtr data_type = std::make_shared<DataTypeMyDateTime>(fsp);
    return {makeColumn<MyDateTime>(data_type, vec), data_type, name, 0};
}

ColumnWithTypeAndName toNullableDatetimeVec(String name, const std::vector<String> & v, int fsp)
{
    std::vector<std::optional<typename TypeTraits<MyDateTime>::FieldType>> vec;
    vec.reserve(v.size());
    for (const auto & value_str : v)
    {
        if (!value_str.empty())
        {
            Field value = parseMyDateTime(value_str, fsp);
            vec.push_back(value.template safeGet<UInt64>());
        }
        else
        {
            vec.push_back({});
        }
    }
    DataTypePtr data_type = makeNullable(std::make_shared<DataTypeMyDateTime>(fsp));
    return {makeColumn<Nullable<MyDateTime>>(data_type, vec), data_type, name, 0};
}

<<<<<<< HEAD
void printColumns(const ColumnsWithTypeAndName & cols)
{
    if (cols.size() <= 0)
        return;
    printColumns(cols, 0, cols[0].column->size() - 1);
}

void printColumns(const ColumnsWithTypeAndName & cols, size_t begin, size_t end)
{
    const size_t col_num = cols.size();
    if (col_num <= 0)
        return;

    const size_t col_size = cols[0].column->size();
    assert(begin <= end);
    assert(col_size > end);
    assert(col_size > begin);

    bool is_same = true;

    for (size_t i = 1; i < col_num; ++i)
    {
        if (cols[i].column->size() != col_size)
            is_same = false;
    }

    assert(is_same); /// Ensure the sizes of columns in cols are the same

    String output;
    for (size_t i = 0; i < col_num; ++i)
    {
        /// Push the column name
        output = fmt::format("{}{}: (", output, cols[i].name);
        for (size_t j = begin; j <= end; ++j)
        {
            if (j != begin)
                output = fmt::format("{}, ", output); /// Add comma to seperate different values

            /// Add value
            output = fmt::format("{}{}: {}", output, j, (*cols[i].column)[j].toString());
        }

        output = fmt::format("{})\n", output);
    }

    std::cout << output << std::endl;
}

=======
ColumnsWithTypeAndName createColumns(const ColumnsWithTypeAndName & cols)
{
    return cols;
}
>>>>>>> cb69d5c1
} // namespace tests
} // namespace DB<|MERGE_RESOLUTION|>--- conflicted
+++ resolved
@@ -375,7 +375,6 @@
     return {makeColumn<Nullable<MyDateTime>>(data_type, vec), data_type, name, 0};
 }
 
-<<<<<<< HEAD
 void printColumns(const ColumnsWithTypeAndName & cols)
 {
     if (cols.size() <= 0)
@@ -424,11 +423,10 @@
     std::cout << output << std::endl;
 }
 
-=======
 ColumnsWithTypeAndName createColumns(const ColumnsWithTypeAndName & cols)
 {
     return cols;
 }
->>>>>>> cb69d5c1
+
 } // namespace tests
 } // namespace DB