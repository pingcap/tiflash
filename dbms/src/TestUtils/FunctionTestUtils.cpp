--- conflicted
+++ resolved
@@ -13,10 +13,7 @@
 // limitations under the License.
 
 #include <Columns/ColumnNullable.h>
-<<<<<<< HEAD
-=======
 #include <Common/FmtUtils.h>
->>>>>>> 4619605b
 #include <Core/ColumnNumbers.h>
 #include <Core/Row.h>
 #include <DataTypes/DataTypeNothing.h>
@@ -158,48 +155,6 @@
     return {std::make_move_iterator(rows.begin()), std::make_move_iterator(rows.end())};
 }
 
-<<<<<<< HEAD
-std::pair<ExpressionActionsPtr, String> buildFunction(
-    Context & context,
-    const String & func_name,
-    const ColumnNumbers & argument_column_numbers,
-    const ColumnsWithTypeAndName & columns,
-    const TiDB::TiDBCollatorPtr & collator)
-{
-    tipb::Expr tipb_expr = columnsToTiPBExpr(func_name, argument_column_numbers, columns, collator);
-    NamesAndTypes source_columns;
-    for (size_t index : argument_column_numbers)
-        source_columns.emplace_back(columns[index].name, columns[index].type);
-    DAGExpressionAnalyzer analyzer(source_columns, context);
-    ExpressionActionsChain chain;
-    auto & last_step = analyzer.initAndGetLastStep(chain);
-    auto result_name = DB::DAGExpressionAnalyzerHelper::buildFunction(&analyzer, tipb_expr, last_step.actions);
-    last_step.required_output.push_back(result_name);
-    chain.finalize();
-    return std::make_pair(last_step.actions, result_name);
-}
-
-ColumnsWithTypeAndName toColumnsWithUniqueName(const ColumnsWithTypeAndName & columns)
-{
-    ColumnsWithTypeAndName columns_with_distinct_name = columns;
-    std::string base_name = "col";
-    for (size_t i = 0; i < columns.size(); ++i)
-    {
-        columns_with_distinct_name[i].name = fmt::format("{}_{}", base_name, i);
-    }
-    return columns_with_distinct_name;
-}
-
-ColumnWithTypeAndName executeFunction(
-    Context & context,
-    const String & func_name,
-    const ColumnsWithTypeAndName & columns,
-    const TiDB::TiDBCollatorPtr & collator,
-    bool raw_function_test)
-{
-    ColumnNumbers argument_column_numbers;
-    for (size_t i = 0; i < columns.size(); ++i)
-=======
 ::testing::AssertionResult columnsEqual(
     const ColumnsWithTypeAndName & expected,
     const ColumnsWithTypeAndName & actual,
@@ -307,7 +262,6 @@
 {
     ColumnNumbers argument_column_numbers;
     for (size_t i = 0; i < columns.size(); ++i)
->>>>>>> 4619605b
         argument_column_numbers.push_back(i);
     return executeFunction(context, func_name, argument_column_numbers, columns, collator, raw_function_test);
 }
