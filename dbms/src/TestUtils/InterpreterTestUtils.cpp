--- conflicted
+++ resolved
@@ -48,20 +48,12 @@
 // {
 //     FmtBuffer buffer;
 
-<<<<<<< HEAD
-//     auto append_str = [&buffer, &level](const tipb::Executor & executor) {
-//         assert(executor.has_executor_id());
-//         buffer.append(String(level, ' '));
-//         buffer.append(executor.executor_id()).append("\n");
-//     };
-=======
-    auto append_str = [&buffer, &level](const tipb::Executor & executor) {
-        assert(executor.has_executor_id());
+    // auto append_str = [&buffer, &level](const tipb::Executor & executor) {
+    //     assert(executor.has_executor_id());
 
-        buffer.append(String(level, ' '));
-        buffer.append(executor.executor_id()).append("\n");
-    };
->>>>>>> d1e2584e
+    //     buffer.append(String(level, ' '));
+    //     buffer.append(executor.executor_id()).append("\n");
+    // };
 
 //     traverseExecutorTree(root_executor, [&](const tipb::Executor & executor) {
 //         if (executor.has_join())
