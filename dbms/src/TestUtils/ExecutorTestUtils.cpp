--- conflicted
+++ resolved
@@ -99,15 +99,8 @@
     context.context.setDAGContext(&dag_context);
     context.context.setExecutorTest();
     // Currently, don't care about regions information in interpreter tests.
-<<<<<<< HEAD
-    auto executor = executeQuery(context.context);
+    auto executor = executeQuery(context.context, /*internal=*/true);
     ASSERT_EQ(Poco::trim(expected_string), Poco::trim(executor->dump()));
-=======
-    auto res = executeQuery(context.context, /*internal=*/true);
-    FmtBuffer fb;
-    res.in->dumpTree(fb);
-    ASSERT_EQ(Poco::trim(expected_string), Poco::trim(fb.toString()));
->>>>>>> 84a71f02
 }
 
 void ExecutorTest::executeExecutor(
@@ -244,16 +237,12 @@
     context.context.setMockStorage(context.mockStorage());
     context.context.setDAGContext(&dag_context);
     // Currently, don't care about regions information in tests.
-<<<<<<< HEAD
-    auto executor = executeQuery(context.context);
+    auto executor = executeQuery(context.context, /*internal=*/true);
     Blocks actual_blocks;
     executor->executeForTest([&actual_blocks](const Block & block) {
         actual_blocks.push_back(block);
     });
     return mergeBlocks(actual_blocks).getColumnsWithTypeAndName();
-=======
-    return readBlock(executeQuery(context.context, /*internal=*/true).in);
->>>>>>> 84a71f02
 }
 
 void ExecutorTest::dagRequestEqual(const String & expected_string, const std::shared_ptr<tipb::DAGRequest> & actual)
