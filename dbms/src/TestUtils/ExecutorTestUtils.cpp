// Copyright 2022 PingCAP, Ltd.
//
// Licensed under the Apache License, Version 2.0 (the "License");
// you may not use this file except in compliance with the License.
// You may obtain a copy of the License at
//
//     http://www.apache.org/licenses/LICENSE-2.0
//
// Unless required by applicable law or agreed to in writing, software
// distributed under the License is distributed on an "AS IS" BASIS,
// WITHOUT WARRANTIES OR CONDITIONS OF ANY KIND, either express or implied.
// See the License for the specific language governing permissions and
// limitations under the License.

#include <AggregateFunctions/registerAggregateFunctions.h>
#include <Common/FmtUtils.h>
#include <Debug/MockComputeServerManager.h>
#include <Flash/Coprocessor/DAGQuerySource.h>
#include <Flash/Pipeline/TaskScheduler.h>
#include <Flash/executeQuery.h>
#include <TestUtils/ExecutorTestUtils.h>
#include <TestUtils/executorSerializer.h>

#include <functional>

namespace DB::tests
{
TiDB::TP dataTypeToTP(const DataTypePtr & type)
{
    // TODO support more types.
    switch (removeNullable(type)->getTypeId())
    {
    case TypeIndex::UInt8:
    case TypeIndex::Int8:
        return TiDB::TP::TypeTiny;
    case TypeIndex::UInt16:
    case TypeIndex::Int16:
        return TiDB::TP::TypeShort;
    case TypeIndex::UInt32:
    case TypeIndex::Int32:
        return TiDB::TP::TypeLong;
    case TypeIndex::UInt64:
    case TypeIndex::Int64:
        return TiDB::TP::TypeLongLong;
    case TypeIndex::String:
        return TiDB::TP::TypeString;
    case TypeIndex::Float32:
        return TiDB::TP::TypeFloat;
    case TypeIndex::Float64:
        return TiDB::TP::TypeDouble;
    default:
        throw Exception("Unsupport type");
    }
}

void ExecutorTest::SetUp()
{
    initializeContext();
    initializeClientInfo();
    if (!TaskScheduler::instance)
    {
        TaskSchedulerConfig config{8, 8};
        TaskScheduler::instance = std::make_unique<TaskScheduler>(config);
    }
}

void ExecutorTest::TearDown()
{
    if (TaskScheduler::instance)
    {
        TaskScheduler::instance.reset();
    }
}

DAGContext & ExecutorTest::getDAGContext()
{
    assert(dag_context_ptr != nullptr);
    return *dag_context_ptr;
}

void ExecutorTest::initializeContext()
{
    dag_context_ptr = std::make_unique<DAGContext>(1024);
    context = MockDAGRequestContext(TiFlashTestEnv::getContext());
    dag_context_ptr->log = Logger::get("executorTest");
    TiFlashTestEnv::getGlobalContext().setExecutorTest();
}

void ExecutorTest::SetUpTestCase()
{
    auto register_func = [](std::function<void()> func) {
        try
        {
            func();
        }
        catch (DB::Exception &)
        {
            // Maybe another test has already registered, ignore exception here.
        }
    };

    register_func(DB::registerFunctions);
    register_func(DB::registerAggregateFunctions);
    register_func(DB::registerWindowFunctions);
}

void ExecutorTest::initializeClientInfo()
{
    context.context.setCurrentQueryId("test");
    ClientInfo & client_info = context.context.getClientInfo();
    client_info.query_kind = ClientInfo::QueryKind::INITIAL_QUERY;
    client_info.interface = ClientInfo::Interface::GRPC;
}

void ExecutorTest::executeInterpreter(const String & expected_string, const std::shared_ptr<tipb::DAGRequest> & request, size_t concurrency)
{
    DAGContext dag_context(*request, "interpreter_test", concurrency);
    context.context.setDAGContext(&dag_context);
    context.context.setExecutorTest();
    // Currently, don't care about regions information in interpreter tests.
    auto query_executor = queryExecute(context.context, /*internal=*/true);
    ASSERT_EQ(Poco::trim(expected_string), Poco::trim(query_executor->toString()));
}

void ExecutorTest::executeExecutor(
    const std::shared_ptr<tipb::DAGRequest> & request,
    std::function<::testing::AssertionResult(const ColumnsWithTypeAndName &)> assert_func)
{
    WRAP_FOR_DIS_ENABLE_PLANNER_BEGIN
    std::vector<size_t> concurrencies{1, 2, 10};
    for (auto concurrency : concurrencies)
    {
        std::vector<size_t> block_sizes{1, 2, DEFAULT_BLOCK_SIZE};
        for (auto block_size : block_sizes)
        {
            context.context.setSetting("max_block_size", Field(static_cast<UInt64>(block_size)));
            auto res = executeStreams(request, concurrency);
            auto test_info_msg = [&]() {
                const auto & test_info = testing::UnitTest::GetInstance()->current_test_info();
                assert(test_info);
                return fmt::format(
                    "test info:\n"
                    "    file: {}\n"
                    "    line: {}\n"
                    "    test_case_name: {}\n"
                    "    test_func_name: {}\n"
                    "    enable_planner: {}\n"
                    "    concurrency: {}\n"
                    "    block_size: {}\n"
                    "    dag_request: \n{}"
                    "    result_block: \n{}",
                    test_info->file(),
                    test_info->line(),
                    test_info->test_case_name(),
                    test_info->name(),
                    enable_planner,
                    concurrency,
                    block_size,
                    ExecutorSerializer().serialize(request.get()),
                    getColumnsContent(res));
            };
            ASSERT_TRUE(assert_func(res)) << test_info_msg();
        }
    }
    WRAP_FOR_DIS_ENABLE_PLANNER_END
}

void ExecutorTest::executeAndAssertColumnsEqual(const std::shared_ptr<tipb::DAGRequest> & request, const ColumnsWithTypeAndName & expect_columns)
{
    executeExecutor(request, [&](const ColumnsWithTypeAndName & res) {
        return columnsEqual(expect_columns, res, /*_restrict=*/false) << "\n  expect_block: \n"
                                                                      << getColumnsContent(expect_columns);
    });
}

void ExecutorTest::executeAndAssertRowsEqual(const std::shared_ptr<tipb::DAGRequest> & request, size_t expect_rows)
{
    executeExecutor(request, [&](const ColumnsWithTypeAndName & res) {
        auto actual_rows = Block(res).rows();
        if (expect_rows != actual_rows)
        {
            String msg = fmt::format("\nColumns rows mismatch\nexpected_rows: {}\nactual_rows: {}", expect_rows, actual_rows);
            return testing::AssertionFailure() << msg;
        }
        return testing::AssertionSuccess();
    });
}

Block mergeBlocks(Blocks blocks)
{
    if (blocks.empty())
        return {};

    Block sample_block = blocks.back();
    std::vector<MutableColumnPtr> actual_cols;
    for (const auto & column : sample_block.getColumnsWithTypeAndName())
    {
        actual_cols.push_back(column.type->createColumn());
    }
    for (const auto & block : blocks)
    {
        for (size_t i = 0; i < block.columns(); ++i)
        {
            for (size_t j = 0; j < block.rows(); ++j)
            {
                actual_cols[i]->insert((*(block.getColumnsWithTypeAndName())[i].column)[j]);
            }
        }
    }

    ColumnsWithTypeAndName actual_columns;
    for (size_t i = 0; i < actual_cols.size(); ++i)
        actual_columns.push_back({std::move(actual_cols[i]), sample_block.getColumnsWithTypeAndName()[i].type, sample_block.getColumnsWithTypeAndName()[i].name, sample_block.getColumnsWithTypeAndName()[i].column_id});
    return Block(actual_columns);
}

void readStream(Blocks & blocks, BlockInputStreamPtr stream)
{
    stream->readPrefix();
    while (auto block = stream->read())
    {
        blocks.push_back(block);
    }
    stream->readSuffix();
}

DB::ColumnsWithTypeAndName readBlock(BlockInputStreamPtr stream)
{
    return readBlocks({stream});
}

DB::ColumnsWithTypeAndName readBlocks(std::vector<BlockInputStreamPtr> streams)
{
    Blocks actual_blocks;
    for (const auto & stream : streams)
        readStream(actual_blocks, stream);
    return mergeBlocks(actual_blocks).getColumnsWithTypeAndName();
}

void ExecutorTest::enablePlanner(bool is_enable)
{
    context.context.setSetting("enable_planner", is_enable ? "true" : "false");
}

<<<<<<< HEAD
void ExecutorTest::enablePipeline(bool is_enable)
{
    context.context.setSetting("enable_pipeline", is_enable ? "true" : "false");
}

DB::ColumnsWithTypeAndName ExecutorTest::executeStreams(const std::shared_ptr<tipb::DAGRequest> & request, size_t concurrency)
=======
DB::ColumnsWithTypeAndName ExecutorTest::executeStreams(
    const std::shared_ptr<tipb::DAGRequest> & request,
    size_t concurrency)
>>>>>>> ba882a33
{
    DAGContext dag_context(*request, "executor_test", concurrency);
    return executeStreams(&dag_context);
}

ColumnsWithTypeAndName ExecutorTest::executeStreams(DAGContext * dag_context)
{
    context.context.setExecutorTest();
    context.context.setMockStorage(context.mockStorage());
    context.context.setDAGContext(dag_context);
    // Currently, don't care about regions information in tests.
    Blocks blocks;
    queryExecute(context.context, /*internal=*/true)->execute([&blocks](const Block & block) { blocks.push_back(block); }).verify();
    return mergeBlocks(blocks).getColumnsWithTypeAndName();
}

Blocks ExecutorTest::getExecuteStreamsReturnBlocks(const std::shared_ptr<tipb::DAGRequest> & request, size_t concurrency)
{
    DAGContext dag_context(*request, "executor_test", concurrency);
    context.context.setExecutorTest();
    context.context.setMockStorage(context.mockStorage());
    context.context.setDAGContext(&dag_context);
    // Currently, don't care about regions information in tests.
    Blocks blocks;
    queryExecute(context.context, /*internal=*/true)->execute([&blocks](const Block & block) { blocks.push_back(block); }).verify();
    return blocks;
}

DB::ColumnsWithTypeAndName ExecutorTest::executeRawQuery(const String & query, size_t concurrency)
{
    DAGProperties properties;
    // disable mpp
    context.context.setExecutorTest();
    properties.is_mpp_query = false;
    properties.start_ts = 1;
    auto [query_tasks, func_wrap_output_stream] = compileQuery(
        context.context,
        query,
        [&](const String & database_name, const String & table_name) {
            return context.mockStorage().getTableInfo(database_name + "." + table_name);
        },
        properties);

    return executeStreams(query_tasks[0].dag_request, concurrency);
}

void ExecutorTest::dagRequestEqual(const String & expected_string, const std::shared_ptr<tipb::DAGRequest> & actual)
{
    ASSERT_EQ(Poco::trim(expected_string), Poco::trim(ExecutorSerializer().serialize(actual.get())));
}

} // namespace DB::tests<|MERGE_RESOLUTION|>--- conflicted
+++ resolved
@@ -242,18 +242,14 @@
     context.context.setSetting("enable_planner", is_enable ? "true" : "false");
 }
 
-<<<<<<< HEAD
 void ExecutorTest::enablePipeline(bool is_enable)
 {
     context.context.setSetting("enable_pipeline", is_enable ? "true" : "false");
 }
 
-DB::ColumnsWithTypeAndName ExecutorTest::executeStreams(const std::shared_ptr<tipb::DAGRequest> & request, size_t concurrency)
-=======
 DB::ColumnsWithTypeAndName ExecutorTest::executeStreams(
     const std::shared_ptr<tipb::DAGRequest> & request,
     size_t concurrency)
->>>>>>> ba882a33
 {
     DAGContext dag_context(*request, "executor_test", concurrency);
     return executeStreams(&dag_context);
