// Copyright 2022 PingCAP, Ltd.
//
// Licensed under the Apache License, Version 2.0 (the "License");
// you may not use this file except in compliance with the License.
// You may obtain a copy of the License at
//
//     http://www.apache.org/licenses/LICENSE-2.0
//
// Unless required by applicable law or agreed to in writing, software
// distributed under the License is distributed on an "AS IS" BASIS,
// WITHOUT WARRANTIES OR CONDITIONS OF ANY KIND, either express or implied.
// See the License for the specific language governing permissions and
// limitations under the License.

#include <AggregateFunctions/registerAggregateFunctions.h>
#include <Common/FmtUtils.h>
#include <Flash/Coprocessor/DAGQuerySource.h>
#include <Interpreters/executeQuery.h>
#include <TestUtils/ExecutorTestUtils.h>
#include <TestUtils/executorSerializer.h>

#include <functional>

namespace DB::tests
{
DAGContext & ExecutorTest::getDAGContext()
{
    assert(dag_context_ptr != nullptr);
    return *dag_context_ptr;
}

void ExecutorTest::initializeContext()
{
    dag_context_ptr = std::make_unique<DAGContext>(1024);
    context = MockDAGRequestContext(TiFlashTestEnv::getContext());
    dag_context_ptr->log = Logger::get("executorTest");
}

void ExecutorTest::SetUpTestCase()
{
    auto register_func = [](std::function<void()> func) {
        try
        {
            func();
        }
        catch (DB::Exception &)
        {
            // Maybe another test has already registered, ignore exception here.
        }
    };

    register_func(DB::registerFunctions);
    register_func(DB::registerAggregateFunctions);
    register_func(DB::registerWindowFunctions);
}

void ExecutorTest::initializeClientInfo()
{
    context.context.setCurrentQueryId("test");
    ClientInfo & client_info = context.context.getClientInfo();
    client_info.query_kind = ClientInfo::QueryKind::INITIAL_QUERY;
    client_info.interface = ClientInfo::Interface::GRPC;
}

void ExecutorTest::executeInterpreter(const String & expected_string, const std::shared_ptr<tipb::DAGRequest> & request, size_t concurrency)
{
    DAGContext dag_context(*request, "interpreter_test", concurrency);
    context.context.setDAGContext(&dag_context);
    // Currently, don't care about regions information in interpreter tests.
    DAGQuerySource dag(context.context);
    auto res = executeQuery(dag, context.context, false, QueryProcessingStage::Complete);
    FmtBuffer fb;
    res.in->dumpTree(fb);
    ASSERT_EQ(Poco::trim(expected_string), Poco::trim(fb.toString()));
}

namespace
{
Block mergeBlocks(Blocks blocks)
{
    if (blocks.empty())
        return {};

    Block sample_block = blocks.back();
    std::vector<MutableColumnPtr> actual_cols;
    for (const auto & column : sample_block.getColumnsWithTypeAndName())
    {
        actual_cols.push_back(column.type->createColumn());
    }
    for (const auto & block : blocks)
    {
        for (size_t i = 0; i < block.columns(); ++i)
        {
            for (size_t j = 0; j < block.rows(); ++j)
            {
                actual_cols[i]->insert((*(block.getColumnsWithTypeAndName())[i].column)[j]);
            }
        }
    }

    ColumnsWithTypeAndName actual_columns;
    for (size_t i = 0; i < actual_cols.size(); ++i)
        actual_columns.push_back({std::move(actual_cols[i]), sample_block.getColumnsWithTypeAndName()[i].type, sample_block.getColumnsWithTypeAndName()[i].name, sample_block.getColumnsWithTypeAndName()[i].column_id});
    return Block(actual_columns);
}

DB::ColumnsWithTypeAndName readBlock(BlockInputStreamPtr stream)
{
    Blocks actual_blocks;
    stream->readPrefix();
    while (auto block = stream->read())
    {
        actual_blocks.push_back(block);
    }
    stream->readSuffix();
    return mergeBlocks(actual_blocks).getColumnsWithTypeAndName();
}
} // namespace

DB::ColumnsWithTypeAndName ExecutorTest::executeStreams(const std::shared_ptr<tipb::DAGRequest> & request, std::unordered_map<String, ColumnsWithTypeAndName> & source_columns_map, size_t concurrency)
{
    DAGContext dag_context(*request, "executor_test", concurrency);
    dag_context.setColumnsForTest(source_columns_map);
    context.context.setDAGContext(&dag_context);
    // Currently, don't care about regions information in tests.
    DAGQuerySource dag(context.context);
    return readBlock(executeQuery(dag, context.context, false, QueryProcessingStage::Complete).in);
}

DB::ColumnsWithTypeAndName ExecutorTest::executeStreams(const std::shared_ptr<tipb::DAGRequest> & request, size_t concurrency)
{
    return executeStreams(request, context.executorIdColumnsMap(), concurrency);
}

<<<<<<< HEAD
void ExecutorTest::executeStreamsWithMultiConcurrency(const std::shared_ptr<tipb::DAGRequest> & request, const ColumnsWithTypeAndName & expect_columns, size_t max_concurrency, size_t step)
{
    for (size_t i = 1; i < max_concurrency; i += step)
    {
        executeStreams(request, expect_columns, i);
    }
}

void ExecutorTest::executeStreamsWithSingleSource(const std::shared_ptr<tipb::DAGRequest> & request, const ColumnsWithTypeAndName & source_columns, const ColumnsWithTypeAndName & expect_columns, SourceType type, size_t concurrency)
=======
DB::ColumnsWithTypeAndName ExecutorTest::executeStreamsWithSingleSource(const std::shared_ptr<tipb::DAGRequest> & request, const ColumnsWithTypeAndName & source_columns, SourceType type, size_t concurrency)
>>>>>>> cf7aa5eb
{
    std::unordered_map<String, ColumnsWithTypeAndName> source_columns_map;
    source_columns_map[getSourceName(type)] = source_columns;
    return executeStreams(request, source_columns_map, concurrency);
}

void ExecutorTest::dagRequestEqual(const String & expected_string, const std::shared_ptr<tipb::DAGRequest> & actual)
{
    ASSERT_EQ(Poco::trim(expected_string), Poco::trim(ExecutorSerializer().serialize(actual.get())));
}

} // namespace DB::tests<|MERGE_RESOLUTION|>--- conflicted
+++ resolved
@@ -132,19 +132,7 @@
     return executeStreams(request, context.executorIdColumnsMap(), concurrency);
 }
 
-<<<<<<< HEAD
-void ExecutorTest::executeStreamsWithMultiConcurrency(const std::shared_ptr<tipb::DAGRequest> & request, const ColumnsWithTypeAndName & expect_columns, size_t max_concurrency, size_t step)
-{
-    for (size_t i = 1; i < max_concurrency; i += step)
-    {
-        executeStreams(request, expect_columns, i);
-    }
-}
-
-void ExecutorTest::executeStreamsWithSingleSource(const std::shared_ptr<tipb::DAGRequest> & request, const ColumnsWithTypeAndName & source_columns, const ColumnsWithTypeAndName & expect_columns, SourceType type, size_t concurrency)
-=======
 DB::ColumnsWithTypeAndName ExecutorTest::executeStreamsWithSingleSource(const std::shared_ptr<tipb::DAGRequest> & request, const ColumnsWithTypeAndName & source_columns, SourceType type, size_t concurrency)
->>>>>>> cf7aa5eb
 {
     std::unordered_map<String, ColumnsWithTypeAndName> source_columns_map;
     source_columns_map[getSourceName(type)] = source_columns;
