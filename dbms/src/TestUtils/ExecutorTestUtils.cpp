// Copyright 2022 PingCAP, Ltd.
//
// Licensed under the Apache License, Version 2.0 (the "License");
// you may not use this file except in compliance with the License.
// You may obtain a copy of the License at
//
//     http://www.apache.org/licenses/LICENSE-2.0
//
// Unless required by applicable law or agreed to in writing, software
// distributed under the License is distributed on an "AS IS" BASIS,
// WITHOUT WARRANTIES OR CONDITIONS OF ANY KIND, either express or implied.
// See the License for the specific language governing permissions and
// limitations under the License.

#include <AggregateFunctions/registerAggregateFunctions.h>
#include <Common/FmtUtils.h>
#include <Debug/MockComputeServerManager.h>
#include <Flash/Coprocessor/DAGQuerySource.h>
#include <Flash/executeQuery.h>
#include <TestUtils/ExecutorTestUtils.h>
#include <TestUtils/executorSerializer.h>

#include <functional>

namespace DB::tests
{
TiDB::TP dataTypeToTP(const DataTypePtr & type)
{
    // TODO support more types.
    switch (removeNullable(type)->getTypeId())
    {
    case TypeIndex::UInt8:
    case TypeIndex::Int8:
        return TiDB::TP::TypeTiny;
    case TypeIndex::UInt16:
    case TypeIndex::Int16:
        return TiDB::TP::TypeShort;
    case TypeIndex::UInt32:
    case TypeIndex::Int32:
        return TiDB::TP::TypeLong;
    case TypeIndex::UInt64:
    case TypeIndex::Int64:
        return TiDB::TP::TypeLongLong;
    case TypeIndex::String:
        return TiDB::TP::TypeString;
    case TypeIndex::Float32:
        return TiDB::TP::TypeFloat;
    case TypeIndex::Float64:
        return TiDB::TP::TypeDouble;
    default:
        throw Exception("Unsupport type");
    }
}

DAGContext & ExecutorTest::getDAGContext()
{
    assert(dag_context_ptr != nullptr);
    return *dag_context_ptr;
}

void ExecutorTest::initializeContext()
{
    dag_context_ptr = std::make_unique<DAGContext>(1024);
    context = MockDAGRequestContext(TiFlashTestEnv::getContext());
    dag_context_ptr->log = Logger::get("executorTest");
    TiFlashTestEnv::getGlobalContext().setExecutorTest();
}

void ExecutorTest::SetUpTestCase()
{
    auto register_func = [](std::function<void()> func) {
        try
        {
            func();
        }
        catch (DB::Exception &)
        {
            // Maybe another test has already registered, ignore exception here.
        }
    };

    register_func(DB::registerFunctions);
    register_func(DB::registerAggregateFunctions);
    register_func(DB::registerWindowFunctions);
}

void ExecutorTest::initializeClientInfo()
{
    context.context.setCurrentQueryId("test");
    ClientInfo & client_info = context.context.getClientInfo();
    client_info.query_kind = ClientInfo::QueryKind::INITIAL_QUERY;
    client_info.interface = ClientInfo::Interface::GRPC;
}

void ExecutorTest::executeInterpreter(const String & expected_string, const std::shared_ptr<tipb::DAGRequest> & request, size_t concurrency)
{
    DAGContext dag_context(*request, "interpreter_test", concurrency);
    context.context.setDAGContext(&dag_context);
    context.context.setExecutorTest();
    // Currently, don't care about regions information in interpreter tests.
    auto query_executor = queryExecute(context.context, /*internal=*/true);
    ASSERT_EQ(Poco::trim(expected_string), Poco::trim(query_executor->dump()));
}

void ExecutorTest::executeExecutor(
    const std::shared_ptr<tipb::DAGRequest> & request,
    std::function<::testing::AssertionResult(const ColumnsWithTypeAndName &)> assert_func)
{
    WRAP_FOR_DIS_ENABLE_PLANNER_BEGIN
    std::vector<size_t> concurrencies{1, 2, 10};
    for (auto concurrency : concurrencies)
    {
        std::vector<size_t> block_sizes{1, 2, DEFAULT_BLOCK_SIZE};
        for (auto block_size : block_sizes)
        {
            context.context.setSetting("max_block_size", Field(static_cast<UInt64>(block_size)));
            auto res = executeStreams(request, concurrency);
            auto test_info_msg = [&]() {
                const auto & test_info = testing::UnitTest::GetInstance()->current_test_info();
                assert(test_info);
                return fmt::format(
                    "test info:\n"
                    "    file: {}\n"
                    "    line: {}\n"
                    "    test_case_name: {}\n"
                    "    test_func_name: {}\n"
                    "    enable_planner: {}\n"
                    "    concurrency: {}\n"
                    "    block_size: {}\n"
                    "    dag_request: \n{}"
                    "    result_block: \n{}",
                    test_info->file(),
                    test_info->line(),
                    test_info->test_case_name(),
                    test_info->name(),
                    enable_planner,
                    concurrency,
                    block_size,
                    ExecutorSerializer().serialize(request.get()),
                    getColumnsContent(res));
            };
            ASSERT_TRUE(assert_func(res)) << test_info_msg();
        }
    }
    WRAP_FOR_DIS_ENABLE_PLANNER_END
}

void ExecutorTest::executeAndAssertColumnsEqual(const std::shared_ptr<tipb::DAGRequest> & request, const ColumnsWithTypeAndName & expect_columns)
{
    executeExecutor(request, [&](const ColumnsWithTypeAndName & res) {
        return columnsEqual(expect_columns, res, /*_restrict=*/false) << "\n  expect_block: \n"
                                                                      << getColumnsContent(expect_columns);
    });
}

void ExecutorTest::executeAndAssertRowsEqual(const std::shared_ptr<tipb::DAGRequest> & request, size_t expect_rows)
{
    executeExecutor(request, [&](const ColumnsWithTypeAndName & res) {
        auto actual_rows = Block(res).rows();
        if (expect_rows != actual_rows)
        {
            String msg = fmt::format("\nColumns rows mismatch\nexpected_rows: {}\nactual_rows: {}", expect_rows, actual_rows);
            return testing::AssertionFailure() << msg;
        }
        return testing::AssertionSuccess();
    });
}

Block mergeBlocks(Blocks blocks)
{
    if (blocks.empty())
        return {};

    Block sample_block = blocks.back();
    std::vector<MutableColumnPtr> actual_cols;
    for (const auto & column : sample_block.getColumnsWithTypeAndName())
    {
        actual_cols.push_back(column.type->createColumn());
    }
    for (const auto & block : blocks)
    {
        for (size_t i = 0; i < block.columns(); ++i)
        {
            for (size_t j = 0; j < block.rows(); ++j)
            {
                actual_cols[i]->insert((*(block.getColumnsWithTypeAndName())[i].column)[j]);
            }
        }
    }

    ColumnsWithTypeAndName actual_columns;
    for (size_t i = 0; i < actual_cols.size(); ++i)
        actual_columns.push_back({std::move(actual_cols[i]), sample_block.getColumnsWithTypeAndName()[i].type, sample_block.getColumnsWithTypeAndName()[i].name, sample_block.getColumnsWithTypeAndName()[i].column_id});
    return Block(actual_columns);
}

void readStream(Blocks & blocks, BlockInputStreamPtr stream)
{
    stream->readPrefix();
    while (auto block = stream->read())
    {
        blocks.push_back(block);
    }
    stream->readSuffix();
}

DB::ColumnsWithTypeAndName readBlock(BlockInputStreamPtr stream)
{
    return readBlocks({stream});
}

DB::ColumnsWithTypeAndName readBlocks(std::vector<BlockInputStreamPtr> streams)
{
    Blocks actual_blocks;
    for (const auto & stream : streams)
        readStream(actual_blocks, stream);
    return mergeBlocks(actual_blocks).getColumnsWithTypeAndName();
}

void ExecutorTest::enablePlanner(bool is_enable)
{
    context.context.setSetting("enable_planner", is_enable ? "true" : "false");
}

DB::ColumnsWithTypeAndName ExecutorTest::executeStreams(
    const std::shared_ptr<tipb::DAGRequest> & request,
    size_t concurrency)
{
    DAGContext dag_context(*request, "executor_test", concurrency);
    return executeStreams(&dag_context);
}

ColumnsWithTypeAndName ExecutorTest::executeStreams(DAGContext * dag_context)
{
    context.context.setExecutorTest();
    context.context.setMockStorage(context.mockStorage());
    context.context.setDAGContext(dag_context);
    // Currently, don't care about regions information in tests.
    Blocks blocks;
    queryExecute(context.context, /*internal=*/true)->execute([&blocks](const Block & block) { blocks.push_back(block); }).verify();
    return mergeBlocks(blocks).getColumnsWithTypeAndName();
}

<<<<<<< HEAD
=======
Blocks ExecutorTest::getExecuteStreamsReturnBlocks(const std::shared_ptr<tipb::DAGRequest> & request, size_t concurrency)
{
    DAGContext dag_context(*request, "executor_test", concurrency);
    context.context.setExecutorTest();
    context.context.setMockStorage(context.mockStorage());
    context.context.setDAGContext(&dag_context);
    // Currently, don't care about regions information in tests.
    Blocks blocks;
    queryExecute(context.context, /*internal=*/true)->execute([&blocks](const Block & block) { blocks.push_back(block); }).verify();
    return blocks;
}
>>>>>>> d174e12e

DB::ColumnsWithTypeAndName ExecutorTest::executeRawQuery(const String & query, size_t concurrency)
{
    DAGProperties properties;
    // disable mpp
    context.context.setExecutorTest();
    properties.is_mpp_query = false;
    properties.start_ts = 1;
    auto [query_tasks, func_wrap_output_stream] = compileQuery(
        context.context,
        query,
        [&](const String & database_name, const String & table_name) {
            return context.mockStorage().getTableInfo(database_name + "." + table_name);
        },
        properties);

    return executeStreams(query_tasks[0].dag_request, concurrency);
}

void ExecutorTest::dagRequestEqual(const String & expected_string, const std::shared_ptr<tipb::DAGRequest> & actual)
{
    ASSERT_EQ(Poco::trim(expected_string), Poco::trim(ExecutorSerializer().serialize(actual.get())));
}

} // namespace DB::tests<|MERGE_RESOLUTION|>--- conflicted
+++ resolved
@@ -241,8 +241,6 @@
     return mergeBlocks(blocks).getColumnsWithTypeAndName();
 }
 
-<<<<<<< HEAD
-=======
 Blocks ExecutorTest::getExecuteStreamsReturnBlocks(const std::shared_ptr<tipb::DAGRequest> & request, size_t concurrency)
 {
     DAGContext dag_context(*request, "executor_test", concurrency);
@@ -254,7 +252,6 @@
     queryExecute(context.context, /*internal=*/true)->execute([&blocks](const Block & block) { blocks.push_back(block); }).verify();
     return blocks;
 }
->>>>>>> d174e12e
 
 DB::ColumnsWithTypeAndName ExecutorTest::executeRawQuery(const String & query, size_t concurrency)
 {
