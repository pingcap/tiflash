--- conflicted
+++ resolved
@@ -234,11 +234,7 @@
     return mergeBlocks(blocks).getColumnsWithTypeAndName();
 }
 
-<<<<<<< HEAD
-size_t ExecutorTest::getExecuteStreamsReturnBlockCount(const std::shared_ptr<tipb::DAGRequest> & request, size_t concurrency)
-=======
 Blocks ExecutorTest::getExecuteStreamsReturnBlocks(const std::shared_ptr<tipb::DAGRequest> & request, size_t concurrency)
->>>>>>> d174e12e
 {
     DAGContext dag_context(*request, "executor_test", concurrency);
     context.context.setExecutorTest();
@@ -247,11 +243,7 @@
     // Currently, don't care about regions information in tests.
     Blocks blocks;
     queryExecute(context.context, /*internal=*/true)->execute([&blocks](const Block & block) { blocks.push_back(block); }).verify();
-<<<<<<< HEAD
-    return blocks.size();
-=======
     return blocks;
->>>>>>> d174e12e
 }
 
 DB::ColumnsWithTypeAndName ExecutorTest::executeRawQuery(const String & query, size_t concurrency)
