// Copyright 2022 PingCAP, Ltd.
//
// Licensed under the Apache License, Version 2.0 (the "License");
// you may not use this file except in compliance with the License.
// You may obtain a copy of the License at
//
//     http://www.apache.org/licenses/LICENSE-2.0
//
// Unless required by applicable law or agreed to in writing, software
// distributed under the License is distributed on an "AS IS" BASIS,
// WITHOUT WARRANTIES OR CONDITIONS OF ANY KIND, either express or implied.
// See the License for the specific language governing permissions and
// limitations under the License.

#include <Common/FailPoint.h>
#include <Common/UniThreadPool.h>
#include <IO/IOThreadPools.h>
#include <Interpreters/Context.h>
#include <Poco/Environment.h>
#include <Server/StorageConfigParser.h>
#include <Storages/DeltaMerge/ReadThread/ColumnSharingCache.h>
#include <Storages/DeltaMerge/ReadThread/SegmentReadTaskScheduler.h>
#include <Storages/DeltaMerge/ReadThread/SegmentReader.h>
#include <Storages/S3/S3Common.h>
#include <TestUtils/TiFlashTestBasic.h>
#include <gtest/gtest.h>
#include <signal.h>


namespace DB::FailPoints
{
extern const char force_set_dtfile_exist_when_acquire_id[];
} // namespace DB::FailPoints

void fault_signal_handler(int signum)
{
    ::signal(signum, SIG_DFL);
    std::cerr << "Received signal " << strsignal(signum) << std::endl;
    std::cerr << StackTrace().toString() << std::endl;
    ::raise(signum);
}

void install_fault_signal_handlers(std::initializer_list<int> signums)
{
    for (auto signum : signums)
    {
        ::signal(signum, fault_signal_handler);
    }
}

class ThrowListener : public testing::EmptyTestEventListener
{
    void OnTestPartResult(const testing::TestPartResult & result) override
    {
        if (result.type() == testing::TestPartResult::kFatalFailure)
        {
            throw ::testing::AssertionException(result);
        }
    }
};


// TODO: Optmize set-up & tear-down process which may cost more than 2s. It's NOT friendly for gtest_parallel.
int main(int argc, char ** argv)
{
    install_fault_signal_handlers({SIGSEGV, SIGILL, SIGFPE, SIGABRT, SIGTERM});

    DB::tests::TiFlashTestEnv::setupLogger();
    auto run_mode = DB::PageStorageRunMode::ONLY_V3;
    DB::tests::TiFlashTestEnv::initializeGlobalContext(/*testdata_path*/ {}, run_mode);

    DB::ServerInfo server_info;
    // `DMFileReaderPool` should be constructed before and destructed after `SegmentReaderPoolManager`.
    DB::DM::DMFileReaderPool::instance();
    DB::DM::SegmentReaderPoolManager::instance().init(
        server_info.cpu_info.logical_cores,
        DB::tests::TiFlashTestEnv::getGlobalContext().getSettingsRef().dt_read_thread_count_scale);
    DB::DM::SegmentReadTaskScheduler::instance();

    DB::GlobalThreadPool::initialize(/*max_threads*/ 100, /*max_free_threds*/ 10, /*queue_size*/ 1000);
<<<<<<< HEAD
    DB::S3FileCachePool::initialize(/*max_threads*/ 5, /*max_free_threds*/ 5, /*queue_size*/ 1000);
    DB::DataStoreS3Pool::initialize(/*max_threads*/ 5, /*max_free_threds*/ 5, /*queue_size*/ 1000);
    DB::RNRemoteReadTaskPool::initialize(/*max_threads*/ 5, /*max_free_threds*/ 5, /*queue_size*/ 1000);
    DB::RNPagePreparerPool::initialize(/*max_threads*/ 5, /*max_free_threds*/ 5, /*queue_size*/ 1000);
=======
    DB::S3FileCachePool::initialize(/*max_threads*/ 20, /*max_free_threds*/ 10, /*queue_size*/ 1000);
    DB::DataStoreS3Pool::initialize(/*max_threads*/ 20, /*max_free_threds*/ 10, /*queue_size*/ 1000);
    DB::RNRemoteReadTaskPool::initialize(/*max_threads*/ 20, /*max_free_threds*/ 10, /*queue_size*/ 1000);
    DB::RNPagePreparerPool::initialize(/*max_threads*/ 20, /*max_free_threds*/ 10, /*queue_size*/ 1000);
>>>>>>> 1c181a2b
    const auto s3_endpoint = Poco::Environment::get("S3_ENDPOINT", "");
    const auto s3_bucket = Poco::Environment::get("S3_BUCKET", "mock_bucket");
    const auto access_key_id = Poco::Environment::get("AWS_ACCESS_KEY_ID", "");
    const auto secret_access_key = Poco::Environment::get("AWS_SECRET_ACCESS_KEY", "");
    const auto mock_s3 = Poco::Environment::get("MOCK_S3", "true"); // In unit-tests, use MockS3Client by default.
    auto s3config = DB::StorageS3Config{
        .endpoint = s3_endpoint,
        .bucket = s3_bucket,
        .access_key_id = access_key_id,
        .secret_access_key = secret_access_key,
    };
    Poco::Environment::set("AWS_EC2_METADATA_DISABLED", "true"); // disable to speedup testing
    DB::S3::ClientFactory::instance().init(s3config, mock_s3 == "true");

#ifdef FIU_ENABLE
    fiu_init(0); // init failpoint

    DB::FailPointHelper::enableFailPoint(DB::FailPoints::force_set_dtfile_exist_when_acquire_id);
#endif

    ::testing::InitGoogleTest(&argc, argv);
    ::testing::UnitTest::GetInstance()->listeners().Append(new ThrowListener);

    auto ret = RUN_ALL_TESTS();

    // `SegmentReader` threads may hold a segment and its delta-index for read.
    // `TiFlashTestEnv::shutdown()` will destroy `DeltaIndexManager`.
    // Stop threads explicitly before `TiFlashTestEnv::shutdown()`.
    DB::DM::SegmentReaderPoolManager::instance().stop();
    DB::tests::TiFlashTestEnv::shutdown();
    DB::S3::ClientFactory::instance().shutdown();

    return ret;
}<|MERGE_RESOLUTION|>--- conflicted
+++ resolved
@@ -78,17 +78,10 @@
     DB::DM::SegmentReadTaskScheduler::instance();
 
     DB::GlobalThreadPool::initialize(/*max_threads*/ 100, /*max_free_threds*/ 10, /*queue_size*/ 1000);
-<<<<<<< HEAD
-    DB::S3FileCachePool::initialize(/*max_threads*/ 5, /*max_free_threds*/ 5, /*queue_size*/ 1000);
-    DB::DataStoreS3Pool::initialize(/*max_threads*/ 5, /*max_free_threds*/ 5, /*queue_size*/ 1000);
-    DB::RNRemoteReadTaskPool::initialize(/*max_threads*/ 5, /*max_free_threds*/ 5, /*queue_size*/ 1000);
-    DB::RNPagePreparerPool::initialize(/*max_threads*/ 5, /*max_free_threds*/ 5, /*queue_size*/ 1000);
-=======
     DB::S3FileCachePool::initialize(/*max_threads*/ 20, /*max_free_threds*/ 10, /*queue_size*/ 1000);
     DB::DataStoreS3Pool::initialize(/*max_threads*/ 20, /*max_free_threds*/ 10, /*queue_size*/ 1000);
     DB::RNRemoteReadTaskPool::initialize(/*max_threads*/ 20, /*max_free_threds*/ 10, /*queue_size*/ 1000);
     DB::RNPagePreparerPool::initialize(/*max_threads*/ 20, /*max_free_threds*/ 10, /*queue_size*/ 1000);
->>>>>>> 1c181a2b
     const auto s3_endpoint = Poco::Environment::get("S3_ENDPOINT", "");
     const auto s3_bucket = Poco::Environment::get("S3_BUCKET", "mock_bucket");
     const auto access_key_id = Poco::Environment::get("AWS_ACCESS_KEY_ID", "");
