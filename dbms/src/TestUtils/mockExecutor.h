--- conflicted
+++ resolved
@@ -94,14 +94,6 @@
 
     DAGRequestBuilder & exchangeSender(tipb::ExchangeType exchange_type);
 
-<<<<<<< HEAD
-    DAGRequestBuilder & exchangeSender(tipb::ExchangeType exchange_type, const std::unordered_map<size_t, MockServerConfig> & server_config_map);
-
-    // Currently only support inner join, left join and right join.
-    // TODO support more types of join.
-    DAGRequestBuilder & join(const DAGRequestBuilder & right, MockAstVec exprs);
-    DAGRequestBuilder & join(const DAGRequestBuilder & right, MockAstVec exprs, tipb::JoinType tp);
-=======
     /// User should prefer using other simplified join buidler API instead of this one unless he/she have to test
     /// join conditional expressions and knows how TiDB translates sql's `join on` clause to conditional expressions.
     /// Note that since our framework does not support qualified column name yet, while building column reference
@@ -119,7 +111,6 @@
         return join(right, tp, join_col_exprs, {}, {}, {}, {});
     }
 
->>>>>>> da401e89
 
     // aggregation
     DAGRequestBuilder & aggregation(ASTPtr agg_func, ASTPtr group_by_expr);
