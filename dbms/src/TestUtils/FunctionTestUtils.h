// Copyright 2022 PingCAP, Ltd.
//
// Licensed under the Apache License, Version 2.0 (the "License");
// you may not use this file except in compliance with the License.
// You may obtain a copy of the License at
//
//     http://www.apache.org/licenses/LICENSE-2.0
//
// Unless required by applicable law or agreed to in writing, software
// distributed under the License is distributed on an "AS IS" BASIS,
// WITHOUT WARRANTIES OR CONDITIONS OF ANY KIND, either express or implied.
// See the License for the specific language governing permissions and
// limitations under the License.

#pragma once

#include <Common/MyDuration.h>
#include <Core/ColumnNumbers.h>
#include <Core/ColumnWithTypeAndName.h>
#include <Core/ColumnsWithTypeAndName.h>
#include <Core/Field.h>
#include <Core/Types.h>
#include <DataTypes/DataTypeDecimal.h>
#include <DataTypes/DataTypeFactory.h>
#include <DataTypes/DataTypeMyDate.h>
#include <DataTypes/DataTypeMyDateTime.h>
#include <DataTypes/DataTypeMyDuration.h>
#include <DataTypes/DataTypeNothing.h>
#include <DataTypes/DataTypeNullable.h>
#include <DataTypes/DataTypeString.h>
#include <DataTypes/DataTypesNumber.h>
#include <DataTypes/IDataType.h>
#include <Flash/Coprocessor/DAGContext.h>
#include <Functions/registerFunctions.h>
#include <TestUtils/TiFlashTestBasic.h>

namespace DB
{
namespace tests
{
template <typename T>
struct Nullable
{
    using NativeType = T;
};

template <typename T>
struct TypeTraits
{
    static constexpr bool is_nullable = false;
    static constexpr bool is_decimal = false;
    using FieldType = typename NearestFieldType<T>::Type;
};

template <>
struct TypeTraits<Null>
{
    static constexpr bool is_nullable = false;
    static constexpr bool is_decimal = false;
    using FieldType = Null;
};

template <>
struct TypeTraits<MyDate>
{
    static constexpr bool is_nullable = false;
    static constexpr bool is_decimal = false;
    using FieldType = DataTypeMyDate::FieldType;
};

template <>
struct TypeTraits<MyDateTime>
{
    static constexpr bool is_nullable = false;
    static constexpr bool is_decimal = false;
    using FieldType = DataTypeMyDateTime::FieldType;
};

template <>
struct TypeTraits<MyDuration>
{
    static constexpr bool is_nullable = false;
    static constexpr bool is_decimal = false;
    using FieldType = DataTypeMyDuration::FieldType;
};

template <typename T>
struct TypeTraits<Nullable<T>>
{
    static constexpr bool is_nullable = true;
    static constexpr bool is_decimal = false;
    using FieldType = std::optional<typename TypeTraits<T>::FieldType>;
};

template <typename T>
struct TypeTraits<Decimal<T>>
{
    static constexpr bool is_nullable = false;
    static constexpr bool is_decimal = true;
    using DecimalType = Decimal<T>;
    using FieldType = DecimalField<DecimalType>;
};

template <typename T>
struct TypeTraits<Nullable<Decimal<T>>>
{
    static constexpr bool is_nullable = true;
    static constexpr bool is_decimal = true;
    using DecimalType = Decimal<T>;
    using FieldType = std::optional<DecimalField<DecimalType>>;
};

template <typename T>
struct InferredDataType;

template <>
struct InferredDataType<Null>
{
    using Type = DataTypeNothing;
};

template <>
struct InferredDataType<UInt8>
{
    using Type = DataTypeUInt8;
};

template <>
struct InferredDataType<UInt16>
{
    using Type = DataTypeUInt16;
};

template <>
struct InferredDataType<UInt32>
{
    using Type = DataTypeUInt32;
};

template <>
struct InferredDataType<UInt64>
{
    using Type = DataTypeUInt64;
};

template <>
struct InferredDataType<Int8>
{
    using Type = DataTypeInt8;
};

template <>
struct InferredDataType<Int16>
{
    using Type = DataTypeInt16;
};

template <>
struct InferredDataType<Int32>
{
    using Type = DataTypeInt32;
};

template <>
struct InferredDataType<Int64>
{
    using Type = DataTypeInt64;
};

template <>
struct InferredDataType<Float32>
{
    using Type = DataTypeFloat32;
};

template <>
struct InferredDataType<Float64>
{
    using Type = DataTypeFloat64;
};

template <>
struct InferredDataType<String>
{
    using Type = DataTypeString;
};

template <>
struct InferredDataType<MyDate>
{
    using Type = DataTypeMyDate;
};

template <>
struct InferredDataType<MyDateTime>
{
    using Type = DataTypeMyDateTime;
};

template <>
struct InferredDataType<MyDuration>
{
    using Type = DataTypeMyDuration;
};

template <typename T>
struct InferredDataType<Decimal<T>>
{
    using Type = DataTypeDecimal<Decimal<T>>;
};

template <typename T>
using InferredFieldType = typename TypeTraits<T>::FieldType;

template <typename T>
using InferredDataVector = std::vector<InferredFieldType<T>>;

template <typename T>
using InferredDataInitializerList = std::initializer_list<InferredFieldType<T>>;

template <typename T>
using InferredLiteralType = std::conditional_t<TypeTraits<T>::is_nullable, std::optional<String>, String>;

template <typename T>
using InferredLiteralVector = std::vector<InferredLiteralType<T>>;

template <typename T>
using InferredLiteralInitializerList = std::initializer_list<InferredLiteralType<T>>;

template <typename T, typename... Args>
DataTypePtr makeDataType(const Args &... args)
{
    if constexpr (TypeTraits<T>::is_nullable)
        return makeNullable(makeDataType<typename T::NativeType, Args...>(args...));
    else
        return std::make_shared<typename InferredDataType<T>::Type>(args...);
}

template <typename T>
Field makeField(const T & value)
{
    return Field(value);
}

template <typename T>
Field makeField(const std::optional<T> & value)
{
    if (value.has_value())
        return Field(value.value());
    else
        return Null();
}

template <typename T>
ColumnPtr makeColumn(const DataTypePtr & data_type, const InferredDataVector<T> & vec)
{
    auto column = data_type->createColumn();

    for (const auto & data : vec)
        column->insert(makeField(data));

    return column;
}

template <typename T>
ColumnPtr makeConstColumn(const DataTypePtr & data_type, size_t size, const InferredFieldType<T> & value)
{
    return data_type->createColumnConst(size, makeField(value));
}

ColumnWithTypeAndName createOnlyNullColumnConst(size_t size, const String & name = "");
ColumnWithTypeAndName createOnlyNullColumn(size_t size, const String & name = "");

template <typename T>
ColumnWithTypeAndName createColumn(const InferredDataVector<T> & vec, const String & name = "", Int64 column_id = 0)
{
    DataTypePtr data_type = makeDataType<T>();
    return {makeColumn<T>(data_type, vec), data_type, name, column_id};
}

template <typename T>
ColumnWithTypeAndName createColumn(InferredDataInitializerList<T> init, const String & name = "")
{
    auto vec = InferredDataVector<T>(init);
    return createColumn<T>(vec, name);
}

template <typename T>
ColumnWithTypeAndName createConstColumn(size_t size, const InferredFieldType<T> & value, const String & name = "")
{
    DataTypePtr data_type = makeDataType<T>();
    return {makeConstColumn<T>(data_type, size, value), data_type, name};
}

template <typename T, typename... Args>
ColumnWithTypeAndName createColumn(
    const std::tuple<Args...> & data_type_args,
    const InferredDataVector<T> & vec,
    const String & name = "")
{
    DataTypePtr data_type = std::apply(makeDataType<T, Args...>, data_type_args);
    return {makeColumn<T>(data_type, vec), data_type, name};
}

template <typename T, typename... Args>
ColumnWithTypeAndName createColumn(
    const std::tuple<Args...> & data_type_args,
    InferredDataInitializerList<T> init,
    const String & name = "")
{
    auto vec = InferredDataVector<T>(init);
    return createColumn<T>(data_type_args, vec, name);
}

template <typename T, typename... Args>
ColumnWithTypeAndName createConstColumn(
    const std::tuple<Args...> & data_type_args,
    size_t size,
    const InferredFieldType<T> & value,
    const String & name = "")
{
    DataTypePtr data_type = std::apply(makeDataType<T, Args...>, data_type_args);
    return {makeConstColumn<T>(data_type, size, value), data_type, name};
}

template <bool is_nullable = true>
ColumnWithTypeAndName createDateTimeColumn(std::initializer_list<std::optional<MyDateTime>> init, int fraction)
{
    DataTypePtr data_type_ptr = std::make_shared<DataTypeMyDateTime>(fraction);
    if constexpr (is_nullable)
    {
        data_type_ptr = makeNullable(data_type_ptr);
    }
    auto col = data_type_ptr->createColumn();
    for (const auto & dt : init)
    {
        if (dt.has_value())
            col->insert(Field(dt->toPackedUInt()));
        else
        {
            if constexpr (is_nullable)
            {
                col->insert(Null());
            }
            else
            {
                throw Exception("Null value for not nullable DataTypeMyDateTime");
            }
        }
    }
    return {std::move(col), data_type_ptr, "datetime"};
}

template <bool is_nullable = true>
ColumnWithTypeAndName createDateTimeColumnConst(size_t size, const std::optional<MyDateTime> & dt, int fraction)
{
    DataTypePtr data_type_ptr = std::make_shared<DataTypeMyDateTime>(fraction);
    if constexpr (is_nullable)
    {
        data_type_ptr = makeNullable(data_type_ptr);
    }

    ColumnPtr col;
    if (dt.has_value())
        col = data_type_ptr->createColumnConst(size, Field(dt->toPackedUInt()));
    else
    {
        if constexpr (is_nullable)
        {
            col = data_type_ptr->createColumnConst(size, Field(Null()));
        }
        else
        {
            throw Exception("Null value for not nullable DataTypeMyDateTime");
        }
    }
    return {std::move(col), data_type_ptr, "datetime"};
}

// parse a string into decimal field.
template <typename T>
typename TypeTraits<T>::FieldType parseDecimal(
    const InferredLiteralType<T> & literal_,
    PrecType max_prec,
    ScaleType expected_scale)
{
    using Traits = TypeTraits<T>;
    using DecimalType = typename Traits::DecimalType;
    using NativeType = typename DecimalType::NativeType;
    static_assert(is_signed_v<NativeType>);

    if constexpr (Traits::is_nullable)
    {
        if (!literal_.has_value())
            return std::nullopt;
    }

    const String & literal = [&] {
        if constexpr (Traits::is_nullable)
        {
            assert(literal_.has_value());
            return literal_.value();
        }
        else
            return literal_;
    }();

    auto parsed = DB::parseDecimal(literal.data(), literal.size());
    if (!parsed.has_value())
        throw TiFlashTestException(fmt::format("Failed to parse '{}'", literal));

    auto [parsed_value, prec, scale] = parsed.value();

    (void)prec;
    max_prec = std::min(max_prec, maxDecimalPrecision<DecimalType>());
    if (scale != expected_scale)
    {
        Int256 scale_factor = 1;
        size_t scale_diff = expected_scale > scale ? expected_scale - scale : scale - expected_scale;
        for (size_t i = 0; i < scale_diff; i++)
            scale_factor *= 10;
        if (expected_scale > scale)
        {
            parsed_value *= scale_factor;
        }
        else
        {
            bool need_round = (parsed_value >= 0 ? parsed_value : -parsed_value) % scale_factor >= scale_factor / 2;
            parsed_value /= scale_factor;
            if (need_round)
            {
                if (parsed_value > 0)
                    parsed_value++;
                else
                    parsed_value--;
            }
        }
    }
    auto max_value = DecimalMaxValue::get(max_prec);
    if (parsed_value > max_value || parsed_value < -max_value)
        throw TiFlashTestException(fmt::format("Input {} overflow for decimal({},{})", literal, max_prec, expected_scale));
    auto value = static_cast<NativeType>(parsed_value);
    return DecimalField<DecimalType>(value, expected_scale);
}

// e.g. `createColumn<Decimal32>(std::make_tuple(9, 4), {"99999.9999"})`
template <typename T, typename... Args>
ColumnWithTypeAndName createColumn(
    const std::tuple<Args...> & data_type_args,
    const InferredLiteralVector<T> & literals,
    const String & name = "",
    std::enable_if_t<TypeTraits<T>::is_decimal, int> = 0)
{
    DataTypePtr data_type = std::apply(makeDataType<T, Args...>, data_type_args);
    PrecType prec = getDecimalPrecision(*removeNullable(data_type), 0);
    ScaleType scale = getDecimalScale(*removeNullable(data_type), 0);

    InferredDataVector<T> vec;
    vec.reserve(literals.size());
    for (const auto & literal : literals)
        vec.push_back(parseDecimal<T>(literal, prec, scale));

    return {makeColumn<T>(data_type, vec), data_type, name};
}

template <typename T, typename... Args>
ColumnWithTypeAndName createColumn(
    const std::tuple<Args...> & data_type_args,
    InferredLiteralInitializerList<T> literals,
    const String & name = "",
    std::enable_if_t<TypeTraits<T>::is_decimal, int> = 0)
{
    auto vec = InferredLiteralVector<T>(literals);
    return createColumn<T, Args...>(data_type_args, vec, name);
}

// e.g. `createConstColumn<Decimal32>(std::make_tuple(9, 4), 1, "99999.9999")`
template <typename T, typename... Args>
ColumnWithTypeAndName createConstColumn(
    const std::tuple<Args...> & data_type_args,
    size_t size,
    const InferredLiteralType<T> & literal,
    const String & name = "",
    std::enable_if_t<TypeTraits<T>::is_decimal, int> = 0)
{
    DataTypePtr data_type = std::apply(makeDataType<T, Args...>, data_type_args);
    PrecType prec = getDecimalPrecision(*removeNullable(data_type), 0);
    ScaleType scale = getDecimalScale(*removeNullable(data_type), 0);

    return {makeConstColumn<T>(data_type, size, parseDecimal<T>(literal, prec, scale)), data_type, name};
}

// resolve ambiguous overloads for `createColumn<Nullable<Decimal>>(..., {std::nullopt})`.
template <typename T, typename... Args>
ColumnWithTypeAndName createColumn(
    const std::tuple<Args...> & data_type_args,
    std::initializer_list<std::nullopt_t> init,
    const String & name = "",
    std::enable_if_t<TypeTraits<T>::is_nullable, int> = 0)
{
    InferredDataVector<T> vec(init.size(), std::nullopt);
    return createColumn<T>(data_type_args, vec, name);
}

// resolve ambiguous overloads for `createConstColumn<Nullable<Decimal>>(..., std::nullopt)`.
template <typename T, typename... Args>
ColumnWithTypeAndName createConstColumn(
    const std::tuple<Args...> & data_type_args,
    size_t size,
    std::nullopt_t,
    const String & name = "",
    std::enable_if_t<TypeTraits<T>::is_nullable, int> = 0)
{
    return createConstColumn<T>(data_type_args, size, InferredFieldType<T>(std::nullopt), name);
}

<<<<<<< HEAD
void printColumns(const ColumnsWithTypeAndName & cols);

/// We can designate the range of columns printed with begin and end. range: [begin, end]
void printColumns(const ColumnsWithTypeAndName & cols, size_t begin, size_t end);
=======
// This wrapper function only serves to construct columns input for function-like macros,
// since preprocessor recognizes `{col1, col2, col3}` as three arguments instead of one.
// E.g. preprocessor does not allow us to write `ASSERT_COLUMNS_EQ_R({col1, col2, col3}, actual_cols)`,
//  but with this func we can write `ASSERT_COLUMNS_EQ_R(createColumns{col1, col2, col3}, actual_cols)` instead.
ColumnsWithTypeAndName createColumns(const ColumnsWithTypeAndName & cols);

>>>>>>> cb69d5c1

::testing::AssertionResult dataTypeEqual(
    const DataTypePtr & expected,
    const DataTypePtr & actual);

::testing::AssertionResult columnEqual(
    const ColumnPtr & expected,
    const ColumnPtr & actual);

// ignore name
::testing::AssertionResult columnEqual(
    const ColumnWithTypeAndName & expected,
    const ColumnWithTypeAndName & actual);

::testing::AssertionResult blockEqual(
    const Block & expected,
    const Block & actual);

::testing::AssertionResult columnsEqual(
    const ColumnsWithTypeAndName & expected,
    const ColumnsWithTypeAndName & actual,
    bool _restrict);

ColumnWithTypeAndName executeFunction(
    Context & context,
    const String & func_name,
    const ColumnsWithTypeAndName & columns,
    const TiDB::TiDBCollatorPtr & collator = nullptr,
    bool raw_function_test = false);

ColumnWithTypeAndName executeFunction(
    Context & context,
    const String & func_name,
    const ColumnNumbers & argument_column_numbers,
    const ColumnsWithTypeAndName & columns,
    const TiDB::TiDBCollatorPtr & collator = nullptr,
    bool raw_function_test = false);

template <typename... Args>
ColumnWithTypeAndName executeFunction(
    Context & context,
    const String & func_name,
    const ColumnWithTypeAndName & first_column,
    const Args &... columns)
{
    ColumnsWithTypeAndName vec({first_column, columns...});
    return executeFunction(context, func_name, vec);
}

DataTypePtr getReturnTypeForFunction(
    Context & context,
    const String & func_name,
    const ColumnsWithTypeAndName & columns,
    const TiDB::TiDBCollatorPtr & collator = nullptr,
    bool raw_function_test = false);

template <typename T>
ColumnWithTypeAndName createNullableColumn(InferredDataVector<T> init_vec, const std::vector<Int32> & null_map, const String name = "")
{
    static_assert(TypeTraits<T>::is_nullable == false);
    auto updated_vec = InferredDataVector<Nullable<T>>();
    size_t vec_length = std::min(init_vec.size(), null_map.size());
    for (size_t i = 0; i < vec_length; i++)
    {
        if (null_map[i])
            updated_vec.push_back({});
        else
            updated_vec.push_back(init_vec[i]);
    }
    return createColumn<Nullable<T>>(updated_vec, name);
}

template <typename T>
ColumnWithTypeAndName createNullableColumn(InferredDataInitializerList<T> init, const std::vector<Int32> & null_map, const String name = "")
{
    static_assert(TypeTraits<T>::is_nullable == false);
    auto vec = InferredDataVector<T>(init);
    return createNullableColumn<T>(vec, null_map, name);
}

template <typename T, typename... Args>
ColumnWithTypeAndName createNullableColumn(
    const std::tuple<Args...> & data_type_args,
    const InferredDataVector<T> & init_vec,
    const std::vector<Int32> & null_map,
    const String & name = "")
{
    static_assert(TypeTraits<T>::is_nullable == false);
    auto updated_vec = InferredDataVector<Nullable<T>>();
    size_t vec_length = std::min(init_vec.size(), null_map.size());
    for (size_t i = 0; i < vec_length; i++)
    {
        if (null_map[i])
            updated_vec.push_back({});
        else
            updated_vec.push_back(init_vec[i]);
    }
    return createColumn<Nullable<T>>(data_type_args, updated_vec, name);
}

template <typename T, typename... Args>
ColumnWithTypeAndName createNullableColumn(
    const std::tuple<Args...> & data_type_args,
    InferredDataInitializerList<T> init,
    const std::vector<Int32> & null_map,
    const String & name = "")
{
    static_assert(TypeTraits<T>::is_nullable == false);
    auto vec = InferredDataVector<T>(init);
    return createNullableColumn<T>(data_type_args, vec, null_map, name);
}

template <typename T, typename... Args>
ColumnWithTypeAndName createNullableColumn(
    const std::tuple<Args...> & data_type_args,
    const InferredLiteralVector<T> & init_vec,
    const std::vector<Int32> & null_map,
    const String & name = "",
    std::enable_if_t<TypeTraits<T>::is_decimal, int> = 0)
{
    static_assert(TypeTraits<T>::is_nullable == false);
    auto updated_vec = InferredLiteralVector<Nullable<T>>();
    size_t vec_length = std::min(init_vec.size(), null_map.size());
    for (size_t i = 0; i < vec_length; i++)
    {
        if (null_map[i])
            updated_vec.push_back({});
        else
            updated_vec.push_back(init_vec[i]);
    }
    return createColumn<Nullable<T>>(data_type_args, updated_vec, name, 0);
}

template <typename T, typename... Args>
ColumnWithTypeAndName createNullableColumn(
    const std::tuple<Args...> & data_type_args,
    const InferredLiteralInitializerList<T> & init,
    const std::vector<Int32> & null_map,
    const String & name = "",
    std::enable_if_t<TypeTraits<T>::is_decimal, int> = 0)
{
    static_assert(TypeTraits<T>::is_nullable == false);
    auto vec = InferredLiteralVector<T>(init);
    return createNullableColumn<T>(data_type_args, vec, null_map, name, 0);
}

template <typename T>
ColumnWithTypeAndName toNullableVec(const std::vector<std::optional<typename TypeTraits<T>::FieldType>> & v)
{
    return createColumn<Nullable<T>>(v);
}

template <typename T>
ColumnWithTypeAndName toVec(const std::vector<typename TypeTraits<T>::FieldType> & v)
{
    return createColumn<T>(v);
}

template <typename T>
ColumnWithTypeAndName toNullableVec(String name, const std::vector<std::optional<typename TypeTraits<T>::FieldType>> & v)
{
    return createColumn<Nullable<T>>(v, name);
}

template <typename T>
ColumnWithTypeAndName toVec(String name, const std::vector<typename TypeTraits<T>::FieldType> & v)
{
    return createColumn<T>(v, name);
}

ColumnWithTypeAndName toDatetimeVec(String name, const std::vector<String> & v, int fsp);

ColumnWithTypeAndName toNullableDatetimeVec(String name, const std::vector<String> & v, int fsp);
class FunctionTest : public ::testing::Test
{
protected:
    void SetUp() override
    {
        initializeDAGContext();
    }

public:
    static void SetUpTestCase()
    {
        try
        {
            DB::registerFunctions();
        }
        catch (DB::Exception &)
        {
            // Maybe another test has already registered, ignore exception here.
        }
    }
    FunctionTest()
        : context(TiFlashTestEnv::getContext())
    {}
    virtual void initializeDAGContext()
    {
        dag_context_ptr = std::make_unique<DAGContext>(1024);
        context.setDAGContext(dag_context_ptr.get());
    }

    ColumnWithTypeAndName executeFunction(
        const String & func_name,
        const ColumnsWithTypeAndName & columns,
        const TiDB::TiDBCollatorPtr & collator = nullptr,
        bool raw_function_test = false)
    {
        return DB::tests::executeFunction(context, func_name, columns, collator, raw_function_test);
    }

    template <typename... Args>
    ColumnWithTypeAndName executeFunction(const String & func_name, const ColumnWithTypeAndName & first_column, const Args &... columns)
    {
        ColumnsWithTypeAndName vec({first_column, columns...});
        return executeFunction(func_name, vec);
    }

    ColumnWithTypeAndName executeFunction(
        const String & func_name,
        const ColumnNumbers & argument_column_numbers,
        const ColumnsWithTypeAndName & columns,
        const TiDB::TiDBCollatorPtr & collator = nullptr,
        bool raw_function_test = false)
    {
        return DB::tests::executeFunction(context, func_name, argument_column_numbers, columns, collator, raw_function_test);
    }

    template <typename... Args>
    ColumnWithTypeAndName executeFunction(const String & func_name, const ColumnNumbers & argument_column_numbers, const ColumnWithTypeAndName & first_column, const Args &... columns)
    {
        ColumnsWithTypeAndName vec({first_column, columns...});
        return executeFunction(func_name, argument_column_numbers, vec);
    }

    DAGContext & getDAGContext()
    {
        assert(dag_context_ptr != nullptr);
        return *dag_context_ptr;
    }

protected:
    Context context;
    std::unique_ptr<DAGContext> dag_context_ptr;
};

#define ASSERT_COLUMN_EQ(expected, actual) ASSERT_TRUE(DB::tests::columnEqual((expected), (actual)))
#define ASSERT_BLOCK_EQ(expected, actual) DB::tests::blockEqual((expected), (actual))

/// restrictly checking columns equality, both data set and each row's offset should be the same
#define ASSERT_COLUMNS_EQ_R(expected, actual) ASSERT_TRUE(DB::tests::columnsEqual((expected), (actual), true))
/// unrestrictly checking columns equality, only checking data set equality
#define ASSERT_COLUMNS_EQ_UR(expected, actual) ASSERT_TRUE(DB::tests::columnsEqual((expected), (actual), false))
} // namespace tests
} // namespace DB<|MERGE_RESOLUTION|>--- conflicted
+++ resolved
@@ -514,19 +514,16 @@
     return createConstColumn<T>(data_type_args, size, InferredFieldType<T>(std::nullopt), name);
 }
 
-<<<<<<< HEAD
 void printColumns(const ColumnsWithTypeAndName & cols);
 
 /// We can designate the range of columns printed with begin and end. range: [begin, end]
 void printColumns(const ColumnsWithTypeAndName & cols, size_t begin, size_t end);
-=======
+
 // This wrapper function only serves to construct columns input for function-like macros,
 // since preprocessor recognizes `{col1, col2, col3}` as three arguments instead of one.
 // E.g. preprocessor does not allow us to write `ASSERT_COLUMNS_EQ_R({col1, col2, col3}, actual_cols)`,
 //  but with this func we can write `ASSERT_COLUMNS_EQ_R(createColumns{col1, col2, col3}, actual_cols)` instead.
 ColumnsWithTypeAndName createColumns(const ColumnsWithTypeAndName & cols);
-
->>>>>>> cb69d5c1
 
 ::testing::AssertionResult dataTypeEqual(
     const DataTypePtr & expected,
