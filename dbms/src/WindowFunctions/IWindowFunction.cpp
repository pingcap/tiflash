// Copyright 2023 PingCAP, Ltd.
//
// Licensed under the Apache License, Version 2.0 (the "License");
// you may not use this file except in compliance with the License.
// You may obtain a copy of the License at
//
//     http://www.apache.org/licenses/LICENSE-2.0
//
// Unless required by applicable law or agreed to in writing, software
// distributed under the License is distributed on an "AS IS" BASIS,
// WITHOUT WARRANTIES OR CONDITIONS OF ANY KIND, either express or implied.
// See the License for the specific language governing permissions and
// limitations under the License.

#include <Columns/ColumnsNumber.h>
#include <Common/Exception.h>
#include <Common/assert_cast.h>
#include <DataStreams/WindowBlockInputStream.h>
#include <DataTypes/DataTypeNullable.h>
#include <DataTypes/DataTypesNumber.h>
#include <Functions/FunctionsConditional.h>
#include <WindowFunctions/IWindowFunction.h>
#include <WindowFunctions/WindowFunctionFactory.h>

#include <magic_enum.hpp>
#include <memory>

namespace DB
{
namespace ErrorCodes
{
extern const int NUMBER_OF_ARGUMENTS_DOESNT_MATCH;
} // namespace ErrorCodes

namespace
{
bool isFrameValid(RowNumber frame_start, RowNumber frame_end, RowNumber partition_start, RowNumber partition_end)
{
<<<<<<< HEAD
    return !((partition_end <= frame_start) || (frame_end <= partition_start));
=======
    return !((partition_end <= frame_start) || (frame_end <= partition_start) || (frame_end < frame_start));
>>>>>>> 0690ff31
}

// Return true when the frame is valid
//
// Check if the frame is invalid, or we will insert null value into result column
// Frame is invalid when:
//   1. partition_end <= frame_start
//   2. frame_end < partition_start
bool checkFrameValidAndHandle(WindowTransformAction & action, size_t function_index)
{
    if (isFrameValid(action.frame_start, action.frame_end, action.partition_start, action.partition_end))
        return true;

    IColumn & to = *action.blockAt(action.current_row).output_columns[function_index];
    static Field null_field;
    to.insert(null_field);
    return false;
}
} // namespace

// In window function, some of the functions must return nullable column.
// Return nullable column functions: FIRST_VALUE, LAST_VALUE, NTH_VALUE, NTILE and all aggregation functions,
//                                   LEAD/LAG(when receiving less than 3 parameters or when receiving 3 parameters
//                                            one of the first and the third parameters is related with nullable)
// Return not nullable column functions: CUME_DIST, DENSE_RANK, PERCENT_RANK, ROW_NUMBER, RANK,
//                                       LEAD/LAG(When receiving 3 parameters and the first and the third parameters
//                                                are both not related with nullable)

struct WindowFunctionRank final : public IWindowFunction
{
    static constexpr auto name = "rank";

    explicit WindowFunctionRank(const DataTypes & argument_types_)
        : IWindowFunction(argument_types_)
    {}

    String getName() const override { return name; }

    DataTypePtr getReturnType() const override
    {
        RUNTIME_CHECK_MSG(
            argument_types.empty(),
            "Number of arguments for window function {} doesn't match: passed {}, should be 0.",
            getName(),
            argument_types.size());
        return std::make_shared<DataTypeInt64>();
    }

    void windowInsertResultInto(WindowTransformAction & action, size_t function_index, const ColumnNumbers &) override
    {
        IColumn & to = *action.outputAt(action.current_row)[function_index];
        assert_cast<ColumnInt64 &>(to).getData().push_back(action.peer_group_start_row_number);
    }
};

struct WindowFunctionDenseRank final : public IWindowFunction
{
    static constexpr auto name = "dense_rank";

    explicit WindowFunctionDenseRank(const DataTypes & argument_types_)
        : IWindowFunction(argument_types_)
    {}

    String getName() const override { return name; }

    DataTypePtr getReturnType() const override
    {
        RUNTIME_CHECK_MSG(
            argument_types.empty(),
            "Number of arguments for window function {} doesn't match: passed {}, should be 0.",
            getName(),
            argument_types.size());
        return std::make_shared<DataTypeInt64>();
    }

    void windowInsertResultInto(WindowTransformAction & action, size_t function_index, const ColumnNumbers &) override
    {
        IColumn & to = *action.outputAt(action.current_row)[function_index];
        assert_cast<ColumnInt64 &>(to).getData().push_back(action.peer_group_number);
    }
};

struct WindowFunctionRowNumber final : public IWindowFunction
{
    static constexpr auto name = "row_number";

    explicit WindowFunctionRowNumber(const DataTypes & argument_types_)
        : IWindowFunction(argument_types_)
    {}

    String getName() const override { return name; }

    DataTypePtr getReturnType() const override
    {
        RUNTIME_CHECK_MSG(
            argument_types.empty(),
            "Number of arguments for window function {} doesn't match: passed {}, should be 0.",
            getName(),
            argument_types.size());
        return std::make_shared<DataTypeInt64>();
    }

    void windowInsertResultInto(WindowTransformAction & action, size_t function_index, const ColumnNumbers &) override
    {
        IColumn & to = *action.outputAt(action.current_row)[function_index];
        assert_cast<ColumnInt64 &>(to).getData().push_back(action.current_row_number);
    }
};

struct WindowFunctionFirstValue final : public IWindowFunction
{
public:
    static constexpr auto name = "first_value";

    explicit WindowFunctionFirstValue(const DataTypes & argument_types_)
        : IWindowFunction(argument_types_)
    {
        RUNTIME_CHECK(argument_types_.size() == 1);
        if (argument_types_[0]->isNullable())
            return_type = argument_types_[0];
        else
            return_type = makeNullable(argument_types_[0]);
    }

    String getName() const override { return name; }

    DataTypePtr getReturnType() const override { return return_type; }

    void windowInsertResultInto(WindowTransformAction & action, size_t function_index, const ColumnNumbers & arguments)
        override
    {
        assert(action.frame_started);
        if (!checkFrameValidAndHandle(action, function_index))
            return;

        IColumn & to = *action.blockAt(action.current_row).output_columns[function_index];
        const auto & value_column = *action.inputAt(action.frame_start)[arguments[0]];
        const auto & value_field = value_column[action.frame_start.row];
        to.insert(value_field);
    }

private:
    DataTypePtr return_type;
};

struct WindowFunctionLastValue final : public IWindowFunction
{
public:
    static constexpr auto name = "last_value";

    explicit WindowFunctionLastValue(const DataTypes & argument_types_)
        : IWindowFunction(argument_types_)
    {
        RUNTIME_CHECK(argument_types_.size() == 1);
        if (argument_types_[0]->isNullable())
            return_type = argument_types_[0];
        else
            return_type = makeNullable(argument_types_[0]);
    }

    String getName() const override { return name; }

    DataTypePtr getReturnType() const override { return return_type; }

    void windowInsertResultInto(WindowTransformAction & action, size_t function_index, const ColumnNumbers & arguments)
        override
    {
        assert(action.frame_ended);
        if (!checkFrameValidAndHandle(action, function_index))
            return;

        IColumn & to = *action.blockAt(action.current_row).output_columns[function_index];

        // Because [frame_start, frame_end), so we need to get the previous row of the frame_end.
        RowNumber last_row = action.getPreviousRowNumber(action.frame_end);

        const auto & value_column = *action.inputAt(last_row)[arguments[0]];
        const auto & value_field = value_column[last_row.row];
        to.insert(value_field);
    }

private:
    DataTypePtr return_type;
};

/**
LEAD/LAG(<expression>[,offset[, default_value]]) OVER (
    PARTITION BY (expr)
    ORDER BY (expr)
)
 * */
template <typename Impl>
class WindowFunctionLeadLagBase : public IWindowFunction
{
public:
    static constexpr auto name = Impl::name;

    explicit WindowFunctionLeadLagBase(const DataTypes & argument_types_)
        : IWindowFunction(argument_types_)
    {
        return_type = getReturnTypeImpl();
        offset_getter = initOffsetGetter();
        default_value_setter = initDefaultValueSetter();
    }

    String getName() const override { return name; }

    DataTypePtr getReturnType() const override { return return_type; }

    void windowInsertResultInto(WindowTransformAction & action, size_t function_index, const ColumnNumbers & arguments)
        override
    {
        const auto & cur_block = action.blockAt(action.current_row);

        IColumn & to = *cur_block.output_columns[function_index];

        auto offset = offset_getter(cur_block.input_columns, arguments, action.current_row.row);
        auto value_row = action.current_row;
        if (Impl::locate(action, value_row, offset))
        {
            const auto & value_column = *action.inputAt(value_row)[arguments[0]];
            const auto & value_field = value_column[value_row.row];
            to.insert(value_field);
        }
        else
        {
            default_value_setter(cur_block.input_columns, arguments, action.current_row.row, to);
        }
    }

private:
    DataTypePtr getReturnTypeImpl() const
    {
        size_t argument_num = argument_types.size();
        RUNTIME_CHECK_MSG(
            1 <= argument_num && argument_num <= 3,
            "argument num {} of function {} isn't in [1, 3]",
            argument_num,
            name);
        if (argument_num >= 2)
        {
            auto second_argument = removeNullable(argument_types[1]);
            RUNTIME_CHECK_MSG(
                second_argument->isInteger(),
                "Illegal type {} of second argument of function {}",
                second_argument->getName(),
                name);
        }
        if (argument_num == 3)
        {
            auto first_argument = removeNullable(argument_types[0]);
            auto third_argument = removeNullable(argument_types[2]);
            RUNTIME_CHECK_MSG(
                third_argument->equals(*first_argument),
                "type {} of first argument is different from type {} of third argument of function {}",
                first_argument->getName(),
                third_argument->getName(),
                name);
        }
        return argument_num < 3 ? makeNullable(argument_types[0]) : argument_types[0];
    }

    using DefaultValueSetter = std::function<void(const Columns &, const ColumnNumbers &, size_t, IColumn &)>;

    DefaultValueSetter initDefaultValueSetter()
    {
        if (argument_types.size() < 3)
        {
            return [](const Columns &, const ColumnNumbers &, size_t, IColumn & to) {
                static Field null_field;
                to.insert(null_field);
            };
        }
        else
        {
            return [](const Columns & input_columns, const ColumnNumbers & arguments, size_t row, IColumn & to) {
                const auto & default_value_column = *input_columns[arguments[2]];
                to.insert(default_value_column[row]);
            };
        }
    }

    using OffsetGetter = std::function<UInt64(const Columns &, const ColumnNumbers &, size_t)>;

    OffsetGetter initOffsetGetter()
    {
        if (argument_types.size() < 2)
        {
            return [](const Columns &, const ColumnNumbers &, size_t) -> UInt64 {
                return 1;
            };
        }
        else
        {
            auto type_index = argument_types[1]->getTypeId();
            switch (type_index)
            {
#define M(T)                                                                                        \
    case TypeIndex::T:                                                                              \
        return [](const Columns & columns, const ColumnNumbers & arguments, size_t row) -> UInt64 { \
            const IColumn & offset_column = *columns[arguments[1]];                                 \
            T origin_value = offset_column[row].get<T>();                                           \
            if constexpr (std::is_signed_v<T>)                                                      \
            {                                                                                       \
                if (origin_value < 0)                                                               \
                    return 0;                                                                       \
            }                                                                                       \
            return static_cast<size_t>(origin_value);                                               \
        };
                M(UInt8)
                M(UInt16)
                M(UInt32)
                M(UInt64)
                M(Int8)
                M(Int16)
                M(Int32)
                M(Int64)
#undef M
            default:
                throw Exception(
                    fmt::format(
                        "the argument type of {} is invalid, expect integer, got {}",
                        name,
                        magic_enum::enum_name(type_index)),
                    ErrorCodes::ILLEGAL_TYPE_OF_ARGUMENT);
            };
        }
    }

private:
    DataTypePtr return_type;
    OffsetGetter offset_getter;
    DefaultValueSetter default_value_setter;
};

struct LeadImpl
{
    static constexpr auto name = "lead";

    static bool locate(const WindowTransformAction & action, RowNumber & value_row, UInt64 offset)
    {
        return action.lead(value_row, offset);
    }
};

struct LagImpl
{
    static constexpr auto name = "lag";

    static bool locate(const WindowTransformAction & action, RowNumber & value_row, UInt64 offset)
    {
        return action.lag(value_row, offset);
    }
};

void registerWindowFunctions(WindowFunctionFactory & factory)
{
    factory.registerFunction<WindowFunctionRank>();
    factory.registerFunction<WindowFunctionDenseRank>();
    factory.registerFunction<WindowFunctionRowNumber>();
    factory.registerFunction<WindowFunctionLeadLagBase<LeadImpl>>();
    factory.registerFunction<WindowFunctionLeadLagBase<LagImpl>>();
    factory.registerFunction<WindowFunctionFirstValue>();
    factory.registerFunction<WindowFunctionLastValue>();
}
} // namespace DB<|MERGE_RESOLUTION|>--- conflicted
+++ resolved
@@ -36,11 +36,7 @@
 {
 bool isFrameValid(RowNumber frame_start, RowNumber frame_end, RowNumber partition_start, RowNumber partition_end)
 {
-<<<<<<< HEAD
-    return !((partition_end <= frame_start) || (frame_end <= partition_start));
-=======
     return !((partition_end <= frame_start) || (frame_end <= partition_start) || (frame_end < frame_start));
->>>>>>> 0690ff31
 }
 
 // Return true when the frame is valid
