--- conflicted
+++ resolved
@@ -36,11 +36,7 @@
 {
 bool isFrameValid(RowNumber frame_start, RowNumber frame_end, RowNumber partition_start, RowNumber partition_end)
 {
-<<<<<<< HEAD
-    return !((partition_end <= frame_start) || (frame_end <= partition_start) || (frame_end <= frame_start));
-=======
     return (frame_start < partition_end) && (partition_start < frame_end) && (frame_start < frame_end);
->>>>>>> 6b9c4f3f
 }
 
 // Return true when the frame is valid
@@ -50,11 +46,7 @@
 //   1. partition_end <= frame_start
 //   2. frame_end < partition_start
 //   3. frame_end <= frame_start
-<<<<<<< HEAD
-bool checkFrameValidAndHandle(WindowTransformAction & action, size_t function_index)
-=======
 bool checkFrameValidAndHandleInvalidFrame(WindowTransformAction & action, size_t function_index)
->>>>>>> 6b9c4f3f
 {
     if (isFrameValid(action.frame_start, action.frame_end, action.partition_start, action.partition_end))
         return true;
@@ -164,14 +156,7 @@
         : IWindowFunction(argument_types_)
     {
         RUNTIME_CHECK(argument_types_.size() == 1);
-<<<<<<< HEAD
-        if (argument_types_[0]->isNullable())
-            return_type = argument_types_[0];
-        else
-            return_type = makeNullable(argument_types_[0]);
-=======
         return_type = makeNullable(argument_types_[0]);
->>>>>>> 6b9c4f3f
     }
 
     String getName() const override { return name; }
@@ -182,11 +167,7 @@
         override
     {
         assert(action.frame_started);
-<<<<<<< HEAD
-        if (!checkFrameValidAndHandle(action, function_index))
-=======
         if (!checkFrameValidAndHandleInvalidFrame(action, function_index))
->>>>>>> 6b9c4f3f
             return;
 
         IColumn & to = *action.blockAt(action.current_row).output_columns[function_index];
@@ -208,14 +189,7 @@
         : IWindowFunction(argument_types_)
     {
         RUNTIME_CHECK(argument_types_.size() == 1);
-<<<<<<< HEAD
-        if (argument_types_[0]->isNullable())
-            return_type = argument_types_[0];
-        else
-            return_type = makeNullable(argument_types_[0]);
-=======
         return_type = makeNullable(argument_types_[0]);
->>>>>>> 6b9c4f3f
     }
 
     String getName() const override { return name; }
@@ -226,11 +200,7 @@
         override
     {
         assert(action.frame_ended);
-<<<<<<< HEAD
-        if (!checkFrameValidAndHandle(action, function_index))
-=======
         if (!checkFrameValidAndHandleInvalidFrame(action, function_index))
->>>>>>> 6b9c4f3f
             return;
 
         IColumn & to = *action.blockAt(action.current_row).output_columns[function_index];
