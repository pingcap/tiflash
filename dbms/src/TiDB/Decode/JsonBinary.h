--- conflicted
+++ resolved
@@ -159,19 +159,17 @@
     static void SkipJson(size_t & cursor, const String & raw_value);
     static String DecodeJsonAsBinary(size_t & cursor, const String & raw_value);
 
-<<<<<<< HEAD
+    static void buildBinaryJsonArrayInBuffer(
+        const std::vector<JsonBinary> & json_binary_vec,
+        JsonBinaryWriteBuffer & write_buffer);
+
+    static UInt64 getJsonLength(const std::string_view & raw_value);
+
     static void appendJsonBinary(JsonBinaryWriteBuffer & write_buffer, bool value);
     static void appendJsonBinary(JsonBinaryWriteBuffer & write_buffer, UInt64 value);
     static void appendJsonBinary(JsonBinaryWriteBuffer & write_buffer, Int64 value);
     static void appendJsonBinary(JsonBinaryWriteBuffer & write_buffer, Float64 value);
     static void appendJsonBinary(JsonBinaryWriteBuffer & write_buffer, const StringRef & value);
-=======
-    static void buildBinaryJsonArrayInBuffer(
-        const std::vector<JsonBinary> & json_binary_vec,
-        JsonBinaryWriteBuffer & write_buffer);
-
-    static UInt64 getJsonLength(const std::string_view & raw_value);
->>>>>>> 1bdd6ad3
 
 private:
     Int64 getInt64() const;
