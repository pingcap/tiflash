--- conflicted
+++ resolved
@@ -895,17 +895,6 @@
     /// Create all databases.
     std::vector<DBInfoPtr> all_schemas = getter.listDBs();
 
-<<<<<<< HEAD
-    std::unordered_set<String> db_set;
-
-    size_t default_num_threads = std::max(4UL, std::thread::hardware_concurrency()) * context.getSettingsRef().init_thread_count_scale;
-    auto sync_all_schema_thread_pool = ThreadPool(default_num_threads, default_num_threads / 2, default_num_threads * 2);
-    auto sync_all_schema_wait_group = sync_all_schema_thread_pool.waitGroup();
-
-
-    for (const auto & db : all_schemas) {
-        auto task = [this, &db, &db_set]{
-=======
     std::unordered_set<String> created_db_set;
 
     //We can't use too large default_num_threads, otherwise, the lock grabbing time will be too much.
@@ -917,20 +906,12 @@
     for (const auto & db : all_schemas)
     {
         auto task = [this, db, &created_db_set, &created_db_set_mutex] {
->>>>>>> 834389ab
             {
                 std::shared_lock<std::shared_mutex> shared_lock(shared_mutex_for_databases);
                 if (databases.find(db->id) == databases.end())
                 {
                     shared_lock.unlock();
                     applyCreateSchema(db);
-<<<<<<< HEAD
-                    db_set.emplace(name_mapper.mapDatabaseName(*db));
-                    LOG_DEBUG(log, "Database {} created during sync all schemas", name_mapper.debugDatabaseName(*db));
-                }
-            }
-
-=======
                     {
                         std::unique_lock<std::mutex> created_db_set_lock(created_db_set_mutex);
                         created_db_set.emplace(name_mapper.mapDatabaseName(*db));
@@ -940,7 +921,6 @@
                 }
             }
 
->>>>>>> 834389ab
             std::vector<TableInfoPtr> tables = getter.listTables(db->id);
             for (auto & table : tables)
             {
@@ -961,74 +941,15 @@
                 {
                     for (const auto & part_def : table->partition.definitions)
                     {
-<<<<<<< HEAD
-                        LOG_DEBUG(log, "register table to table_id_map for partition table, partition_id={} table_id={}", part_def.id, table->id);
-=======
                         LOG_DEBUG(log, "register table to table_id_map for partition table, logical_table_id={} physical_table_id={}", table->id, part_def.id);
->>>>>>> 834389ab
                         table_id_map.emplacePartitionTableID(part_def.id, table->id);
                     }
                 }
             }
-<<<<<<< HEAD
-
-=======
->>>>>>> 834389ab
         };
         sync_all_schema_wait_group->schedule(task);
     }
     sync_all_schema_wait_group->wait();
-<<<<<<< HEAD
-
-
-
-
-
-
-
-    // for (const auto & db : all_schemas)
-    // {
-    //     std::shared_lock<std::shared_mutex> shared_lock(shared_mutex_for_databases);
-    //     if (databases.find(db->id) == databases.end())
-    //     {
-    //         shared_lock.unlock();
-    //         applyCreateSchema(db);
-    //         db_set.emplace(name_mapper.mapDatabaseName(*db));
-    //         LOG_DEBUG(log, "Database {} created during sync all schemas", name_mapper.debugDatabaseName(*db));
-    //     }
-    // }
-
-    // // TODO:make parallel to speed up
-    // for (const auto & db : all_schemas)
-    // {
-    //     std::vector<TableInfoPtr> tables = getter.listTables(db->id);
-    //     for (auto & table : tables)
-    //     {
-    //         LOG_INFO(log, "Table {} syncing during sync all schemas", name_mapper.debugCanonicalName(*db, *table));
-
-    //         /// Ignore view and sequence.
-    //         if (table->is_view || table->is_sequence)
-    //         {
-    //             LOG_INFO(log, "Table {} is a view or sequence, ignoring.", name_mapper.debugCanonicalName(*db, *table));
-    //             continue;
-    //         }
-
-    //         table_id_map.emplaceTableID(table->id, db->id);
-    //         LOG_DEBUG(log, "register table to table_id_map, database_id={} table_id={}", db->id, table->id);
-
-    //         applyCreatePhysicalTable(db, table);
-    //         if (table->isLogicalPartitionTable())
-    //         {
-    //             for (const auto & part_def : table->partition.definitions)
-    //             {
-    //                 LOG_DEBUG(log, "register table to table_id_map for partition table, partition_id={} table_id={}", part_def.id, table->id);
-    //                 table_id_map.emplacePartitionTableID(part_def.id, table->id);
-    //             }
-    //         }
-    //     }
-    // }
-=======
->>>>>>> 834389ab
 
     // TODO:can be removed if we don't save the .sql
     /// Drop all unmapped tables.
