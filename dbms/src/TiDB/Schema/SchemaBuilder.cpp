--- conflicted
+++ resolved
@@ -895,11 +895,7 @@
     /// Create all databases.
     std::vector<DBInfoPtr> all_schemas = getter.listDBs();
 
-<<<<<<< HEAD
     std::unordered_set<String> created_db_set;
-=======
-    std::unordered_set<String> db_set;
->>>>>>> 874c2c48
 
     //We can't use too large default_num_threads, otherwise, the lock grabbing time will be too much.
     size_t default_num_threads = std::max(4UL, std::thread::hardware_concurrency());
