// Copyright 2023 PingCAP, Inc.
//
// Licensed under the Apache License, Version 2.0 (the "License");
// you may not use this file except in compliance with the License.
// You may obtain a copy of the License at
//
//     http://www.apache.org/licenses/LICENSE-2.0
//
// Unless required by applicable law or agreed to in writing, software
// distributed under the License is distributed on an "AS IS" BASIS,
// WITHOUT WARRANTIES OR CONDITIONS OF ANY KIND, either express or implied.
// See the License for the specific language governing permissions and
// limitations under the License.

#include <Common/Decimal.h>
#include <Common/Exception.h>
#include <Common/MyTime.h>
#include <Core/Types.h>
#include <DataTypes/DataTypeDecimal.h>
#include <IO/Buffer/ReadBufferFromString.h>
#include <Poco/Base64Decoder.h>
#include <Poco/MemoryStream.h>
#include <Poco/StreamCopier.h>
#include <Poco/StringTokenizer.h>
#include <Storages/MutableSupport.h>
#include <TiDB/Collation/Collator.h>
#include <TiDB/Decode/JsonBinary.h>
#include <TiDB/Decode/Vector.h>
#include <TiDB/Schema/SchemaNameMapper.h>
#include <TiDB/Schema/TiDB.h>
#include <TiDB/Schema/VectorIndex.h>
#include <common/logger_useful.h>
#include <tipb/executor.pb.h>

#include <algorithm>
#include <cmath>
#include <magic_enum.hpp>

namespace DB
{
namespace ErrorCodes
{
extern const int LOGICAL_ERROR;
extern const int INCORRECT_DATA;
} // namespace ErrorCodes
extern const UInt8 TYPE_CODE_LITERAL;
extern const UInt8 LITERAL_NIL;

Field GenDefaultField(const TiDB::ColumnInfo & col_info)
{
    switch (col_info.getCodecFlag())
    {
    case TiDB::CodecFlagNil:
        return Field();
    case TiDB::CodecFlagBytes:
        return Field(String());
    case TiDB::CodecFlagDecimal:
    {
        auto type = createDecimal(col_info.flen, col_info.decimal);
        if (checkDecimal<Decimal32>(*type))
            return Field(DecimalField<Decimal32>(Decimal32(), col_info.decimal));
        else if (checkDecimal<Decimal64>(*type))
            return Field(DecimalField<Decimal64>(Decimal64(), col_info.decimal));
        else if (checkDecimal<Decimal128>(*type))
            return Field(DecimalField<Decimal128>(Decimal128(), col_info.decimal));
        else
            return Field(DecimalField<Decimal256>(Decimal256(), col_info.decimal));
    }
    break;
    case TiDB::CodecFlagCompactBytes:
        return Field(String());
    case TiDB::CodecFlagFloat:
        return Field(static_cast<Float64>(0));
    case TiDB::CodecFlagUInt:
        return Field(static_cast<UInt64>(0));
    case TiDB::CodecFlagInt:
        return Field(static_cast<Int64>(0));
    case TiDB::CodecFlagVarInt:
        return Field(static_cast<Int64>(0));
    case TiDB::CodecFlagVarUInt:
        return Field(static_cast<UInt64>(0));
    case TiDB::CodecFlagJson:
        return TiDB::genJsonNull();
    case TiDB::CodecFlagVectorFloat32:
        return Field(Array(0));
    case TiDB::CodecFlagDuration:
        return Field(static_cast<Int64>(0));
    default:
        throw Exception(
            "Not implemented codec flag: " + std::to_string(col_info.getCodecFlag()),
            ErrorCodes::LOGICAL_ERROR);
    }
}
} // namespace DB

namespace TiDB
{
using DB::Decimal128;
using DB::Decimal256;
using DB::Decimal32;
using DB::Decimal64;
using DB::DecimalField;
using DB::Exception;
using DB::Field;
using DB::SchemaNameMapper;

////////////////////////
////// ColumnInfo //////
////////////////////////

ColumnInfo::ColumnInfo(Poco::JSON::Object::Ptr json)
{
    deserialize(json);
}

#define TRY_CATCH_DEFAULT_VALUE_TO_FIELD(try_block) \
    try                                             \
    {                                               \
        try_block                                   \
    }                                               \
    catch (...)                                     \
    {                                               \
        return DB::GenDefaultField(*this);          \
    }


Field ColumnInfo::defaultValueToField() const
{
    const auto & value = origin_default_value;
    if (value.isEmpty())
    {
        if (hasNotNullFlag())
            return DB::GenDefaultField(*this);
        return Field();
    }
    switch (tp)
    {
    // Integer Type.
    // In c++, cast a unsigned integer to signed integer will not change the value.
    // like 9223372036854775808 which is larger than the maximum value of Int64,
    // static_cast<UInt64>(static_cast<Int64>(9223372036854775808)) == 9223372036854775808
    // so we don't need consider unsigned here.
    case TypeTiny:
    case TypeShort:
    case TypeLong:
    case TypeLongLong:
    case TypeInt24:
        TRY_CATCH_DEFAULT_VALUE_TO_FIELD({
            try
            {
                return value.convert<Int64>();
            }
            catch (...)
            {
                // due to https://github.com/pingcap/tidb/issues/34881
                // we do this to avoid exception in older version of TiDB.
                return static_cast<Int64>(std::llround(value.convert<double>()));
            }
        });
    case TypeBit:
    {
        // TODO: We shall use something like `orig_default_bit`, which will never change once created,
        //  rather than `default_bit`, which could be altered.
        //  See https://github.com/pingcap/tidb/issues/17641 and https://github.com/pingcap/tidb/issues/17642
        const auto & bit_value = default_bit_value;
        // TODO: There might be cases that `orig_default` is not null but `default_bit` is null,
        //  i.e. bit column added with an default value but later modified to another.
        //  For these cases, neither `orig_default` (may get corrupted) nor `default_bit` (modified) is correct.
        //  This is a bug anyway, we choose to make it simple, i.e. use `default_bit`.
        if (bit_value.isEmpty())
        {
            if (hasNotNullFlag())
                return DB::GenDefaultField(*this);
            return Field();
        }
        TRY_CATCH_DEFAULT_VALUE_TO_FIELD({ return getBitValue(bit_value.convert<String>()); });
    }
    // Floating type.
    case TypeFloat:
    case TypeDouble:
        TRY_CATCH_DEFAULT_VALUE_TO_FIELD({ return value.convert<double>(); });
    case TypeDate:
    case TypeDatetime:
    case TypeTimestamp:
        TRY_CATCH_DEFAULT_VALUE_TO_FIELD({ return DB::parseMyDateTime(value.convert<String>()); });
    case TypeVarchar:
    case TypeTinyBlob:
    case TypeMediumBlob:
    case TypeLongBlob:
    case TypeBlob:
    case TypeVarString:
    case TypeString:
    {
        auto v = value.convert<String>();
        if (hasBinaryFlag())
        {
            // For some binary column(like varchar(20)), we have to pad trailing zeros according to the specified type length.
            // User may define default value `0x1234` for a `BINARY(4)` column, TiDB stores it in a string "\u12\u34" (sized 2).
            // But it actually means `0x12340000`.
            // And for some binary column(like longblob), we do not need to pad trailing zeros.
            // And the `Flen` is set to -1, therefore we need to check `Flen >= 0` here.
            if (Int32 vlen = v.length(); flen >= 0 && vlen < flen)
                v.append(flen - vlen, '\0');
        }
        return v;
    }
    case TypeJSON:
        // JSON can't have a default value
        return genJsonNull();
    case TypeEnum:
        TRY_CATCH_DEFAULT_VALUE_TO_FIELD({ return getEnumIndex(value.convert<String>()); });
    case TypeNull:
        return Field();
    case TypeDecimal:
    case TypeNewDecimal:
        TRY_CATCH_DEFAULT_VALUE_TO_FIELD({
            auto text = value.convert<String>();
            if (text.empty())
                return DB::GenDefaultField(*this);
            return getDecimalValue(text);
        });
    case TypeTime:
        TRY_CATCH_DEFAULT_VALUE_TO_FIELD({ return getTimeValue(value.convert<String>()); });
    case TypeYear:
        // Never throw exception here, do not use TRY_CATCH_DEFAULT_VALUE_TO_FIELD
        return getYearValue(value.convert<String>());
    case TypeSet:
        TRY_CATCH_DEFAULT_VALUE_TO_FIELD({ return getSetValue(value.convert<String>()); });
    default:
        throw Exception("Have not processed type: " + std::to_string(tp));
    }
    return Field();
}

#undef TRY_CATCH_DEFAULT_VALUE_TO_FIELD

DB::Field ColumnInfo::getDecimalValue(const String & decimal_text) const
{
    DB::ReadBufferFromString buffer(decimal_text);
    auto precision = flen;
    auto scale = decimal;

    auto type = DB::createDecimal(precision, scale);
    if (DB::checkDecimal<Decimal32>(*type))
    {
        DB::Decimal32 result;
        DB::readDecimalText(result, buffer, precision, scale);
        return DecimalField<Decimal32>(result, scale);
    }
    else if (DB::checkDecimal<Decimal64>(*type))
    {
        DB::Decimal64 result;
        DB::readDecimalText(result, buffer, precision, scale);
        return DecimalField<Decimal64>(result, scale);
    }
    else if (DB::checkDecimal<Decimal128>(*type))
    {
        DB::Decimal128 result;
        DB::readDecimalText(result, buffer, precision, scale);
        return DecimalField<Decimal128>(result, scale);
    }
    else
    {
        DB::Decimal256 result;
        DB::readDecimalText(result, buffer, precision, scale);
        return DecimalField<Decimal256>(result, scale);
    }
}

// FIXME it still has bug: https://github.com/pingcap/tidb/issues/11435
Int64 ColumnInfo::getEnumIndex(const String & enum_id_or_text) const
{
    const auto * collator = ITiDBCollator::getCollator(collate.isEmpty() ? "binary" : collate.convert<String>());
    if (!collator)
        // TODO: if new collation is enabled, should use "utf8mb4_bin"
        collator = ITiDBCollator::getCollator("binary");
    for (const auto & elem : elems)
    {
        if (collator->compareFastPath(
                elem.first.data(),
                elem.first.size(),
                enum_id_or_text.data(),
                enum_id_or_text.size()) //
            == 0)
        {
            return elem.second;
        }
    }
    return std::stoi(enum_id_or_text);
}

UInt64 ColumnInfo::getSetValue(const String & set_str) const
{
    const auto * collator = ITiDBCollator::getCollator(collate.isEmpty() ? "binary" : collate.convert<String>());
    if (!collator)
        // TODO: if new collation is enabled, should use "utf8mb4_bin"
        collator = ITiDBCollator::getCollator("binary");
    std::string sort_key_container;
    Poco::StringTokenizer string_tokens(set_str, ",");
    std::set<String> marked;
    for (const auto & s : string_tokens)
        marked.insert(collator->sortKeyFastPath(s.data(), s.length(), sort_key_container).toString());

    UInt64 value = 0;
    for (size_t i = 0; i < elems.size(); i++)
    {
        String key = collator->sortKeyFastPath(elems.at(i).first.data(), elems.at(i).first.length(), sort_key_container)
                         .toString();
        auto it = marked.find(key);
        if (it != marked.end())
        {
            value |= 1ULL << i;
            marked.erase(it);
        }
    }

    if (marked.empty())
        return value;

    return 0;
}

Int64 ColumnInfo::getTimeValue(const String & time_str)
{
    const static int64_t fractional_seconds_multiplier[]
        = {1000000000, 100000000, 10000000, 1000000, 100000, 10000, 1000, 100, 10, 1};
    bool negative = time_str[0] == '-';
    Poco::StringTokenizer second_and_fsp(time_str, ".");
    Poco::StringTokenizer string_tokens(second_and_fsp[0], ":");
    Int64 ret = 0;
    for (auto const & s : string_tokens)
        ret = ret * 60 + std::abs(std::stoi(s));
    Int32 fs_length = 0;
    Int64 fs_value = 0;
    if (second_and_fsp.count() == 2)
    {
        fs_length = second_and_fsp[1].length();
        fs_value = std::stol(second_and_fsp[1]);
    }
    ret = ret * fractional_seconds_multiplier[0] + fs_value * fractional_seconds_multiplier[fs_length];
    return negative ? -ret : ret;
}

Int64 ColumnInfo::getYearValue(const String & val)
{
    // make sure the year is non-negative integer
    if (val.empty() || !std::all_of(val.begin(), val.end(), ::isdigit))
        return 0;
    Int64 year = std::stol(val);
    if (0 < year && year < 70)
        return 2000 + year;
    if (70 <= year && year < 100)
        return 1900 + year;
    if (year == 0 && val.length() <= 2)
        return 2000;
    return year;
}

UInt64 ColumnInfo::getBitValue(const String & val)
{
    // The `default_bit` is a base64 encoded, big endian byte array.
    Poco::MemoryInputStream istr(val.data(), val.size());
    Poco::Base64Decoder decoder(istr);
    std::string decoded;
    Poco::StreamCopier::copyToString(decoder, decoded);
    UInt64 result = 0;
    for (auto c : decoded)
    {
        result = result << 8 | c;
    }
    return result;
}

Poco::JSON::Object::Ptr ColumnInfo::getJSONObject() const
try
{
    Poco::JSON::Object::Ptr json = new Poco::JSON::Object();

    json->set("id", id);
    Poco::JSON::Object::Ptr name_json = new Poco::JSON::Object();
    name_json->set("O", name);
    name_json->set("L", name);
    json->set("name", name_json);
    json->set("offset", offset);
    json->set("origin_default", origin_default_value);
    json->set("default", default_value);
    json->set("default_bit", default_bit_value);
    {
        // "type" field
        Poco::JSON::Object::Ptr tp_json = new Poco::JSON::Object();
        tp_json->set("Tp", static_cast<Int32>(tp));
        tp_json->set("Flag", flag);
        tp_json->set("Flen", flen);
        tp_json->set("Decimal", decimal);
        tp_json->set("Charset", charset);
        tp_json->set("Collate", collate);
        if (!elems.empty())
        {
            Poco::JSON::Array::Ptr elem_arr = new Poco::JSON::Array();
            for (const auto & elem : elems)
                elem_arr->add(elem.first);
            tp_json->set("Elems", elem_arr);
        }
        else
        {
            tp_json->set("Elems", Poco::Dynamic::Var());
        }
        json->set("type", tp_json);
    }
    json->set("state", static_cast<Int32>(state));

    if (vector_index)
    {
        RUNTIME_CHECK(vector_index->kind != tipb::VectorIndexKind::INVALID_INDEX_KIND);
        RUNTIME_CHECK(vector_index->distance_metric != tipb::VectorDistanceMetric::INVALID_DISTANCE_METRIC);

        Poco::JSON::Object::Ptr vector_index_json = new Poco::JSON::Object();
        vector_index_json->set("kind", tipb::VectorIndexKind_Name(vector_index->kind));
        vector_index_json->set("dimension", vector_index->dimension);
        vector_index_json->set("distance_metric", tipb::VectorDistanceMetric_Name(vector_index->distance_metric));

        json->set("vector_index", vector_index_json);
    }

#ifndef NDEBUG
    // Check stringify in Debug mode
    std::stringstream str;
    json->stringify(str);
#endif

    return json;
}
catch (const Poco::Exception & e)
{
    throw DB::Exception(
        std::string(__PRETTY_FUNCTION__) + ": Serialize TiDB schema JSON failed (ColumnInfo): " + e.displayText(),
        DB::Exception(e));
}

void ColumnInfo::deserialize(Poco::JSON::Object::Ptr json)
try
{
    id = json->getValue<ColumnID>("id");
    name = json->getObject("name")->getValue<String>("L");
    offset = json->getValue<Int32>("offset");
    if (!json->isNull("origin_default"))
        origin_default_value = json->get("origin_default");
    if (!json->isNull("default"))
        default_value = json->get("default");
    if (!json->isNull("default_bit"))
        default_bit_value = json->get("default_bit");
    {
        // type
        auto type_json = json->getObject("type");
        tp = static_cast<TP>(type_json->getValue<Int32>("Tp"));
        flag = type_json->getValue<UInt32>("Flag");
        flen = type_json->getValue<Int64>("Flen");
        decimal = type_json->getValue<Int64>("Decimal");
        if (!type_json->isNull("Elems"))
        {
            auto elems_arr = type_json->getArray("Elems");
            size_t elems_size = elems_arr->size();
            for (size_t i = 1; i <= elems_size; i++)
            {
                elems.push_back(std::make_pair(elems_arr->getElement<String>(i - 1), static_cast<Int16>(i)));
            }
        }
        /// need to do this check for forward compatibility
        if (!type_json->isNull("Charset"))
            charset = type_json->get("Charset");
        /// need to do this check for forward compatibility
        if (!type_json->isNull("Collate"))
            collate = type_json->get("Collate");
    }
    state = static_cast<SchemaState>(json->getValue<Int32>("state"));
<<<<<<< HEAD
    comment = json->getValue<String>("comment");

    auto vector_index_json = json->getObject("vector_index");
    if (vector_index_json)
    {
        tipb::VectorIndexKind kind = tipb::VectorIndexKind::INVALID_INDEX_KIND;
        auto kind_field = vector_index_json->getValue<String>("kind");
        auto ok = tipb::VectorIndexKind_Parse( //
            kind_field,
            &kind);
        RUNTIME_CHECK_MSG(ok, "invalid kind of vector index, {}", kind_field);
        RUNTIME_CHECK(kind != tipb::VectorIndexKind::INVALID_INDEX_KIND);

        auto dimension = vector_index_json->getValue<UInt64>("dimension");
        RUNTIME_CHECK(dimension > 0);
        RUNTIME_CHECK(dimension <= TiDB::MAX_VECTOR_DIMENSION); // Just a protection

        tipb::VectorDistanceMetric distance_metric = tipb::VectorDistanceMetric::INVALID_DISTANCE_METRIC;
        auto distance_metric_field = vector_index_json->getValue<String>("distance_metric");
        ok = tipb::VectorDistanceMetric_Parse( //
            distance_metric_field,
            &distance_metric);
        RUNTIME_CHECK_MSG(ok, "invalid distance_metric of vector index, {}", distance_metric_field);
        RUNTIME_CHECK(distance_metric != tipb::VectorDistanceMetric::INVALID_DISTANCE_METRIC);

        vector_index = std::make_shared<const VectorIndexDefinition>(VectorIndexDefinition{
            .kind = kind,
            .dimension = dimension,
            .distance_metric = distance_metric,
        });
    }
=======
>>>>>>> 4cc2c02b
}
catch (const Poco::Exception & e)
{
    throw DB::Exception(
        std::string(__PRETTY_FUNCTION__) + ": Parse TiDB schema JSON failed (ColumnInfo): " + e.displayText(),
        DB::Exception(e));
}

///////////////////////////
////// PartitionInfo //////
///////////////////////////

PartitionDefinition::PartitionDefinition(Poco::JSON::Object::Ptr json)
{
    deserialize(json);
}

Poco::JSON::Object::Ptr PartitionDefinition::getJSONObject() const
try
{
    Poco::JSON::Object::Ptr json = new Poco::JSON::Object();
    json->set("id", id);
    Poco::JSON::Object::Ptr name_json = new Poco::JSON::Object();
    name_json->set("O", name);
    name_json->set("L", name);
    json->set("name", name_json);

#ifndef NDEBUG
    // Check stringify in Debug mode
    std::stringstream str;
    json->stringify(str);
#endif

    return json;
}
catch (const Poco::Exception & e)
{
    throw DB::Exception(
        std::string(__PRETTY_FUNCTION__) + ": Serialize TiDB schema JSON failed (PartitionDef): " + e.displayText(),
        DB::Exception(e));
}

void PartitionDefinition::deserialize(Poco::JSON::Object::Ptr json)
try
{
    id = json->getValue<TableID>("id");
    name = json->getObject("name")->getValue<String>("L");
}
catch (const Poco::Exception & e)
{
    throw DB::Exception(
        std::string(__PRETTY_FUNCTION__) + ": Parse TiDB schema JSON failed (PartitionDefinition): " + e.displayText(),
        DB::Exception(e));
}

PartitionInfo::PartitionInfo(Poco::JSON::Object::Ptr json)
{
    deserialize(json);
}

Poco::JSON::Object::Ptr PartitionInfo::getJSONObject() const
try
{
    Poco::JSON::Object::Ptr json = new Poco::JSON::Object();

    json->set("type", static_cast<Int32>(type));
    json->set("expr", expr);
    json->set("enable", enable);
    json->set("num", num);

    Poco::JSON::Array::Ptr def_arr = new Poco::JSON::Array();

    for (const auto & part_def : definitions)
    {
        def_arr->add(part_def.getJSONObject());
    }

    json->set("definitions", def_arr);

#ifndef NDEBUG
    // Check stringify in Debug mode
    std::stringstream str;
    json->stringify(str);
#endif

    return json;
}
catch (const Poco::Exception & e)
{
    throw DB::Exception(
        std::string(__PRETTY_FUNCTION__) + ": Serialize TiDB schema JSON failed (PartitionInfo): " + e.displayText(),
        DB::Exception(e));
}

void PartitionInfo::deserialize(Poco::JSON::Object::Ptr json)
try
{
    type = static_cast<PartitionType>(json->getValue<Int32>("type"));
    expr = json->getValue<String>("expr");
    enable = json->getValue<bool>("enable");

    auto defs_json = json->getArray("definitions");
    definitions.clear();
    std::unordered_set<TableID> part_id_set;
    for (size_t i = 0; i < defs_json->size(); i++)
    {
        PartitionDefinition definition(defs_json->getObject(i));
        definitions.emplace_back(definition);
        part_id_set.emplace(definition.id);
    }

    /// Treat `adding_definitions` and `dropping_definitions` as the normal `definitions`
    /// in TiFlash. Because TiFlash need to create the physical IStorage instance
    /// to handle the data on those partitions during DDL.

    auto add_defs_json = json->getArray("adding_definitions");
    if (!add_defs_json.isNull())
    {
        for (size_t i = 0; i < add_defs_json->size(); i++)
        {
            PartitionDefinition definition(add_defs_json->getObject(i));
            if (part_id_set.count(definition.id) == 0)
            {
                definitions.emplace_back(definition);
                part_id_set.emplace(definition.id);
            }
        }
    }

    auto drop_defs_json = json->getArray("dropping_definitions");
    if (!drop_defs_json.isNull())
    {
        for (size_t i = 0; i < drop_defs_json->size(); i++)
        {
            PartitionDefinition definition(drop_defs_json->getObject(i));
            if (part_id_set.count(definition.id) == 0)
            {
                definitions.emplace_back(definition);
                part_id_set.emplace(definition.id);
            }
        }
    }

    num = json->getValue<UInt64>("num");
}
catch (const Poco::Exception & e)
{
    throw DB::Exception(
        std::string(__PRETTY_FUNCTION__) + ": Parse TiDB schema JSON failed (PartitionInfo): " + e.displayText(),
        DB::Exception(e));
}

////////////////////////////////
////// TiFlashReplicaInfo //////
////////////////////////////////

Poco::JSON::Object::Ptr TiFlashReplicaInfo::getJSONObject() const
try
{
    Poco::JSON::Object::Ptr json = new Poco::JSON::Object();
    json->set("Count", count);
    if (available)
    {
        json->set("Available", *available);
    }

#ifndef NDEBUG
    // Check stringify in Debug mode
    std::stringstream str;
    json->stringify(str);
#endif

    return json;
}
catch (const Poco::Exception & e)
{
    throw DB::Exception(
        std::string(__PRETTY_FUNCTION__)
            + ": Serialize TiDB schema JSON failed (TiFlashReplicaInfo): " + e.displayText(),
        DB::Exception(e));
}

void TiFlashReplicaInfo::deserialize(Poco::JSON::Object::Ptr & json)
try
{
    count = json->getValue<UInt64>("Count");
    if (json->has("Available"))
    {
        available = json->getValue<bool>("Available");
    }
}
catch (const Poco::Exception & e)
{
    throw DB::Exception(
        String(__PRETTY_FUNCTION__) + ": Parse TiDB schema JSON failed (TiFlashReplicaInfo): " + e.displayText(),
        DB::Exception(e));
}

////////////////////
////// DBInfo //////
////////////////////

String DBInfo::serialize() const
try
{
    std::stringstream buf;

    Poco::JSON::Object::Ptr json = new Poco::JSON::Object();
    json->set("id", id);
    json->set("keyspace_id", keyspace_id);
    Poco::JSON::Object::Ptr name_json = new Poco::JSON::Object();
    name_json->set("O", name);
    name_json->set("L", name);
    json->set("db_name", name_json);

    json->set("charset", charset);
    json->set("collate", collate);

    json->set("state", static_cast<Int32>(state));

    json->stringify(buf);

    return buf.str();
}
catch (const Poco::Exception & e)
{
    throw DB::Exception(
        std::string(__PRETTY_FUNCTION__) + ": Serialize TiDB schema JSON failed (DBInfo): " + e.displayText(),
        DB::Exception(e));
}

void DBInfo::deserialize(const String & json_str)
try
{
    Poco::JSON::Parser parser;
    Poco::Dynamic::Var result = parser.parse(json_str);
    auto obj = result.extract<Poco::JSON::Object::Ptr>();
    id = obj->getValue<DatabaseID>("id");
    if (obj->has("keyspace_id"))
    {
        keyspace_id = obj->getValue<KeyspaceID>("keyspace_id");
    }
    name = obj->get("db_name").extract<Poco::JSON::Object::Ptr>()->get("L").convert<String>();
    charset = obj->get("charset").convert<String>();
    collate = obj->get("collate").convert<String>();
    state = static_cast<SchemaState>(obj->getValue<Int32>("state"));
}
catch (const Poco::Exception & e)
{
    throw DB::Exception(
        std::string(__PRETTY_FUNCTION__) + ": Parse TiDB schema JSON failed (DBInfo): " + e.displayText()
            + ", json: " + json_str,
        DB::Exception(e));
}

///////////////////////
/// IndexColumnInfo ///
///////////////////////

IndexColumnInfo::IndexColumnInfo(Poco::JSON::Object::Ptr json)
    : length(0)
    , offset(0)
{
    deserialize(json);
}

Poco::JSON::Object::Ptr IndexColumnInfo::getJSONObject() const
try
{
    Poco::JSON::Object::Ptr json = new Poco::JSON::Object();

    Poco::JSON::Object::Ptr name_json = new Poco::JSON::Object();
    name_json->set("O", name);
    name_json->set("L", name);
    json->set("name", name_json);
    json->set("offset", offset);
    json->set("length", length);

#ifndef NDEBUG
    std::stringstream str;
    json->stringify(str);
#endif

    return json;
}
catch (const Poco::Exception & e)
{
    throw DB::Exception(
        std::string(__PRETTY_FUNCTION__) + ": Serialize TiDB schema JSON failed (IndexColumnInfo): " + e.displayText(),
        DB::Exception(e));
}

void IndexColumnInfo::deserialize(Poco::JSON::Object::Ptr json)
try
{
    name = json->getObject("name")->getValue<String>("L");
    offset = json->getValue<Int32>("offset");
    length = json->getValue<Int32>("length");
}
catch (const Poco::Exception & e)
{
    throw DB::Exception(
        std::string(__PRETTY_FUNCTION__) + ": Parse TiDB schema JSON failed (IndexColumnInfo): " + e.displayText(),
        DB::Exception(e));
}

///////////////////////
////// IndexInfo //////
///////////////////////

IndexInfo::IndexInfo(Poco::JSON::Object::Ptr json)
{
    deserialize(json);
}

Poco::JSON::Object::Ptr IndexInfo::getJSONObject() const
try
{
    Poco::JSON::Object::Ptr json = new Poco::JSON::Object();

    json->set("id", id);

    Poco::JSON::Object::Ptr idx_name_json = new Poco::JSON::Object();
    idx_name_json->set("O", idx_name);
    idx_name_json->set("L", idx_name);
    json->set("idx_name", idx_name_json);

    Poco::JSON::Array::Ptr cols_array = new Poco::JSON::Array();
    for (const auto & col : idx_cols)
    {
        auto col_obj = col.getJSONObject();
        cols_array->add(col_obj);
    }
    json->set("idx_cols", cols_array);
    json->set("state", static_cast<Int32>(state));
    json->set("index_type", index_type);
    json->set("is_unique", is_unique);
    json->set("is_primary", is_primary);
    json->set("is_invisible", is_invisible);
    json->set("is_global", is_global);

#ifndef NDEBUG
    std::stringstream str;
    json->stringify(str);
#endif

    return json;
}
catch (const Poco::Exception & e)
{
    throw DB::Exception(
        std::string(__PRETTY_FUNCTION__) + ": Serialize TiDB schema JSON failed (IndexInfo): " + e.displayText(),
        DB::Exception(e));
}

void IndexInfo::deserialize(Poco::JSON::Object::Ptr json)
try
{
    id = json->getValue<Int64>("id");
    idx_name = json->getObject("idx_name")->getValue<String>("L");

    auto cols_array = json->getArray("idx_cols");
    idx_cols.clear();
    if (!cols_array.isNull())
    {
        for (size_t i = 0; i < cols_array->size(); i++)
        {
            auto col_json = cols_array->getObject(i);
            IndexColumnInfo column_info(col_json);
            idx_cols.emplace_back(column_info);
        }
    }

    state = static_cast<SchemaState>(json->getValue<Int32>("state"));
    index_type = json->getValue<Int32>("index_type");
    is_unique = json->getValue<bool>("is_unique");
    is_primary = json->getValue<bool>("is_primary");
    if (json->has("is_invisible"))
        is_invisible = json->getValue<bool>("is_invisible");
    if (json->has("is_global"))
        is_global = json->getValue<bool>("is_global");
}
catch (const Poco::Exception & e)
{
    throw DB::Exception(
        std::string(__PRETTY_FUNCTION__) + ": Deserialize TiDB schema JSON failed (IndexInfo): " + e.displayText(),
        DB::Exception(e));
}

///////////////////////
////// TableInfo //////
///////////////////////
TableInfo::TableInfo(Poco::JSON::Object::Ptr json, KeyspaceID keyspace_id_)
{
    deserialize(json);
    if (keyspace_id == NullspaceID)
    {
        keyspace_id = keyspace_id_;
    }
}

TableInfo::TableInfo(const String & table_info_json, KeyspaceID keyspace_id_)
{
    deserialize(table_info_json);
    // If the table_info_json has no keyspace id, we use the keyspace_id_ as the default value.
    if (keyspace_id == NullspaceID)
    {
        keyspace_id = keyspace_id_;
    }
}

String TableInfo::serialize() const
try
{
    Poco::JSON::Object::Ptr json = new Poco::JSON::Object();
    json->set("id", id);
    json->set("keyspace_id", keyspace_id);
    Poco::JSON::Object::Ptr name_json = new Poco::JSON::Object();
    name_json->set("O", name);
    name_json->set("L", name);
    json->set("name", name_json);

    Poco::JSON::Array::Ptr cols_arr = new Poco::JSON::Array();
    for (const auto & col_info : columns)
    {
        auto col_obj = col_info.getJSONObject();
        cols_arr->add(col_obj);
    }
    json->set("cols", cols_arr);

    Poco::JSON::Array::Ptr index_arr = new Poco::JSON::Array();
    for (const auto & index_info : index_infos)
    {
        auto index_info_obj = index_info.getJSONObject();
        index_arr->add(index_info_obj);
    }
    json->set("index_info", index_arr);
    json->set("state", static_cast<Int32>(state));
    json->set("pk_is_handle", pk_is_handle);
    json->set("is_common_handle", is_common_handle);
    json->set("update_timestamp", update_timestamp);
    if (is_partition_table)
    {
        json->set("belonging_table_id", belonging_table_id);
        if (belonging_table_id != DB::InvalidTableID)
        {
            json->set("is_partition_sub_table", true);
            json->set("partition", Poco::Dynamic::Var());
        }
        else
        {
            // only record partition info in LogicalPartitionTable
            json->set("partition", partition.getJSONObject());
        }
    }
    else
    {
        json->set("partition", Poco::Dynamic::Var());
    }

    json->set("schema_version", schema_version);

    json->set("tiflash_replica", replica_info.getJSONObject());

    std::stringstream buf;
    json->stringify(buf);
    return buf.str();
}
catch (const Poco::Exception & e)
{
    throw DB::Exception(
        std::string(__PRETTY_FUNCTION__) + ": Serialize TiDB schema JSON failed (TableInfo): " + e.displayText(),
        DB::Exception(e));
}

String JSONToString(Poco::JSON::Object::Ptr json)
{
    std::stringstream buf;
    json->stringify(buf);
    return buf.str();
}

void TableInfo::deserialize(Poco::JSON::Object::Ptr obj)
try
{
    id = obj->getValue<TableID>("id");
    if (obj->has("keyspace_id"))
    {
        keyspace_id = obj->getValue<KeyspaceID>("keyspace_id");
    }
    name = obj->getObject("name")->getValue<String>("L");

    auto cols_arr = obj->getArray("cols");
    columns.clear();
    if (!cols_arr.isNull())
    {
        for (size_t i = 0; i < cols_arr->size(); i++)
        {
            auto col_json = cols_arr->getObject(i);
            ColumnInfo column_info(col_json);
            columns.emplace_back(column_info);
        }
    }

    index_infos.clear();
    bool has_primary_index = false;
    if (auto index_arr = obj->getArray("index_info"); !index_arr.isNull())
    {
        for (size_t i = 0; i < index_arr->size(); i++)
        {
            auto index_info_json = index_arr->getObject(i);
            IndexInfo index_info(index_info_json);
            // We only keep the "primary index" in tiflash now
            if (index_info.is_primary)
            {
                has_primary_index = true;
                // always put the primary_index at the front of all index_info
                index_infos.insert(index_infos.begin(), std::move(index_info));
            }
        }
    }

    state = static_cast<SchemaState>(obj->getValue<Int32>("state"));
    pk_is_handle = obj->getValue<bool>("pk_is_handle");
    if (obj->has("is_common_handle"))
        is_common_handle = obj->getValue<bool>("is_common_handle");
    if (obj->has("update_timestamp"))
        update_timestamp = obj->getValue<Timestamp>("update_timestamp");
    auto partition_obj = obj->getObject("partition");
    is_partition_table = obj->has("belonging_table_id") || !partition_obj.isNull();
    if (is_partition_table)
    {
        if (obj->has("belonging_table_id"))
            belonging_table_id = obj->getValue<TableID>("belonging_table_id");
        if (!partition_obj.isNull())
            partition.deserialize(partition_obj);
    }
    if (obj->has("schema_version"))
    {
        schema_version = obj->getValue<Int64>("schema_version");
    }
    if (obj->has("view") && !obj->getObject("view").isNull())
    {
        is_view = true;
    }
    if (obj->has("sequence") && !obj->getObject("sequence").isNull())
    {
        is_sequence = true;
    }
    if (obj->has("tiflash_replica"))
    {
        if (auto replica_obj = obj->getObject("tiflash_replica"); !replica_obj.isNull())
        {
            replica_info.deserialize(replica_obj);
        }
    }
    if (is_common_handle && !has_primary_index)
    {
        throw DB::Exception(
            DB::ErrorCodes::INCORRECT_DATA,
            "{}: Parse TiDB schema JSON failed (TableInfo): clustered index without primary key info, json: ",
            __PRETTY_FUNCTION__,
            JSONToString(obj));
    }
}
catch (const Poco::Exception & e)
{
    throw DB::Exception(
        std::string(__PRETTY_FUNCTION__) + ": Parse TiDB schema JSON failed (TableInfo): " + e.displayText()
            + ", json: " + JSONToString(obj),
        DB::Exception(e));
}

void TableInfo::deserialize(const String & json_str)
try
{
    if (json_str.empty())
    {
        id = DB::InvalidTableID;
        return;
    }

    Poco::JSON::Parser parser;
    Poco::Dynamic::Var result = parser.parse(json_str);

    const auto & obj = result.extract<Poco::JSON::Object::Ptr>();
    deserialize(obj);
}
catch (const Poco::Exception & e)
{
    throw DB::Exception(
        std::string(__PRETTY_FUNCTION__) + ": Parse TiDB schema JSON failed (TableInfo): " + e.displayText()
            + ", json: " + json_str,
        DB::Exception(e));
}

template <CodecFlag cf>
CodecFlag getCodecFlagBase(bool /*unsigned_flag*/)
{
    return cf;
}

template <>
CodecFlag getCodecFlagBase<CodecFlagVarInt>(bool unsigned_flag)
{
    return unsigned_flag ? CodecFlagVarUInt : CodecFlagVarInt;
}

template <>
CodecFlag getCodecFlagBase<CodecFlagInt>(bool unsigned_flag)
{
    return unsigned_flag ? CodecFlagUInt : CodecFlagInt;
}

CodecFlag ColumnInfo::getCodecFlag() const
{
    switch (tp)
    {
#ifdef M
#error "Please undefine macro M first."
#endif
#define M(tt, v, cf, ct) \
    case Type##tt:       \
        return getCodecFlagBase<CodecFlag##cf>(hasUnsignedFlag());
        COLUMN_TYPES(M)
#undef M
    }

    throw Exception("Unknown CodecFlag", DB::ErrorCodes::LOGICAL_ERROR);
}

ColumnID TableInfo::getColumnID(const String & name) const
{
    for (const auto & col : columns)
    {
        if (name == col.name)
        {
            return col.id;
        }
    }

    if (name == DB::MutableSupport::tidb_pk_column_name)
        return DB::TiDBPkColumnID;
    else if (name == DB::MutableSupport::version_column_name)
        return DB::VersionColumnID;
    else if (name == DB::MutableSupport::delmark_column_name)
        return DB::DelMarkColumnID;

    DB::Strings available_columns;
    for (const auto & c : columns)
    {
        available_columns.emplace_back(c.name);
    }

    throw DB::Exception(
        DB::ErrorCodes::LOGICAL_ERROR,
        "Fail to get column id from TableInfo, table_id={} name={} available_columns={}",
        id,
        name,
        available_columns);
}

KeyspaceID TableInfo::getKeyspaceID() const
{
    return keyspace_id;
}

const IndexInfo & TableInfo::getPrimaryIndexInfo() const
{
    assert(is_common_handle);
#ifndef NDEBUG
    RUNTIME_CHECK(index_infos[0].is_primary);
#endif
    return index_infos[0];
}
size_t TableInfo::numColumnsInKey() const
{
    if (pk_is_handle)
        return 1;
    else if (is_common_handle)
        return getPrimaryIndexInfo().idx_cols.size();
    return 0;
}

String TableInfo::getColumnName(const ColumnID id) const
{
    for (const auto & col : columns)
    {
        if (id == col.id)
        {
            return col.name;
        }
    }

    throw DB::Exception(
        std::string(__PRETTY_FUNCTION__) + ": Invalidate column id " + std::to_string(id) + " for table " + name,
        DB::ErrorCodes::LOGICAL_ERROR);
}

const ColumnInfo & TableInfo::getColumnInfo(const ColumnID id) const
{
    for (const auto & col : columns)
    {
        if (id == col.id)
        {
            return col;
        }
    }

    throw DB::Exception(
        std::string(__PRETTY_FUNCTION__) + ": Invalidate column id " + std::to_string(id) + " for table " + name,
        DB::ErrorCodes::LOGICAL_ERROR);
}

std::optional<std::reference_wrapper<const ColumnInfo>> TableInfo::getPKHandleColumn() const
{
    if (!pk_is_handle)
        return std::nullopt;

    for (const auto & col : columns)
    {
        if (col.hasPriKeyFlag())
            return std::optional<std::reference_wrapper<const ColumnInfo>>(col);
    }

    throw DB::Exception(
        std::string(__PRETTY_FUNCTION__) + ": Cannot get handle column for table " + name,
        DB::ErrorCodes::LOGICAL_ERROR);
}

TableInfoPtr TableInfo::producePartitionTableInfo(TableID table_or_partition_id, const SchemaNameMapper & name_mapper)
    const
{
    // Some sanity checks for partition table.
    if (unlikely(!(is_partition_table && partition.enable)))
        throw Exception(
            DB::ErrorCodes::LOGICAL_ERROR,
            "Try to produce partition table on a non-partition table, table_id={} partition_table_id={}",
            id,
            table_or_partition_id);

    if (unlikely(
            std::find_if(
                partition.definitions.begin(),
                partition.definitions.end(),
                [table_or_partition_id](const auto & d) { return d.id == table_or_partition_id; })
            == partition.definitions.end()))
    {
        std::vector<TableID> part_ids;
        std::for_each(
            partition.definitions.begin(),
            partition.definitions.end(),
            [&part_ids](const PartitionDefinition & part) { part_ids.emplace_back(part.id); });
        throw Exception(
            DB::ErrorCodes::LOGICAL_ERROR,
            "Can not find partition id in partition table, partition_table_id={} logical_table_id={} "
            "available_ids={}",
            table_or_partition_id,
            id,
            part_ids);
    }

    // This is a TiDB partition table, adjust the table ID by making it to physical table ID (partition ID).
    auto new_table = std::make_shared<TableInfo>();
    *new_table = *this;
    new_table->belonging_table_id = id;
    new_table->id = table_or_partition_id;

    new_table->name = name_mapper.mapPartitionName(*new_table);

    new_table->replica_info = replica_info;

    return new_table;
}

String genJsonNull()
{
    // null
    const static String null(
        {static_cast<char>(DB::JsonBinary::TYPE_CODE_LITERAL), static_cast<char>(DB::JsonBinary::LITERAL_NIL)});
    return null;
}

tipb::FieldType columnInfoToFieldType(const ColumnInfo & ci)
{
    tipb::FieldType ret;
    ret.set_tp(ci.tp);
    ret.set_flag(ci.flag);
    ret.set_flen(ci.flen);
    ret.set_decimal(ci.decimal);
    if (!ci.collate.isEmpty())
    {
        auto collator_name = ci.collate.convert<String>();
        TiDBCollatorPtr collator = ITiDBCollator::getCollator(collator_name);
        RUNTIME_CHECK_MSG(collator, "cannot find collator: {}", collator_name);
        ret.set_collate(collator->getCollatorId());
    }
    for (const auto & elem : ci.elems)
    {
        ret.add_elems(elem.first);
    }
    return ret;
}

ColumnInfo fieldTypeToColumnInfo(const tipb::FieldType & field_type)
{
    TiDB::ColumnInfo ret;
    ret.tp = static_cast<TiDB::TP>(field_type.tp());
    ret.flag = field_type.flag();
    ret.flen = field_type.flen();
    ret.decimal = field_type.decimal();
    for (int i = 0; i < field_type.elems_size(); i++)
    {
        ret.elems.emplace_back(field_type.elems(i), i + 1);
    }
    return ret;
}

ColumnInfo toTiDBColumnInfo(const tipb::ColumnInfo & tipb_column_info)
{
    ColumnInfo tidb_column_info;
    tidb_column_info.tp = static_cast<TiDB::TP>(tipb_column_info.tp());
    tidb_column_info.id = tipb_column_info.column_id();
    tidb_column_info.flag = tipb_column_info.flag();
    tidb_column_info.flen = tipb_column_info.columnlen();
    tidb_column_info.decimal = tipb_column_info.decimal();
    // TiFlash get default value from origin_default_value, check `Field ColumnInfo::defaultValueToField() const`
    // So we need to set origin_default_value to tipb_column_info.default_val()
    // Related logic in tidb, https://github.com/pingcap/tidb/blob/45318da24d8e4c0c6aab836d291a33f949dd18bf/pkg/table/tables/tables.go#L2303-L2329
    tidb_column_info.origin_default_value = tipb_column_info.default_val();
    tidb_column_info.collate = tipb_column_info.collation();
    for (int i = 0; i < tipb_column_info.elems_size(); ++i)
        tidb_column_info.elems.emplace_back(tipb_column_info.elems(i), i + 1);
    return tidb_column_info;
}

std::vector<ColumnInfo> toTiDBColumnInfos(
    const ::google::protobuf::RepeatedPtrField<tipb::ColumnInfo> & tipb_column_infos)
{
    std::vector<ColumnInfo> tidb_column_infos;
    tidb_column_infos.reserve(tipb_column_infos.size());
    for (const auto & tipb_column_info : tipb_column_infos)
        tidb_column_infos.emplace_back(toTiDBColumnInfo(tipb_column_info));
    return tidb_column_infos;
}

} // namespace TiDB<|MERGE_RESOLUTION|>--- conflicted
+++ resolved
@@ -473,8 +473,6 @@
             collate = type_json->get("Collate");
     }
     state = static_cast<SchemaState>(json->getValue<Int32>("state"));
-<<<<<<< HEAD
-    comment = json->getValue<String>("comment");
 
     auto vector_index_json = json->getObject("vector_index");
     if (vector_index_json)
@@ -505,8 +503,6 @@
             .distance_metric = distance_metric,
         });
     }
-=======
->>>>>>> 4cc2c02b
 }
 catch (const Poco::Exception & e)
 {
