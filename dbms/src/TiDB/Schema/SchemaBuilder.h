// Copyright 2022 PingCAP, Ltd.
//
// Licensed under the Apache License, Version 2.0 (the "License");
// you may not use this file except in compliance with the License.
// You may obtain a copy of the License at
//
//     http://www.apache.org/licenses/LICENSE-2.0
//
// Unless required by applicable law or agreed to in writing, software
// distributed under the License is distributed on an "AS IS" BASIS,
// WITHOUT WARRANTIES OR CONDITIONS OF ANY KIND, either express or implied.
// See the License for the specific language governing permissions and
// limitations under the License.

#pragma once

#include <Interpreters/Context.h>
#include <Storages/Transaction/TMTStorages.h>
#include <TiDB/Schema/SchemaGetter.h>

namespace DB
{
template <typename Getter, typename NameMapper>
struct SchemaBuilder
{
    NameMapper name_mapper;

    Getter & getter;

    Context & context;

    std::unordered_map<DB::DatabaseID, TiDB::DBInfoPtr> & databases;

    Int64 target_version;

    Poco::Logger * log;

    SchemaBuilder(Getter & getter_, Context & context_, std::unordered_map<DB::DatabaseID, TiDB::DBInfoPtr> & dbs_, Int64 version)
        : getter(getter_)
        , context(context_)
        , databases(dbs_)
        , target_version(version)
        , log(&Poco::Logger::get("SchemaBuilder"))
    {}

    void applyDiff(const SchemaDiff & diff);

    void syncAllSchema();

private:
    void applyDropSchema(DatabaseID schema_id);

    /// Parameter db_name should be mapped.
    void applyDropSchema(const String & db_name);

    bool applyCreateSchema(DatabaseID schema_id);

    void applyCreateSchema(const TiDB::DBInfoPtr & db_info);

    void applyCreateTable(const TiDB::DBInfoPtr & db_info, TableID table_id);

    void applyCreateLogicalTable(const TiDB::DBInfoPtr & db_info, const TiDB::TableInfoPtr & table_info);

    void applyCreatePhysicalTable(const TiDB::DBInfoPtr & db_info, const TiDB::TableInfoPtr & table_info);

    void applyDropTable(const TiDB::DBInfoPtr & db_info, TableID table_id);

    /// Parameter schema_name should be mapped.
    void applyDropPhysicalTable(const String & db_name, TableID table_id);

    void applyPartitionDiff(const TiDB::DBInfoPtr & db_info, TableID table_id);

    void applyPartitionDiff(const TiDB::DBInfoPtr & db_info, const TiDB::TableInfoPtr & table_info, const ManageableStoragePtr & storage);

    void applyAlterTable(const TiDB::DBInfoPtr & db_info, TableID table_id);

    void applyAlterLogicalTable(const TiDB::DBInfoPtr & db_info, const TiDB::TableInfoPtr & table_info, const ManageableStoragePtr & storage);

    void applyAlterPhysicalTable(const TiDB::DBInfoPtr & db_info, const TiDB::TableInfoPtr & table_info, const ManageableStoragePtr & storage);

    void applyRenameTable(const TiDB::DBInfoPtr & new_db_info, TiDB::TableID table_id);

    void applyRenameLogicalTable(const TiDB::DBInfoPtr & new_db_info, const TiDB::TableInfoPtr & new_table_info, const ManageableStoragePtr & storage);

    void applyRenamePhysicalTable(const TiDB::DBInfoPtr & new_db_info, const TiDB::TableInfo & new_table_info, const ManageableStoragePtr & storage);

    void applyExchangeTablePartition(const SchemaDiff & diff);

<<<<<<< HEAD
    void applySetTiFlashReplica(TiDB::DBInfoPtr db_info, TableID table_id);
    void applySetTiFlashReplica(TiDB::DBInfoPtr db_info, TiDB::TableInfoPtr table_info, ManageableStoragePtr storage);

    void applySetTiFlashMode(const TiDB::DBInfoPtr & db_info, TableID table_id);
    void applySetTiFlashModeOnLogicalTable(const TiDB::DBInfoPtr & db_info, const TiDB::TableInfoPtr & table_info, const ManageableStoragePtr & storage);
    void applySetTiFlashModeOnPhysicalTable(const TiDB::DBInfoPtr & db_info, const TiDB::TableInfoPtr & table_info, const ManageableStoragePtr & storage);
=======
    void applySetTiFlashReplica(const TiDB::DBInfoPtr & db_info, TableID table_id);
    void applySetTiFlashReplicaOnLogicalTable(const TiDB::DBInfoPtr & db_info, const TiDB::TableInfoPtr & table_info, const ManageableStoragePtr & storage);
    void applySetTiFlashReplicaOnPhysicalTable(const TiDB::DBInfoPtr & db_info, const TiDB::TableInfoPtr & table_info, const ManageableStoragePtr & storage);
>>>>>>> 597f8b8a
};

} // namespace DB<|MERGE_RESOLUTION|>--- conflicted
+++ resolved
@@ -86,18 +86,14 @@
 
     void applyExchangeTablePartition(const SchemaDiff & diff);
 
-<<<<<<< HEAD
-    void applySetTiFlashReplica(TiDB::DBInfoPtr db_info, TableID table_id);
-    void applySetTiFlashReplica(TiDB::DBInfoPtr db_info, TiDB::TableInfoPtr table_info, ManageableStoragePtr storage);
+    void applySetTiFlashReplica(const TiDB::DBInfoPtr & db_info, TableID table_id);
+    void applySetTiFlashReplicaOnLogicalTable(const TiDB::DBInfoPtr & db_info, const TiDB::TableInfoPtr & table_info, const ManageableStoragePtr & storage);
+    void applySetTiFlashReplicaOnPhysicalTable(const TiDB::DBInfoPtr & db_info, const TiDB::TableInfoPtr & table_info, const ManageableStoragePtr & storage);
 
     void applySetTiFlashMode(const TiDB::DBInfoPtr & db_info, TableID table_id);
     void applySetTiFlashModeOnLogicalTable(const TiDB::DBInfoPtr & db_info, const TiDB::TableInfoPtr & table_info, const ManageableStoragePtr & storage);
     void applySetTiFlashModeOnPhysicalTable(const TiDB::DBInfoPtr & db_info, const TiDB::TableInfoPtr & table_info, const ManageableStoragePtr & storage);
-=======
-    void applySetTiFlashReplica(const TiDB::DBInfoPtr & db_info, TableID table_id);
-    void applySetTiFlashReplicaOnLogicalTable(const TiDB::DBInfoPtr & db_info, const TiDB::TableInfoPtr & table_info, const ManageableStoragePtr & storage);
-    void applySetTiFlashReplicaOnPhysicalTable(const TiDB::DBInfoPtr & db_info, const TiDB::TableInfoPtr & table_info, const ManageableStoragePtr & storage);
->>>>>>> 597f8b8a
+
 };
 
 } // namespace DB