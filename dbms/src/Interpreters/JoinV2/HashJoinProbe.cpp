// Copyright 2024 PingCAP, Inc.
//
// Licensed under the Apache License, Version 2.0 (the "License");
// you may not use this file except in compliance with the License.
// You may obtain a copy of the License at
//
//     http://www.apache.org/licenses/LICENSE-2.0
//
// Unless required by applicable law or agreed to in writing, software
// distributed under the License is distributed on an "AS IS" BASIS,
// WITHOUT WARRANTIES OR CONDITIONS OF ANY KIND, either express or implied.
// See the License for the specific language governing permissions and
// limitations under the License.

#include <Columns/ColumnUtils.h>
#include <Columns/countBytesInFilter.h>
#include <Columns/filterColumn.h>
#include <Common/PODArray.h>
#include <Common/Stopwatch.h>
#include <DataStreams/materializeBlock.h>
#include <Interpreters/JoinUtils.h>
#include <Interpreters/JoinV2/HashJoin.h>
#include <Interpreters/JoinV2/HashJoinProbe.h>
#include <Interpreters/JoinV2/SemiJoinProbe.h>
#include <Interpreters/NullableUtils.h>
#include <Parsers/ASTTablesInSelectQuery.h>

#include <ext/scope_guard.h>

#ifdef TIFLASH_ENABLE_AVX_SUPPORT
ASSERT_USE_AVX2_COMPILE_FLAG
#endif

namespace DB
{

using enum ASTTableJoin::Kind;

bool JoinProbeContext::isProbeFinished() const
{
    return current_row_idx >= rows
        // For prefetching
        && prefetch_active_states == 0;
}

bool JoinProbeContext::isAllFinished() const
{
    return isProbeFinished()
        // For left outer with other conditions
        && rows_not_matched.empty();
}

void JoinProbeContext::resetBlock(Block & block_)
{
    block = block_;
    orignal_block = block_;
    rows = block.rows();
    current_row_idx = 0;
    current_build_row_ptr = nullptr;
    current_row_is_matched = false;
    semi_join_pending_probe_list.reset();

    prefetch_active_states = 0;

    is_prepared = false;
    materialized_key_columns.clear();
    key_columns.clear();
    null_map = nullptr;
    null_map_holder = nullptr;
}

void JoinProbeContext::prepareForHashProbe(
    HashJoinKeyMethod method,
    ASTTableJoin::Kind kind,
    bool has_other_condition,
    bool has_other_eq_from_in_condition,
    const Names & key_names,
    const String & filter_column,
    const NameSet & probe_output_name_set,
    const Block & sample_block_pruned,
    const TiDB::TiDBCollators & collators,
    const HashJoinRowLayout & row_layout)
{
    if (is_prepared)
        return;

    key_columns = extractAndMaterializeKeyColumns(block, materialized_key_columns, key_names);
    /// Keys with NULL value in any column won't join to anything.
    extractNestedColumnsAndNullMap(key_columns, null_map_holder, null_map);
    /// reuse null_map to record the filtered rows, the rows contains NULL or does not
    /// match the join filter won't join to anything
    recordFilteredRows(block, filter_column, null_map_holder, null_map);
    /// Some useless columns maybe key columns and filter column so they must be removed after extracting.
    for (size_t pos = 0; pos < block.columns();)
    {
        if (!probe_output_name_set.contains(block.getByPosition(pos).name))
            block.erase(pos);
        else
            ++pos;
    }

    if unlikely (!key_getter)
        key_getter = createHashJoinKeyGetter(method, collators);
    resetHashJoinKeyGetter(method, key_getter, key_columns, row_layout);

    block = materializeBlock(block);

    /// In case of RIGHT and FULL joins, convert left columns to Nullable.
    if (getFullness(kind))
    {
        size_t columns = block.columns();
        for (size_t i = 0; i < columns; ++i)
            convertColumnToNullable(block.getByPosition(i));
    }

    assertBlocksHaveEqualStructure(block, sample_block_pruned, "Join Probe");

    if (kind == LeftOuter && has_other_condition)
    {
        rows_not_matched.clear();
        rows_not_matched.resize_fill(rows, 1);
        not_matched_offsets_idx = -1;
        not_matched_offsets.clear();
    }
    if (kind == LeftOuterSemi || kind == LeftOuterAnti)
    {
<<<<<<< HEAD
        left_semi_match_res.resize_fill_zero(rows);
        if (has_other_eq_from_in_condition)
            left_semi_match_null_res.resize(rows);
    }
    if ((kind == Semi || kind == Anti) && has_other_condition)
    {
        semi_selective_offsets.clear();
        semi_selective_offsets.reserve(rows);
    }

    if (SemiJoinProbeHelper::isSupported(kind, has_other_condition))
    {
        if unlikely (!semi_join_pending_probe_list)
        {
            semi_join_pending_probe_list = decltype(semi_join_pending_probe_list)(
                static_cast<void *>(new SemiJoinPendingProbeList),
                [](void * ptr) { delete static_cast<SemiJoinPendingProbeList *>(ptr); });
        }
        static_cast<SemiJoinPendingProbeList *>(semi_join_pending_probe_list.get())->reset(block.rows());
=======
        left_semi_match_res.clear();
        left_semi_match_res.resize_fill_zero(rows);
>>>>>>> 9b1421c1
    }

    is_prepared = true;
}

template <bool late_materialization, bool last_flush>
void JoinProbeHelperUtil::flushInsertBatch(JoinProbeWorkerData & wd, MutableColumns & added_columns) const
{
    for (auto [column_index, is_nullable] : row_layout.raw_key_column_indexes)
    {
        IColumn * column = added_columns[column_index].get();
        if (is_nullable)
            column = &static_cast<ColumnNullable &>(*added_columns[column_index]).getNestedColumn();
        column->deserializeAndInsertFromPos(wd.insert_batch, true);
    }

    size_t add_size;
    if constexpr (late_materialization)
        add_size = row_layout.other_column_count_for_other_condition;
    else
        add_size = row_layout.other_column_indexes.size();
    for (size_t i = 0; i < add_size; ++i)
    {
        size_t column_index = row_layout.other_column_indexes[i].first;
        added_columns[column_index]->deserializeAndInsertFromPos(wd.insert_batch, true);
    }
    if constexpr (late_materialization)
        wd.row_ptrs_for_lm.insert(wd.insert_batch.begin(), wd.insert_batch.end());

    if constexpr (last_flush)
    {
        for (auto [column_index, is_nullable] : row_layout.raw_key_column_indexes)
        {
            IColumn * column = added_columns[column_index].get();
            if (is_nullable)
                column = &static_cast<ColumnNullable &>(*added_columns[column_index]).getNestedColumn();
            column->flushNTAlignBuffer();
        }

        size_t add_size;
        if constexpr (late_materialization)
            add_size = row_layout.other_column_count_for_other_condition;
        else
            add_size = row_layout.other_column_indexes.size();
        for (size_t i = 0; i < add_size; ++i)
        {
            size_t column_index = row_layout.other_column_indexes[i].first;
            added_columns[column_index]->flushNTAlignBuffer();
        }
    }

    wd.insert_batch.clear();
}

template <bool late_materialization>
void JoinProbeHelperUtil::fillNullMapWithZero(MutableColumns & added_columns) const
{
    for (auto [column_index, is_nullable] : row_layout.raw_key_column_indexes)
    {
        if (is_nullable)
        {
            auto & nullable_column = static_cast<ColumnNullable &>(*added_columns[column_index]);
            size_t data_size = nullable_column.getNestedColumn().size();
            size_t nullmap_size = nullable_column.getNullMapColumn().size();
            RUNTIME_CHECK(nullmap_size <= data_size);
            nullable_column.getNullMapColumn().getData().resize_fill_zero(data_size);
        }
    }
}

template <bool has_other_condition, bool late_materialization>
struct JoinProbeAdder<Inner, has_other_condition, late_materialization>
{
    static constexpr bool need_matched = true;
    static constexpr bool need_not_matched = false;
    static constexpr bool break_on_first_match = false;

    static bool ALWAYS_INLINE addMatched(
        JoinProbeHelper & helper,
        JoinProbeContext &,
        JoinProbeWorkerData & wd,
        MutableColumns & added_columns,
        size_t idx,
        size_t & current_offset,
        RowPtr row_ptr,
        size_t ptr_offset)
    {
        ++current_offset;
        wd.selective_offsets.push_back(idx);
        helper.insertRowToBatch<late_materialization>(wd, added_columns, row_ptr + ptr_offset);
        return current_offset >= helper.settings.max_block_size;
    }

    static bool ALWAYS_INLINE
    addNotMatched(JoinProbeHelper &, JoinProbeContext &, JoinProbeWorkerData &, size_t, size_t &)
    {
        return false;
    }

    static void flush(JoinProbeHelper & helper, JoinProbeWorkerData & wd, MutableColumns & added_columns)
    {
        helper.flushInsertBatch<late_materialization, true>(wd, added_columns);
        helper.fillNullMapWithZero<late_materialization>(added_columns);
    }
};

template <bool has_other_condition, bool late_materialization>
struct JoinProbeAdder<LeftOuter, has_other_condition, late_materialization>
{
    static constexpr bool need_matched = true;
    static constexpr bool need_not_matched = !has_other_condition;
    static constexpr bool break_on_first_match = false;

    static bool ALWAYS_INLINE addMatched(
        JoinProbeHelper & helper,
        JoinProbeContext &,
        JoinProbeWorkerData & wd,
        MutableColumns & added_columns,
        size_t idx,
        size_t & current_offset,
        RowPtr row_ptr,
        size_t ptr_offset)
    {
        ++current_offset;
        wd.selective_offsets.push_back(idx);
        helper.insertRowToBatch<late_materialization>(wd, added_columns, row_ptr + ptr_offset);
        return current_offset >= helper.settings.max_block_size;
    }

    static bool ALWAYS_INLINE addNotMatched(
        JoinProbeHelper & helper,
        JoinProbeContext &,
        JoinProbeWorkerData & wd,
        size_t idx,
        size_t & current_offset)
    {
        if constexpr (!has_other_condition)
        {
            ++current_offset;
            wd.not_matched_selective_offsets.push_back(idx);
            return current_offset >= helper.settings.max_block_size;
        }
        return false;
    }

    static void flush(JoinProbeHelper & helper, JoinProbeWorkerData & wd, MutableColumns & added_columns)
    {
        helper.flushInsertBatch<late_materialization, true>(wd, added_columns);
        helper.fillNullMapWithZero<late_materialization>(added_columns);

        if constexpr (!has_other_condition)
        {
            if (!wd.not_matched_selective_offsets.empty())
            {
                size_t null_size = wd.not_matched_selective_offsets.size();
                for (auto & column : added_columns)
                    column->insertManyDefaults(null_size);
                wd.selective_offsets.insert(
                    wd.not_matched_selective_offsets.begin(),
                    wd.not_matched_selective_offsets.end());
                wd.not_matched_selective_offsets.clear();
            }
        }
    }
};

template <>
struct JoinProbeAdder<Semi, false, false>
{
    static constexpr bool need_matched = true;
    static constexpr bool need_not_matched = false;
    static constexpr bool break_on_first_match = true;

    static bool ALWAYS_INLINE addMatched(
        JoinProbeHelper & helper,
        JoinProbeContext &,
        JoinProbeWorkerData & wd,
        MutableColumns &,
        size_t idx,
        size_t & current_offset,
        RowPtr,
        size_t)
    {
        ++current_offset;
        wd.selective_offsets.push_back(idx);
        return current_offset >= helper.settings.max_block_size;
    }

    static bool ALWAYS_INLINE
    addNotMatched(JoinProbeHelper &, JoinProbeContext &, JoinProbeWorkerData &, size_t, size_t &)
    {
        return false;
    }

    static void flush(JoinProbeHelper &, JoinProbeWorkerData &, MutableColumns &) {}
};

template <>
struct JoinProbeAdder<Anti, false, false>
{
    static constexpr bool need_matched = false;
    static constexpr bool need_not_matched = true;
    static constexpr bool break_on_first_match = true;

    static bool ALWAYS_INLINE addMatched(
        JoinProbeHelper &,
        JoinProbeContext &,
        JoinProbeWorkerData &,
        MutableColumns &,
        size_t,
        size_t &,
        RowPtr,
        size_t)
    {
        return false;
    }

    static bool ALWAYS_INLINE addNotMatched(
        JoinProbeHelper & helper,
        JoinProbeContext &,
        JoinProbeWorkerData & wd,
        size_t idx,
        size_t & current_offset)
    {
        ++current_offset;
        wd.selective_offsets.push_back(idx);
        return current_offset >= helper.settings.max_block_size;
    }

    static void flush(JoinProbeHelper &, JoinProbeWorkerData &, MutableColumns &) {}
};

template <>
struct JoinProbeAdder<LeftOuterSemi, false, false>
{
    static constexpr bool need_matched = true;
    static constexpr bool need_not_matched = false;
    static constexpr bool break_on_first_match = true;

    static bool ALWAYS_INLINE addMatched(
        JoinProbeHelper &,
        JoinProbeContext & ctx,
        JoinProbeWorkerData &,
        MutableColumns &,
        size_t idx,
        size_t &,
        RowPtr,
        size_t)
    {
        ctx.left_semi_match_res[idx] = 1;
        return false;
    }

    static bool ALWAYS_INLINE
    addNotMatched(JoinProbeHelper &, JoinProbeContext &, JoinProbeWorkerData &, size_t, size_t &)
    {
        return false;
    }

    static void flush(JoinProbeHelper &, JoinProbeWorkerData &, MutableColumns &) {}
};

template <>
struct JoinProbeAdder<LeftOuterAnti, false, false>
{
    static constexpr bool need_matched = false;
    static constexpr bool need_not_matched = true;
    static constexpr bool break_on_first_match = true;

    static bool ALWAYS_INLINE addMatched(
        JoinProbeHelper &,
        JoinProbeContext & ctx,
        JoinProbeWorkerData &,
        MutableColumns &,
        size_t idx,
        size_t &,
        RowPtr,
        size_t)
    {
        ctx.left_semi_match_res[idx] = 0;
        return false;
    }

    static bool ALWAYS_INLINE
    addNotMatched(JoinProbeHelper &, JoinProbeContext &, JoinProbeWorkerData &, size_t, size_t &)
    {
        return false;
    }

    static void flush(JoinProbeHelper &, JoinProbeWorkerData &, MutableColumns &) {}
};

JoinProbeHelper::JoinProbeHelper(const HashJoin * join, bool late_materialization)
    : JoinProbeHelperUtil(join->settings, join->row_layout)
    , join(join)
    , pointer_table(join->pointer_table)
{
#define CALL3(KeyGetter, JoinType, has_other_condition, late_materialization, tagged_pointer)                       \
    {                                                                                                               \
        func_ptr_has_null                                                                                           \
            = &JoinProbeHelper::                                                                                    \
                  probeImpl<KeyGetter, JoinType, true, has_other_condition, late_materialization, tagged_pointer>;  \
        func_ptr_no_null                                                                                            \
            = &JoinProbeHelper::                                                                                    \
                  probeImpl<KeyGetter, JoinType, false, has_other_condition, late_materialization, tagged_pointer>; \
    }

#define CALL2(KeyGetter, JoinType, has_other_condition, late_materialization)            \
    {                                                                                    \
        if (pointer_table.enableTaggedPointer())                                         \
            CALL3(KeyGetter, JoinType, has_other_condition, late_materialization, true)  \
        else                                                                             \
            CALL3(KeyGetter, JoinType, has_other_condition, late_materialization, false) \
    }

#define CALL1(KeyGetter, JoinType)                      \
    {                                                   \
        if (join->has_other_condition)                  \
        {                                               \
            if (late_materialization)                   \
                CALL2(KeyGetter, JoinType, true, true)  \
            else                                        \
                CALL2(KeyGetter, JoinType, true, false) \
        }                                               \
        else                                            \
            CALL2(KeyGetter, JoinType, false, false)    \
    }

#define CALL(KeyGetter)                                                                                    \
    {                                                                                                      \
        auto kind = join->kind;                                                                            \
        bool has_other_condition = join->has_other_condition;                                              \
        if (kind == Inner)                                                                                 \
            CALL1(KeyGetter, Inner)                                                                        \
        else if (kind == LeftOuter)                                                                        \
            CALL1(KeyGetter, LeftOuter)                                                                    \
        else if (kind == Semi && !has_other_condition)                                                     \
            CALL2(KeyGetter, Semi, false, false)                                                           \
        else if (kind == Anti && !has_other_condition)                                                     \
            CALL2(KeyGetter, Anti, false, false)                                                           \
        else if (kind == LeftOuterSemi && !has_other_condition)                                            \
            CALL2(KeyGetter, LeftOuterSemi, false, false)                                                  \
        else if (kind == LeftOuterAnti && !has_other_condition)                                            \
            CALL2(KeyGetter, LeftOuterAnti, false, false)                                                  \
        else                                                                                               \
            throw Exception(                                                                               \
                fmt::format("Logical error: unknown combination of JOIN {}", magic_enum::enum_name(kind)), \
                ErrorCodes::LOGICAL_ERROR);                                                                \
    }

    switch (join->method)
    {
#define M(METHOD)                                                                          \
    case HashJoinKeyMethod::METHOD:                                                        \
        using KeyGetterType##METHOD = HashJoinKeyGetterForType<HashJoinKeyMethod::METHOD>; \
        CALL(KeyGetterType##METHOD);                                                       \
        break;
        APPLY_FOR_HASH_JOIN_VARIANTS(M)
#undef M

    default:
        throw Exception(
            fmt::format("Unknown JOIN keys variant {}.", magic_enum::enum_name(join->method)),
            ErrorCodes::UNKNOWN_SET_DATA_VARIANT);
    }
#undef CALL
#undef CALL1
#undef CALL2
#undef CALL3
}

Block JoinProbeHelper::probe(JoinProbeContext & ctx, JoinProbeWorkerData & wd)
{
    if (ctx.null_map)
        return (this->*func_ptr_has_null)(ctx, wd);
    else
        return (this->*func_ptr_no_null)(ctx, wd);
}

JOIN_PROBE_HELPER_TEMPLATE
Block JoinProbeHelper::probeImpl(JoinProbeContext & ctx, JoinProbeWorkerData & wd)
{
    static_assert(has_other_condition || !late_materialization);

    if unlikely (ctx.rows == 0)
        return join->output_block_after_finalize;

    if constexpr (kind == LeftOuter && has_other_condition)
    {
        if (ctx.isProbeFinished())
            return fillNotMatchedRowsForLeftOuter(ctx, wd);
    }
    if constexpr (kind == LeftOuterSemi || kind == LeftOuterAnti)
    {
        // Sanity check
        RUNTIME_CHECK(ctx.left_semi_match_res.size() == ctx.rows);
    }

    wd.insert_batch.clear();
    wd.insert_batch.reserve(settings.probe_insert_batch_size);
    wd.selective_offsets.clear();
    wd.selective_offsets.reserve(settings.max_block_size);
    if constexpr (kind == LeftOuter && !has_other_condition)
    {
        wd.not_matched_selective_offsets.clear();
        wd.not_matched_selective_offsets.reserve(settings.max_block_size);
    }
    if constexpr (late_materialization)
    {
        wd.row_ptrs_for_lm.clear();
        wd.row_ptrs_for_lm.reserve(settings.max_block_size);
    }

    size_t left_columns = join->left_sample_block_pruned.columns();
    size_t right_columns = join->right_sample_block_pruned.columns();
    if (!wd.result_block)
    {
        RUNTIME_CHECK(left_columns + right_columns == join->all_sample_block_pruned.columns());
        for (size_t i = 0; i < left_columns + right_columns; ++i)
        {
            ColumnWithTypeAndName new_column = join->all_sample_block_pruned.safeGetByPosition(i).cloneEmpty();
            new_column.column->assumeMutable()->reserveAlign(settings.max_block_size, FULL_VECTOR_SIZE_AVX2);
            wd.result_block.insert(std::move(new_column));
        }
    }

    MutableColumns added_columns(right_columns);
    for (size_t i = 0; i < right_columns; ++i)
        added_columns[i] = wd.result_block.safeGetByPosition(left_columns + i).column->assumeMutable();

    Stopwatch watch;
    if (pointer_table.enableProbePrefetch())
        probeFillColumnsPrefetch<
            KeyGetter,
            kind,
            has_null_map,
            has_other_condition,
            late_materialization,
            tagged_pointer>(ctx, wd, added_columns);
    else
        probeFillColumns<KeyGetter, kind, has_null_map, has_other_condition, late_materialization, tagged_pointer>(
            ctx,
            wd,
            added_columns);
    wd.probe_hash_table_time += watch.elapsedFromLastTime();

    // Move the mutable column pointers back into the wd.result_block, dropping the extra reference (ref_count 2→1).
    // Alternative: added_columns.clear(); but that is less explicit and may misleadingly imply the columns are discarded.
    for (size_t i = 0; i < right_columns; ++i)
        wd.result_block.safeGetByPosition(left_columns + i).column = std::move(added_columns[i]);

    if constexpr (kind == Inner || kind == LeftOuter || kind == Semi || kind == Anti)
    {
        if (wd.selective_offsets.empty())
            return join->output_block_after_finalize;
    }

    if constexpr (kind == LeftOuterSemi || kind == LeftOuterAnti)
    {
        return genResultBlockForLeftOuterSemi(ctx);
    }

    if constexpr (has_other_condition)
    {
        // Always using late materialization for left side columns
        for (size_t i = 0; i < left_columns; ++i)
        {
            if (!join->left_required_flag_for_other_condition[i])
                continue;
            wd.result_block.safeGetByPosition(i).column->assumeMutable()->insertSelectiveFrom(
                *ctx.block.safeGetByPosition(i).column.get(),
                wd.selective_offsets);
        }
    }
    else
    {
        for (size_t i = 0; i < left_columns; ++i)
        {
            wd.result_block.safeGetByPosition(i).column->assumeMutable()->insertSelectiveFrom(
                *ctx.block.safeGetByPosition(i).column.get(),
                wd.selective_offsets);
        }
    }

    wd.replicate_time += watch.elapsedFromLastTime();

    if constexpr (has_other_condition)
    {
        auto res_block = handleOtherConditions(ctx, wd, kind, late_materialization);
        wd.other_condition_time += watch.elapsedFromLastTime();
        return res_block;
    }

    if (wd.result_block.rows() >= settings.max_block_size)
    {
        auto res_block = join->removeUselessColumnForOutput(wd.result_block);
        wd.result_block = {};
        return res_block;
    }
    return join->output_block_after_finalize;
}

JOIN_PROBE_HELPER_TEMPLATE
void JoinProbeHelper::probeFillColumns(JoinProbeContext & ctx, JoinProbeWorkerData & wd, MutableColumns & added_columns)
{
    using KeyGetterType = typename KeyGetter::Type;
    using Hash = typename KeyGetter::Hash;
    using HashValueType = typename KeyGetter::HashValueType;
    using Adder = JoinProbeAdder<kind, has_other_condition, late_materialization>;

    auto & key_getter = *static_cast<KeyGetterType *>(ctx.key_getter.get());
    size_t current_offset = wd.result_block.rows();
    size_t idx = ctx.current_row_idx;
    RowPtr ptr = ctx.current_build_row_ptr;
    bool is_matched = ctx.current_row_is_matched;
    size_t collision = 0;
    size_t key_offset = sizeof(RowPtr);
    if constexpr (KeyGetterType::joinKeyCompareHashFirst())
    {
        key_offset += sizeof(HashValueType);
    }

#define NOT_MATCHED(not_matched)                                                     \
    if constexpr (Adder::need_not_matched)                                           \
    {                                                                                \
        assert(ptr == nullptr);                                                      \
        if (not_matched)                                                             \
        {                                                                            \
            bool is_end = Adder::addNotMatched(*this, ctx, wd, idx, current_offset); \
            if unlikely (is_end)                                                     \
            {                                                                        \
                ++idx;                                                               \
                break;                                                               \
            }                                                                        \
        }                                                                            \
    }

    for (; idx < ctx.rows; ++idx)
    {
        if constexpr (has_null_map)
        {
            if ((*ctx.null_map)[idx])
            {
                NOT_MATCHED(true)
                continue;
            }
        }

        const auto & key = key_getter.getJoinKey(idx);
        auto hash = static_cast<HashValueType>(Hash()(key));
        UInt16 hash_tag = hash & ROW_PTR_TAG_MASK;
        if likely (ptr == nullptr)
        {
            ptr = pointer_table.getHeadPointer(hash);
            if (ptr == nullptr)
            {
                NOT_MATCHED(true)
                continue;
            }

            if constexpr (tagged_pointer)
            {
                if (!containOtherTag(ptr, hash_tag))
                {
                    ptr = nullptr;
                    NOT_MATCHED(true)
                    continue;
                }
                ptr = removeRowPtrTag(ptr);
            }
            if constexpr (Adder::need_not_matched)
                is_matched = false;
        }
        while (true)
        {
            const auto & key2 = key_getter.deserializeJoinKey(ptr + key_offset);
            bool key_is_equal = joinKeyIsEqual(key_getter, key, key2, hash, ptr);
            collision += !key_is_equal;
            if (key_is_equal)
            {
                if constexpr (Adder::need_not_matched)
                    is_matched = true;

                if constexpr (Adder::need_matched)
                {
                    bool is_end = Adder::addMatched(
                        *this,
                        ctx,
                        wd,
                        added_columns,
                        idx,
                        current_offset,
                        ptr,
                        key_offset + key_getter.getRequiredKeyOffset(key2));

                    if unlikely (is_end)
                    {
                        if constexpr (Adder::break_on_first_match)
                            ptr = nullptr;
                        break;
                    }
                }

                if constexpr (Adder::break_on_first_match)
                {
                    ptr = nullptr;
                    break;
                }
            }

            ptr = getNextRowPtr(ptr);
            if (ptr == nullptr)
                break;
        }
        if unlikely (ptr != nullptr)
        {
            ptr = getNextRowPtr(ptr);
            if (ptr == nullptr)
                ++idx;
            break;
        }
        NOT_MATCHED(!is_matched)
    }

    Adder::flush(*this, wd, added_columns);

    ctx.current_row_idx = idx;
    ctx.current_build_row_ptr = ptr;
    ctx.current_row_is_matched = is_matched;
    wd.collision += collision;

#undef NOT_MATCHED
}

/// The implemtation of prefetching in join probe process is inspired by a paper named
/// `Asynchronous Memory Access Chaining` in vldb-15.
/// Ref: https://www.vldb.org/pvldb/vol9/p252-kocberber.pdf
enum class ProbePrefetchStage : UInt8
{
    None,
    FindHeader,
    FindNext,
};

template <typename KeyGetter>
struct ProbePrefetchState
{
    using KeyGetterType = typename KeyGetter::Type;
    using KeyType = typename KeyGetterType::KeyType;
    using HashValueType = typename KeyGetter::HashValueType;

    ProbePrefetchStage stage = ProbePrefetchStage::None;
    bool is_matched = false;
    UInt16 hash_tag = 0;
    UInt32 index = 0;
    HashValueType hash = 0;
    KeyType key{};
    union
    {
        RowPtr ptr = nullptr;
        std::atomic<RowPtr> * pointer_ptr;
    };
};

#define PREFETCH_READ(ptr) __builtin_prefetch((ptr), 0 /* rw==read */, 3 /* locality */)

JOIN_PROBE_HELPER_TEMPLATE
void JoinProbeHelper::probeFillColumnsPrefetch(
    JoinProbeContext & ctx,
    JoinProbeWorkerData & wd,
    MutableColumns & added_columns)
{
    using KeyGetterType = typename KeyGetter::Type;
    using Hash = typename KeyGetter::Hash;
    using HashValueType = typename KeyGetter::HashValueType;
    using Adder = JoinProbeAdder<kind, has_other_condition, late_materialization>;

    auto & key_getter = *static_cast<KeyGetterType *>(ctx.key_getter.get());
    if unlikely (!ctx.prefetch_states)
    {
        ctx.prefetch_states = decltype(ctx.prefetch_states)(
            static_cast<void *>(new ProbePrefetchState<KeyGetter>[settings.probe_prefetch_step]),
            [](void * ptr) { delete[] static_cast<ProbePrefetchState<KeyGetter> *>(ptr); });
    }
    auto * states = static_cast<ProbePrefetchState<KeyGetter> *>(ctx.prefetch_states.get());

    size_t idx = ctx.current_row_idx;
    size_t active_states = ctx.prefetch_active_states;
    size_t k = ctx.prefetch_iter;
    size_t current_offset = wd.result_block.rows();
    size_t collision = 0;
    size_t key_offset = sizeof(RowPtr);
    if constexpr (KeyGetterType::joinKeyCompareHashFirst())
    {
        key_offset += sizeof(HashValueType);
    }

#define NOT_MATCHED(not_matched, idx)                                                \
    if constexpr (Adder::need_not_matched)                                           \
    {                                                                                \
        if (not_matched)                                                             \
        {                                                                            \
            bool is_end = Adder::addNotMatched(*this, ctx, wd, idx, current_offset); \
            if unlikely (is_end)                                                     \
                break;                                                               \
        }                                                                            \
    }

    const size_t probe_prefetch_step = settings.probe_prefetch_step;
    while (idx < ctx.rows || active_states > 0)
    {
        k = k == probe_prefetch_step ? 0 : k;
        auto * state = &states[k];
        if (state->stage == ProbePrefetchStage::FindNext)
        {
            RowPtr ptr = state->ptr;
            RowPtr next_ptr = getNextRowPtr(ptr);
            state->ptr = next_ptr;

            const auto & key2 = key_getter.deserializeJoinKey(ptr + key_offset);
            bool key_is_equal = joinKeyIsEqual(key_getter, state->key, key2, state->hash, ptr);
            collision += !key_is_equal;
            if (key_is_equal)
            {
                if constexpr (Adder::need_not_matched)
                    state->is_matched = true;

                if constexpr (Adder::need_matched)
                {
                    bool is_end = Adder::addMatched(
                        *this,
                        ctx,
                        wd,
                        added_columns,
                        state->index,
                        current_offset,
                        ptr,
                        key_offset + key_getter.getRequiredKeyOffset(key2));
                    if unlikely (is_end)
                    {
                        if constexpr (Adder::break_on_first_match)
                            next_ptr = nullptr;

                        if (!next_ptr)
                        {
                            state->stage = ProbePrefetchStage::None;
                            --active_states;
                        }
                        break;
                    }
                }

                if constexpr (Adder::break_on_first_match)
                    next_ptr = nullptr;
            }

            if (next_ptr)
            {
                PREFETCH_READ(next_ptr);
                ++k;
                continue;
            }

            state->stage = ProbePrefetchStage::None;
            --active_states;

            NOT_MATCHED(!state->is_matched, state->index);
        }
        else if (state->stage == ProbePrefetchStage::FindHeader)
        {
            RowPtr ptr = state->pointer_ptr->load(std::memory_order_relaxed);
            if (ptr)
            {
                bool forward = true;
                if constexpr (tagged_pointer)
                {
                    if (containOtherTag(ptr, state->hash_tag))
                        ptr = removeRowPtrTag(ptr);
                    else
                        forward = false;
                }
                if (forward)
                {
                    PREFETCH_READ(ptr);
                    state->ptr = ptr;
                    state->stage = ProbePrefetchStage::FindNext;
                    ++k;
                    continue;
                }
            }

            state->stage = ProbePrefetchStage::None;
            --active_states;

            NOT_MATCHED(true, state->index);
        }

        assert(state->stage == ProbePrefetchStage::None);

        if constexpr (has_null_map)
        {
            bool is_end = false;
            while (idx < ctx.rows)
            {
                if (!(*ctx.null_map)[idx])
                    break;

                if constexpr (Adder::need_not_matched)
                {
                    is_end = Adder::addNotMatched(*this, ctx, wd, idx, current_offset);
                    if unlikely (is_end)
                    {
                        ++idx;
                        break;
                    }
                }

                ++idx;
            }
            if constexpr (Adder::need_not_matched)
            {
                if unlikely (is_end)
                    break;
            }
        }

        if unlikely (idx >= ctx.rows)
        {
            ++k;
            continue;
        }

        const auto & key = key_getter.getJoinKeyWithBuffer(idx);
        auto hash = static_cast<HashValueType>(Hash()(key));
        size_t bucket = pointer_table.getBucketNum(hash);
        state->pointer_ptr = pointer_table.getPointerTable() + bucket;
        PREFETCH_READ(state->pointer_ptr);

        state->key = key;
        if constexpr (Adder::need_not_matched)
            state->is_matched = false;
        if constexpr (tagged_pointer)
            state->hash_tag = hash & ROW_PTR_TAG_MASK;
        if constexpr (KeyGetterType::joinKeyCompareHashFirst())
            state->hash = hash;
        state->index = idx;
        state->stage = ProbePrefetchStage::FindHeader;
        ++active_states;
        ++idx;
        ++k;
    }

    Adder::flush(*this, wd, added_columns);

    ctx.current_row_idx = idx;
    ctx.prefetch_active_states = active_states;
    ctx.prefetch_iter = k;
    wd.collision += collision;

#undef NOT_MATCHED
}

Block JoinProbeHelper::handleOtherConditions(
    JoinProbeContext & ctx,
    JoinProbeWorkerData & wd,
    ASTTableJoin::Kind kind,
    bool late_materialization)
{
    const auto & left_sample_block_pruned = join->left_sample_block_pruned;
    const auto & right_sample_block_pruned = join->right_sample_block_pruned;
    const auto & output_block_after_finalize = join->output_block_after_finalize;
    const auto & non_equal_conditions = join->non_equal_conditions;
    const auto & output_column_indexes = join->output_column_indexes;
    const auto & left_required_flag_for_other_condition = join->left_required_flag_for_other_condition;

    size_t left_columns = left_sample_block_pruned.columns();
    size_t right_columns = right_sample_block_pruned.columns();
    // Some columns in wd.result_block may be empty so need to create another block to execute other condition expressions
    Block exec_block;
    RUNTIME_CHECK(wd.result_block.columns() == left_columns + right_columns);
    for (size_t i = 0; i < left_columns; ++i)
    {
        if (left_required_flag_for_other_condition[i])
            exec_block.insert(wd.result_block.getByPosition(i));
    }
    if (late_materialization)
    {
        for (auto [column_index, _] : row_layout.raw_key_column_indexes)
            exec_block.insert(wd.result_block.getByPosition(left_columns + column_index));
        for (size_t i = 0; i < row_layout.other_column_count_for_other_condition; ++i)
        {
            size_t column_index = row_layout.other_column_indexes[i].first;
            exec_block.insert(wd.result_block.getByPosition(left_columns + column_index));
        }
    }
    else
    {
        for (size_t i = 0; i < right_columns; ++i)
            exec_block.insert(wd.result_block.getByPosition(left_columns + i));
    }

    non_equal_conditions.other_cond_expr->execute(exec_block);

    size_t rows = exec_block.rows();
    // Ensure BASE_OFFSETS is accessed within bound.
    // It must be true because max_block_size <= BASE_OFFSETS.size(HASH_JOIN_MAX_BLOCK_SIZE_UPPER_BOUND).
    RUNTIME_CHECK_MSG(
        rows <= BASE_OFFSETS.size(),
        "exec_block rows {} > base_offsets size {}",
        rows,
        BASE_OFFSETS.size());

    wd.filter.clear();
    mergeNullAndFilterResult(exec_block, wd.filter, non_equal_conditions.other_cond_name, false);
    exec_block.clear();

    if (kind == LeftOuter)
    {
        RUNTIME_CHECK(wd.selective_offsets.size() == rows);
        RUNTIME_CHECK(wd.filter.size() == rows);
        for (size_t i = 0; i < rows; ++i)
        {
            size_t idx = wd.selective_offsets[i];
            bool is_matched = wd.filter[i];
            ctx.rows_not_matched[idx] &= !is_matched;
        }
    }

    join->initOutputBlock(wd.result_block_for_other_condition);

    RUNTIME_CHECK_MSG(
        wd.result_block_for_other_condition.rows() < settings.max_block_size,
        "result_block_for_other_condition rows {} >= max_block_size {}",
        wd.result_block_for_other_condition.rows(),
        settings.max_block_size);
    size_t remaining_insert_size = settings.max_block_size - wd.result_block_for_other_condition.rows();
    size_t result_size = countBytesInFilter(wd.filter);

    bool block_filter_offsets_is_initialized = false;
    auto init_block_filter_offsets = [&]() {
        RUNTIME_CHECK(wd.filter.size() == rows);
        wd.block_filter_offsets.clear();
        wd.block_filter_offsets.reserve(result_size);
        filterImpl(&wd.filter[0], &wd.filter[rows], &BASE_OFFSETS[0], wd.block_filter_offsets);
        RUNTIME_CHECK(wd.block_filter_offsets.size() == result_size);
        block_filter_offsets_is_initialized = true;
    };

    bool result_block_filter_offsets_is_initialized = false;
    auto init_result_block_filter_offsets = [&]() {
        RUNTIME_CHECK(wd.selective_offsets.size() == rows);
        wd.result_block_filter_offsets.clear();
        wd.result_block_filter_offsets.reserve(result_size);
        filterImpl(&wd.filter[0], &wd.filter[rows], &wd.selective_offsets[0], wd.result_block_filter_offsets);
        RUNTIME_CHECK(wd.result_block_filter_offsets.size() == result_size);
        result_block_filter_offsets_is_initialized = true;
    };

    bool filter_row_ptrs_for_lm_is_initialized = false;
    auto init_filter_row_ptrs_for_lm = [&]() {
        RUNTIME_CHECK(wd.row_ptrs_for_lm.size() == rows);
        wd.filter_row_ptrs_for_lm.clear();
        wd.filter_row_ptrs_for_lm.reserve(result_size);
        filterImpl(&wd.filter[0], &wd.filter[rows], &wd.row_ptrs_for_lm[0], wd.filter_row_ptrs_for_lm);
        RUNTIME_CHECK(wd.filter_row_ptrs_for_lm.size() == result_size);
        filter_row_ptrs_for_lm_is_initialized = true;
    };

    auto fill_matched = [&](size_t start, size_t length) {
        if (length == 0)
            return;

        if (late_materialization)
        {
            for (auto [column_index, _] : row_layout.raw_key_column_indexes)
            {
                auto output_index = output_column_indexes.at(left_columns + column_index);
                if (output_index < 0)
                    continue;
                if unlikely (!block_filter_offsets_is_initialized)
                    init_block_filter_offsets();
                auto & des_column = wd.result_block_for_other_condition.safeGetByPosition(output_index);
                auto & src_column = wd.result_block.safeGetByPosition(left_columns + column_index);
                des_column.column->assumeMutable()
                    ->insertSelectiveRangeFrom(*src_column.column.get(), wd.block_filter_offsets, start, length);
            }
            for (size_t i = 0; i < row_layout.other_column_count_for_other_condition; ++i)
            {
                size_t column_index = row_layout.other_column_indexes[i].first;
                auto output_index = output_column_indexes.at(left_columns + column_index);
                if (output_index < 0)
                    continue;
                if unlikely (!block_filter_offsets_is_initialized)
                    init_block_filter_offsets();
                auto & des_column = wd.result_block_for_other_condition.safeGetByPosition(output_index);
                auto & src_column = wd.result_block.safeGetByPosition(left_columns + column_index);
                des_column.column->assumeMutable()
                    ->insertSelectiveRangeFrom(*src_column.column.get(), wd.block_filter_offsets, start, length);
            }

            if (!filter_row_ptrs_for_lm_is_initialized)
                init_filter_row_ptrs_for_lm();

            if (row_layout.other_column_count_for_other_condition < row_layout.other_column_indexes.size())
            {
                auto other_column_indexes_start = row_layout.other_column_count_for_other_condition;
                auto other_column_indexes_size = row_layout.other_column_indexes.size();
                // Sanity check: all columns after other_column_indexes_start should be included in wd.result_block_for_other_condition.
                for (size_t i = other_column_indexes_start; i < other_column_indexes_size; ++i)
                {
                    size_t column_index = row_layout.other_column_indexes[i].first;
                    auto output_index = output_column_indexes.at(left_columns + column_index);
                    RUNTIME_CHECK(output_index >= 0);
                    RUNTIME_CHECK(static_cast<size_t>(output_index) < wd.result_block_for_other_condition.columns());
                }
                constexpr size_t step = 256;
                for (size_t pos = start; pos < start + length; pos += step)
                {
                    size_t end = pos + step > start + length ? start + length : pos + step;
                    wd.insert_batch.clear();
                    wd.insert_batch.insert(&wd.filter_row_ptrs_for_lm[pos], &wd.filter_row_ptrs_for_lm[end]);
                    for (size_t i = other_column_indexes_start; i < other_column_indexes_size; ++i)
                    {
                        size_t column_index = row_layout.other_column_indexes[i].first;
                        auto output_index = output_column_indexes[left_columns + column_index];
                        auto & des_column = wd.result_block_for_other_condition.getByPosition(output_index);
                        des_column.column->assumeMutable()->deserializeAndInsertFromPos(wd.insert_batch, true);
                    }
                }
                for (size_t i = other_column_indexes_start; i < other_column_indexes_size; ++i)
                {
                    size_t column_index = row_layout.other_column_indexes[i].first;
                    auto output_index = output_column_indexes[left_columns + column_index];
                    auto & des_column = wd.result_block_for_other_condition.getByPosition(output_index);
                    des_column.column->assumeMutable()->flushNTAlignBuffer();
                }
            }
        }
        else
        {
            for (size_t i = 0; i < right_columns; ++i)
            {
                auto output_index = output_column_indexes.at(left_columns + i);
                if (output_index < 0)
                    continue;
                if unlikely (!block_filter_offsets_is_initialized)
                    init_block_filter_offsets();
                auto & des_column = wd.result_block_for_other_condition.safeGetByPosition(output_index);
                auto & src_column = wd.result_block.safeGetByPosition(left_columns + i);
                des_column.column->assumeMutable()
                    ->insertSelectiveRangeFrom(*src_column.column.get(), wd.block_filter_offsets, start, length);
            }
        }

        for (size_t i = 0; i < left_columns; ++i)
        {
            auto output_index = output_column_indexes.at(i);
            if (output_index < 0)
                continue;
            auto & des_column = wd.result_block_for_other_condition.safeGetByPosition(output_index);
            if (left_required_flag_for_other_condition[i])
            {
                if unlikely (!block_filter_offsets_is_initialized && !result_block_filter_offsets_is_initialized)
                    init_result_block_filter_offsets();
                if (block_filter_offsets_is_initialized)
                {
                    auto & src_column = wd.result_block.safeGetByPosition(i);
                    des_column.column->assumeMutable()
                        ->insertSelectiveRangeFrom(*src_column.column.get(), wd.block_filter_offsets, start, length);
                }
                else
                {
                    auto & src_column = ctx.block.safeGetByPosition(i);
                    des_column.column->assumeMutable()->insertSelectiveRangeFrom(
                        *src_column.column.get(),
                        wd.result_block_filter_offsets,
                        start,
                        length);
                }
                continue;
            }
            if unlikely (!result_block_filter_offsets_is_initialized)
                init_result_block_filter_offsets();
            auto & src_column = ctx.block.safeGetByPosition(i);
            des_column.column->assumeMutable()
                ->insertSelectiveRangeFrom(*src_column.column.get(), wd.result_block_filter_offsets, start, length);
        }
    };

    SCOPE_EXIT({
        RUNTIME_CHECK(wd.result_block.columns() == left_columns + right_columns);
        /// Clear the data in result_block.
        for (size_t i = 0; i < left_columns + right_columns; ++i)
        {
            auto column = wd.result_block.getByPosition(i).column->assumeMutable();
            column->popBack(column->size());
            wd.result_block.getByPosition(i).column = std::move(column);
        }
    });

    size_t length = std::min(result_size, remaining_insert_size);
    fill_matched(0, length);
    if (result_size >= remaining_insert_size)
    {
        Block res_block;
        res_block.swap(wd.result_block_for_other_condition);
        if (result_size > remaining_insert_size)
        {
            join->initOutputBlock(wd.result_block_for_other_condition);
            fill_matched(remaining_insert_size, result_size - remaining_insert_size);
        }

        return res_block;
    }

    if (kind == LeftOuter && ctx.isProbeFinished())
        return fillNotMatchedRowsForLeftOuter(ctx, wd);

    return output_block_after_finalize;
}

Block JoinProbeHelper::fillNotMatchedRowsForLeftOuter(JoinProbeContext & ctx, JoinProbeWorkerData & wd)
{
    RUNTIME_CHECK(join->kind == LeftOuter);
    RUNTIME_CHECK(join->has_other_condition);
    RUNTIME_CHECK(ctx.isProbeFinished());
    if (ctx.not_matched_offsets_idx < 0)
    {
        size_t rows = ctx.rows;
        size_t not_matched_result_size = countBytesInFilter(ctx.rows_not_matched);
        auto & offsets = ctx.not_matched_offsets;

        offsets.clear();
        offsets.reserve(not_matched_result_size);
        if likely (rows <= BASE_OFFSETS.size())
        {
            filterImpl(&ctx.rows_not_matched[0], &ctx.rows_not_matched[rows], &BASE_OFFSETS[0], offsets);
            RUNTIME_CHECK(offsets.size() == not_matched_result_size);
        }
        else
        {
            for (size_t i = 0; i < rows; ++i)
            {
                if (ctx.rows_not_matched[i])
                    offsets.push_back(i);
            }
        }

        ctx.not_matched_offsets_idx = 0;
    }
    const auto & output_block_after_finalize = join->output_block_after_finalize;

    if (static_cast<size_t>(ctx.not_matched_offsets_idx) >= ctx.not_matched_offsets.size())
    {
        // JoinProbeContext::isAllFinished checks if all not matched rows have been output
        // by verifying whether rows_not_matched is empty.
        ctx.rows_not_matched.clear();
        return output_block_after_finalize;
    }

    join->initOutputBlock(wd.result_block_for_other_condition);

    size_t left_columns = join->left_sample_block_pruned.columns();
    size_t right_columns = join->right_sample_block_pruned.columns();

    if (wd.result_block_for_other_condition.rows() >= settings.max_block_size)
    {
        Block res_block;
        res_block.swap(wd.result_block_for_other_condition);
        return res_block;
    }

    size_t remaining_insert_size = settings.max_block_size - wd.result_block_for_other_condition.rows();
    size_t result_size = ctx.not_matched_offsets.size() - ctx.not_matched_offsets_idx;
    size_t length = std::min(result_size, remaining_insert_size);

    const auto & output_column_indexes = join->output_column_indexes;
    for (size_t i = 0; i < right_columns; ++i)
    {
        auto output_index = output_column_indexes.at(left_columns + i);
        if (output_index < 0)
            continue;
        auto & des_column = wd.result_block_for_other_condition.safeGetByPosition(output_index);
        des_column.column->assumeMutable()->insertManyDefaults(length);
    }

    for (size_t i = 0; i < left_columns; ++i)
    {
        auto output_index = output_column_indexes.at(i);
        if (output_index < 0)
            continue;
        auto & des_column = wd.result_block_for_other_condition.safeGetByPosition(output_index);
        auto & src_column = ctx.block.safeGetByPosition(i);
        des_column.column->assumeMutable()->insertSelectiveRangeFrom(
            *src_column.column.get(),
            ctx.not_matched_offsets,
            ctx.not_matched_offsets_idx,
            length);
    }
    ctx.not_matched_offsets_idx += length;

    if (static_cast<size_t>(ctx.not_matched_offsets_idx) >= ctx.not_matched_offsets.size())
    {
        // JoinProbeContext::isAllFinished checks if all not matched rows have been output
        // by verifying whether rows_not_matched is empty.
        ctx.rows_not_matched.clear();
    }

    Block res_block;
    res_block.swap(wd.result_block_for_other_condition);
    return res_block;
}

Block JoinProbeHelper::genResultBlockForLeftOuterSemi(JoinProbeContext & ctx)
{
    RUNTIME_CHECK(join->kind == LeftOuterSemi || join->kind == LeftOuterAnti);
    RUNTIME_CHECK(!join->has_other_condition);
    RUNTIME_CHECK(ctx.isProbeFinished());

    Block res_block = join->output_block_after_finalize.cloneEmpty();
    size_t columns = res_block.columns();
    size_t match_helper_column_index = res_block.getPositionByName(join->match_helper_name);
    for (size_t i = 0; i < columns; ++i)
    {
        if (i == match_helper_column_index)
            continue;
        res_block.getByPosition(i) = ctx.block.getByName(res_block.getByPosition(i).name);
    }

    MutableColumnPtr match_helper_column_ptr = res_block.getByPosition(match_helper_column_index).column->cloneEmpty();
    auto * match_helper_column = typeid_cast<ColumnNullable *>(match_helper_column_ptr.get());
    match_helper_column->getNullMapColumn().getData().resize_fill_zero(ctx.rows);
    auto * match_helper_res = &typeid_cast<ColumnVector<Int8> &>(match_helper_column->getNestedColumn()).getData();
    match_helper_res->swap(ctx.left_semi_match_res);

    res_block.getByPosition(match_helper_column_index).column = std::move(match_helper_column_ptr);

    return res_block;
}

} // namespace DB<|MERGE_RESOLUTION|>--- conflicted
+++ resolved
@@ -124,10 +124,13 @@
     }
     if (kind == LeftOuterSemi || kind == LeftOuterAnti)
     {
-<<<<<<< HEAD
+        left_semi_match_res.clear();
         left_semi_match_res.resize_fill_zero(rows);
         if (has_other_eq_from_in_condition)
-            left_semi_match_null_res.resize(rows);
+        {
+            left_semi_match_null_res.clear();
+            left_semi_match_null_res.resize_fill_zero(rows);
+        }
     }
     if ((kind == Semi || kind == Anti) && has_other_condition)
     {
@@ -144,10 +147,6 @@
                 [](void * ptr) { delete static_cast<SemiJoinPendingProbeList *>(ptr); });
         }
         static_cast<SemiJoinPendingProbeList *>(semi_join_pending_probe_list.get())->reset(block.rows());
-=======
-        left_semi_match_res.clear();
-        left_semi_match_res.resize_fill_zero(rows);
->>>>>>> 9b1421c1
     }
 
     is_prepared = true;
