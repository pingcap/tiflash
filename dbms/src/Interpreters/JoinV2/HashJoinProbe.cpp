// Copyright 2024 PingCAP, Inc.
//
// Licensed under the Apache License, Version 2.0 (the "License");
// you may not use this file except in compliance with the License.
// You may obtain a copy of the License at
//
//     http://www.apache.org/licenses/LICENSE-2.0
//
// Unless required by applicable law or agreed to in writing, software
// distributed under the License is distributed on an "AS IS" BASIS,
// WITHOUT WARRANTIES OR CONDITIONS OF ANY KIND, either express or implied.
// See the License for the specific language governing permissions and
// limitations under the License.

#include <Columns/ColumnUtils.h>
#include <Columns/countBytesInFilter.h>
#include <Columns/filterColumn.h>
#include <Common/PODArray.h>
#include <Common/Stopwatch.h>
#include <DataStreams/materializeBlock.h>
#include <Interpreters/JoinUtils.h>
#include <Interpreters/JoinV2/HashJoin.h>
#include <Interpreters/JoinV2/HashJoinProbe.h>
#include <Interpreters/NullableUtils.h>
#include <Parsers/ASTTablesInSelectQuery.h>

#include <ext/scope_guard.h>

#ifdef TIFLASH_ENABLE_AVX_SUPPORT
ASSERT_USE_AVX2_COMPILE_FLAG
#endif

namespace DB
{

using enum ASTTableJoin::Kind;

bool JoinProbeContext::isProbeFinished() const
{
    return start_row_idx >= rows
        // For prefetching
        && prefetch_active_states == 0;
}

bool JoinProbeContext::isAllFinished() const
{
    return isProbeFinished()
        // For left outer with other conditions
        && rows_not_matched.empty();
}

void JoinProbeContext::resetBlock(Block & block_)
{
    block = block_;
    orignal_block = block_;
    rows = block.rows();
    start_row_idx = 0;
    current_row_ptr = nullptr;
    current_row_is_matched = false;

    prefetch_active_states = 0;

    is_prepared = false;
    materialized_columns.clear();
    key_columns.clear();
    null_map = nullptr;
    null_map_holder = nullptr;
}

void JoinProbeContext::prepareForHashProbe(
    HashJoinKeyMethod method,
    ASTTableJoin::Kind kind,
    bool has_other_condition,
    const Names & key_names,
    const String & filter_column,
    const NameSet & probe_output_name_set,
    const Block & sample_block_pruned,
    const TiDB::TiDBCollators & collators,
    const HashJoinRowLayout & row_layout)
{
    if (is_prepared)
        return;

    key_columns = extractAndMaterializeKeyColumns(block, materialized_columns, key_names);
    /// Keys with NULL value in any column won't join to anything.
    extractNestedColumnsAndNullMap(key_columns, null_map_holder, null_map);
    /// reuse null_map to record the filtered rows, the rows contains NULL or does not
    /// match the join filter won't join to anything
    recordFilteredRows(block, filter_column, null_map_holder, null_map);
    /// Some useless columns maybe key columns and filter column so they must be removed after extracting key columns and filter column.
    for (size_t pos = 0; pos < block.columns();)
    {
        if (!probe_output_name_set.contains(block.getByPosition(pos).name))
            block.erase(pos);
        else
            ++pos;
    }

    if unlikely (!key_getter)
        key_getter = createHashJoinKeyGetter(method, collators);
    resetHashJoinKeyGetter(method, key_getter, key_columns, row_layout);

    block = materializeBlock(block);

    /// In case of RIGHT and FULL joins, convert left columns to Nullable.
    if (getFullness(kind))
    {
        size_t columns = block.columns();
        for (size_t i = 0; i < columns; ++i)
            convertColumnToNullable(block.getByPosition(i));
    }

    assertBlocksHaveEqualStructure(block, sample_block_pruned, "Join Probe");

    if (kind == LeftOuter && has_other_condition)
    {
        rows_not_matched.clear();
        rows_not_matched.resize_fill(block.rows(), 1);
        not_matched_offsets_idx = -1;
        not_matched_offsets.clear();
    }

    is_prepared = true;
}

template <bool has_null_key, bool has_other_condition, bool late_materialization>
struct ProbeAdder<Inner, has_null_key, has_other_condition, late_materialization>
{
    static constexpr bool need_not_matched = false;

    static bool ALWAYS_INLINE addMatched(
        JoinProbeBlockHelper & helper,
        JoinProbeContext &,
        JoinProbeWorkerData & wd,
        MutableColumns & added_columns,
        size_t idx,
        size_t & current_offset,
        RowPtr row_ptr,
        size_t ptr_offset)
    {
        ++current_offset;
        wd.selective_offsets.push_back(idx);
        helper.insertRowToBatch<has_null_key, late_materialization>(wd, added_columns, row_ptr + ptr_offset);
        return current_offset >= helper.settings.max_block_size;
    }

    static bool ALWAYS_INLINE
    addNotMatched(JoinProbeBlockHelper &, JoinProbeContext &, JoinProbeWorkerData &, MutableColumns &, size_t, size_t &)
    {
        return false;
    }

    static void flush(JoinProbeBlockHelper & helper, JoinProbeWorkerData & wd, MutableColumns & added_columns)
    {
        helper.flushBatchIfNecessary<has_null_key, late_materialization, true>(wd, added_columns);
        helper.fillNullMapWithZero<has_null_key, late_materialization>(added_columns);
    }
};

template <bool has_null_key, bool has_other_condition, bool late_materialization>
struct ProbeAdder<LeftOuter, has_null_key, has_other_condition, late_materialization>
{
    static constexpr bool need_not_matched = !has_other_condition;

    static bool ALWAYS_INLINE addMatched(
        JoinProbeBlockHelper & helper,
        JoinProbeContext &,
        JoinProbeWorkerData & wd,
        MutableColumns & added_columns,
        size_t idx,
        size_t & current_offset,
        RowPtr row_ptr,
        size_t ptr_offset)
    {
        ++current_offset;
        wd.selective_offsets.push_back(idx);
        helper.insertRowToBatch<has_null_key, late_materialization>(wd, added_columns, row_ptr + ptr_offset);
        return current_offset >= helper.settings.max_block_size;
    }

    static bool ALWAYS_INLINE addNotMatched(
        JoinProbeBlockHelper & helper,
        JoinProbeContext &,
        JoinProbeWorkerData & wd,
        MutableColumns &,
        size_t idx,
        size_t & current_offset)
    {
        if constexpr (!has_other_condition)
        {
            ++current_offset;
            wd.not_matched_selective_offsets.push_back(idx);
            return current_offset >= helper.settings.max_block_size;
        }
        return false;
    }

    static void flush(JoinProbeBlockHelper & helper, JoinProbeWorkerData & wd, MutableColumns & added_columns)
    {
        helper.flushBatchIfNecessary<has_null_key, late_materialization, true>(wd, added_columns);
        helper.fillNullMapWithZero<has_null_key, late_materialization>(added_columns);

        if constexpr (!has_other_condition)
        {
            if (!wd.not_matched_selective_offsets.empty())
            {
                size_t null_size = wd.not_matched_selective_offsets.size();
                for (auto & column : added_columns)
                    column->insertManyDefaults(null_size);
                wd.selective_offsets.insert(
                    wd.not_matched_selective_offsets.begin(),
                    wd.not_matched_selective_offsets.end());
                wd.not_matched_selective_offsets.clear();
            }
        }
    }
};

JoinProbeBlockHelper::JoinProbeBlockHelper(const HashJoin * join, bool late_materialization)
    : join(join)
    , settings(join->settings)
    , pointer_table(join->pointer_table)
    , row_layout(join->row_layout)
{
#define CALL3(KeyGetter, JoinType, has_other_condition, late_materialization, tagged_pointer)                       \
    {                                                                                                               \
        func_ptr_has_null                                                                                           \
            = &JoinProbeBlockHelper::                                                                               \
                  probeImpl<KeyGetter, JoinType, true, has_other_condition, late_materialization, tagged_pointer>;  \
        func_ptr_no_null                                                                                            \
            = &JoinProbeBlockHelper::                                                                               \
                  probeImpl<KeyGetter, JoinType, false, has_other_condition, late_materialization, tagged_pointer>; \
    }

#define CALL2(KeyGetter, JoinType, has_other_condition, late_materialization)            \
    {                                                                                    \
        if (pointer_table.enableTaggedPointer())                                         \
            CALL3(KeyGetter, JoinType, has_other_condition, late_materialization, true)  \
        else                                                                             \
            CALL3(KeyGetter, JoinType, has_other_condition, late_materialization, false) \
    }

#define CALL1(KeyGetter, JoinType)                      \
    {                                                   \
        if (join->has_other_condition)                  \
        {                                               \
            if (late_materialization)                   \
                CALL2(KeyGetter, JoinType, true, true)  \
            else                                        \
                CALL2(KeyGetter, JoinType, true, false) \
        }                                               \
        else                                            \
            CALL2(KeyGetter, JoinType, false, false)    \
    }

#define CALL(KeyGetter)                                                                                              \
    {                                                                                                                \
        auto kind = join->kind;                                                                                      \
        /*bool has_other_condition = join->has_other_condition;*/                                                    \
        if (kind == Inner)                                                                                           \
            CALL1(KeyGetter, Inner)                                                                                  \
        else if (kind == LeftOuter)                                                                                  \
            CALL1(KeyGetter, LeftOuter)                                                                              \
        /*else if (kind == Semi && !has_other_condition)                                                           \
            CALL2(KeyGetter, Semi, false, false)                                                                 \
        else if (kind == Anti && !has_other_condition)                                                           \
            CALL2(KeyGetter, Anti, false, false)*/ \
        else                                                                                                         \
            throw Exception(                                                                                         \
                fmt::format("Logical error: unknown combination of JOIN {}", magic_enum::enum_name(join->kind)),     \
                ErrorCodes::LOGICAL_ERROR);                                                                          \
    }

    switch (join->method)
    {
#define M(METHOD)                                                                          \
    case HashJoinKeyMethod::METHOD:                                                        \
        using KeyGetterType##METHOD = HashJoinKeyGetterForType<HashJoinKeyMethod::METHOD>; \
        CALL(KeyGetterType##METHOD);                                                       \
        break;
        APPLY_FOR_HASH_JOIN_VARIANTS(M)
#undef M

    default:
        throw Exception(
            fmt::format("Unknown JOIN keys variant {}.", magic_enum::enum_name(join->method)),
            ErrorCodes::UNKNOWN_SET_DATA_VARIANT);
    }
#undef CALL
#undef CALL1
#undef CALL2
#undef CALL3
}

Block JoinProbeBlockHelper::probe(JoinProbeContext & context, JoinProbeWorkerData & wd)
{
    if (context.null_map)
        return (this->*func_ptr_has_null)(context, wd);
    else
        return (this->*func_ptr_no_null)(context, wd);
}

JOIN_PROBE_TEMPLATE
Block JoinProbeBlockHelper::probeImpl(JoinProbeContext & context, JoinProbeWorkerData & wd)
{
    static_assert(has_other_condition || !late_materialization);

    if unlikely (context.rows == 0)
        return join->output_block_after_finalize;

    if constexpr (kind == LeftOuter && has_other_condition)
    {
        if (context.isProbeFinished())
            return fillNotMatchedRowsForLeftOuter(context, wd);
    }

    wd.insert_batch.clear();
    wd.insert_batch.reserve(settings.probe_insert_batch_size);
    wd.selective_offsets.clear();
    wd.selective_offsets.reserve(settings.max_block_size);
    if constexpr (kind == LeftOuter && !has_other_condition)
    {
        wd.not_matched_selective_offsets.clear();
        wd.not_matched_selective_offsets.reserve(settings.max_block_size);
    }
    if constexpr (late_materialization)
    {
        wd.row_ptrs_for_lm.clear();
        wd.row_ptrs_for_lm.reserve(settings.max_block_size);
    }

    size_t left_columns = join->left_sample_block_pruned.columns();
    size_t right_columns = join->right_sample_block_pruned.columns();
    if (!wd.result_block)
    {
        RUNTIME_CHECK(left_columns + right_columns == join->all_sample_block_pruned.columns());
        for (size_t i = 0; i < left_columns + right_columns; ++i)
        {
            ColumnWithTypeAndName new_column = join->all_sample_block_pruned.safeGetByPosition(i).cloneEmpty();
            new_column.column->assumeMutable()->reserveAlign(settings.max_block_size, FULL_VECTOR_SIZE_AVX2);
            wd.result_block.insert(std::move(new_column));
        }
    }

    MutableColumns added_columns;
    if constexpr (late_materialization)
    {
        for (auto [column_index, _] : row_layout.raw_key_column_indexes)
            added_columns.emplace_back(
                wd.result_block.safeGetByPosition(left_columns + column_index).column->assumeMutable());
        for (size_t i = 0; i < row_layout.other_column_count_for_other_condition; ++i)
        {
<<<<<<< HEAD
            size_t column_index = row_layout.other_column_indexes[i].first;
            added_columns.emplace_back(
                wd.result_block.safeGetByPosition(left_columns + column_index).column->assumeMutable());
=======
            IColumn * column = added_columns[column_index].get();
            if (is_nullable)
                column = &static_cast<ColumnNullable &>(*added_columns[column_index]).getNestedColumn();
            column->deserializeAndInsertFromPos(wd.insert_batch, true);
>>>>>>> 8ecb79fc
        }
    }
    else
    {
        added_columns.resize(right_columns);
        for (size_t i = 0; i < right_columns; ++i)
            added_columns[i] = wd.result_block.safeGetByPosition(left_columns + i).column->assumeMutable();
    }

    Stopwatch watch;
    if (pointer_table.enableProbePrefetch())
        probeFillColumnsPrefetch<
            KeyGetter,
            kind,
            has_null_map,
            has_other_condition,
            late_materialization,
            tagged_pointer>(context, wd, added_columns);
    else
        probeFillColumns<KeyGetter, kind, has_null_map, has_other_condition, late_materialization, tagged_pointer>(
            context,
            wd,
            added_columns);

    wd.probe_hash_table_time += watch.elapsedFromLastTime();

    if constexpr (late_materialization)
    {
        size_t idx = 0;
        for (auto [column_index, _] : row_layout.raw_key_column_indexes)
            wd.result_block.safeGetByPosition(left_columns + column_index).column = std::move(added_columns[idx++]);
        for (size_t i = 0; i < row_layout.other_column_count_for_other_condition; ++i)
        {
<<<<<<< HEAD
            size_t column_index = row_layout.other_column_indexes[i].first;
            wd.result_block.safeGetByPosition(left_columns + column_index).column = std::move(added_columns[idx++]);
=======
            for (auto [column_index, is_nullable] : row_layout.raw_required_key_column_indexes)
            {
                IColumn * column = added_columns[column_index].get();
                if (is_nullable)
                    column = &static_cast<ColumnNullable &>(*added_columns[column_index]).getNestedColumn();
                column->flushNTAlignBuffer();
            }
            for (auto [column_index, _] : row_layout.other_required_column_indexes)
                added_columns[column_index]->flushNTAlignBuffer();
>>>>>>> 8ecb79fc
        }
    }
    else
    {
        for (size_t i = 0; i < right_columns; ++i)
            wd.result_block.safeGetByPosition(left_columns + i).column = std::move(added_columns[i]);
    }

    if (wd.selective_offsets.empty())
        return join->output_block_after_finalize;

    if constexpr (has_other_condition)
    {
<<<<<<< HEAD
        // Always using late materialization for left side
        for (size_t i = 0; i < left_columns; ++i)
        {
            if (!join->left_required_flag_for_other_condition[i])
                continue;
            wd.result_block.safeGetByPosition(i).column->assumeMutable()->insertSelectiveFrom(
                *context.block.safeGetByPosition(i).column.get(),
                wd.selective_offsets);
        }
    }
    else
    {
        for (size_t i = 0; i < left_columns; ++i)
        {
            wd.result_block.safeGetByPosition(i).column->assumeMutable()->insertSelectiveFrom(
                *context.block.safeGetByPosition(i).column.get(),
                wd.selective_offsets);
=======
        for (auto [column_index, is_nullable] : row_layout.raw_required_key_column_indexes)
        {
            if (is_nullable)
            {
                auto & null_map_vec
                    = static_cast<ColumnNullable &>(*added_columns[column_index]).getNullMapColumn().getData();
                null_map_vec.resize_fill_zero(null_map_vec.size() + size);
            }
>>>>>>> 8ecb79fc
        }
    }

    wd.replicate_time += watch.elapsedFromLastTime();

    if constexpr (has_other_condition)
    {
        auto res_block = handleOtherConditions(context, wd, kind, late_materialization);
        wd.other_condition_time += watch.elapsedFromLastTime();
        return res_block;
    }

    if (wd.result_block.rows() >= settings.max_block_size)
    {
        auto res_block = join->removeUselessColumnForOutput(wd.result_block);
        wd.result_block = {};
        return res_block;
    }
    return join->output_block_after_finalize;
}

JOIN_PROBE_TEMPLATE
void JoinProbeBlockHelper::probeFillColumns(
    JoinProbeContext & context,
    JoinProbeWorkerData & wd,
    MutableColumns & added_columns)
{
    using KeyGetterType = typename KeyGetter::Type;
    using Hash = typename KeyGetter::Hash;
    using HashValueType = typename KeyGetter::HashValueType;
    constexpr bool has_null_key = has_null_map || kind == LeftOuter;
    if constexpr (!has_null_key)
    {
        for (auto [_, is_nullable] : row_layout.raw_key_column_indexes)
            RUNTIME_CHECK_MSG(!is_nullable, "has_null_key is false but a key column is nullable");
    }
    using Adder = ProbeAdder<kind, has_null_key, has_other_condition, late_materialization>;

    auto & key_getter = *static_cast<KeyGetterType *>(context.key_getter.get());
    size_t current_offset = wd.result_block.rows();
    size_t idx = context.start_row_idx;
    RowPtr ptr = context.current_row_ptr;
    bool is_matched = context.current_row_is_matched;
    size_t collision = 0;
    size_t key_offset = sizeof(RowPtr);
    if constexpr (KeyGetterType::joinKeyCompareHashFirst())
    {
        key_offset += sizeof(HashValueType);
    }

#define NOT_MATCHED(not_matched)                                                                        \
    if constexpr (Adder::need_not_matched)                                                              \
    {                                                                                                   \
        assert(ptr == nullptr);                                                                         \
        if (not_matched)                                                                                \
        {                                                                                               \
            bool is_end = Adder::addNotMatched(*this, context, wd, added_columns, idx, current_offset); \
            if unlikely (is_end)                                                                        \
            {                                                                                           \
                ++idx;                                                                                  \
                break;                                                                                  \
            }                                                                                           \
        }                                                                                               \
    }

    for (; idx < context.rows; ++idx)
    {
        if (has_null_map && (*context.null_map)[idx])
        {
            NOT_MATCHED(true)
            continue;
        }

        const auto & key = key_getter.getJoinKey(idx);
        auto hash = static_cast<HashValueType>(Hash()(key));
        UInt16 hash_tag = hash & ROW_PTR_TAG_MASK;
        if likely (ptr == nullptr)
        {
            ptr = pointer_table.getHeadPointer(hash);
            if (ptr == nullptr)
            {
                NOT_MATCHED(true)
                continue;
            }

            if constexpr (tagged_pointer)
            {
                if (!containOtherTag(ptr, hash_tag))
                {
                    ptr = nullptr;
                    NOT_MATCHED(true)
                    continue;
                }
                ptr = removeRowPtrTag(ptr);
            }
            if constexpr (Adder::need_not_matched)
                is_matched = false;
        }
        while (true)
        {
            const auto & key2 = key_getter.deserializeJoinKey(ptr + key_offset);
            bool key_is_equal = joinKeyIsEqual(key_getter, key, key2, hash, ptr);
            collision += !key_is_equal;
            if (key_is_equal)
            {
                if constexpr (Adder::need_not_matched)
                    is_matched = true;

                bool is_end = Adder::addMatched(
                    *this,
                    context,
                    wd,
                    added_columns,
                    idx,
                    current_offset,
                    ptr,
                    key_offset + key_getter.getRequiredKeyOffset(key2));

                if unlikely (is_end)
                    break;
            }

            ptr = getNextRowPtr(ptr);
            if (ptr == nullptr)
                break;
        }
        if unlikely (ptr != nullptr)
        {
            ptr = getNextRowPtr(ptr);
            if (ptr == nullptr)
                ++idx;
            break;
        }
        if constexpr (Adder::need_not_matched)
        {
            NOT_MATCHED(!is_matched)
        }
    }

    Adder::flush(*this, wd, added_columns);

    context.start_row_idx = idx;
    context.current_row_ptr = ptr;
    context.current_row_is_matched = is_matched;
    wd.collision += collision;

#undef NOT_MATCHED
}

#define PREFETCH_READ(ptr) __builtin_prefetch((ptr), 0 /* rw==read */, 3 /* locality */)

JOIN_PROBE_TEMPLATE
void JoinProbeBlockHelper::probeFillColumnsPrefetch(
    JoinProbeContext & context,
    JoinProbeWorkerData & wd,
    MutableColumns & added_columns)
{
    using KeyGetterType = typename KeyGetter::Type;
    using Hash = typename KeyGetter::Hash;
    using HashValueType = typename KeyGetter::HashValueType;
    constexpr bool has_null_key = has_null_map || kind == LeftOuter;
    if constexpr (!has_null_key)
    {
        for (auto [_, is_nullable] : row_layout.raw_key_column_indexes)
            RUNTIME_CHECK_MSG(!is_nullable, "has_null_key is false but a key column is nullable");
    }
    using Adder = ProbeAdder<kind, has_null_key, has_other_condition, late_materialization>;

    auto & key_getter = *static_cast<KeyGetterType *>(context.key_getter.get());
    initPrefetchStates<KeyGetter>(context);
    auto * states = static_cast<ProbePrefetchState<KeyGetter> *>(context.prefetch_states.get());

    size_t idx = context.start_row_idx;
    size_t active_states = context.prefetch_active_states;
    size_t k = context.prefetch_iter;
    size_t current_offset = wd.result_block.rows();
    size_t collision = 0;
    size_t key_offset = sizeof(RowPtr);
    if constexpr (KeyGetterType::joinKeyCompareHashFirst())
    {
        key_offset += sizeof(HashValueType);
    }

#define NOT_MATCHED(not_matched, idx)                                                                   \
    if constexpr (Adder::need_not_matched)                                                              \
    {                                                                                                   \
        if (not_matched)                                                                                \
        {                                                                                               \
            bool is_end = Adder::addNotMatched(*this, context, wd, added_columns, idx, current_offset); \
            if unlikely (is_end)                                                                        \
                break;                                                                                  \
        }                                                                                               \
    }

    const size_t probe_prefetch_step = settings.probe_prefetch_step;
    while (idx < context.rows || active_states > 0)
    {
        k = k == probe_prefetch_step ? 0 : k;
        auto * state = &states[k];
        if (state->stage == ProbePrefetchStage::FindNext)
        {
            RowPtr ptr = state->ptr;
            RowPtr next_ptr = getNextRowPtr(ptr);
            if (next_ptr)
            {
                state->ptr = next_ptr;
                PREFETCH_READ(next_ptr);
            }

            const auto & key2 = key_getter.deserializeJoinKey(ptr + key_offset);
            bool key_is_equal = joinKeyIsEqual(key_getter, state->key, key2, state->hash, ptr);
            collision += !key_is_equal;
            if (key_is_equal)
            {
                if constexpr (Adder::need_not_matched)
                    state->is_matched = true;

                bool is_end = Adder::addMatched(
                    *this,
                    context,
                    wd,
                    added_columns,
                    state->index,
                    current_offset,
                    ptr,
                    key_offset + key_getter.getRequiredKeyOffset(key2));
                if unlikely (is_end)
                {
                    if (!next_ptr)
                    {
                        state->stage = ProbePrefetchStage::None;
                        --active_states;
                    }
                    break;
                }
            }

            if (next_ptr)
            {
                ++k;
                continue;
            }

            state->stage = ProbePrefetchStage::None;
            --active_states;

            NOT_MATCHED(!state->is_matched, state->index);
        }
        else if (state->stage == ProbePrefetchStage::FindHeader)
        {
            RowPtr ptr = state->pointer_ptr->load(std::memory_order_relaxed);
            if (ptr)
            {
                bool forward = true;
                if constexpr (tagged_pointer)
                {
                    if (containOtherTag(ptr, state->hash_tag))
                        ptr = removeRowPtrTag(ptr);
                    else
                        forward = false;
                }
                if (forward)
                {
                    PREFETCH_READ(ptr);
                    state->ptr = ptr;
                    state->stage = ProbePrefetchStage::FindNext;
                    ++k;
                    continue;
                }
            }

            state->stage = ProbePrefetchStage::None;
            --active_states;

            NOT_MATCHED(true, state->index);
        }

        assert(state->stage == ProbePrefetchStage::None);

        if constexpr (has_null_map)
        {
            bool is_end = false;
            while (idx < context.rows)
            {
                if (!(*context.null_map)[idx])
                    break;

                if constexpr (Adder::need_not_matched)
                {
                    is_end = Adder::addNotMatched(*this, context, wd, added_columns, idx, current_offset);
                    if unlikely (is_end)
                    {
                        ++idx;
                        break;
                    }
                }

                ++idx;
            }
            if constexpr (Adder::need_not_matched)
            {
                if unlikely (is_end)
                    break;
            }
        }

        if unlikely (idx >= context.rows)
        {
            ++k;
            continue;
        }

        const auto & key = key_getter.getJoinKeyWithBuffer(idx);
        auto hash = static_cast<HashValueType>(Hash()(key));
        size_t bucket = pointer_table.getBucketNum(hash);
        state->pointer_ptr = pointer_table.getPointerTable() + bucket;
        PREFETCH_READ(state->pointer_ptr);

        state->key = key;
        if constexpr (Adder::need_not_matched)
            state->is_matched = false;
        if constexpr (tagged_pointer)
            state->hash_tag = hash & ROW_PTR_TAG_MASK;
        if constexpr (KeyGetterType::joinKeyCompareHashFirst())
            state->hash = hash;
        state->index = idx;
        state->stage = ProbePrefetchStage::FindHeader;
        ++active_states;
        ++idx;
        ++k;
    }

    Adder::flush(*this, wd, added_columns);

    context.start_row_idx = idx;
    context.prefetch_active_states = active_states;
    context.prefetch_iter = k;
    wd.collision += collision;

#undef NOT_MATCHED
}

Block JoinProbeBlockHelper::handleOtherConditions(
    JoinProbeContext & context,
    JoinProbeWorkerData & wd,
    ASTTableJoin::Kind kind,
    bool late_materialization)
{
    const auto & left_sample_block_pruned = join->left_sample_block_pruned;
    const auto & right_sample_block_pruned = join->right_sample_block_pruned;
    const auto & output_block_after_finalize = join->output_block_after_finalize;
    const auto & non_equal_conditions = join->non_equal_conditions;
    const auto & output_column_indexes = join->output_column_indexes;
    const auto & left_required_flag_for_other_condition = join->left_required_flag_for_other_condition;

    size_t left_columns = left_sample_block_pruned.columns();
    size_t right_columns = right_sample_block_pruned.columns();
    // Some columns in wd.result_block may be empty so need to create another block to execute other condition expressions
    Block exec_block;
    RUNTIME_CHECK(wd.result_block.columns() == left_columns + right_columns);
    for (size_t i = 0; i < left_columns; ++i)
    {
        if (left_required_flag_for_other_condition[i])
            exec_block.insert(wd.result_block.getByPosition(i));
    }
    if (late_materialization)
    {
        for (auto [column_index, _] : row_layout.raw_key_column_indexes)
            exec_block.insert(wd.result_block.getByPosition(left_columns + column_index));
        for (size_t i = 0; i < row_layout.other_column_count_for_other_condition; ++i)
        {
            size_t column_index = row_layout.other_column_indexes[i].first;
            exec_block.insert(wd.result_block.getByPosition(left_columns + column_index));
        }
    }
    else
    {
        for (size_t i = 0; i < right_columns; ++i)
            exec_block.insert(wd.result_block.getByPosition(left_columns + i));
    }

    non_equal_conditions.other_cond_expr->execute(exec_block);

    size_t rows = exec_block.rows();
    // Ensure BASE_OFFSETS is accessed within bound.
    // It must be true because max_block_size <= BASE_OFFSETS.size(HASH_JOIN_MAX_BLOCK_SIZE_UPPER_BOUND).
    RUNTIME_CHECK_MSG(
        rows <= BASE_OFFSETS.size(),
        "exec_block rows {} > base_offsets size {}",
        rows,
        BASE_OFFSETS.size());

    wd.filter.clear();
    mergeNullAndFilterResult(exec_block, wd.filter, non_equal_conditions.other_cond_name, false);
    exec_block.clear();

    if (kind == LeftOuter)
    {
        RUNTIME_CHECK(wd.selective_offsets.size() == rows);
        RUNTIME_CHECK(wd.filter.size() == rows);
        for (size_t i = 0; i < rows; ++i)
        {
            size_t idx = wd.selective_offsets[i];
            bool is_matched = wd.filter[i];
            context.rows_not_matched[idx] &= !is_matched;
        }
    }

    join->initOutputBlock(wd.result_block_for_other_condition);

    RUNTIME_CHECK_MSG(
        wd.result_block_for_other_condition.rows() < settings.max_block_size,
        "result_block_for_other_condition rows {} >= max_block_size {}",
        wd.result_block_for_other_condition.rows(),
        settings.max_block_size);
    size_t remaining_insert_size = settings.max_block_size - wd.result_block_for_other_condition.rows();
    size_t result_size = countBytesInFilter(wd.filter);

    bool filter_offsets_is_initialized = false;
    auto init_filter_offsets = [&]() {
        RUNTIME_CHECK(wd.filter.size() == rows);
        wd.filter_offsets.clear();
        wd.filter_offsets.reserve(result_size);
        filterImpl(&wd.filter[0], &wd.filter[rows], &BASE_OFFSETS[0], wd.filter_offsets);
        RUNTIME_CHECK(wd.filter_offsets.size() == result_size);
        filter_offsets_is_initialized = true;
    };

    bool filter_selective_offsets_is_initialized = false;
    auto init_filter_selective_offsets = [&]() {
        RUNTIME_CHECK(wd.selective_offsets.size() == rows);
        wd.filter_selective_offsets.clear();
        wd.filter_selective_offsets.reserve(result_size);
        filterImpl(&wd.filter[0], &wd.filter[rows], &wd.selective_offsets[0], wd.filter_selective_offsets);
        RUNTIME_CHECK(wd.filter_selective_offsets.size() == result_size);
        filter_selective_offsets_is_initialized = true;
    };

    bool filter_row_ptrs_for_lm_is_initialized = false;
    auto init_filter_row_ptrs_for_lm = [&]() {
        RUNTIME_CHECK(wd.row_ptrs_for_lm.size() == rows);
        wd.filter_row_ptrs_for_lm.clear();
        wd.filter_row_ptrs_for_lm.reserve(result_size);
        filterImpl(&wd.filter[0], &wd.filter[rows], &wd.row_ptrs_for_lm[0], wd.filter_row_ptrs_for_lm);
        RUNTIME_CHECK(wd.filter_row_ptrs_for_lm.size() == result_size);
        filter_row_ptrs_for_lm_is_initialized = true;
    };

    auto fill_matched = [&](size_t start, size_t length) {
        if (length == 0)
            return;

        if (late_materialization)
        {
            for (auto [column_index, _] : row_layout.raw_key_column_indexes)
            {
                auto output_index = output_column_indexes.at(left_columns + column_index);
                if (output_index < 0)
                    continue;
                if unlikely (!filter_offsets_is_initialized)
                    init_filter_offsets();
                auto & des_column = wd.result_block_for_other_condition.safeGetByPosition(output_index);
                auto & src_column = wd.result_block.safeGetByPosition(left_columns + column_index);
                des_column.column->assumeMutable()
                    ->insertSelectiveRangeFrom(*src_column.column.get(), wd.filter_offsets, start, length);
            }
            for (size_t i = 0; i < row_layout.other_column_count_for_other_condition; ++i)
            {
                size_t column_index = row_layout.other_column_indexes[i].first;
                auto output_index = output_column_indexes.at(left_columns + column_index);
                if (output_index < 0)
                    continue;
                if unlikely (!filter_offsets_is_initialized)
                    init_filter_offsets();
                auto & des_column = wd.result_block_for_other_condition.safeGetByPosition(output_index);
                auto & src_column = wd.result_block.safeGetByPosition(left_columns + column_index);
                des_column.column->assumeMutable()
                    ->insertSelectiveRangeFrom(*src_column.column.get(), wd.filter_offsets, start, length);
            }

            if (!filter_row_ptrs_for_lm_is_initialized)
                init_filter_row_ptrs_for_lm();

            if (row_layout.other_column_count_for_other_condition < row_layout.other_column_indexes.size())
            {
                auto other_column_indexes_start = row_layout.other_column_count_for_other_condition;
                auto other_column_indexes_size = row_layout.other_column_indexes.size();
                // Sanity check: all columns after other_column_indexes_start should be included in wd.result_block_for_other_condition.
                for (size_t i = other_column_indexes_start; i < other_column_indexes_size; ++i)
                {
                    size_t column_index = row_layout.other_column_indexes[i].first;
                    auto output_index = output_column_indexes.at(left_columns + column_index);
                    RUNTIME_CHECK(output_index >= 0);
                    RUNTIME_CHECK(static_cast<size_t>(output_index) < wd.result_block_for_other_condition.columns());
                }
                constexpr size_t step = 256;
                for (size_t pos = start; pos < start + length; pos += step)
                {
                    size_t end = pos + step > start + length ? start + length : pos + step;
                    wd.insert_batch.clear();
                    wd.insert_batch.insert(&wd.filter_row_ptrs_for_lm[pos], &wd.filter_row_ptrs_for_lm[end]);
                    for (size_t i = other_column_indexes_start; i < other_column_indexes_size; ++i)
                    {
                        size_t column_index = row_layout.other_column_indexes[i].first;
                        auto output_index = output_column_indexes[left_columns + column_index];
                        auto & des_column = wd.result_block_for_other_condition.getByPosition(output_index);
                        des_column.column->assumeMutable()->deserializeAndInsertFromPos(wd.insert_batch, true);
                    }
                }
                for (size_t i = other_column_indexes_start; i < other_column_indexes_size; ++i)
                {
                    size_t column_index = row_layout.other_column_indexes[i].first;
                    auto output_index = output_column_indexes[left_columns + column_index];
                    auto & des_column = wd.result_block_for_other_condition.getByPosition(output_index);
                    des_column.column->assumeMutable()->flushNTAlignBuffer();
                }
            }
        }
        else
        {
            for (size_t i = 0; i < right_columns; ++i)
            {
                auto output_index = output_column_indexes.at(left_columns + i);
                if (output_index == -1)
                    continue;
                if unlikely (!filter_offsets_is_initialized)
                    init_filter_offsets();
                auto & des_column = wd.result_block_for_other_condition.safeGetByPosition(output_index);
                auto & src_column = wd.result_block.safeGetByPosition(left_columns + i);
                des_column.column->assumeMutable()
                    ->insertSelectiveRangeFrom(*src_column.column.get(), wd.filter_offsets, start, length);
            }
        }

        for (size_t i = 0; i < left_columns; ++i)
        {
            auto output_index = output_column_indexes.at(i);
            if (output_index == -1)
                continue;
            auto & des_column = wd.result_block_for_other_condition.safeGetByPosition(output_index);
            if (left_required_flag_for_other_condition[i])
            {
                if unlikely (!filter_offsets_is_initialized && !filter_selective_offsets_is_initialized)
                    init_filter_selective_offsets();
                if (filter_offsets_is_initialized)
                {
                    auto & src_column = wd.result_block.safeGetByPosition(i);
                    des_column.column->assumeMutable()
                        ->insertSelectiveRangeFrom(*src_column.column.get(), wd.filter_offsets, start, length);
                }
                else
                {
                    auto & src_column = context.block.safeGetByPosition(i);
                    des_column.column->assumeMutable()->insertSelectiveRangeFrom(
                        *src_column.column.get(),
                        wd.filter_selective_offsets,
                        start,
                        length);
                }
                continue;
            }
            if unlikely (!filter_selective_offsets_is_initialized)
                init_filter_selective_offsets();
            auto & src_column = context.block.safeGetByPosition(i);
            des_column.column->assumeMutable()
                ->insertSelectiveRangeFrom(*src_column.column.get(), wd.filter_selective_offsets, start, length);
        }
    };

    SCOPE_EXIT({
        RUNTIME_CHECK(wd.result_block.columns() == left_columns + right_columns);
        /// Clear the data in result_block.
        for (size_t i = 0; i < left_columns + right_columns; ++i)
        {
            auto column = wd.result_block.getByPosition(i).column->assumeMutable();
            column->popBack(column->size());
            wd.result_block.getByPosition(i).column = std::move(column);
        }
    });

    size_t length = std::min(result_size, remaining_insert_size);
    fill_matched(0, length);
    if (result_size >= remaining_insert_size)
    {
        Block res_block;
        res_block.swap(wd.result_block_for_other_condition);
        if (result_size > remaining_insert_size)
        {
            join->initOutputBlock(wd.result_block_for_other_condition);
            fill_matched(remaining_insert_size, result_size - remaining_insert_size);
        }

        return res_block;
    }

    if (kind == LeftOuter && context.isProbeFinished())
        return fillNotMatchedRowsForLeftOuter(context, wd);

    return output_block_after_finalize;
}

Block JoinProbeBlockHelper::fillNotMatchedRowsForLeftOuter(JoinProbeContext & context, JoinProbeWorkerData & wd)
{
    RUNTIME_CHECK(join->kind == LeftOuter);
    RUNTIME_CHECK(join->has_other_condition);
    RUNTIME_CHECK(context.isProbeFinished());
    if (context.not_matched_offsets_idx < 0)
    {
        size_t rows = context.rows;
        size_t not_matched_result_size = countBytesInFilter(context.rows_not_matched);
        auto & offsets = context.not_matched_offsets;

        offsets.clear();
        offsets.reserve(not_matched_result_size);
        if likely (rows <= BASE_OFFSETS.size())
        {
            filterImpl(&context.rows_not_matched[0], &context.rows_not_matched[rows], &BASE_OFFSETS[0], offsets);
            RUNTIME_CHECK(offsets.size() == not_matched_result_size);
        }
        else
        {
            for (size_t i = 0; i < rows; ++i)
            {
                if (context.rows_not_matched[i])
                    offsets.push_back(i);
            }
        }

        context.not_matched_offsets_idx = 0;
    }
    const auto & output_block_after_finalize = join->output_block_after_finalize;

    if (static_cast<size_t>(context.not_matched_offsets_idx) >= context.not_matched_offsets.size())
    {
        // JoinProbeContext::isAllFinished checks if all not matched rows have been output
        // by verifying whether rows_not_matched is empty.
        context.rows_not_matched.clear();
        return output_block_after_finalize;
    }

    join->initOutputBlock(wd.result_block_for_other_condition);

    size_t left_columns = join->left_sample_block_pruned.columns();
    size_t right_columns = join->right_sample_block_pruned.columns();

    if (wd.result_block_for_other_condition.rows() >= settings.max_block_size)
    {
        Block res_block;
        res_block.swap(wd.result_block_for_other_condition);
        return res_block;
    }

    size_t remaining_insert_size = settings.max_block_size - wd.result_block_for_other_condition.rows();
    size_t result_size = context.not_matched_offsets.size() - context.not_matched_offsets_idx;
    size_t length = std::min(result_size, remaining_insert_size);

    const auto & output_column_indexes = join->output_column_indexes;
    for (size_t i = 0; i < right_columns; ++i)
    {
        auto output_index = output_column_indexes.at(left_columns + i);
        if (output_index == -1)
            continue;
        auto & des_column = wd.result_block_for_other_condition.safeGetByPosition(output_index);
        des_column.column->assumeMutable()->insertManyDefaults(length);
    }

    for (size_t i = 0; i < left_columns; ++i)
    {
        auto output_index = output_column_indexes.at(i);
        if (output_index == -1)
            continue;
        auto & des_column = wd.result_block_for_other_condition.safeGetByPosition(output_index);
        auto & src_column = context.block.safeGetByPosition(i);
        des_column.column->assumeMutable()->insertSelectiveRangeFrom(
            *src_column.column.get(),
            context.not_matched_offsets,
            context.not_matched_offsets_idx,
            length);
    }
    context.not_matched_offsets_idx += length;

    if (static_cast<size_t>(context.not_matched_offsets_idx) >= context.not_matched_offsets.size())
    {
        // JoinProbeContext::isAllFinished checks if all not matched rows have been output
        // by verifying whether rows_not_matched is empty.
        context.rows_not_matched.clear();
    }

    if (result_size >= remaining_insert_size)
    {
        Block res_block;
        res_block.swap(wd.result_block_for_other_condition);
        return res_block;
    }

    return output_block_after_finalize;
}

} // namespace DB<|MERGE_RESOLUTION|>--- conflicted
+++ resolved
@@ -123,8 +123,8 @@
     is_prepared = true;
 }
 
-template <bool has_null_key, bool has_other_condition, bool late_materialization>
-struct ProbeAdder<Inner, has_null_key, has_other_condition, late_materialization>
+template <bool has_other_condition, bool late_materialization>
+struct ProbeAdder<Inner, has_other_condition, late_materialization>
 {
     static constexpr bool need_not_matched = false;
 
@@ -140,7 +140,7 @@
     {
         ++current_offset;
         wd.selective_offsets.push_back(idx);
-        helper.insertRowToBatch<has_null_key, late_materialization>(wd, added_columns, row_ptr + ptr_offset);
+        helper.insertRowToBatch<late_materialization>(wd, added_columns, row_ptr + ptr_offset);
         return current_offset >= helper.settings.max_block_size;
     }
 
@@ -152,13 +152,13 @@
 
     static void flush(JoinProbeBlockHelper & helper, JoinProbeWorkerData & wd, MutableColumns & added_columns)
     {
-        helper.flushBatchIfNecessary<has_null_key, late_materialization, true>(wd, added_columns);
-        helper.fillNullMapWithZero<has_null_key, late_materialization>(added_columns);
+        helper.flushBatchIfNecessary<late_materialization, true>(wd, added_columns);
+        helper.fillNullMapWithZero<late_materialization>(added_columns);
     }
 };
 
-template <bool has_null_key, bool has_other_condition, bool late_materialization>
-struct ProbeAdder<LeftOuter, has_null_key, has_other_condition, late_materialization>
+template <bool has_other_condition, bool late_materialization>
+struct ProbeAdder<LeftOuter, has_other_condition, late_materialization>
 {
     static constexpr bool need_not_matched = !has_other_condition;
 
@@ -174,7 +174,7 @@
     {
         ++current_offset;
         wd.selective_offsets.push_back(idx);
-        helper.insertRowToBatch<has_null_key, late_materialization>(wd, added_columns, row_ptr + ptr_offset);
+        helper.insertRowToBatch<late_materialization>(wd, added_columns, row_ptr + ptr_offset);
         return current_offset >= helper.settings.max_block_size;
     }
 
@@ -197,8 +197,8 @@
 
     static void flush(JoinProbeBlockHelper & helper, JoinProbeWorkerData & wd, MutableColumns & added_columns)
     {
-        helper.flushBatchIfNecessary<has_null_key, late_materialization, true>(wd, added_columns);
-        helper.fillNullMapWithZero<has_null_key, late_materialization>(added_columns);
+        helper.flushBatchIfNecessary<late_materialization, true>(wd, added_columns);
+        helper.fillNullMapWithZero<late_materialization>(added_columns);
 
         if constexpr (!has_other_condition)
         {
@@ -350,16 +350,9 @@
                 wd.result_block.safeGetByPosition(left_columns + column_index).column->assumeMutable());
         for (size_t i = 0; i < row_layout.other_column_count_for_other_condition; ++i)
         {
-<<<<<<< HEAD
             size_t column_index = row_layout.other_column_indexes[i].first;
             added_columns.emplace_back(
                 wd.result_block.safeGetByPosition(left_columns + column_index).column->assumeMutable());
-=======
-            IColumn * column = added_columns[column_index].get();
-            if (is_nullable)
-                column = &static_cast<ColumnNullable &>(*added_columns[column_index]).getNestedColumn();
-            column->deserializeAndInsertFromPos(wd.insert_batch, true);
->>>>>>> 8ecb79fc
         }
     }
     else
@@ -393,20 +386,8 @@
             wd.result_block.safeGetByPosition(left_columns + column_index).column = std::move(added_columns[idx++]);
         for (size_t i = 0; i < row_layout.other_column_count_for_other_condition; ++i)
         {
-<<<<<<< HEAD
             size_t column_index = row_layout.other_column_indexes[i].first;
             wd.result_block.safeGetByPosition(left_columns + column_index).column = std::move(added_columns[idx++]);
-=======
-            for (auto [column_index, is_nullable] : row_layout.raw_required_key_column_indexes)
-            {
-                IColumn * column = added_columns[column_index].get();
-                if (is_nullable)
-                    column = &static_cast<ColumnNullable &>(*added_columns[column_index]).getNestedColumn();
-                column->flushNTAlignBuffer();
-            }
-            for (auto [column_index, _] : row_layout.other_required_column_indexes)
-                added_columns[column_index]->flushNTAlignBuffer();
->>>>>>> 8ecb79fc
         }
     }
     else
@@ -420,7 +401,6 @@
 
     if constexpr (has_other_condition)
     {
-<<<<<<< HEAD
         // Always using late materialization for left side
         for (size_t i = 0; i < left_columns; ++i)
         {
@@ -438,16 +418,6 @@
             wd.result_block.safeGetByPosition(i).column->assumeMutable()->insertSelectiveFrom(
                 *context.block.safeGetByPosition(i).column.get(),
                 wd.selective_offsets);
-=======
-        for (auto [column_index, is_nullable] : row_layout.raw_required_key_column_indexes)
-        {
-            if (is_nullable)
-            {
-                auto & null_map_vec
-                    = static_cast<ColumnNullable &>(*added_columns[column_index]).getNullMapColumn().getData();
-                null_map_vec.resize_fill_zero(null_map_vec.size() + size);
-            }
->>>>>>> 8ecb79fc
         }
     }
 
@@ -478,13 +448,7 @@
     using KeyGetterType = typename KeyGetter::Type;
     using Hash = typename KeyGetter::Hash;
     using HashValueType = typename KeyGetter::HashValueType;
-    constexpr bool has_null_key = has_null_map || kind == LeftOuter;
-    if constexpr (!has_null_key)
-    {
-        for (auto [_, is_nullable] : row_layout.raw_key_column_indexes)
-            RUNTIME_CHECK_MSG(!is_nullable, "has_null_key is false but a key column is nullable");
-    }
-    using Adder = ProbeAdder<kind, has_null_key, has_other_condition, late_materialization>;
+    using Adder = ProbeAdder<kind, has_other_condition, late_materialization>;
 
     auto & key_getter = *static_cast<KeyGetterType *>(context.key_getter.get());
     size_t current_offset = wd.result_block.rows();
@@ -608,13 +572,7 @@
     using KeyGetterType = typename KeyGetter::Type;
     using Hash = typename KeyGetter::Hash;
     using HashValueType = typename KeyGetter::HashValueType;
-    constexpr bool has_null_key = has_null_map || kind == LeftOuter;
-    if constexpr (!has_null_key)
-    {
-        for (auto [_, is_nullable] : row_layout.raw_key_column_indexes)
-            RUNTIME_CHECK_MSG(!is_nullable, "has_null_key is false but a key column is nullable");
-    }
-    using Adder = ProbeAdder<kind, has_null_key, has_other_condition, late_materialization>;
+    using Adder = ProbeAdder<kind, has_other_condition, late_materialization>;
 
     auto & key_getter = *static_cast<KeyGetterType *>(context.key_getter.get());
     initPrefetchStates<KeyGetter>(context);
