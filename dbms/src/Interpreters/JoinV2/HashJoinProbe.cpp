// Copyright 2024 PingCAP, Inc.
//
// Licensed under the Apache License, Version 2.0 (the "License");
// you may not use this file except in compliance with the License.
// You may obtain a copy of the License at
//
//     http://www.apache.org/licenses/LICENSE-2.0
//
// Unless required by applicable law or agreed to in writing, software
// distributed under the License is distributed on an "AS IS" BASIS,
// WITHOUT WARRANTIES OR CONDITIONS OF ANY KIND, either express or implied.
// See the License for the specific language governing permissions and
// limitations under the License.

#include <Columns/ColumnUtils.h>
#include <Columns/countBytesInFilter.h>
#include <Columns/filterColumn.h>
#include <Common/PODArray.h>
#include <Common/Stopwatch.h>
#include <DataStreams/materializeBlock.h>
#include <Interpreters/JoinUtils.h>
#include <Interpreters/JoinV2/HashJoin.h>
#include <Interpreters/JoinV2/HashJoinProbe.h>
#include <Interpreters/JoinV2/SemiJoinProbe.h>
#include <Interpreters/NullableUtils.h>
#include <Parsers/ASTTablesInSelectQuery.h>

#include <ext/scope_guard.h>

#ifdef TIFLASH_ENABLE_AVX_SUPPORT
ASSERT_USE_AVX2_COMPILE_FLAG
#endif

namespace DB
{

using enum ASTTableJoin::Kind;

bool JoinProbeContext::isProbeFinished() const
{
    return current_row_idx >= rows
        // For prefetching
        && prefetch_active_states == 0;
}

bool JoinProbeContext::isAllFinished() const
{
    return isProbeFinished()
        // For left outer with other conditions
        && rows_not_matched.empty();
}

void JoinProbeContext::resetBlock(Block & block_)
{
    block = block_;
    orignal_block = block_;
    rows = block.rows();
    current_row_idx = 0;
    current_build_row_ptr = nullptr;
    current_row_is_matched = false;
    semi_join_pending_probe_list.reset();

    prefetch_active_states = 0;

    is_prepared = false;
    materialized_key_columns.clear();
    key_columns.clear();
    null_map = nullptr;
    null_map_holder = nullptr;
}

void JoinProbeContext::prepareForHashProbe(
    HashJoinKeyMethod method,
    ASTTableJoin::Kind kind,
    bool has_other_condition,
    const Names & key_names,
    const String & filter_column,
    const NameSet & probe_output_name_set,
    const Block & sample_block_pruned,
    const TiDB::TiDBCollators & collators,
    const HashJoinRowLayout & row_layout)
{
    if (is_prepared)
        return;

    key_columns = extractAndMaterializeKeyColumns(block, materialized_key_columns, key_names);
    /// Keys with NULL value in any column won't join to anything.
    extractNestedColumnsAndNullMap(key_columns, null_map_holder, null_map);
    /// reuse null_map to record the filtered rows, the rows contains NULL or does not
    /// match the join filter won't join to anything
    recordFilteredRows(block, filter_column, null_map_holder, null_map);
    /// Some useless columns maybe key columns and filter column so they must be removed after extracting.
    for (size_t pos = 0; pos < block.columns();)
    {
        if (!probe_output_name_set.contains(block.getByPosition(pos).name))
            block.erase(pos);
        else
            ++pos;
    }

    if unlikely (!key_getter)
        key_getter = createHashJoinKeyGetter(method, collators);
    resetHashJoinKeyGetter(method, key_getter, key_columns, row_layout);

    block = materializeBlock(block);

    /// In case of RIGHT and FULL joins, convert left columns to Nullable.
    if (getFullness(kind))
    {
        size_t columns = block.columns();
        for (size_t i = 0; i < columns; ++i)
            convertColumnToNullable(block.getByPosition(i));
    }

    assertBlocksHaveEqualStructure(block, sample_block_pruned, "Join Probe");

    if (kind == LeftOuter && has_other_condition)
    {
        rows_not_matched.clear();
        rows_not_matched.resize_fill(rows, 1);
        not_matched_offsets_idx = -1;
        not_matched_offsets.clear();
    }
    if (kind == LeftOuterSemi || kind == LeftOuterAnti)
    {
        semi_match_res.resize(rows);
    }

    if (SemiJoinProbeHelper::isSupported(kind, has_other_condition))
    {
        if unlikely (!semi_join_pending_probe_list)
        {
            semi_join_pending_probe_list = decltype(semi_join_pending_probe_list)(
                static_cast<void *>(new SemiJoinPendingProbeList),
                [](void * ptr) { delete static_cast<SemiJoinPendingProbeList *>(ptr); });
        }
        static_cast<SemiJoinPendingProbeList *>(semi_join_pending_probe_list.get())->reset(block.rows());
    }

    is_prepared = true;
}

template <bool late_materialization, bool last_flush>
void JoinProbeHelperUtil::flushInsertBatch(JoinProbeWorkerData & wd, MutableColumns & added_columns) const
{
    for (auto [column_index, is_nullable] : row_layout.raw_key_column_indexes)
    {
        IColumn * column = added_columns[column_index].get();
        if (is_nullable)
            column = &static_cast<ColumnNullable &>(*added_columns[column_index]).getNestedColumn();
        column->deserializeAndInsertFromPos(wd.insert_batch, true);
    }

    size_t add_size;
    if constexpr (late_materialization)
        add_size = row_layout.other_column_count_for_other_condition;
    else
        add_size = row_layout.other_column_indexes.size();
    for (size_t i = 0; i < add_size; ++i)
    {
        size_t column_index = row_layout.other_column_indexes[i].first;
        added_columns[column_index]->deserializeAndInsertFromPos(wd.insert_batch, true);
    }
    if constexpr (late_materialization)
        wd.row_ptrs_for_lm.insert(wd.insert_batch.begin(), wd.insert_batch.end());

    if constexpr (last_flush)
    {
        for (auto [column_index, is_nullable] : row_layout.raw_key_column_indexes)
        {
            IColumn * column = added_columns[column_index].get();
            if (is_nullable)
                column = &static_cast<ColumnNullable &>(*added_columns[column_index]).getNestedColumn();
            column->flushNTAlignBuffer();
        }

        size_t add_size;
        if constexpr (late_materialization)
            add_size = row_layout.other_column_count_for_other_condition;
        else
            add_size = row_layout.other_column_indexes.size();
        for (size_t i = 0; i < add_size; ++i)
        {
            size_t column_index = row_layout.other_column_indexes[i].first;
            added_columns[column_index]->flushNTAlignBuffer();
        }
    }

    wd.insert_batch.clear();
}

template <bool late_materialization>
void JoinProbeHelperUtil::fillNullMapWithZero(MutableColumns & added_columns) const
{
    for (auto [column_index, is_nullable] : row_layout.raw_key_column_indexes)
    {
        if (is_nullable)
        {
            auto & nullable_column = static_cast<ColumnNullable &>(*added_columns[column_index]);
            size_t data_size = nullable_column.getNestedColumn().size();
            size_t nullmap_size = nullable_column.getNullMapColumn().size();
            RUNTIME_CHECK(nullmap_size <= data_size);
            nullable_column.getNullMapColumn().getData().resize_fill_zero(data_size);
        }
    }
}

template <bool has_other_condition, bool late_materialization>
struct JoinProbeAdder<Inner, has_other_condition, late_materialization>
{
    static constexpr bool need_matched = true;
    static constexpr bool need_not_matched = false;
    static constexpr bool break_on_first_match = false;

    static bool ALWAYS_INLINE addMatched(
        JoinProbeHelper & helper,
        JoinProbeContext &,
        JoinProbeWorkerData & wd,
        MutableColumns & added_columns,
        size_t idx,
        size_t & current_offset,
        RowPtr row_ptr,
        size_t ptr_offset)
    {
        ++current_offset;
        wd.selective_offsets.push_back(idx);
        helper.insertRowToBatch<late_materialization>(wd, added_columns, row_ptr + ptr_offset);
        return current_offset >= helper.settings.max_block_size;
    }

    static bool ALWAYS_INLINE
    addNotMatched(JoinProbeHelper &, JoinProbeContext &, JoinProbeWorkerData &, size_t, size_t &)
    {
        return false;
    }

    static void flush(JoinProbeHelper & helper, JoinProbeWorkerData & wd, MutableColumns & added_columns)
    {
        helper.flushInsertBatch<late_materialization, true>(wd, added_columns);
        helper.fillNullMapWithZero<late_materialization>(added_columns);
    }
};

template <bool has_other_condition, bool late_materialization>
struct JoinProbeAdder<LeftOuter, has_other_condition, late_materialization>
{
    static constexpr bool need_matched = true;
    static constexpr bool need_not_matched = !has_other_condition;
    static constexpr bool break_on_first_match = false;

    static bool ALWAYS_INLINE addMatched(
        JoinProbeHelper & helper,
        JoinProbeContext &,
        JoinProbeWorkerData & wd,
        MutableColumns & added_columns,
        size_t idx,
        size_t & current_offset,
        RowPtr row_ptr,
        size_t ptr_offset)
    {
        ++current_offset;
        wd.selective_offsets.push_back(idx);
        helper.insertRowToBatch<late_materialization>(wd, added_columns, row_ptr + ptr_offset);
        return current_offset >= helper.settings.max_block_size;
    }

    static bool ALWAYS_INLINE addNotMatched(
        JoinProbeHelper & helper,
        JoinProbeContext &,
        JoinProbeWorkerData & wd,
        size_t idx,
        size_t & current_offset)
    {
        if constexpr (!has_other_condition)
        {
            ++current_offset;
            wd.not_matched_selective_offsets.push_back(idx);
            return current_offset >= helper.settings.max_block_size;
        }
        return false;
    }

    static void flush(JoinProbeHelper & helper, JoinProbeWorkerData & wd, MutableColumns & added_columns)
    {
        helper.flushInsertBatch<late_materialization, true>(wd, added_columns);
        helper.fillNullMapWithZero<late_materialization>(added_columns);

        if constexpr (!has_other_condition)
        {
            if (!wd.not_matched_selective_offsets.empty())
            {
                size_t null_size = wd.not_matched_selective_offsets.size();
                for (auto & column : added_columns)
                    column->insertManyDefaults(null_size);
                wd.selective_offsets.insert(
                    wd.not_matched_selective_offsets.begin(),
                    wd.not_matched_selective_offsets.end());
                wd.not_matched_selective_offsets.clear();
            }
        }
    }
};

template <>
struct JoinProbeAdder<Semi, false, false>
{
    static constexpr bool need_matched = true;
    static constexpr bool need_not_matched = false;
    static constexpr bool break_on_first_match = true;

    static bool ALWAYS_INLINE addMatched(
        JoinProbeHelper & helper,
        JoinProbeContext &,
        JoinProbeWorkerData & wd,
        MutableColumns &,
        size_t idx,
        size_t & current_offset,
        RowPtr,
        size_t)
    {
        ++current_offset;
        wd.selective_offsets.push_back(idx);
        return current_offset >= helper.settings.max_block_size;
    }

    static bool ALWAYS_INLINE
    addNotMatched(JoinProbeHelper &, JoinProbeContext &, JoinProbeWorkerData &, size_t, size_t &)
    {
        return false;
    }

    static void flush(JoinProbeHelper &, JoinProbeWorkerData &, MutableColumns &) {}
};

template <>
struct JoinProbeAdder<Anti, false, false>
{
    static constexpr bool need_matched = false;
    static constexpr bool need_not_matched = true;
    static constexpr bool break_on_first_match = true;

    static bool ALWAYS_INLINE addMatched(
        JoinProbeHelper &,
        JoinProbeContext &,
        JoinProbeWorkerData &,
        MutableColumns &,
        size_t,
        size_t &,
        RowPtr,
        size_t)
    {
        return false;
    }

    static bool ALWAYS_INLINE addNotMatched(
        JoinProbeHelper & helper,
        JoinProbeContext &,
        JoinProbeWorkerData & wd,
        size_t idx,
        size_t & current_offset)
    {
        ++current_offset;
        wd.selective_offsets.push_back(idx);
        return current_offset >= helper.settings.max_block_size;
    }

    static void flush(JoinProbeHelper &, JoinProbeWorkerData &, MutableColumns &) {}
};

template <>
struct JoinProbeAdder<LeftOuterSemi, false, false>
{
    static constexpr bool need_matched = true;
    static constexpr bool need_not_matched = false;
    static constexpr bool break_on_first_match = true;

    static bool ALWAYS_INLINE addMatched(
        JoinProbeHelper &,
        JoinProbeContext & ctx,
        JoinProbeWorkerData &,
        MutableColumns &,
        size_t idx,
        size_t &,
        RowPtr,
        size_t)
    {
        ctx.semi_match_res[idx] = 1;
        return false;
    }

    static bool ALWAYS_INLINE
    addNotMatched(JoinProbeHelper &, JoinProbeContext &, JoinProbeWorkerData &, size_t, size_t &)
    {
        return false;
    }

    static void flush(JoinProbeHelper &, JoinProbeWorkerData &, MutableColumns &) {}
};

template <>
struct JoinProbeAdder<LeftOuterAnti, false, false>
{
    static constexpr bool need_matched = false;
    static constexpr bool need_not_matched = true;
    static constexpr bool break_on_first_match = true;

    static bool ALWAYS_INLINE
    addMatched(JoinProbeHelper &, JoinProbeWorkerData &, MutableColumns &, size_t, size_t &, RowPtr, size_t)
    {
        return false;
    }

    static bool ALWAYS_INLINE
    addNotMatched(JoinProbeHelper &, JoinProbeContext & ctx, JoinProbeWorkerData &, size_t idx, size_t &)
    {
        ctx.semi_match_res[idx] = 1;
        return false;
    }

    static void flush(JoinProbeHelper &, JoinProbeWorkerData &, MutableColumns &) {}
};

JoinProbeHelper::JoinProbeHelper(const HashJoin * join, bool late_materialization)
    : JoinProbeHelperUtil(join->settings, join->row_layout)
    , join(join)
    , pointer_table(join->pointer_table)
{
#define CALL3(KeyGetter, JoinType, has_other_condition, late_materialization, tagged_pointer)                       \
    {                                                                                                               \
        func_ptr_has_null                                                                                           \
            = &JoinProbeHelper::                                                                                    \
                  probeImpl<KeyGetter, JoinType, true, has_other_condition, late_materialization, tagged_pointer>;  \
        func_ptr_no_null                                                                                            \
            = &JoinProbeHelper::                                                                                    \
                  probeImpl<KeyGetter, JoinType, false, has_other_condition, late_materialization, tagged_pointer>; \
    }

#define CALL2(KeyGetter, JoinType, has_other_condition, late_materialization)            \
    {                                                                                    \
        if (pointer_table.enableTaggedPointer())                                         \
            CALL3(KeyGetter, JoinType, has_other_condition, late_materialization, true)  \
        else                                                                             \
            CALL3(KeyGetter, JoinType, has_other_condition, late_materialization, false) \
    }

#define CALL1(KeyGetter, JoinType)                      \
    {                                                   \
        if (join->has_other_condition)                  \
        {                                               \
            if (late_materialization)                   \
                CALL2(KeyGetter, JoinType, true, true)  \
            else                                        \
                CALL2(KeyGetter, JoinType, true, false) \
        }                                               \
        else                                            \
            CALL2(KeyGetter, JoinType, false, false)    \
    }

#define CALL(KeyGetter)                                                                                    \
    {                                                                                                      \
        auto kind = join->kind;                                                                            \
        bool has_other_condition = join->has_other_condition;                                              \
        if (kind == Inner)                                                                                 \
            CALL1(KeyGetter, Inner)                                                                        \
        else if (kind == LeftOuter)                                                                        \
            CALL1(KeyGetter, LeftOuter)                                                                    \
        else if (kind == Semi && !has_other_condition)                                                     \
            CALL2(KeyGetter, Semi, false, false)                                                           \
        else if (kind == Anti && !has_other_condition)                                                     \
            CALL2(KeyGetter, Anti, false, false)                                                           \
        else if (kind == LeftOuterSemi && !has_other_condition)                                            \
            CALL2(KeyGetter, LeftOuterSemi, false, false)                                                  \
        else if (kind == LeftOuterAnti && !has_other_condition)                                            \
            CALL2(KeyGetter, LeftOuterAnti, false, false)                                                  \
        else                                                                                               \
            throw Exception(                                                                               \
                fmt::format("Logical error: unknown combination of JOIN {}", magic_enum::enum_name(kind)), \
                ErrorCodes::LOGICAL_ERROR);                                                                \
    }

    switch (join->method)
    {
#define M(METHOD)                                                                          \
    case HashJoinKeyMethod::METHOD:                                                        \
        using KeyGetterType##METHOD = HashJoinKeyGetterForType<HashJoinKeyMethod::METHOD>; \
        CALL(KeyGetterType##METHOD);                                                       \
        break;
        APPLY_FOR_HASH_JOIN_VARIANTS(M)
#undef M

    default:
        throw Exception(
            fmt::format("Unknown JOIN keys variant {}.", magic_enum::enum_name(join->method)),
            ErrorCodes::UNKNOWN_SET_DATA_VARIANT);
    }
#undef CALL
#undef CALL1
#undef CALL2
#undef CALL3
}

Block JoinProbeHelper::probe(JoinProbeContext & ctx, JoinProbeWorkerData & wd)
{
    if (ctx.null_map)
        return (this->*func_ptr_has_null)(ctx, wd);
    else
        return (this->*func_ptr_no_null)(ctx, wd);
}

JOIN_PROBE_HELPER_TEMPLATE
Block JoinProbeHelper::probeImpl(JoinProbeContext & ctx, JoinProbeWorkerData & wd)
{
    static_assert(has_other_condition || !late_materialization);

    if unlikely (ctx.rows == 0)
        return join->output_block_after_finalize;

    if constexpr (kind == LeftOuter && has_other_condition)
    {
        if (ctx.isProbeFinished())
            return fillNotMatchedRowsForLeftOuter(ctx, wd);
    }

    wd.insert_batch.clear();
    wd.insert_batch.reserve(settings.probe_insert_batch_size);
    wd.selective_offsets.clear();
    wd.selective_offsets.reserve(settings.max_block_size);
    if constexpr (kind == LeftOuter && !has_other_condition)
    {
        wd.not_matched_selective_offsets.clear();
        wd.not_matched_selective_offsets.reserve(settings.max_block_size);
    }
    if constexpr (late_materialization)
    {
        wd.row_ptrs_for_lm.clear();
        wd.row_ptrs_for_lm.reserve(settings.max_block_size);
    }

    size_t left_columns = join->left_sample_block_pruned.columns();
    size_t right_columns = join->right_sample_block_pruned.columns();
    if (!wd.result_block)
    {
        RUNTIME_CHECK(left_columns + right_columns == join->all_sample_block_pruned.columns());
        for (size_t i = 0; i < left_columns + right_columns; ++i)
        {
            ColumnWithTypeAndName new_column = join->all_sample_block_pruned.safeGetByPosition(i).cloneEmpty();
            new_column.column->assumeMutable()->reserveAlign(settings.max_block_size, FULL_VECTOR_SIZE_AVX2);
            wd.result_block.insert(std::move(new_column));
        }
    }

    MutableColumns added_columns(right_columns);
    for (size_t i = 0; i < right_columns; ++i)
        added_columns[i] = wd.result_block.safeGetByPosition(left_columns + i).column->assumeMutable();

    Stopwatch watch;
    if (pointer_table.enableProbePrefetch())
        probeFillColumnsPrefetch<
            KeyGetter,
            kind,
            has_null_map,
            has_other_condition,
            late_materialization,
            tagged_pointer>(ctx, wd, added_columns);
    else
        probeFillColumns<KeyGetter, kind, has_null_map, has_other_condition, late_materialization, tagged_pointer>(
            ctx,
            wd,
            added_columns);
    wd.probe_hash_table_time += watch.elapsedFromLastTime();

    // Move the mutable column pointers back into the wd.result_block, dropping the extra reference (ref_count 2→1).
    // Alternative: added_columns.clear(); but that is less explicit and may misleadingly imply the columns are discarded.
    for (size_t i = 0; i < right_columns; ++i)
        wd.result_block.safeGetByPosition(left_columns + i).column = std::move(added_columns[i]);

    if constexpr (kind == Inner || kind == LeftOuter || kind == Semi || kind == Anti)
    {
        if (wd.selective_offsets.empty())
            return join->output_block_after_finalize;
    }

    if constexpr (kind == LeftOuterSemi || kind == LeftOuterAnti)
    {
        return genResultBlockForLeftOuterSemi(ctx);
    }

    if constexpr (has_other_condition)
    {
        // Always using late materialization for left side columns
        for (size_t i = 0; i < left_columns; ++i)
        {
            if (!join->left_required_flag_for_other_condition[i])
                continue;
            wd.result_block.safeGetByPosition(i).column->assumeMutable()->insertSelectiveFrom(
                *ctx.block.safeGetByPosition(i).column.get(),
                wd.selective_offsets);
        }
    }
    else
    {
        for (size_t i = 0; i < left_columns; ++i)
        {
            wd.result_block.safeGetByPosition(i).column->assumeMutable()->insertSelectiveFrom(
                *ctx.block.safeGetByPosition(i).column.get(),
                wd.selective_offsets);
        }
    }

    wd.replicate_time += watch.elapsedFromLastTime();

    if constexpr (has_other_condition)
    {
        auto res_block = handleOtherConditions(ctx, wd, kind, late_materialization);
        wd.other_condition_time += watch.elapsedFromLastTime();
        return res_block;
    }

    if (wd.result_block.rows() >= settings.max_block_size)
    {
        auto res_block = join->removeUselessColumnForOutput(wd.result_block);
        wd.result_block = {};
        return res_block;
    }
    return join->output_block_after_finalize;
}

JOIN_PROBE_HELPER_TEMPLATE
void JoinProbeHelper::probeFillColumns(JoinProbeContext & ctx, JoinProbeWorkerData & wd, MutableColumns & added_columns)
{
    using KeyGetterType = typename KeyGetter::Type;
    using Hash = typename KeyGetter::Hash;
    using HashValueType = typename KeyGetter::HashValueType;
    using Adder = JoinProbeAdder<kind, has_other_condition, late_materialization>;

    auto & key_getter = *static_cast<KeyGetterType *>(ctx.key_getter.get());
    size_t current_offset = wd.result_block.rows();
    size_t idx = ctx.current_row_idx;
    RowPtr ptr = ctx.current_build_row_ptr;
    bool is_matched = ctx.current_row_is_matched;
    size_t collision = 0;
    size_t key_offset = sizeof(RowPtr);
    if constexpr (KeyGetterType::joinKeyCompareHashFirst())
    {
        key_offset += sizeof(HashValueType);
    }

#define NOT_MATCHED(not_matched)                                                     \
    if constexpr (Adder::need_not_matched)                                           \
    {                                                                                \
        assert(ptr == nullptr);                                                      \
        if (not_matched)                                                             \
        {                                                                            \
            bool is_end = Adder::addNotMatched(*this, ctx, wd, idx, current_offset); \
            if unlikely (is_end)                                                     \
            {                                                                        \
                ++idx;                                                               \
                break;                                                               \
            }                                                                        \
        }                                                                            \
    }

    for (; idx < ctx.rows; ++idx)
    {
        if constexpr (has_null_map)
        {
            if ((*ctx.null_map)[idx])
            {
                NOT_MATCHED(true)
                continue;
            }
        }

        const auto & key = key_getter.getJoinKey(idx);
        auto hash = static_cast<HashValueType>(Hash()(key));
        UInt16 hash_tag = hash & ROW_PTR_TAG_MASK;
        if likely (ptr == nullptr)
        {
            ptr = pointer_table.getHeadPointer(hash);
            if (ptr == nullptr)
            {
                NOT_MATCHED(true)
                continue;
            }

            if constexpr (tagged_pointer)
            {
                if (!containOtherTag(ptr, hash_tag))
                {
                    ptr = nullptr;
                    NOT_MATCHED(true)
                    continue;
                }
                ptr = removeRowPtrTag(ptr);
            }
            if constexpr (Adder::need_not_matched)
                is_matched = false;
        }
        while (true)
        {
            const auto & key2 = key_getter.deserializeJoinKey(ptr + key_offset);
            bool key_is_equal = joinKeyIsEqual(key_getter, key, key2, hash, ptr);
            collision += !key_is_equal;
            if (key_is_equal)
            {
                if constexpr (Adder::need_not_matched)
                    is_matched = true;

                if constexpr (Adder::need_matched)
                {
                    bool is_end = Adder::addMatched(
                        *this,
                        ctx,
                        wd,
                        added_columns,
                        idx,
                        current_offset,
                        ptr,
                        key_offset + key_getter.getRequiredKeyOffset(key2));

                    if unlikely (is_end)
                    {
                        if constexpr (Adder::break_on_first_match)
                            ptr = nullptr;
                        break;
                    }
                }

                if constexpr (Adder::break_on_first_match)
                {
                    ptr = nullptr;
                    break;
                }
            }

            ptr = getNextRowPtr(ptr);
            if (ptr == nullptr)
                break;
        }
        if unlikely (ptr != nullptr)
        {
            ptr = getNextRowPtr(ptr);
            if (ptr == nullptr)
                ++idx;
            break;
        }
        NOT_MATCHED(!is_matched)
    }

    Adder::flush(*this, wd, added_columns);

    ctx.current_row_idx = idx;
    ctx.current_build_row_ptr = ptr;
    ctx.current_row_is_matched = is_matched;
    wd.collision += collision;

#undef NOT_MATCHED
}

/// The implemtation of prefetching in join probe process is inspired by a paper named
/// `Asynchronous Memory Access Chaining` in vldb-15.
/// Ref: https://www.vldb.org/pvldb/vol9/p252-kocberber.pdf
enum class ProbePrefetchStage : UInt8
{
    None,
    FindHeader,
    FindNext,
};

template <typename KeyGetter>
struct ProbePrefetchState
{
    using KeyGetterType = typename KeyGetter::Type;
    using KeyType = typename KeyGetterType::KeyType;
    using HashValueType = typename KeyGetter::HashValueType;

    ProbePrefetchStage stage = ProbePrefetchStage::None;
    bool is_matched = false;
    UInt16 hash_tag = 0;
    UInt32 index = 0;
    HashValueType hash = 0;
    KeyType key{};
    union
    {
        RowPtr ptr = nullptr;
        std::atomic<RowPtr> * pointer_ptr;
    };
};

#define PREFETCH_READ(ptr) __builtin_prefetch((ptr), 0 /* rw==read */, 3 /* locality */)

JOIN_PROBE_HELPER_TEMPLATE
void JoinProbeHelper::probeFillColumnsPrefetch(
    JoinProbeContext & ctx,
    JoinProbeWorkerData & wd,
    MutableColumns & added_columns)
{
    using KeyGetterType = typename KeyGetter::Type;
    using Hash = typename KeyGetter::Hash;
    using HashValueType = typename KeyGetter::HashValueType;
    using Adder = JoinProbeAdder<kind, has_other_condition, late_materialization>;

<<<<<<< HEAD
    auto & key_getter = *static_cast<KeyGetterType *>(context.key_getter.get());
    if unlikely (!context.prefetch_states)
=======
    auto & key_getter = *static_cast<KeyGetterType *>(ctx.key_getter.get());
    if (!ctx.prefetch_states)
>>>>>>> 2627cd5c
    {
        ctx.prefetch_states = decltype(ctx.prefetch_states)(
            static_cast<void *>(new ProbePrefetchState<KeyGetter>[settings.probe_prefetch_step]),
            [](void * ptr) { delete[] static_cast<ProbePrefetchState<KeyGetter> *>(ptr); });
    }
    auto * states = static_cast<ProbePrefetchState<KeyGetter> *>(ctx.prefetch_states.get());

    size_t idx = ctx.current_row_idx;
    size_t active_states = ctx.prefetch_active_states;
    size_t k = ctx.prefetch_iter;
    size_t current_offset = wd.result_block.rows();
    size_t collision = 0;
    size_t key_offset = sizeof(RowPtr);
    if constexpr (KeyGetterType::joinKeyCompareHashFirst())
    {
        key_offset += sizeof(HashValueType);
    }

#define NOT_MATCHED(not_matched, idx)                                                \
    if constexpr (Adder::need_not_matched)                                           \
    {                                                                                \
        if (not_matched)                                                             \
        {                                                                            \
            bool is_end = Adder::addNotMatched(*this, ctx, wd, idx, current_offset); \
            if unlikely (is_end)                                                     \
                break;                                                               \
        }                                                                            \
    }

    const size_t probe_prefetch_step = settings.probe_prefetch_step;
    while (idx < ctx.rows || active_states > 0)
    {
        k = k == probe_prefetch_step ? 0 : k;
        auto * state = &states[k];
        if (state->stage == ProbePrefetchStage::FindNext)
        {
            RowPtr ptr = state->ptr;
            RowPtr next_ptr = getNextRowPtr(ptr);
            state->ptr = next_ptr;

            const auto & key2 = key_getter.deserializeJoinKey(ptr + key_offset);
            bool key_is_equal = joinKeyIsEqual(key_getter, state->key, key2, state->hash, ptr);
            collision += !key_is_equal;
            if (key_is_equal)
            {
                if constexpr (Adder::need_not_matched)
                    state->is_matched = true;

                if constexpr (Adder::need_matched)
                {
                    bool is_end = Adder::addMatched(
                        *this,
                        ctx,
                        wd,
                        added_columns,
                        state->index,
                        current_offset,
                        ptr,
                        key_offset + key_getter.getRequiredKeyOffset(key2));
                    if unlikely (is_end)
                    {
                        if constexpr (Adder::break_on_first_match)
                            next_ptr = nullptr;

                        if (!next_ptr)
                        {
                            state->stage = ProbePrefetchStage::None;
                            --active_states;
                        }
                        break;
                    }
                }

                if constexpr (Adder::break_on_first_match)
                    next_ptr = nullptr;
            }

            if (next_ptr)
            {
                PREFETCH_READ(next_ptr);
                ++k;
                continue;
            }

            state->stage = ProbePrefetchStage::None;
            --active_states;

            NOT_MATCHED(!state->is_matched, state->index);
        }
        else if (state->stage == ProbePrefetchStage::FindHeader)
        {
            RowPtr ptr = state->pointer_ptr->load(std::memory_order_relaxed);
            if (ptr)
            {
                bool forward = true;
                if constexpr (tagged_pointer)
                {
                    if (containOtherTag(ptr, state->hash_tag))
                        ptr = removeRowPtrTag(ptr);
                    else
                        forward = false;
                }
                if (forward)
                {
                    PREFETCH_READ(ptr);
                    state->ptr = ptr;
                    state->stage = ProbePrefetchStage::FindNext;
                    ++k;
                    continue;
                }
            }

            state->stage = ProbePrefetchStage::None;
            --active_states;

            NOT_MATCHED(true, state->index);
        }

        assert(state->stage == ProbePrefetchStage::None);

        if constexpr (has_null_map)
        {
            bool is_end = false;
            while (idx < ctx.rows)
            {
                if (!(*ctx.null_map)[idx])
                    break;

                if constexpr (Adder::need_not_matched)
                {
                    is_end = Adder::addNotMatched(*this, ctx, wd, idx, current_offset);
                    if unlikely (is_end)
                    {
                        ++idx;
                        break;
                    }
                }

                ++idx;
            }
            if constexpr (Adder::need_not_matched)
            {
                if unlikely (is_end)
                    break;
            }
        }

        if unlikely (idx >= ctx.rows)
        {
            ++k;
            continue;
        }

        const auto & key = key_getter.getJoinKeyWithBuffer(idx);
        auto hash = static_cast<HashValueType>(Hash()(key));
        size_t bucket = pointer_table.getBucketNum(hash);
        state->pointer_ptr = pointer_table.getPointerTable() + bucket;
        PREFETCH_READ(state->pointer_ptr);

        state->key = key;
        if constexpr (Adder::need_not_matched)
            state->is_matched = false;
        if constexpr (tagged_pointer)
            state->hash_tag = hash & ROW_PTR_TAG_MASK;
        if constexpr (KeyGetterType::joinKeyCompareHashFirst())
            state->hash = hash;
        state->index = idx;
        state->stage = ProbePrefetchStage::FindHeader;
        ++active_states;
        ++idx;
        ++k;
    }

    Adder::flush(*this, wd, added_columns);

    ctx.current_row_idx = idx;
    ctx.prefetch_active_states = active_states;
    ctx.prefetch_iter = k;
    wd.collision += collision;

#undef NOT_MATCHED
}

Block JoinProbeHelper::handleOtherConditions(
    JoinProbeContext & ctx,
    JoinProbeWorkerData & wd,
    ASTTableJoin::Kind kind,
    bool late_materialization)
{
    const auto & left_sample_block_pruned = join->left_sample_block_pruned;
    const auto & right_sample_block_pruned = join->right_sample_block_pruned;
    const auto & output_block_after_finalize = join->output_block_after_finalize;
    const auto & non_equal_conditions = join->non_equal_conditions;
    const auto & output_column_indexes = join->output_column_indexes;
    const auto & left_required_flag_for_other_condition = join->left_required_flag_for_other_condition;

    size_t left_columns = left_sample_block_pruned.columns();
    size_t right_columns = right_sample_block_pruned.columns();
    // Some columns in wd.result_block may be empty so need to create another block to execute other condition expressions
    Block exec_block;
    RUNTIME_CHECK(wd.result_block.columns() == left_columns + right_columns);
    for (size_t i = 0; i < left_columns; ++i)
    {
        if (left_required_flag_for_other_condition[i])
            exec_block.insert(wd.result_block.getByPosition(i));
    }
    if (late_materialization)
    {
        for (auto [column_index, _] : row_layout.raw_key_column_indexes)
            exec_block.insert(wd.result_block.getByPosition(left_columns + column_index));
        for (size_t i = 0; i < row_layout.other_column_count_for_other_condition; ++i)
        {
            size_t column_index = row_layout.other_column_indexes[i].first;
            exec_block.insert(wd.result_block.getByPosition(left_columns + column_index));
        }
    }
    else
    {
        for (size_t i = 0; i < right_columns; ++i)
            exec_block.insert(wd.result_block.getByPosition(left_columns + i));
    }

    non_equal_conditions.other_cond_expr->execute(exec_block);

    size_t rows = exec_block.rows();
    // Ensure BASE_OFFSETS is accessed within bound.
    // It must be true because max_block_size <= BASE_OFFSETS.size(HASH_JOIN_MAX_BLOCK_SIZE_UPPER_BOUND).
    RUNTIME_CHECK_MSG(
        rows <= BASE_OFFSETS.size(),
        "exec_block rows {} > base_offsets size {}",
        rows,
        BASE_OFFSETS.size());

    wd.filter.clear();
    mergeNullAndFilterResult(exec_block, wd.filter, non_equal_conditions.other_cond_name, false);
    exec_block.clear();

    if (kind == LeftOuter)
    {
        RUNTIME_CHECK(wd.selective_offsets.size() == rows);
        RUNTIME_CHECK(wd.filter.size() == rows);
        for (size_t i = 0; i < rows; ++i)
        {
            size_t idx = wd.selective_offsets[i];
            bool is_matched = wd.filter[i];
            ctx.rows_not_matched[idx] &= !is_matched;
        }
    }

    join->initOutputBlock(wd.result_block_for_other_condition);

    RUNTIME_CHECK_MSG(
        wd.result_block_for_other_condition.rows() < settings.max_block_size,
        "result_block_for_other_condition rows {} >= max_block_size {}",
        wd.result_block_for_other_condition.rows(),
        settings.max_block_size);
    size_t remaining_insert_size = settings.max_block_size - wd.result_block_for_other_condition.rows();
    size_t result_size = countBytesInFilter(wd.filter);

    bool block_filter_offsets_is_initialized = false;
    auto init_block_filter_offsets = [&]() {
        RUNTIME_CHECK(wd.filter.size() == rows);
        wd.block_filter_offsets.clear();
        wd.block_filter_offsets.reserve(result_size);
        filterImpl(&wd.filter[0], &wd.filter[rows], &BASE_OFFSETS[0], wd.block_filter_offsets);
        RUNTIME_CHECK(wd.block_filter_offsets.size() == result_size);
        block_filter_offsets_is_initialized = true;
    };

    bool result_block_filter_offsets_is_initialized = false;
    auto init_result_block_filter_offsets = [&]() {
        RUNTIME_CHECK(wd.selective_offsets.size() == rows);
        wd.result_block_filter_offsets.clear();
        wd.result_block_filter_offsets.reserve(result_size);
        filterImpl(&wd.filter[0], &wd.filter[rows], &wd.selective_offsets[0], wd.result_block_filter_offsets);
        RUNTIME_CHECK(wd.result_block_filter_offsets.size() == result_size);
        result_block_filter_offsets_is_initialized = true;
    };

    bool filter_row_ptrs_for_lm_is_initialized = false;
    auto init_filter_row_ptrs_for_lm = [&]() {
        RUNTIME_CHECK(wd.row_ptrs_for_lm.size() == rows);
        wd.filter_row_ptrs_for_lm.clear();
        wd.filter_row_ptrs_for_lm.reserve(result_size);
        filterImpl(&wd.filter[0], &wd.filter[rows], &wd.row_ptrs_for_lm[0], wd.filter_row_ptrs_for_lm);
        RUNTIME_CHECK(wd.filter_row_ptrs_for_lm.size() == result_size);
        filter_row_ptrs_for_lm_is_initialized = true;
    };

    auto fill_matched = [&](size_t start, size_t length) {
        if (length == 0)
            return;

        if (late_materialization)
        {
            for (auto [column_index, _] : row_layout.raw_key_column_indexes)
            {
                auto output_index = output_column_indexes.at(left_columns + column_index);
                if (output_index < 0)
                    continue;
                if unlikely (!block_filter_offsets_is_initialized)
                    init_block_filter_offsets();
                auto & des_column = wd.result_block_for_other_condition.safeGetByPosition(output_index);
                auto & src_column = wd.result_block.safeGetByPosition(left_columns + column_index);
                des_column.column->assumeMutable()
                    ->insertSelectiveRangeFrom(*src_column.column.get(), wd.block_filter_offsets, start, length);
            }
            for (size_t i = 0; i < row_layout.other_column_count_for_other_condition; ++i)
            {
                size_t column_index = row_layout.other_column_indexes[i].first;
                auto output_index = output_column_indexes.at(left_columns + column_index);
                if (output_index < 0)
                    continue;
                if unlikely (!block_filter_offsets_is_initialized)
                    init_block_filter_offsets();
                auto & des_column = wd.result_block_for_other_condition.safeGetByPosition(output_index);
                auto & src_column = wd.result_block.safeGetByPosition(left_columns + column_index);
                des_column.column->assumeMutable()
                    ->insertSelectiveRangeFrom(*src_column.column.get(), wd.block_filter_offsets, start, length);
            }

            if (!filter_row_ptrs_for_lm_is_initialized)
                init_filter_row_ptrs_for_lm();

            if (row_layout.other_column_count_for_other_condition < row_layout.other_column_indexes.size())
            {
                auto other_column_indexes_start = row_layout.other_column_count_for_other_condition;
                auto other_column_indexes_size = row_layout.other_column_indexes.size();
                // Sanity check: all columns after other_column_indexes_start should be included in wd.result_block_for_other_condition.
                for (size_t i = other_column_indexes_start; i < other_column_indexes_size; ++i)
                {
                    size_t column_index = row_layout.other_column_indexes[i].first;
                    auto output_index = output_column_indexes.at(left_columns + column_index);
                    RUNTIME_CHECK(output_index >= 0);
                    RUNTIME_CHECK(static_cast<size_t>(output_index) < wd.result_block_for_other_condition.columns());
                }
                constexpr size_t step = 256;
                for (size_t pos = start; pos < start + length; pos += step)
                {
                    size_t end = pos + step > start + length ? start + length : pos + step;
                    wd.insert_batch.clear();
                    wd.insert_batch.insert(&wd.filter_row_ptrs_for_lm[pos], &wd.filter_row_ptrs_for_lm[end]);
                    for (size_t i = other_column_indexes_start; i < other_column_indexes_size; ++i)
                    {
                        size_t column_index = row_layout.other_column_indexes[i].first;
                        auto output_index = output_column_indexes[left_columns + column_index];
                        auto & des_column = wd.result_block_for_other_condition.getByPosition(output_index);
                        des_column.column->assumeMutable()->deserializeAndInsertFromPos(wd.insert_batch, true);
                    }
                }
                for (size_t i = other_column_indexes_start; i < other_column_indexes_size; ++i)
                {
                    size_t column_index = row_layout.other_column_indexes[i].first;
                    auto output_index = output_column_indexes[left_columns + column_index];
                    auto & des_column = wd.result_block_for_other_condition.getByPosition(output_index);
                    des_column.column->assumeMutable()->flushNTAlignBuffer();
                }
            }
        }
        else
        {
            for (size_t i = 0; i < right_columns; ++i)
            {
                auto output_index = output_column_indexes.at(left_columns + i);
                if (output_index < 0)
                    continue;
                if unlikely (!block_filter_offsets_is_initialized)
                    init_block_filter_offsets();
                auto & des_column = wd.result_block_for_other_condition.safeGetByPosition(output_index);
                auto & src_column = wd.result_block.safeGetByPosition(left_columns + i);
                des_column.column->assumeMutable()
                    ->insertSelectiveRangeFrom(*src_column.column.get(), wd.block_filter_offsets, start, length);
            }
        }

        for (size_t i = 0; i < left_columns; ++i)
        {
            auto output_index = output_column_indexes.at(i);
            if (output_index < 0)
                continue;
            auto & des_column = wd.result_block_for_other_condition.safeGetByPosition(output_index);
            if (left_required_flag_for_other_condition[i])
            {
                if unlikely (!block_filter_offsets_is_initialized && !result_block_filter_offsets_is_initialized)
                    init_result_block_filter_offsets();
                if (block_filter_offsets_is_initialized)
                {
                    auto & src_column = wd.result_block.safeGetByPosition(i);
                    des_column.column->assumeMutable()
                        ->insertSelectiveRangeFrom(*src_column.column.get(), wd.block_filter_offsets, start, length);
                }
                else
                {
                    auto & src_column = ctx.block.safeGetByPosition(i);
                    des_column.column->assumeMutable()->insertSelectiveRangeFrom(
                        *src_column.column.get(),
                        wd.result_block_filter_offsets,
                        start,
                        length);
                }
                continue;
            }
            if unlikely (!result_block_filter_offsets_is_initialized)
                init_result_block_filter_offsets();
            auto & src_column = ctx.block.safeGetByPosition(i);
            des_column.column->assumeMutable()
                ->insertSelectiveRangeFrom(*src_column.column.get(), wd.result_block_filter_offsets, start, length);
        }
    };

    SCOPE_EXIT({
        RUNTIME_CHECK(wd.result_block.columns() == left_columns + right_columns);
        /// Clear the data in result_block.
        for (size_t i = 0; i < left_columns + right_columns; ++i)
        {
            auto column = wd.result_block.getByPosition(i).column->assumeMutable();
            column->popBack(column->size());
            wd.result_block.getByPosition(i).column = std::move(column);
        }
    });

    size_t length = std::min(result_size, remaining_insert_size);
    fill_matched(0, length);
    if (result_size >= remaining_insert_size)
    {
        Block res_block;
        res_block.swap(wd.result_block_for_other_condition);
        if (result_size > remaining_insert_size)
        {
            join->initOutputBlock(wd.result_block_for_other_condition);
            fill_matched(remaining_insert_size, result_size - remaining_insert_size);
        }

        return res_block;
    }

    if (kind == LeftOuter && ctx.isProbeFinished())
        return fillNotMatchedRowsForLeftOuter(ctx, wd);

    return output_block_after_finalize;
}

Block JoinProbeHelper::fillNotMatchedRowsForLeftOuter(JoinProbeContext & ctx, JoinProbeWorkerData & wd)
{
    RUNTIME_CHECK(join->kind == LeftOuter);
    RUNTIME_CHECK(join->has_other_condition);
    RUNTIME_CHECK(ctx.isProbeFinished());
    if (ctx.not_matched_offsets_idx < 0)
    {
        size_t rows = ctx.rows;
        size_t not_matched_result_size = countBytesInFilter(ctx.rows_not_matched);
        auto & offsets = ctx.not_matched_offsets;

        offsets.clear();
        offsets.reserve(not_matched_result_size);
        if likely (rows <= BASE_OFFSETS.size())
        {
            filterImpl(&ctx.rows_not_matched[0], &ctx.rows_not_matched[rows], &BASE_OFFSETS[0], offsets);
            RUNTIME_CHECK(offsets.size() == not_matched_result_size);
        }
        else
        {
            for (size_t i = 0; i < rows; ++i)
            {
                if (ctx.rows_not_matched[i])
                    offsets.push_back(i);
            }
        }

        ctx.not_matched_offsets_idx = 0;
    }
    const auto & output_block_after_finalize = join->output_block_after_finalize;

    if (static_cast<size_t>(ctx.not_matched_offsets_idx) >= ctx.not_matched_offsets.size())
    {
        // JoinProbeContext::isAllFinished checks if all not matched rows have been output
        // by verifying whether rows_not_matched is empty.
        ctx.rows_not_matched.clear();
        return output_block_after_finalize;
    }

    join->initOutputBlock(wd.result_block_for_other_condition);

    size_t left_columns = join->left_sample_block_pruned.columns();
    size_t right_columns = join->right_sample_block_pruned.columns();

    if (wd.result_block_for_other_condition.rows() >= settings.max_block_size)
    {
        Block res_block;
        res_block.swap(wd.result_block_for_other_condition);
        return res_block;
    }

    size_t remaining_insert_size = settings.max_block_size - wd.result_block_for_other_condition.rows();
    size_t result_size = ctx.not_matched_offsets.size() - ctx.not_matched_offsets_idx;
    size_t length = std::min(result_size, remaining_insert_size);

    const auto & output_column_indexes = join->output_column_indexes;
    for (size_t i = 0; i < right_columns; ++i)
    {
        auto output_index = output_column_indexes.at(left_columns + i);
        if (output_index < 0)
            continue;
        auto & des_column = wd.result_block_for_other_condition.safeGetByPosition(output_index);
        des_column.column->assumeMutable()->insertManyDefaults(length);
    }

    for (size_t i = 0; i < left_columns; ++i)
    {
        auto output_index = output_column_indexes.at(i);
        if (output_index < 0)
            continue;
        auto & des_column = wd.result_block_for_other_condition.safeGetByPosition(output_index);
        auto & src_column = ctx.block.safeGetByPosition(i);
        des_column.column->assumeMutable()->insertSelectiveRangeFrom(
            *src_column.column.get(),
            ctx.not_matched_offsets,
            ctx.not_matched_offsets_idx,
            length);
    }
    ctx.not_matched_offsets_idx += length;

    if (static_cast<size_t>(ctx.not_matched_offsets_idx) >= ctx.not_matched_offsets.size())
    {
        // JoinProbeContext::isAllFinished checks if all not matched rows have been output
        // by verifying whether rows_not_matched is empty.
        ctx.rows_not_matched.clear();
    }

    Block res_block;
    res_block.swap(wd.result_block_for_other_condition);
    return res_block;
}

Block JoinProbeHelper::genResultBlockForLeftOuterSemi(JoinProbeContext & ctx)
{
    RUNTIME_CHECK(join->kind == LeftOuterSemi || join->kind == LeftOuterAnti);
    RUNTIME_CHECK(!join->has_other_condition);
    RUNTIME_CHECK(ctx.isProbeFinished());

    Block res_block = join->output_block_after_finalize.cloneEmpty();
    size_t columns = res_block.columns();
    size_t match_helper_column_index = res_block.getPositionByName(join->match_helper_name);
    for (size_t i = 0; i < columns; ++i)
    {
        if (i == match_helper_column_index)
            continue;
        res_block.getByPosition(i) = ctx.block.getByName(res_block.getByPosition(i).name);
    }

    MutableColumnPtr match_helper_column_ptr = res_block.getByPosition(match_helper_column_index).column->cloneEmpty();
    auto * match_helper_column = typeid_cast<ColumnNullable *>(match_helper_column_ptr.get());
    match_helper_column->getNullMapColumn().getData().resize_fill_zero(ctx.rows);
    auto * match_helper_res = &typeid_cast<ColumnVector<Int8> &>(match_helper_column->getNestedColumn()).getData();
    match_helper_res->swap(ctx.semi_match_res);

    res_block.getByPosition(match_helper_column_index).column = std::move(match_helper_column_ptr);

    return res_block;
}

} // namespace DB<|MERGE_RESOLUTION|>--- conflicted
+++ resolved
@@ -800,13 +800,8 @@
     using HashValueType = typename KeyGetter::HashValueType;
     using Adder = JoinProbeAdder<kind, has_other_condition, late_materialization>;
 
-<<<<<<< HEAD
-    auto & key_getter = *static_cast<KeyGetterType *>(context.key_getter.get());
-    if unlikely (!context.prefetch_states)
-=======
     auto & key_getter = *static_cast<KeyGetterType *>(ctx.key_getter.get());
-    if (!ctx.prefetch_states)
->>>>>>> 2627cd5c
+    if unlikely (!ctx.prefetch_states)
     {
         ctx.prefetch_states = decltype(ctx.prefetch_states)(
             static_cast<void *>(new ProbePrefetchState<KeyGetter>[settings.probe_prefetch_step]),
