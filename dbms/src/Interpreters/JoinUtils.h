// Copyright 2023 PingCAP, Ltd.
//
// Licensed under the Apache License, Version 2.0 (the "License");
// you may not use this file except in compliance with the License.
// You may obtain a copy of the License at
//
//     http://www.apache.org/licenses/LICENSE-2.0
//
// Unless required by applicable law or agreed to in writing, software
// distributed under the License is distributed on an "AS IS" BASIS,
// WITHOUT WARRANTIES OR CONDITIONS OF ANY KIND, either express or implied.
// See the License for the specific language governing permissions and
// limitations under the License.

#pragma once

<<<<<<< HEAD
#include <Columns/ColumnVector.h>
=======
#include <Columns/ColumnNullable.h>
>>>>>>> da078ec8
#include <Core/Block.h>
#include <DataTypes/DataTypesNumber.h>
#include <Parsers/ASTTablesInSelectQuery.h>

namespace DB
{
/// Do I need to use the hash table maps_*_full, in which we remember whether the row was joined and fill left columns if not joined
inline bool getFullness(ASTTableJoin::Kind kind)
{
    return kind == ASTTableJoin::Kind::Right || kind == ASTTableJoin::Kind::Cross_Right || kind == ASTTableJoin::Kind::Full;
}
/// For semi and anti join A semi/anti join B, that uses A as build table
inline bool isRightSemiFamily(ASTTableJoin::Kind kind)
{
    return kind == ASTTableJoin::Kind::RightSemi || kind == ASTTableJoin::Kind::RightAnti;
}
inline bool isLeftJoin(ASTTableJoin::Kind kind)
{
    return kind == ASTTableJoin::Kind::Left || kind == ASTTableJoin::Kind::Cross_Left;
}
inline bool isRightJoin(ASTTableJoin::Kind kind)
{
    return kind == ASTTableJoin::Kind::Right || kind == ASTTableJoin::Kind::Cross_Right;
}
inline bool isInnerJoin(ASTTableJoin::Kind kind)
{
    return kind == ASTTableJoin::Kind::Inner || kind == ASTTableJoin::Kind::Cross;
}
inline bool isAntiJoin(ASTTableJoin::Kind kind)
{
    return kind == ASTTableJoin::Kind::Anti || kind == ASTTableJoin::Kind::Cross_Anti;
}
inline bool isCrossJoin(ASTTableJoin::Kind kind)
{
    return kind == ASTTableJoin::Kind::Cross || kind == ASTTableJoin::Kind::Cross_Left
        || kind == ASTTableJoin::Kind::Cross_Right || kind == ASTTableJoin::Kind::Cross_Anti
        || kind == ASTTableJoin::Kind::Cross_LeftSemi || kind == ASTTableJoin::Kind::Cross_LeftAnti;
}
/// (cartesian/null-aware) (anti) left semi join.
inline bool isLeftSemiFamily(ASTTableJoin::Kind kind)
{
    return kind == ASTTableJoin::Kind::LeftSemi || kind == ASTTableJoin::Kind::LeftAnti
        || kind == ASTTableJoin::Kind::Cross_LeftSemi || kind == ASTTableJoin::Kind::Cross_LeftAnti
        || kind == ASTTableJoin::Kind::NullAware_LeftSemi || kind == ASTTableJoin::Kind::NullAware_LeftAnti;
}
inline bool isNullAwareSemiFamily(ASTTableJoin::Kind kind)
{
    return kind == ASTTableJoin::Kind::NullAware_Anti || kind == ASTTableJoin::Kind::NullAware_LeftAnti
        || kind == ASTTableJoin::Kind::NullAware_LeftSemi;
}
inline bool needRecordNotInsertRows(ASTTableJoin::Kind kind)
{
    return getFullness(kind) || (kind == ASTTableJoin::Kind::RightAnti) || isNullAwareSemiFamily(kind);
}
inline bool needScanHashMapAfterProb(ASTTableJoin::Kind kind)
{
    return getFullness(kind) || isRightSemiFamily(kind);
}

bool mayProbeSideExpandedAfterJoin(ASTTableJoin::Kind kind, ASTTableJoin::Strictness strictness);

struct ProbeProcessInfo
{
    Block block;
    size_t partition_index;
    UInt64 max_block_size;
    UInt64 min_result_block_size;
    size_t start_row;
    size_t end_row;
    bool all_rows_joined_finish;

    /// these are used for probe
    bool prepare_for_probe_done = false;
    Columns materialized_columns;
    ColumnRawPtrs key_columns;
    ColumnPtr null_map_holder = nullptr;
    ConstNullMapPtr null_map = nullptr;
    /// Used with ANY INNER JOIN
    std::unique_ptr<IColumn::Filter> filter = nullptr;
    /// Used with ALL ... JOIN
    std::unique_ptr<IColumn::Offsets> offsets_to_replicate = nullptr;

    explicit ProbeProcessInfo(UInt64 max_block_size_)
        : max_block_size(max_block_size_)
        , min_result_block_size((max_block_size + 1) / 2)
        , all_rows_joined_finish(true){};

    void resetBlock(Block && block_, size_t partition_index_ = 0);
    void updateStartRow();
    void prepareForProbe(const Names & key_names, const String & filter_column, ASTTableJoin::Kind kind, ASTTableJoin::Strictness strictness);
};
struct JoinBuildInfo
{
    bool enable_fine_grained_shuffle;
    size_t fine_grained_shuffle_count;
    bool enable_spill;
    bool is_spilled;
    size_t build_concurrency;
    size_t restore_round;
    bool needVirtualDispatchForProbeBlock() const
    {
        return enable_fine_grained_shuffle || (enable_spill && !is_spilled);
    }
};
void computeDispatchHash(size_t rows,
                         const ColumnRawPtrs & key_columns,
                         const TiDB::TiDBCollators & collators,
                         std::vector<String> & partition_key_containers,
                         size_t join_restore_round,
                         WeakHash32 & hash);
<<<<<<< HEAD

template <int>
struct PointerTypeColumnHelper;

template <>
struct PointerTypeColumnHelper<4>
{
    using DataType = DataTypeInt32;
    using ColumnType = ColumnVector<Int32>;
    using ArrayType = PaddedPODArray<Int32>;
};

template <>
struct PointerTypeColumnHelper<8>
{
    using DataType = DataTypeInt64;
    using ColumnType = ColumnVector<Int64>;
    using ArrayType = PaddedPODArray<Int64>;
};

=======
ColumnRawPtrs extractAndMaterializeKeyColumns(const Block & block, Columns & materialized_columns, const Strings & key_columns_names);
void recordFilteredRows(const Block & block, const String & filter_column, ColumnPtr & null_map_holder, ConstNullMapPtr & null_map);
>>>>>>> da078ec8
} // namespace DB<|MERGE_RESOLUTION|>--- conflicted
+++ resolved
@@ -14,11 +14,8 @@
 
 #pragma once
 
-<<<<<<< HEAD
+#include <Columns/ColumnNullable.h>
 #include <Columns/ColumnVector.h>
-=======
-#include <Columns/ColumnNullable.h>
->>>>>>> da078ec8
 #include <Core/Block.h>
 #include <DataTypes/DataTypesNumber.h>
 #include <Parsers/ASTTablesInSelectQuery.h>
@@ -129,8 +126,7 @@
                          std::vector<String> & partition_key_containers,
                          size_t join_restore_round,
                          WeakHash32 & hash);
-<<<<<<< HEAD
-
+                         
 template <int>
 struct PointerTypeColumnHelper;
 
@@ -150,8 +146,6 @@
     using ArrayType = PaddedPODArray<Int64>;
 };
 
-=======
 ColumnRawPtrs extractAndMaterializeKeyColumns(const Block & block, Columns & materialized_columns, const Strings & key_columns_names);
 void recordFilteredRows(const Block & block, const String & filter_column, ColumnPtr & null_map_holder, ConstNullMapPtr & null_map);
->>>>>>> da078ec8
 } // namespace DB