--- conflicted
+++ resolved
@@ -65,7 +65,6 @@
     return kind == ASTTableJoin::Kind::NullAware_Anti || kind == ASTTableJoin::Kind::NullAware_LeftAnti
         || kind == ASTTableJoin::Kind::NullAware_LeftSemi;
 }
-<<<<<<< HEAD
 inline bool needRecordNotInsertRows(ASTTableJoin::Kind kind)
 {
     return getFullness(kind) || (kind == ASTTableJoin::Kind::RightAnti) || isNullAwareSemiFamily(kind);
@@ -74,10 +73,8 @@
 {
     return getFullness(kind) || isRightSemiFamily(kind);
 }
-=======
 
 bool mayProbeSideExpandedAfterJoin(ASTTableJoin::Kind kind, ASTTableJoin::Strictness strictness);
->>>>>>> dc227b79
 
 struct ProbeProcessInfo
 {
