--- conflicted
+++ resolved
@@ -1253,25 +1253,11 @@
             keyHolderDiscardKey(key_holder);
         }
 
-<<<<<<< HEAD
-        if (block_full)
-        {
-            // if block_full is true means that the current offset is greater than max_block_size and current row i is not handled, so set end_row to i.
-            probe_process_info.end_row = i;
-            break;
-        }
-        else
-        {
-            // if block_full is false means that all rows are handled and current row i is also handled, so set end_row to i+1;
-            probe_process_info.end_row = i + 1;
-        }
-=======
         // if block_full is true means that the current offset is greater than max_block_size, we need break the loop.
         if (block_full)
         {
             break;
         }
->>>>>>> 9bca9cb9
     }
 
     probe_process_info.end_row = i;
@@ -2053,11 +2039,8 @@
 
     std::shared_lock lock(rwlock);
 
-<<<<<<< HEAD
-=======
     probe_process_info.updateStartRow();
 
->>>>>>> 9bca9cb9
     Block block = probe_process_info.block;
 
     /// TODO: after we bumping to C++20, use `using enum` to simplify code here.
@@ -2129,15 +2112,6 @@
 
         block.getByName(match_helper_name).column = ColumnNullable::create(std::move(col_non_matched), std::move(nullable_column->getNullMapColumnPtr()));
     }
-<<<<<<< HEAD
-=======
-
-    if (isCrossJoin(kind))
-    {
-        probe_process_info.all_rows_joined_finish = true;
-    }
-
->>>>>>> 9bca9cb9
     return block;
 }
 
@@ -2447,11 +2421,7 @@
     block = std::move(block_);
     start_row = 0;
     end_row = 0;
-<<<<<<< HEAD
-    all_rows_joined_finish = true;
-=======
     all_rows_joined_finish = false;
->>>>>>> 9bca9cb9
     // If the probe block size is greater than max_block_size, we will set max_block_size to the probe block size to avoid some unnecessary split.
     max_block_size = std::max(max_block_size, block.rows());
 }
