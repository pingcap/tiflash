// Copyright 2023 PingCAP, Ltd.
//
// Licensed under the Apache License, Version 2.0 (the "License");
// you may not use this file except in compliance with the License.
// You may obtain a copy of the License at
//
//     http://www.apache.org/licenses/LICENSE-2.0
//
// Unless required by applicable law or agreed to in writing, software
// distributed under the License is distributed on an "AS IS" BASIS,
// WITHOUT WARRANTIES OR CONDITIONS OF ANY KIND, either express or implied.
// See the License for the specific language governing permissions and
// limitations under the License.

#include <Columns/ColumnConst.h>
#include <Columns/ColumnFixedString.h>
#include <Columns/ColumnNullable.h>
#include <Columns/ColumnString.h>
#include <Common/ColumnsHashing.h>
#include <Common/FailPoint.h>
#include <Common/typeid_cast.h>
#include <Core/ColumnNumbers.h>
#include <DataStreams/HashJoinBuildBlockInputStream.h>
#include <DataStreams/IProfilingBlockInputStream.h>
#include <DataStreams/NonJoinedBlockInputStream.h>
#include <DataStreams/materializeBlock.h>
#include <DataTypes/DataTypeNullable.h>
#include <DataTypes/DataTypesNumber.h>
#include <Flash/Mpp/HashBaseWriterHelper.h>
#include <Functions/FunctionHelpers.h>
#include <Interpreters/Join.h>
#include <Interpreters/NullAwareSemiJoinHelper.h>
#include <Interpreters/NullableUtils.h>
#include <common/logger_useful.h>

#include <ext/scope_guard.h>


namespace DB
{
namespace FailPoints
{
extern const char random_join_build_failpoint[];
extern const char random_join_prob_failpoint[];
extern const char exception_mpp_hash_build[];
extern const char exception_mpp_hash_probe[];
} // namespace FailPoints

namespace ErrorCodes
{
extern const int UNKNOWN_SET_DATA_VARIANT;
extern const int LOGICAL_ERROR;
extern const int SET_SIZE_LIMIT_EXCEEDED;
extern const int TYPE_MISMATCH;
extern const int ILLEGAL_COLUMN;
} // namespace ErrorCodes

namespace
{
/// Do I need to use the hash table maps_*_full, in which we remember whether the row was joined.
bool getFullness(ASTTableJoin::Kind kind)
{
    return kind == ASTTableJoin::Kind::Right || kind == ASTTableJoin::Kind::Cross_Right || kind == ASTTableJoin::Kind::Full;
}
bool isLeftJoin(ASTTableJoin::Kind kind)
{
    return kind == ASTTableJoin::Kind::Left || kind == ASTTableJoin::Kind::Cross_Left;
}
bool isRightJoin(ASTTableJoin::Kind kind)
{
    return kind == ASTTableJoin::Kind::Right || kind == ASTTableJoin::Kind::Cross_Right;
}
bool isInnerJoin(ASTTableJoin::Kind kind)
{
    return kind == ASTTableJoin::Kind::Inner || kind == ASTTableJoin::Kind::Cross;
}
bool isAntiJoin(ASTTableJoin::Kind kind)
{
    return kind == ASTTableJoin::Kind::Anti || kind == ASTTableJoin::Kind::Cross_Anti;
}
bool isCrossJoin(ASTTableJoin::Kind kind)
{
    return kind == ASTTableJoin::Kind::Cross || kind == ASTTableJoin::Kind::Cross_Left
        || kind == ASTTableJoin::Kind::Cross_Right || kind == ASTTableJoin::Kind::Cross_Anti
        || kind == ASTTableJoin::Kind::Cross_LeftSemi || kind == ASTTableJoin::Kind::Cross_LeftAnti;
}
/// (cartesian/null-aware) (anti) left semi join.
bool isLeftSemiFamily(ASTTableJoin::Kind kind)
{
    return kind == ASTTableJoin::Kind::LeftSemi || kind == ASTTableJoin::Kind::LeftAnti
        || kind == ASTTableJoin::Kind::Cross_LeftSemi || kind == ASTTableJoin::Kind::Cross_LeftAnti
        || kind == ASTTableJoin::Kind::NullAware_LeftSemi || kind == ASTTableJoin::Kind::NullAware_LeftAnti;
}
bool isNullAwareSemiFamily(ASTTableJoin::Kind kind)
{
    return kind == ASTTableJoin::Kind::NullAware_Anti || kind == ASTTableJoin::Kind::NullAware_LeftAnti
        || kind == ASTTableJoin::Kind::NullAware_LeftSemi;
}

ColumnRawPtrs getKeyColumns(const Names & key_names, const Block & block)
{
    size_t keys_size = key_names.size();
    ColumnRawPtrs key_columns(keys_size);

    for (size_t i = 0; i < keys_size; ++i)
    {
        key_columns[i] = block.getByName(key_names[i]).column.get();

        /// We will join only keys, where all components are not NULL.
        if (key_columns[i]->isColumnNullable())
            key_columns[i] = &static_cast<const ColumnNullable &>(*key_columns[i]).getNestedColumn();
    }

    return key_columns;
}
SpillConfig createSpillConfigWithNewSpillId(const SpillConfig & config, const String & new_spill_id)
{
    return SpillConfig(config.spill_dir, new_spill_id, config.max_cached_data_bytes_in_spiller, config.max_spilled_rows_per_file, config.max_spilled_bytes_per_file, config.file_provider);
}
size_t getRestoreJoinBuildConcurrency(size_t total_partitions, size_t spilled_partitions, Int64 join_restore_concurrency, size_t total_concurrency)
{
    if (join_restore_concurrency < 0)
    {
        /// restore serially, so one restore join will take up all the concurrency
        return total_concurrency;
    }
    else if (join_restore_concurrency > 0)
    {
        /// try to restore `join_restore_concurrency` partition at a time, but restore_join_build_concurrency should be at least 2
        return std::max(2, total_concurrency / join_restore_concurrency);
    }
    else
    {
        assert(total_partitions >= spilled_partitions);
        size_t unspilled_partitions = total_partitions - spilled_partitions;
        /// try to restore at most (unspilled_partitions - 1) partitions at a time
        size_t max_concurrent_restore_partition = unspilled_partitions <= 1 ? 1 : unspilled_partitions - 1;
        size_t restore_times = (spilled_partitions + max_concurrent_restore_partition - 1) / max_concurrent_restore_partition;
        size_t restore_build_concurrency = (restore_times * total_concurrency) / spilled_partitions;
        return std::max(2, restore_build_concurrency);
    }
}
UInt64 inline updateHashValue(size_t restore_round, UInt64 x)
{
    static std::vector<UInt64> hash_constants{0xff51afd7ed558ccdULL, 0xc4ceb9fe1a85ec53ULL, 0xde43a68e4d184aa3ULL, 0x86f1fda459fa47c7ULL, 0xd91419add64f471fULL, 0xc18eea9cbe12489eULL, 0x2cb94f36b9fe4c38ULL, 0xef0f50cc5f0c4cbaULL};
    static size_t hash_constants_size = hash_constants.size();
    assert(hash_constants_size > 0 && (hash_constants_size & (hash_constants_size - 1)) == 0);
    assert(restore_round != 0);
    x ^= x >> 33;
    x *= hash_constants[restore_round & (hash_constants_size - 1)];
    x ^= x >> 33;
    x *= hash_constants[(restore_round + 1) & (hash_constants_size - 1)];
    x ^= x >> 33;
    return x;
}
struct JoinBuildInfo
{
    bool enable_fine_grained_shuffle;
    size_t fine_grained_shuffle_count;
    bool enable_spill;
    bool is_spilled;
    size_t build_concurrency;
    size_t restore_round;
    bool needVirtualDispatchForProbeBlock() const
    {
        return enable_fine_grained_shuffle || (enable_spill && !is_spilled);
    }
};
ColumnRawPtrs extractAndMaterializeKeyColumns(const Block & block, Columns & materialized_columns, const Strings & key_columns_names)
{
    ColumnRawPtrs key_columns(key_columns_names.size());
    for (size_t i = 0; i < key_columns_names.size(); ++i)
    {
        key_columns[i] = block.getByName(key_columns_names[i]).column.get();

        if (ColumnPtr converted = key_columns[i]->convertToFullColumnIfConst())
        {
            materialized_columns.emplace_back(converted);
            key_columns[i] = materialized_columns.back().get();
        }
    }
    return key_columns;
}

void computeDispatchHash(size_t rows,
                         const ColumnRawPtrs & key_columns,
                         const TiDB::TiDBCollators & collators,
                         std::vector<String> & partition_key_containers,
                         size_t join_restore_round,
                         WeakHash32 & hash)
{
    HashBaseWriterHelper::computeHash(rows, key_columns, collators, partition_key_containers, hash);
    if (join_restore_round != 0)
    {
        auto & data = hash.getData();
        for (size_t i = 0; i < rows; ++i)
            data[i] = updateHashValue(join_restore_round, data[i]);
    }
}
} // namespace

const std::string Join::match_helper_prefix = "__left-semi-join-match-helper";
const DataTypePtr Join::match_helper_type = makeNullable(std::make_shared<DataTypeInt8>());

void convertColumnToNullable(ColumnWithTypeAndName & column)
{
    column.type = makeNullable(column.type);
    if (column.column)
        column.column = makeNullable(column.column);
}

Join::Join(
    const Names & key_names_left_,
    const Names & key_names_right_,
    ASTTableJoin::Kind kind_,
    ASTTableJoin::Strictness strictness_,
    const String & req_id,
    bool enable_fine_grained_shuffle_,
    size_t fine_grained_shuffle_count_,
    size_t max_bytes_before_external_join_,
    const SpillConfig & build_spill_config_,
    const SpillConfig & probe_spill_config_,
    Int64 join_restore_concurrency_,
    const TiDB::TiDBCollators & collators_,
    const String & left_filter_column_,
    const String & right_filter_column_,
    const JoinOtherConditions & other_conditions,
    size_t max_block_size_,
    const String & match_helper_name,
    size_t restore_round_)
    : restore_round(restore_round_)
    , match_helper_name(match_helper_name)
    , kind(kind_)
    , strictness(strictness_)
    , key_names_left(key_names_left_)
    , key_names_right(key_names_right_)
    , build_concurrency(0)
    , active_build_concurrency(0)
    , probe_concurrency(0)
    , active_probe_concurrency(0)
    , collators(collators_)
    , left_filter_column(left_filter_column_)
    , right_filter_column(right_filter_column_)
    , other_conditions(other_conditions)
    , original_strictness(strictness)
<<<<<<< HEAD
    , max_block_size_for_cross_join(max_block_size_)
    , max_bytes_before_external_join(max_bytes_before_external_join_)
    , build_spill_config(build_spill_config_)
    , probe_spill_config(probe_spill_config_)
    , join_restore_concurrency(join_restore_concurrency_)
=======
    , max_block_size(max_block_size_)
>>>>>>> f6041001
    , log(Logger::get(req_id))
    , enable_fine_grained_shuffle(enable_fine_grained_shuffle_)
    , fine_grained_shuffle_count(fine_grained_shuffle_count_)
{
    if (other_conditions.other_cond_expr != nullptr)
    {
        /// if there is other_condition, then should keep all the valid rows during probe stage
        if (strictness == ASTTableJoin::Strictness::Any)
        {
            strictness = ASTTableJoin::Strictness::All;
        }
    }
    if (unlikely(!left_filter_column.empty() && !isLeftJoin(kind)))
        throw Exception("Not supported: non left join with left conditions");
    if (unlikely(!right_filter_column.empty() && !isRightJoin(kind)))
        throw Exception("Not supported: non right join with right conditions");

    String err = other_conditions.validate(isNullAwareSemiFamily(kind));
    if (unlikely(!err.empty()))
        throw Exception("Validate join conditions error: {}" + err);

    LOG_INFO(log, "FineGrainedShuffle flag {}, stream count {}", enable_fine_grained_shuffle, fine_grained_shuffle_count);
}

void Join::meetError(const String & error_message_)
{
    std::unique_lock lock(build_probe_mutex);
    meetErrorImpl(error_message_, lock);
}

void Join::meetErrorImpl(const String & error_message_, std::unique_lock<std::mutex> &)
{
    if (meet_error)
        return;
    meet_error = true;
    error_message = error_message_.empty() ? "Join meet error" : error_message_;
    build_cv.notify_all();
    probe_cv.notify_all();
}

bool CanAsColumnString(const IColumn * column)
{
    return typeid_cast<const ColumnString *>(column)
        || (column->isColumnConst() && typeid_cast<const ColumnString *>(&static_cast<const ColumnConst *>(column)->getDataColumn()));
}

Join::Type Join::chooseMethod(const ColumnRawPtrs & key_columns, Sizes & key_sizes) const
{
    const size_t keys_size = key_columns.size();

    if (keys_size == 0)
        return Type::CROSS;

    bool all_fixed = true;
    size_t keys_bytes = 0;
    key_sizes.resize(keys_size);
    for (size_t j = 0; j < keys_size; ++j)
    {
        if (!key_columns[j]->isFixedAndContiguous())
        {
            all_fixed = false;
            break;
        }
        key_sizes[j] = key_columns[j]->sizeOfValueIfFixed();
        keys_bytes += key_sizes[j];
    }

    /// If there is one numeric key that fits in 64 bits
    if (keys_size == 1 && key_columns[0]->isNumeric())
    {
        size_t size_of_field = key_columns[0]->sizeOfValueIfFixed();
        if (size_of_field == 1)
            return Type::key8;
        if (size_of_field == 2)
            return Type::key16;
        if (size_of_field == 4)
            return Type::key32;
        if (size_of_field == 8)
            return Type::key64;
        if (size_of_field == 16)
            return Type::keys128;
        throw Exception("Logical error: numeric column has sizeOfField not in 1, 2, 4, 8, 16.", ErrorCodes::LOGICAL_ERROR);
    }

    /// If the keys fit in N bits, we will use a hash table for N-bit-packed keys
    if (all_fixed && keys_bytes <= 16)
        return Type::keys128;
    if (all_fixed && keys_bytes <= 32)
        return Type::keys256;

    /// If there is single string key, use hash table of it's values.
    if (keys_size == 1 && CanAsColumnString(key_columns[0]))
    {
        if (collators.empty() || !collators[0])
            return Type::key_strbin;
        else
        {
            switch (collators[0]->getCollatorType())
            {
            case TiDB::ITiDBCollator::CollatorType::UTF8MB4_BIN:
            case TiDB::ITiDBCollator::CollatorType::UTF8_BIN:
            case TiDB::ITiDBCollator::CollatorType::LATIN1_BIN:
            case TiDB::ITiDBCollator::CollatorType::ASCII_BIN:
            {
                return Type::key_strbinpadding;
            }
            case TiDB::ITiDBCollator::CollatorType::BINARY:
            {
                return Type::key_strbin;
            }
            default:
            {
                // for CI COLLATION, use original way
                return Type::key_string;
            }
            }
        }
    }

    if (keys_size == 1 && typeid_cast<const ColumnFixedString *>(key_columns[0]))
        return Type::key_fixed_string;

    /// Otherwise, use serialized values as the key.
    return Type::serialized;
}


template <typename Maps>
static void initImpl(Maps & maps, Join::Type type, size_t build_concurrency)
{
    switch (type)
    {
    case Join::Type::EMPTY:
        break;
    case Join::Type::CROSS:
        break;

#define M(TYPE)                                                                                      \
    case Join::Type::TYPE:                                                                           \
        maps.TYPE = std::make_unique<typename decltype(maps.TYPE)::element_type>(build_concurrency); \
        break;
        APPLY_FOR_JOIN_VARIANTS(M)
#undef M

    default:
        throw Exception("Unknown JOIN keys variant.", ErrorCodes::UNKNOWN_SET_DATA_VARIANT);
    }
}

template <typename Maps>
static size_t getTotalRowCountImpl(const Maps & maps, Join::Type type)
{
    switch (type)
    {
    case Join::Type::EMPTY:
        return 0;
    case Join::Type::CROSS:
        return 0;

#define M(NAME)            \
    case Join::Type::NAME: \
        return maps.NAME ? maps.NAME->rowCount() : 0;
        APPLY_FOR_JOIN_VARIANTS(M)
#undef M

    default:
        throw Exception("Unknown JOIN keys variant.", ErrorCodes::UNKNOWN_SET_DATA_VARIANT);
    }
}

template <typename Maps>
static size_t getTotalByteCountImpl(const Maps & maps, Join::Type type)
{
    switch (type)
    {
    case Join::Type::EMPTY:
        return 0;
    case Join::Type::CROSS:
        return 0;

#define M(NAME)            \
    case Join::Type::NAME: \
        return maps.NAME ? maps.NAME->getBufferSizeInBytes() : 0;
        APPLY_FOR_JOIN_VARIANTS(M)
#undef M

    default:
        throw Exception("Unknown JOIN keys variant.", ErrorCodes::UNKNOWN_SET_DATA_VARIANT);
    }
}

template <typename Maps>
static size_t getPartitionByteCountImpl(const Maps & maps, Join::Type type, size_t partition_index)
{
    switch (type)
    {
    case Join::Type::EMPTY:
        return 0;
    case Join::Type::CROSS:
        return 0;

#define M(NAME)            \
    case Join::Type::NAME: \
        return maps.NAME ? maps.NAME->getSegmentBufferSizeInBytes(partition_index) : 0;
        APPLY_FOR_JOIN_VARIANTS(M)
#undef M

    default:
        throw Exception("Unknown JOIN keys variant.", ErrorCodes::UNKNOWN_SET_DATA_VARIANT);
    }
}

template <typename Maps>
static size_t clearMapPartition(const Maps & maps, Join::Type type, size_t partition_index)
{
    size_t ret = 0;
    switch (type)
    {
    case Join::Type::EMPTY:
        ret = 0;
        break;
    case Join::Type::CROSS:
        ret = 0;
        break;

#define M(NAME)                                                  \
    case Join::Type::NAME:                                       \
        if (maps.NAME)                                           \
        {                                                        \
            ret = maps.NAME->resetSegmentTable(partition_index); \
        }                                                        \
        break;
        APPLY_FOR_JOIN_VARIANTS(M)
#undef M

    default:
        throw Exception("Unknown JOIN keys variant.", ErrorCodes::UNKNOWN_SET_DATA_VARIANT);
    }
    return ret;
}


template <Join::Type type, typename Value, typename Mapped>
struct KeyGetterForTypeImpl;

template <typename Value, typename Mapped>
struct KeyGetterForTypeImpl<Join::Type::key8, Value, Mapped>
{
    using Type = ColumnsHashing::HashMethodOneNumber<Value, Mapped, UInt8, false>;
};
template <typename Value, typename Mapped>
struct KeyGetterForTypeImpl<Join::Type::key16, Value, Mapped>
{
    using Type = ColumnsHashing::HashMethodOneNumber<Value, Mapped, UInt16, false>;
};
template <typename Value, typename Mapped>
struct KeyGetterForTypeImpl<Join::Type::key32, Value, Mapped>
{
    using Type = ColumnsHashing::HashMethodOneNumber<Value, Mapped, UInt32, false>;
};
template <typename Value, typename Mapped>
struct KeyGetterForTypeImpl<Join::Type::key64, Value, Mapped>
{
    using Type = ColumnsHashing::HashMethodOneNumber<Value, Mapped, UInt64, false>;
};
template <typename Value, typename Mapped>
struct KeyGetterForTypeImpl<Join::Type::key_string, Value, Mapped>
{
    using Type = ColumnsHashing::HashMethodString<Value, Mapped, true, false>;
};
template <typename Value, typename Mapped>
struct KeyGetterForTypeImpl<Join::Type::key_strbinpadding, Value, Mapped>
{
    using Type = ColumnsHashing::HashMethodStringBin<Value, Mapped, true>;
};
template <typename Value, typename Mapped>
struct KeyGetterForTypeImpl<Join::Type::key_strbin, Value, Mapped>
{
    using Type = ColumnsHashing::HashMethodStringBin<Value, Mapped, false>;
};
template <typename Value, typename Mapped>
struct KeyGetterForTypeImpl<Join::Type::key_fixed_string, Value, Mapped>
{
    using Type = ColumnsHashing::HashMethodFixedString<Value, Mapped, true, false>;
};
template <typename Value, typename Mapped>
struct KeyGetterForTypeImpl<Join::Type::keys128, Value, Mapped>
{
    using Type = ColumnsHashing::HashMethodKeysFixed<Value, UInt128, Mapped, false, false>;
};
template <typename Value, typename Mapped>
struct KeyGetterForTypeImpl<Join::Type::keys256, Value, Mapped>
{
    using Type = ColumnsHashing::HashMethodKeysFixed<Value, UInt256, Mapped, false, false>;
};
template <typename Value, typename Mapped>
struct KeyGetterForTypeImpl<Join::Type::serialized, Value, Mapped>
{
    using Type = ColumnsHashing::HashMethodSerialized<Value, Mapped>;
};


template <Join::Type type, typename Data>
struct KeyGetterForType
{
    using Value = typename Data::value_type;
    using Mapped_t = typename Data::mapped_type;
    using Mapped = std::conditional_t<std::is_const_v<Data>, const Mapped_t, Mapped_t>;
    using Type = typename KeyGetterForTypeImpl<type, Value, Mapped>::Type;
};

void Join::initMapImpl(Type type_)
{
    type = type_;

    if (isCrossJoin(kind))
        return;

    if (!getFullness(kind))
    {
        if (strictness == ASTTableJoin::Strictness::Any)
            initImpl(maps_any, type, getBuildConcurrency());
        else
            initImpl(maps_all, type, getBuildConcurrency());
    }
    else
    {
        if (strictness == ASTTableJoin::Strictness::Any)
            initImpl(maps_any_full, type, getBuildConcurrency());
        else
            initImpl(maps_all_full, type, getBuildConcurrency());
    }
}

size_t Join::getTotalRowCount() const
{
    size_t res = 0;

    if (type == Type::CROSS)
    {
        for (const auto & block : blocks)
            res += block.rows();
    }
    else
    {
        res += getTotalRowCountImpl(maps_any, type);
        res += getTotalRowCountImpl(maps_all, type);
        res += getTotalRowCountImpl(maps_any_full, type);
        res += getTotalRowCountImpl(maps_all_full, type);
    }

    return res;
}

size_t Join::getPartitionByteCount(size_t partition_index) const
{
    size_t ret = 0;
    ret += getPartitionByteCountImpl(maps_any, type, partition_index);
    ret += getPartitionByteCountImpl(maps_all, type, partition_index);
    ret += getPartitionByteCountImpl(maps_any_full, type, partition_index);
    ret += getPartitionByteCountImpl(maps_all_full, type, partition_index);
    return ret;
}

size_t Join::getTotalByteCount()
{
    size_t res = 0;
    if (isEnableSpill())
    {
        for (const auto & join_partition : partitions)
            res += join_partition->memory_usage;
    }
    else
    {
        if (type == Type::CROSS)
        {
            for (const auto & block : blocks)
                res += block.bytes();
        }
        else
        {
            for (const auto & block : original_blocks)
                res += block.bytes();
            res += getTotalByteCountImpl(maps_any, type);
            res += getTotalByteCountImpl(maps_all, type);
            res += getTotalByteCountImpl(maps_any_full, type);
            res += getTotalByteCountImpl(maps_all_full, type);

            for (const auto & partition : partitions)
            {
                /// note the return value might not be accurate since it does not use lock, but should be enough for current usage
                res += partition->pool->size();
            }
        }
    }
    if (peak_build_bytes_usage)
        peak_build_bytes_usage = res;

    return res;
}

size_t Join::getPeakBuildBytesUsage()
{
    /// call `getTotalByteCount` first to make sure peak_build_bytes_usage has a meaningful value
    getTotalByteCount();
    return peak_build_bytes_usage;
}

void Join::setBuildConcurrencyAndInitJoinPartition(size_t build_concurrency_)
{
    if (unlikely(build_concurrency > 0))
        throw Exception("Logical error: `setBuildConcurrencyAndInitJoinPartition` shouldn't be called more than once", ErrorCodes::LOGICAL_ERROR);
    /// do not set active_build_concurrency because in compile stage, `joinBlock` will be called to get generate header, if active_build_concurrency
    /// is set here, `joinBlock` will hang when used to get header
    build_concurrency = std::max(1, build_concurrency_);

<<<<<<< HEAD
    partitions.reserve(build_concurrency);
    for (size_t i = 0; i < getBuildConcurrencyInternal(); ++i)
    {
        partitions.push_back(std::make_unique<JoinPartition>());
        partitions.back()->pool = std::make_shared<Arena>();
    }

=======
    for (size_t i = 0; i < getBuildConcurrency(); ++i)
        pools.emplace_back(std::make_shared<Arena>());
>>>>>>> f6041001
    // init for non-joined-streams.
    if (getFullness(kind) || isNullAwareSemiFamily(kind))
    {
        for (size_t i = 0; i < getBuildConcurrency(); ++i)
            rows_not_inserted_to_map.push_back(std::make_unique<RowRefList>());
    }
}

void Join::setSampleBlock(const Block & block)
{
    sample_block_with_columns_to_add = materializeBlock(block);

    /// Move from `sample_block_with_columns_to_add` key columns to `sample_block_with_keys`, keeping the order.
    size_t pos = 0;
    while (pos < sample_block_with_columns_to_add.columns())
    {
        const auto & name = sample_block_with_columns_to_add.getByPosition(pos).name;
        if (key_names_right.end() != std::find(key_names_right.begin(), key_names_right.end(), name))
        {
            sample_block_with_keys.insert(sample_block_with_columns_to_add.getByPosition(pos));
            sample_block_with_columns_to_add.erase(pos);
        }
        else
            ++pos;
    }

    size_t num_columns_to_add = sample_block_with_columns_to_add.columns();

    for (size_t i = 0; i < num_columns_to_add; ++i)
    {
        auto & column = sample_block_with_columns_to_add.getByPosition(i);
        if (!column.column)
            column.column = column.type->createColumn();
    }

    /// In case of LEFT and FULL joins, if use_nulls, convert joined columns to Nullable.
    if (isLeftJoin(kind) || kind == ASTTableJoin::Kind::Full)
        for (size_t i = 0; i < num_columns_to_add; ++i)
            convertColumnToNullable(sample_block_with_columns_to_add.getByPosition(i));

    if (isLeftSemiFamily(kind))
        sample_block_with_columns_to_add.insert(ColumnWithTypeAndName(Join::match_helper_type, match_helper_name));
}

std::shared_ptr<Join> Join::createRestoreJoin(size_t max_bytes_before_external_join_)
{
    return std::make_shared<Join>(
        key_names_left,
        key_names_right,
        kind,
        original_strictness,
        log->identifier(),
        false,
        0,
        max_bytes_before_external_join_,
        createSpillConfigWithNewSpillId(build_spill_config, fmt::format("{}_hash_join_{}_build", log->identifier(), restore_round + 1)),
        createSpillConfigWithNewSpillId(probe_spill_config, fmt::format("{}_hash_join_{}_probe", log->identifier(), restore_round + 1)),
        join_restore_concurrency,
        collators,
        left_filter_column,
        right_filter_column,
        other_filter_column,
        other_eq_filter_from_in_column,
        other_condition_ptr,
        max_block_size_for_cross_join,
        match_helper_name,
        restore_round + 1);
}

void Join::initBuild(const Block & sample_block, size_t build_concurrency_)
{
    std::unique_lock lock(rwlock);
    if (unlikely(initialized))
        throw Exception("Logical error: Join has been initialized", ErrorCodes::LOGICAL_ERROR);
    initialized = true;
    setBuildConcurrencyAndInitJoinPartition(build_concurrency_);
    build_sample_block = sample_block;
    build_spiller = std::make_unique<Spiller>(build_spill_config, false, build_concurrency_, build_sample_block, log);
    /// Choose data structure to use for JOIN.
    initMapImpl(chooseMethod(getKeyColumns(key_names_right, sample_block), key_sizes));
    if (type == Type::CROSS)
    {
        /// todo support spill for cross join
        max_bytes_before_external_join = 0;
        LOG_WARNING(log, "Cross join does not support spill, so set max_bytes_before_external_join = 0");
    }
    setSampleBlock(sample_block);
    for (size_t i = 0; i < build_concurrency; i++)
    {
        partitions[i]->memory_usage += partitions[i]->pool->size();
        partitions[i]->memory_usage += getPartitionByteCount(i);
    }
}

void Join::initProbe(const Block & sample_block, size_t probe_concurrency_)
{
    std::unique_lock lock(rwlock);
    setProbeConcurrency(probe_concurrency_);
    probe_sample_block = sample_block;
    probe_spiller = std::make_unique<Spiller>(probe_spill_config, false, build_concurrency, probe_sample_block, log);
}

namespace
{
void insertRowToList(Join::RowRefList * list, Join::RowRefList * elem, Block * stored_block, size_t index)
{
    elem->next = list->next; // NOLINT(clang-analyzer-core.NullDereference)
    list->next = elem;
    elem->block = stored_block;
    elem->row_num = index;
}

/// Inserting an element into a hash table of the form `key -> reference to a string`, which will then be used by JOIN.
template <ASTTableJoin::Strictness STRICTNESS, typename Map, typename KeyGetter>
struct Inserter
{
    static void insert(Map & map, const typename Map::key_type & key, Block * stored_block, size_t i, Arena & pool, std::vector<String> & sort_key_containers);
};

template <typename Map, typename KeyGetter>
struct Inserter<ASTTableJoin::Strictness::Any, Map, KeyGetter>
{
    static void insert(Map & map, KeyGetter & key_getter, Block * stored_block, size_t i, Arena & pool, std::vector<String> & sort_key_container)
    {
        auto emplace_result = key_getter.emplaceKey(map, i, pool, sort_key_container);

        if (emplace_result.isInserted())
            new (&emplace_result.getMapped()) typename Map::mapped_type(stored_block, i);
    }
};

template <typename Map, typename KeyGetter>
struct Inserter<ASTTableJoin::Strictness::All, Map, KeyGetter>
{
    using MappedType = typename Map::mapped_type;
    static void insert(Map & map, KeyGetter & key_getter, Block * stored_block, size_t i, Arena & pool, std::vector<String> & sort_key_container)
    {
        auto emplace_result = key_getter.emplaceKey(map, i, pool, sort_key_container);

        if (emplace_result.isInserted())
            new (&emplace_result.getMapped()) typename Map::mapped_type(stored_block, i);
        else
        {
            /** The first element of the list is stored in the value of the hash table, the rest in the pool.
                 * We will insert each time the element into the second place.
                 * That is, the former second element, if it was, will be the third, and so on.
                 */
            auto elem = reinterpret_cast<MappedType *>(pool.alloc(sizeof(MappedType)));
            insertRowToList(&emplace_result.getMapped(), elem, stored_block, i);
        }
    }
};


template <ASTTableJoin::Strictness STRICTNESS, typename KeyGetter, typename Map, bool has_null_map>
void NO_INLINE insertFromBlockImplTypeCase(
    Map & map,
    size_t rows,
    const ColumnRawPtrs & key_columns,
    const Sizes & key_sizes,
    const TiDB::TiDBCollators & collators,
    Block * stored_block,
    ConstNullMapPtr null_map,
    Join::RowRefList * rows_not_inserted_to_map,
    size_t stream_index,
    Arena & pool)
{
    KeyGetter key_getter(key_columns, key_sizes, collators);
    std::vector<std::string> sort_key_containers;
    sort_key_containers.resize(key_columns.size());

    for (size_t i = 0; i < rows; ++i)
    {
        if (has_null_map && (*null_map)[i])
        {
            if (rows_not_inserted_to_map)
            {
                /// for right/full out join, need to record the rows not inserted to map
                auto * elem = reinterpret_cast<Join::RowRefList *>(pool.alloc(sizeof(Join::RowRefList)));
                insertRowToList(rows_not_inserted_to_map, elem, stored_block, i);
            }
            continue;
        }

        size_t segment_index = stream_index;
        Inserter<STRICTNESS, typename Map::SegmentType::HashTable, KeyGetter>::insert(
            map.getSegmentTable(segment_index),
            key_getter,
            stored_block,
            i,
            pool,
            sort_key_containers);
    }
}

template <ASTTableJoin::Strictness STRICTNESS, typename KeyGetter, typename Map, bool has_null_map>
void NO_INLINE insertFromBlockImplTypeCaseWithLock(
    Map & map,
    size_t rows,
    const ColumnRawPtrs & key_columns,
    const Sizes & key_sizes,
    const TiDB::TiDBCollators & collators,
    Block * stored_block,
    ConstNullMapPtr null_map,
    Join::RowRefList * rows_not_inserted_to_map,
    size_t stream_index,
    Arena & pool)
{
    KeyGetter key_getter(key_columns, key_sizes, collators);
    std::vector<std::string> sort_key_containers(key_columns.size());
    size_t segment_size = map.getSegmentSize();
    /// when inserting with lock, first calculate and save the segment index for each row, then
    /// insert the rows segment by segment to avoid too much conflict. This will introduce some overheads:
    /// 1. key_getter.getKey will be called twice, here we do not cache key because it can not be cached
    /// with relatively low cost(if key is stringRef, just cache a stringRef is meaningless, we need to cache the whole `sort_key_containers`)
    /// 2. hash value is calculated twice, maybe we can refine the code to cache the hash value
    /// 3. extra memory to store the segment index info
    std::vector<std::vector<size_t>> segment_index_info;
    if (has_null_map && rows_not_inserted_to_map)
    {
        segment_index_info.resize(segment_size + 1);
    }
    else
    {
        segment_index_info.resize(segment_size);
    }
    size_t rows_per_seg = rows / segment_index_info.size();
    for (auto & segment_index : segment_index_info)
    {
        segment_index.reserve(rows_per_seg);
    }
    for (size_t i = 0; i < rows; ++i)
    {
        if (has_null_map && (*null_map)[i])
        {
            if (rows_not_inserted_to_map)
                segment_index_info[segment_index_info.size() - 1].push_back(i);
            continue;
        }
        auto key_holder = key_getter.getKeyHolder(i, &pool, sort_key_containers);
        SCOPE_EXIT(keyHolderDiscardKey(key_holder));
        auto key = keyHolderGetKey(key_holder);

        size_t segment_index = 0;
        size_t hash_value = 0;
        if (!ZeroTraits::check(key))
        {
            hash_value = map.hash(key);
            segment_index = hash_value % segment_size;
        }
        segment_index_info[segment_index].push_back(i);
    }
    for (size_t insert_index = 0; insert_index < segment_index_info.size(); insert_index++)
    {
        FAIL_POINT_TRIGGER_EXCEPTION(FailPoints::random_join_build_failpoint);
        size_t segment_index = (insert_index + stream_index) % segment_index_info.size();
        if (segment_index == segment_size)
        {
            /// null value
            /// here ignore mutex because rows_not_inserted_to_map is privately owned by each stream thread
            for (auto index : segment_index_info[segment_index])
            {
                /// for right/full out join or null-aware semi join, need to record the rows not inserted to map
                auto * elem = reinterpret_cast<Join::RowRefList *>(pool.alloc(sizeof(Join::RowRefList)));
                insertRowToList(rows_not_inserted_to_map, elem, stored_block, index);
            }
        }
        else
        {
            std::lock_guard lk(map.getSegmentMutex(segment_index));
            for (size_t i = 0; i < segment_index_info[segment_index].size(); ++i)
            {
                Inserter<STRICTNESS, typename Map::SegmentType::HashTable, KeyGetter>::insert(map.getSegmentTable(segment_index), key_getter, stored_block, segment_index_info[segment_index][i], pool, sort_key_containers);
            }
        }
    }
}

template <ASTTableJoin::Strictness STRICTNESS, typename KeyGetter, typename Map>
void insertFromBlockImplType(
    Map & map,
    size_t rows,
    const ColumnRawPtrs & key_columns,
    const Sizes & key_sizes,
    const TiDB::TiDBCollators & collators,
    Block * stored_block,
    ConstNullMapPtr null_map,
    Join::RowRefList * rows_not_inserted_to_map,
    size_t stream_index,
    size_t insert_concurrency,
    Arena & pool,
    bool enable_fine_grained_shuffle,
    bool enable_join_spill)
{
    if (enable_join_spill)
    {
        /// case 1, join with spill support, the partition level lock is acquired in `insertFromBlock`
        if (null_map)
            insertFromBlockImplTypeCase<STRICTNESS, KeyGetter, Map, true>(map, rows, key_columns, key_sizes, collators, stored_block, null_map, rows_not_inserted_to_map, stream_index, pool);
        else
            insertFromBlockImplTypeCase<STRICTNESS, KeyGetter, Map, false>(map, rows, key_columns, key_sizes, collators, stored_block, null_map, rows_not_inserted_to_map, stream_index, pool);
        return;
    }
    else if (enable_fine_grained_shuffle)
    {
        /// case 2, join with fine_grained_shuffle, no need to acquire any lock
        if (null_map)
            insertFromBlockImplTypeCase<STRICTNESS, KeyGetter, Map, true>(map, rows, key_columns, key_sizes, collators, stored_block, null_map, rows_not_inserted_to_map, stream_index, pool);
        else
            insertFromBlockImplTypeCase<STRICTNESS, KeyGetter, Map, false>(map, rows, key_columns, key_sizes, collators, stored_block, null_map, rows_not_inserted_to_map, stream_index, pool);
    }
    else if (insert_concurrency > 1)
    {
        /// case 3, normal join with concurrency > 1, will acquire lock in `insertFromBlockImplTypeCaseWithLock`
        if (null_map)
            insertFromBlockImplTypeCaseWithLock<STRICTNESS, KeyGetter, Map, true>(map, rows, key_columns, key_sizes, collators, stored_block, null_map, rows_not_inserted_to_map, stream_index, pool);
        else
            insertFromBlockImplTypeCaseWithLock<STRICTNESS, KeyGetter, Map, false>(map, rows, key_columns, key_sizes, collators, stored_block, null_map, rows_not_inserted_to_map, stream_index, pool);
    }
    else
    {
        /// case 4, normal join with concurrency == 1, no need to acquire any lock
        RUNTIME_CHECK(stream_index == 0);
        if (null_map)
            insertFromBlockImplTypeCase<STRICTNESS, KeyGetter, Map, true>(map, rows, key_columns, key_sizes, collators, stored_block, null_map, rows_not_inserted_to_map, stream_index, pool);
        else
            insertFromBlockImplTypeCase<STRICTNESS, KeyGetter, Map, false>(map, rows, key_columns, key_sizes, collators, stored_block, null_map, rows_not_inserted_to_map, stream_index, pool);
    }
}

template <ASTTableJoin::Strictness STRICTNESS, typename Maps>
void insertFromBlockImpl(
    Join::Type type,
    Maps & maps,
    size_t rows,
    const ColumnRawPtrs & key_columns,
    const Sizes & key_sizes,
    const TiDB::TiDBCollators & collators,
    Block * stored_block,
    ConstNullMapPtr null_map,
    Join::RowRefList * rows_not_inserted_to_map,
    size_t stream_index,
    size_t insert_concurrency,
    Arena & pool,
    bool enable_fine_grained_shuffle,
    bool enable_join_spill)
{
    switch (type)
    {
    case Join::Type::EMPTY:
        break;
    case Join::Type::CROSS:
        break; /// Do nothing. We have already saved block, and it is enough.

#define M(TYPE)                                                                                                                                \
    case Join::Type::TYPE:                                                                                                                     \
        insertFromBlockImplType<STRICTNESS, typename KeyGetterForType<Join::Type::TYPE, std::remove_reference_t<decltype(*maps.TYPE)>>::Type>( \
            *maps.TYPE,                                                                                                                        \
            rows,                                                                                                                              \
            key_columns,                                                                                                                       \
            key_sizes,                                                                                                                         \
            collators,                                                                                                                         \
            stored_block,                                                                                                                      \
            null_map,                                                                                                                          \
            rows_not_inserted_to_map,                                                                                                          \
            stream_index,                                                                                                                      \
            insert_concurrency,                                                                                                                \
            pool,                                                                                                                              \
            enable_fine_grained_shuffle,                                                                                                       \
            enable_join_spill);                                                                                                                \
        break;
        APPLY_FOR_JOIN_VARIANTS(M)
#undef M

    default:
        throw Exception("Unknown JOIN keys variant.", ErrorCodes::UNKNOWN_SET_DATA_VARIANT);
    }
}
} // namespace

void recordFilteredRows(const Block & block, const String & filter_column, ColumnPtr & null_map_holder, ConstNullMapPtr & null_map)
{
    if (filter_column.empty())
        return;
    auto column = block.getByName(filter_column).column;
    if (column->isColumnConst())
        column = column->convertToFullColumnIfConst();
    const PaddedPODArray<UInt8> * column_data;
    if (column->isColumnNullable())
    {
        const auto & column_nullable = static_cast<const ColumnNullable &>(*column);
        if (!null_map_holder)
        {
            null_map_holder = column_nullable.getNullMapColumnPtr();
        }
        else
        {
            MutableColumnPtr mutable_null_map_holder = (*std::move(null_map_holder)).mutate();

            PaddedPODArray<UInt8> & mutable_null_map = static_cast<ColumnUInt8 &>(*mutable_null_map_holder).getData();
            const PaddedPODArray<UInt8> & other_null_map = column_nullable.getNullMapData();
            for (size_t i = 0, size = mutable_null_map.size(); i < size; ++i)
                mutable_null_map[i] |= other_null_map[i];

            null_map_holder = std::move(mutable_null_map_holder);
        }
        column_data = &static_cast<const ColumnVector<UInt8> *>(column_nullable.getNestedColumnPtr().get())->getData();
    }
    else
    {
        if (!null_map_holder)
        {
            null_map_holder = ColumnVector<UInt8>::create(column->size(), 0);
        }
        column_data = &static_cast<const ColumnVector<UInt8> *>(column.get())->getData();
    }

    MutableColumnPtr mutable_null_map_holder = (*std::move(null_map_holder)).mutate();
    PaddedPODArray<UInt8> & mutable_null_map = static_cast<ColumnUInt8 &>(*mutable_null_map_holder).getData();

    for (size_t i = 0, size = column_data->size(); i < size; ++i)
        mutable_null_map[i] |= !(*column_data)[i];

    null_map_holder = std::move(mutable_null_map_holder);

    null_map = &static_cast<const ColumnUInt8 &>(*null_map_holder).getData();
}

/// the block should be valid.
void Join::insertFromBlock(const Block & block, size_t stream_index)
{
    std::shared_lock lock(rwlock);
<<<<<<< HEAD
    assert(stream_index < getBuildConcurrencyInternal());
    total_input_build_rows += block.rows();
=======
    assert(stream_index < getBuildConcurrency());
>>>>>>> f6041001

    if (unlikely(!initialized))
        throw Exception("Logical error: Join was not initialized", ErrorCodes::LOGICAL_ERROR);
    Block * stored_block = nullptr;

    //    LOG_INFO(log, "insert one block, enable spill {}, max_bytes_before_external_join {}, current bytes {}", isEnableSpill(), max_bytes_before_external_join, getTotalByteCount());
    if (!isEnableSpill())
    {
        {
            std::lock_guard lk(blocks_lock);
            blocks.push_back(block);
            stored_block = &blocks.back();
            original_blocks.push_back(block);
        }
        insertFromBlockInternal(stored_block, stream_index);
    }
    else
    {
        //        LOG_INFO(log, "enable spill, max_bytes_before_external_join {}, current bytes {}", max_bytes_before_external_join, getTotalByteCount());
        Blocks dispatch_blocks;
        if (enable_fine_grained_shuffle)
        {
            dispatch_blocks.resize(build_concurrency, {});
            dispatch_blocks[stream_index] = block;
        }
        else
        {
            dispatch_blocks = dispatchBlock(key_names_right, block);
        }
        assert(dispatch_blocks.size() == build_concurrency);

        size_t bytes_to_be_added = 0;
        for (const auto & partition_block : dispatch_blocks)
        {
            if (partition_block)
            {
                bytes_to_be_added += partition_block.bytes();
            }
        }
        bool force_spill_partition_blocks = false;
        {
            std::unique_lock lk(build_probe_mutex);
            if (max_bytes_before_external_join && bytes_to_be_added + getTotalByteCount() >= max_bytes_before_external_join)
            {
                force_spill_partition_blocks = true;
            }
        }

        for (size_t j = stream_index; j < build_concurrency + stream_index; ++j)
        {
            stored_block = nullptr;
            size_t i = j % build_concurrency;
            if (!dispatch_blocks[i].rows())
            {
                continue;
            }
            Blocks blocks_to_spill;
            {
                const auto & join_partition = partitions[i];
                std::unique_lock partition_lock(join_partition->partition_mutex);
                //                insertBlockToBuildPartition(std::move(dispatch_blocks[i]), i);
                partitions[i]->insertBlockForBuild(std::move(dispatch_blocks[i]));
                if (join_partition->spill)
                    blocks_to_spill = trySpillBuildPartition(i, force_spill_partition_blocks, partition_lock);
                else
                    stored_block = &(join_partition->build_partition.blocks.back());
                if (stored_block != nullptr)
                {
                    size_t pool_size_before_insert = join_partition->pool->size();
                    size_t map_size_before_insert = getPartitionByteCount(i);
                    insertFromBlockInternal(stored_block, i);
                    size_t pool_size_after_insert = join_partition->pool->size();
                    size_t map_size_after_insert = getPartitionByteCount(i);
                    if likely (pool_size_after_insert > pool_size_before_insert)
                    {
                        join_partition->memory_usage += (pool_size_after_insert - pool_size_before_insert);
                    }
                    if likely (map_size_after_insert > map_size_before_insert)
                    {
                        join_partition->memory_usage += (map_size_after_insert - map_size_before_insert);
                    }
                    continue;
                }
            }
            build_spiller->spillBlocks(std::move(blocks_to_spill), i);
        }
#ifdef DBMS_PUBLIC_GTEST
        // for join spill to disk gtest
        if (restore_round == 1)
            return;
#endif
        spillMostMemoryUsedPartitionIfNeed();
    }
}

bool Join::isEnableSpill() const
{
    return max_bytes_before_external_join > 0;
}

bool Join::isRestoreJoin() const
{
    return restore_round > 0;
}

void Join::insertFromBlockInternal(Block * stored_block, size_t stream_index)
{
    size_t keys_size = key_names_right.size();

    const Block & block = *stored_block;

    size_t rows = block.rows();

    /// Rare case, when keys are constant. To avoid code bloat, simply materialize them.
    /// Note: this variable can't be removed because it will take smart pointers' lifecycle to the end of this function.
    Columns materialized_columns;
    ColumnRawPtrs key_columns = extractAndMaterializeKeyColumns(block, materialized_columns, key_names_right);

    if (isNullAwareSemiFamily(kind))
    {
        if (rows > 0 && right_table_is_empty.load(std::memory_order_acquire))
            right_table_is_empty.store(false, std::memory_order_release);

        if (strictness == ASTTableJoin::Strictness::Any)
        {
            if (!right_has_all_key_null_row.load(std::memory_order_acquire))
            {
                /// Note that `extractAllKeyNullMap` must be done before `extractNestedColumnsAndNullMap`
                /// because `extractNestedColumnsAndNullMap` will change the nullable column to its nested column.
                ColumnPtr all_key_null_map_holder;
                ConstNullMapPtr all_key_null_map{};
                extractAllKeyNullMap(key_columns, all_key_null_map_holder, all_key_null_map);

                if (all_key_null_map)
                {
                    for (UInt8 is_null : *all_key_null_map)
                    {
                        if (is_null)
                        {
                            right_has_all_key_null_row.store(true, std::memory_order_release);
                            break;
                        }
                    }
                }
            }
        }
    }

    /// We will insert to the map only keys, where all components are not NULL.
    ColumnPtr null_map_holder;
    ConstNullMapPtr null_map{};
    extractNestedColumnsAndNullMap(key_columns, null_map_holder, null_map);
    /// Reuse null_map to record the filtered rows, the rows contains NULL or does not
    /// match the join filter will not insert to the maps
    recordFilteredRows(block, right_filter_column, null_map_holder, null_map);

    if (getFullness(kind))
    {
        /** Move the key columns to the beginning of the block.
          * This is where NonJoinedBlockInputStream will expect.
          */
        size_t key_num = 0;
        for (const auto & name : key_names_right)
        {
            size_t pos = stored_block->getPositionByName(name);
            ColumnWithTypeAndName col = stored_block->safeGetByPosition(pos);
            stored_block->erase(pos);
            stored_block->insert(key_num, std::move(col));
            ++key_num;
        }
    }
    else
    {
        /// Remove the key columns from stored_block, as they are not needed.
        for (const auto & name : key_names_right)
            stored_block->erase(stored_block->getPositionByName(name));
    }

    size_t size = stored_block->columns();

    /// Rare case, when joined columns are constant. To avoid code bloat, simply materialize them.
    for (size_t i = 0; i < size; ++i)
    {
        ColumnPtr col = stored_block->safeGetByPosition(i).column;
        if (ColumnPtr converted = col->convertToFullColumnIfConst())
            stored_block->safeGetByPosition(i).column = converted;
    }

    /// In case of LEFT and FULL joins, if use_nulls, convert joined columns to Nullable.
    if (isLeftJoin(kind) || kind == ASTTableJoin::Kind::Full)
    {
        for (size_t i = getFullness(kind) ? keys_size : 0; i < size; ++i)
        {
            convertColumnToNullable(stored_block->getByPosition(i));
        }
    }

    bool enable_join_spill = max_bytes_before_external_join;

    if (!isCrossJoin(kind))
    {
        assert(partitions[stream_index]->pool != nullptr);
        /// Fill the hash table.
        if (isNullAwareSemiFamily(kind))
        {
            if (strictness == ASTTableJoin::Strictness::Any)
<<<<<<< HEAD
                insertFromBlockImpl<ASTTableJoin::Strictness::Any>(type, maps_any, rows, key_columns, key_sizes, collators, stored_block, null_map, nullptr, stream_index, getBuildConcurrencyInternal(), *partitions[stream_index]->pool, enable_fine_grained_shuffle, enable_join_spill);
            else
                insertFromBlockImpl<ASTTableJoin::Strictness::All>(type, maps_all, rows, key_columns, key_sizes, collators, stored_block, null_map, nullptr, stream_index, getBuildConcurrencyInternal(), *partitions[stream_index]->pool, enable_fine_grained_shuffle, enable_join_spill);
=======
                insertFromBlockImpl<ASTTableJoin::Strictness::Any>(type, maps_any, rows, key_columns, key_sizes, collators, stored_block, null_map, rows_not_inserted_to_map[stream_index].get(), stream_index, getBuildConcurrency(), *pools[stream_index], enable_fine_grained_shuffle);
            else
                insertFromBlockImpl<ASTTableJoin::Strictness::All>(type, maps_all, rows, key_columns, key_sizes, collators, stored_block, null_map, rows_not_inserted_to_map[stream_index].get(), stream_index, getBuildConcurrency(), *pools[stream_index], enable_fine_grained_shuffle);
        }
        else if (getFullness(kind))
        {
            if (strictness == ASTTableJoin::Strictness::Any)
                insertFromBlockImpl<ASTTableJoin::Strictness::Any>(type, maps_any_full, rows, key_columns, key_sizes, collators, stored_block, null_map, rows_not_inserted_to_map[stream_index].get(), stream_index, getBuildConcurrency(), *pools[stream_index], enable_fine_grained_shuffle);
            else
                insertFromBlockImpl<ASTTableJoin::Strictness::All>(type, maps_all_full, rows, key_columns, key_sizes, collators, stored_block, null_map, rows_not_inserted_to_map[stream_index].get(), stream_index, getBuildConcurrency(), *pools[stream_index], enable_fine_grained_shuffle);
>>>>>>> f6041001
        }
        else
        {
            if (strictness == ASTTableJoin::Strictness::Any)
<<<<<<< HEAD
                insertFromBlockImpl<ASTTableJoin::Strictness::Any>(type, maps_any_full, rows, key_columns, key_sizes, collators, stored_block, null_map, rows_not_inserted_to_map[stream_index].get(), stream_index, getBuildConcurrencyInternal(), *partitions[stream_index]->pool, enable_fine_grained_shuffle, enable_join_spill);
            else
                insertFromBlockImpl<ASTTableJoin::Strictness::All>(type, maps_all_full, rows, key_columns, key_sizes, collators, stored_block, null_map, rows_not_inserted_to_map[stream_index].get(), stream_index, getBuildConcurrencyInternal(), *partitions[stream_index]->pool, enable_fine_grained_shuffle, enable_join_spill);
=======
                insertFromBlockImpl<ASTTableJoin::Strictness::Any>(type, maps_any, rows, key_columns, key_sizes, collators, stored_block, null_map, nullptr, stream_index, getBuildConcurrency(), *pools[stream_index], enable_fine_grained_shuffle);
            else
                insertFromBlockImpl<ASTTableJoin::Strictness::All>(type, maps_all, rows, key_columns, key_sizes, collators, stored_block, null_map, nullptr, stream_index, getBuildConcurrency(), *pools[stream_index], enable_fine_grained_shuffle);
>>>>>>> f6041001
        }
    }
}


namespace
{
template <ASTTableJoin::Kind KIND, ASTTableJoin::Strictness STRICTNESS, typename Map>
struct Adder;

template <typename Map>
struct Adder<ASTTableJoin::Kind::Left, ASTTableJoin::Strictness::Any, Map>
{
    static bool addFound(const typename Map::SegmentType::HashTable::ConstLookupResult & it, size_t num_columns_to_add, MutableColumns & added_columns, size_t /*i*/, IColumn::Filter * /*filter*/, IColumn::Offset & /*current_offset*/, IColumn::Offsets * /*offsets*/, const std::vector<size_t> & right_indexes, ProbeProcessInfo & /*probe_process_info*/)
    {
        for (size_t j = 0; j < num_columns_to_add; ++j)
            added_columns[j]->insertFrom(*it->getMapped().block->getByPosition(right_indexes[j]).column.get(), it->getMapped().row_num);
        return false;
    }

    static bool addNotFound(size_t num_columns_to_add, MutableColumns & added_columns, size_t /*i*/, IColumn::Filter * /*filter*/, IColumn::Offset & /*current_offset*/, IColumn::Offsets * /*offsets*/, ProbeProcessInfo & /*probe_process_info*/)
    {
        for (size_t j = 0; j < num_columns_to_add; ++j)
            added_columns[j]->insertDefault();
        return false;
    }
};

template <typename Map>
struct Adder<ASTTableJoin::Kind::Inner, ASTTableJoin::Strictness::Any, Map>
{
    static bool addFound(const typename Map::SegmentType::HashTable::ConstLookupResult & it, size_t num_columns_to_add, MutableColumns & added_columns, size_t i, IColumn::Filter * filter, IColumn::Offset & /*current_offset*/, IColumn::Offsets * /*offsets*/, const std::vector<size_t> & right_indexes, ProbeProcessInfo & /*probe_process_info*/)
    {
        (*filter)[i] = 1;

        for (size_t j = 0; j < num_columns_to_add; ++j)
            added_columns[j]->insertFrom(*it->getMapped().block->getByPosition(right_indexes[j]).column.get(), it->getMapped().row_num);

        return false;
    }

    static bool addNotFound(size_t /*num_columns_to_add*/, MutableColumns & /*added_columns*/, size_t i, IColumn::Filter * filter, IColumn::Offset & /*current_offset*/, IColumn::Offsets * /*offsets*/, ProbeProcessInfo & /*probe_process_info*/)
    {
        (*filter)[i] = 0;
        return false;
    }
};

template <typename Map>
struct Adder<ASTTableJoin::Kind::Anti, ASTTableJoin::Strictness::Any, Map>
{
    static bool addFound(const typename Map::SegmentType::HashTable::ConstLookupResult & /*it*/, size_t /*num_columns_to_add*/, MutableColumns & /*added_columns*/, size_t i, IColumn::Filter * filter, IColumn::Offset & /*current_offset*/, IColumn::Offsets * /*offsets*/, const std::vector<size_t> & /*right_indexes*/, ProbeProcessInfo & /*probe_process_info*/)
    {
        (*filter)[i] = 0;
        return false;
    }

    static bool addNotFound(size_t num_columns_to_add, MutableColumns & added_columns, size_t i, IColumn::Filter * filter, IColumn::Offset & /*current_offset*/, IColumn::Offsets * /*offsets*/, ProbeProcessInfo & /*probe_process_info*/)
    {
        (*filter)[i] = 1;
        for (size_t j = 0; j < num_columns_to_add; ++j)
            added_columns[j]->insertDefault();
        return false;
    }
};

template <typename Map>
struct Adder<ASTTableJoin::Kind::LeftSemi, ASTTableJoin::Strictness::Any, Map>
{
    static bool addFound(const typename Map::SegmentType::HashTable::ConstLookupResult & /*it*/, size_t num_columns_to_add, MutableColumns & added_columns, size_t /*i*/, IColumn::Filter * /*filter*/, IColumn::Offset & /*current_offset*/, IColumn::Offsets * /*offsets*/, const std::vector<size_t> & /*right_indexes*/, ProbeProcessInfo & /*probe_process_info*/)
    {
        for (size_t j = 0; j < num_columns_to_add - 1; ++j)
            added_columns[j]->insertDefault();
        added_columns[num_columns_to_add - 1]->insert(FIELD_INT8_1);
        return false;
    }

    static bool addNotFound(size_t num_columns_to_add, MutableColumns & added_columns, size_t /*i*/, IColumn::Filter * /*filter*/, IColumn::Offset & /*current_offset*/, IColumn::Offsets * /*offsets*/, ProbeProcessInfo & /*probe_process_info*/)
    {
        for (size_t j = 0; j < num_columns_to_add - 1; ++j)
            added_columns[j]->insertDefault();
        added_columns[num_columns_to_add - 1]->insert(FIELD_INT8_0);
        return false;
    }
};

template <typename Map>
struct Adder<ASTTableJoin::Kind::LeftSemi, ASTTableJoin::Strictness::All, Map>
{
    static bool addFound(const typename Map::SegmentType::HashTable::ConstLookupResult & it, size_t num_columns_to_add, MutableColumns & added_columns, size_t i, IColumn::Filter * /*filter*/, IColumn::Offset & current_offset, IColumn::Offsets * offsets, const std::vector<size_t> & right_indexes, ProbeProcessInfo & /*probe_process_info*/)
    {
        for (auto current = &static_cast<const typename Map::mapped_type::Base_t &>(it->getMapped()); current != nullptr; current = current->next)
        {
            for (size_t j = 0; j < num_columns_to_add - 1; ++j)
                added_columns[j]->insertFrom(*current->block->getByPosition(right_indexes[j]).column.get(), current->row_num);
            ++current_offset;
        }
        (*offsets)[i] = current_offset;
        /// we insert only one row to `match-helper` for each row of left block
        /// so before the execution of `HandleOtherConditions`, column sizes of temporary block may be different.
        added_columns[num_columns_to_add - 1]->insert(FIELD_INT8_1);
        return false;
    }

    static bool addNotFound(size_t num_columns_to_add, MutableColumns & added_columns, size_t i, IColumn::Filter * /*filter*/, IColumn::Offset & current_offset, IColumn::Offsets * offsets, ProbeProcessInfo & /*probe_process_info*/)
    {
        ++current_offset;
        (*offsets)[i] = current_offset;

        for (size_t j = 0; j < num_columns_to_add - 1; ++j)
            added_columns[j]->insertDefault();
        added_columns[num_columns_to_add - 1]->insert(FIELD_INT8_0);
        return false;
    }
};

template <ASTTableJoin::Kind KIND, typename Map>
struct Adder<KIND, ASTTableJoin::Strictness::All, Map>
{
    static bool addFound(const typename Map::SegmentType::HashTable::ConstLookupResult & it, size_t num_columns_to_add, MutableColumns & added_columns, size_t i, IColumn::Filter * filter, IColumn::Offset & current_offset, IColumn::Offsets * offsets, const std::vector<size_t> & right_indexes, ProbeProcessInfo & probe_process_info)
    {
        size_t rows_joined = 0;
        // If there are too many rows in the column to split, record the number of rows that have been expanded for next read.
        // and it means the rows in this block are not joined finish.

        for (auto current = &static_cast<const typename Map::mapped_type::Base_t &>(it->getMapped()); current != nullptr; current = current->next)
            ++rows_joined;

        if (current_offset && current_offset + rows_joined > probe_process_info.max_block_size)
        {
            return true;
        }

        for (auto current = &static_cast<const typename Map::mapped_type::Base_t &>(it->getMapped()); current != nullptr; current = current->next)
        {
            for (size_t j = 0; j < num_columns_to_add; ++j)
                added_columns[j]->insertFrom(*current->block->getByPosition(right_indexes[j]).column.get(), current->row_num);
        }

        current_offset += rows_joined;
        (*offsets)[i] = current_offset;
        if constexpr (KIND == ASTTableJoin::Kind::Anti)
            /// anti join with other condition is very special: if the row is matched during probe stage, we can not throw it
            /// away because it might failed in other condition, so we add the matched rows to the result, but set (*filter)[i] = 0
            /// to indicate that the row is matched during probe stage, this will be used in handleOtherConditions
            (*filter)[i] = 0;

        return false;
    }

    static bool addNotFound(size_t num_columns_to_add, MutableColumns & added_columns, size_t i, IColumn::Filter * filter, IColumn::Offset & current_offset, IColumn::Offsets * offsets, ProbeProcessInfo & probe_process_info)
    {
        if constexpr (KIND == ASTTableJoin::Kind::Inner)
        {
            (*offsets)[i] = current_offset;
        }
        else
        {
            if (current_offset && current_offset + 1 > probe_process_info.max_block_size)
            {
                return true;
            }
            if (KIND == ASTTableJoin::Kind::Anti)
                (*filter)[i] = 1;
            ++current_offset;
            (*offsets)[i] = current_offset;

            for (size_t j = 0; j < num_columns_to_add; ++j)
                added_columns[j]->insertDefault();
        }
        return false;
    }
};

template <ASTTableJoin::Kind KIND, ASTTableJoin::Strictness STRICTNESS, typename KeyGetter, typename Map, bool has_null_map>
void NO_INLINE joinBlockImplTypeCase(
    const Map & map,
    size_t rows,
    const ColumnRawPtrs & key_columns,
    const Sizes & key_sizes,
    MutableColumns & added_columns,
    ConstNullMapPtr null_map,
    std::unique_ptr<IColumn::Filter> & filter,
    IColumn::Offset & current_offset,
    std::unique_ptr<IColumn::Offsets> & offsets_to_replicate,
    const std::vector<size_t> & right_indexes,
    const TiDB::TiDBCollators & collators,
    const JoinBuildInfo & join_build_info,
    ProbeProcessInfo & probe_process_info)
{
    if (rows == 0)
    {
        probe_process_info.all_rows_joined_finish = true;
        return;
    }

    assert(probe_process_info.start_row < rows);

    size_t num_columns_to_add = right_indexes.size();

    KeyGetter key_getter(key_columns, key_sizes, collators);
    std::vector<std::string> sort_key_containers;
    sort_key_containers.resize(key_columns.size());
    Arena pool;
    WeakHash32 build_hash(0); /// reproduce hash values according to build stage
    if (join_build_info.needVirtualDispatchForProbeBlock())
    {
        assert(!(join_build_info.restore_round > 0 && join_build_info.enable_fine_grained_shuffle));
        /// TODO: consider adding a virtual column in Sender side to avoid computing cost and potential inconsistency by heterogeneous envs(AMD64, ARM64)
        /// Note: 1. Not sure, if inconsistency will do happen in heterogeneous envs
        ///       2. Virtual column would take up a little more network bandwidth, might lead to poor performance if network was bottleneck
        /// Currently, the computation cost is tolerable, since it's a very simple crc32 hash algorithm, and heterogeneous envs support is not considered
        computeDispatchHash(rows, key_columns, collators, sort_key_containers, join_build_info.restore_round, build_hash);
    }

    size_t segment_size = map.getSegmentSize();
    const auto & build_hash_data = build_hash.getData();
    assert(probe_process_info.start_row < rows);
    size_t i;
    bool block_full = false;
    for (i = probe_process_info.start_row; i < rows; ++i)
    {
        if (has_null_map && (*null_map)[i])
        {
            block_full = Adder<KIND, STRICTNESS, Map>::addNotFound(
                num_columns_to_add,
                added_columns,
                i,
                filter.get(),
                current_offset,
                offsets_to_replicate.get(),
                probe_process_info);
        }
        else
        {
            auto key_holder = key_getter.getKeyHolder(i, &pool, sort_key_containers);
            SCOPE_EXIT(keyHolderDiscardKey(key_holder));
            auto key = keyHolderGetKey(key_holder);

            size_t hash_value = 0;
            bool zero_flag = ZeroTraits::check(key);
            if (!zero_flag)
            {
                hash_value = map.hash(key);
            }

            size_t segment_index = 0;
            if (join_build_info.is_spilled)
            {
                segment_index = probe_process_info.partition_index;
            }
            else if (join_build_info.needVirtualDispatchForProbeBlock())
            {
                /// Need to calculate the correct segment_index so that rows with same key will map to the same segment_index both in Build and Prob
                /// The "reproduce" of segment_index generated in Build phase relies on the facts that:
                /// Possible pipelines(FineGrainedShuffleWriter => ExchangeReceiver => HashBuild)
                /// 1. In FineGrainedShuffleWriter, selector value finally maps to packet_stream_id by '% fine_grained_shuffle_count'
                /// 2. In ExchangeReceiver, build_stream_id = packet_stream_id % build_stream_count;
                /// 3. In HashBuild, build_concurrency decides map's segment size, and build_steam_id decides the segment index
                if (join_build_info.enable_fine_grained_shuffle)
                {
                    auto packet_stream_id = build_hash_data[i] % join_build_info.fine_grained_shuffle_count;
                    if likely (join_build_info.fine_grained_shuffle_count == segment_size)
                        segment_index = packet_stream_id;
                    else
                        segment_index = packet_stream_id % segment_size;
                }
                else
                {
                    segment_index = build_hash_data[i] % join_build_info.build_concurrency;
                }
            }
            else
            {
                segment_index = hash_value % segment_size;
            }

            auto & internal_map = map.getSegmentTable(segment_index);
            /// do not require segment lock because in join, the hash table can not be changed in probe stage.
            auto it = internal_map.find(key, hash_value);
            if (it != internal_map.end())
            {
                it->getMapped().setUsed();
                block_full = Adder<KIND, STRICTNESS, Map>::addFound(
                    it,
                    num_columns_to_add,
                    added_columns,
                    i,
                    filter.get(),
                    current_offset,
                    offsets_to_replicate.get(),
                    right_indexes,
                    probe_process_info);
            }
            else
                block_full = Adder<KIND, STRICTNESS, Map>::addNotFound(
                    num_columns_to_add,
                    added_columns,
                    i,
                    filter.get(),
                    current_offset,
                    offsets_to_replicate.get(),
                    probe_process_info);
        }

        // if block_full is true means that the current offset is greater than max_block_size, we need break the loop.
        if (block_full)
        {
            break;
        }
    }

    probe_process_info.end_row = i;
    // if i == rows, it means that all probe rows have been joined finish.
    probe_process_info.all_rows_joined_finish = (i == rows);
}

template <ASTTableJoin::Kind KIND, ASTTableJoin::Strictness STRICTNESS, typename KeyGetter, typename Map>
void joinBlockImplType(
    const Map & map,
    size_t rows,
    const ColumnRawPtrs & key_columns,
    const Sizes & key_sizes,
    MutableColumns & added_columns,
    ConstNullMapPtr null_map,
    std::unique_ptr<IColumn::Filter> & filter,
    IColumn::Offset & current_offset,
    std::unique_ptr<IColumn::Offsets> & offsets_to_replicate,
    const std::vector<size_t> & right_indexes,
    const TiDB::TiDBCollators & collators,
    const JoinBuildInfo & join_build_info,
    ProbeProcessInfo & probe_process_info)
{
    if (null_map)
        joinBlockImplTypeCase<KIND, STRICTNESS, KeyGetter, Map, true>(
            map,
            rows,
            key_columns,
            key_sizes,
            added_columns,
            null_map,
            filter,
            current_offset,
            offsets_to_replicate,
            right_indexes,
            collators,
            join_build_info,
            probe_process_info);
    else
        joinBlockImplTypeCase<KIND, STRICTNESS, KeyGetter, Map, false>(
            map,
            rows,
            key_columns,
            key_sizes,
            added_columns,
            null_map,
            filter,
            current_offset,
            offsets_to_replicate,
            right_indexes,
            collators,
            join_build_info,
            probe_process_info);
}
} // namespace

void mergeNullAndFilterResult(Block & block, ColumnVector<UInt8>::Container & filter_column, const String & filter_column_name, bool null_as_true)
{
    auto orig_filter_column = block.getByName(filter_column_name).column;
    if (orig_filter_column->isColumnConst())
        orig_filter_column = orig_filter_column->convertToFullColumnIfConst();
    if (orig_filter_column->isColumnNullable())
    {
        const auto * nullable_column = checkAndGetColumn<ColumnNullable>(orig_filter_column.get());
        const auto & nested_column_data = static_cast<const ColumnVector<UInt8> *>(nullable_column->getNestedColumnPtr().get())->getData();
        for (size_t i = 0; i < nullable_column->size(); ++i)
        {
            if (filter_column[i] == 0)
                continue;
            if (nullable_column->isNullAt(i))
                filter_column[i] = null_as_true;
            else
                filter_column[i] = filter_column[i] && nested_column_data[i];
        }
    }
    else
    {
        const auto * other_filter_column = checkAndGetColumn<ColumnVector<UInt8>>(orig_filter_column.get());
        const auto & other_filter_column_data = static_cast<const ColumnVector<UInt8> *>(other_filter_column)->getData();
        for (size_t i = 0; i < other_filter_column->size(); ++i)
            filter_column[i] = filter_column[i] && other_filter_column_data[i];
    }
}

/**
 * handle other join conditions
 * Join Kind/Strictness               ALL               ANY
 *     INNER                    TiDB inner join    TiDB semi join
 *     LEFT                     TiDB left join     should not happen
 *     RIGHT                    should not happen  should not happen
 *     ANTI                     should not happen  TiDB anti semi join
 * @param block
 * @param offsets_to_replicate
 * @param left_table_columns
 * @param right_table_columns
 */
void Join::handleOtherConditions(Block & block, std::unique_ptr<IColumn::Filter> & anti_filter, std::unique_ptr<IColumn::Offsets> & offsets_to_replicate, const std::vector<size_t> & right_table_columns) const
{
    other_conditions.other_cond_expr->execute(block);

    auto filter_column = ColumnUInt8::create();
    auto & filter = filter_column->getData();
    filter.assign(block.rows(), static_cast<UInt8>(1));
    if (!other_conditions.other_cond_name.empty())
    {
        mergeNullAndFilterResult(block, filter, other_conditions.other_cond_name, false);
    }

    ColumnUInt8::Container row_filter(filter.size(), 0);

    if (isLeftSemiFamily(kind))
    {
        const auto helper_pos = block.getPositionByName(match_helper_name);

        const auto * old_match_nullable = checkAndGetColumn<ColumnNullable>(block.safeGetByPosition(helper_pos).column.get());
        const auto & old_match_vec = static_cast<const ColumnVector<Int8> *>(old_match_nullable->getNestedColumnPtr().get())->getData();

        {
            /// we assume there is no null value in the `match-helper` column after adder<>().
            if (!mem_utils::memoryIsZero(old_match_nullable->getNullMapData().data(), old_match_nullable->getNullMapData().size()))
                throw Exception("T here shouldn't be null before merging other conditions.", ErrorCodes::LOGICAL_ERROR);
        }

        const auto rows = offsets_to_replicate->size();
        if (old_match_vec.size() != rows)
            throw Exception("Size of column match-helper must be equal to column size of left block.", ErrorCodes::LOGICAL_ERROR);

        auto match_col = ColumnInt8::create(rows, 0);
        auto & match_vec = match_col->getData();
        auto match_nullmap = ColumnUInt8::create(rows, 0);
        auto & match_nullmap_vec = match_nullmap->getData();

        /// nullmap and data of `other_eq_filter_from_in_column`.
        const ColumnUInt8::Container *eq_in_vec = nullptr, *eq_in_nullmap = nullptr;
        if (!other_conditions.other_eq_cond_from_in_name.empty())
        {
            auto orig_filter_column = block.getByName(other_conditions.other_eq_cond_from_in_name).column;
            if (orig_filter_column->isColumnConst())
                orig_filter_column = orig_filter_column->convertToFullColumnIfConst();
            if (orig_filter_column->isColumnNullable())
            {
                const auto * nullable_column = checkAndGetColumn<ColumnNullable>(orig_filter_column.get());
                eq_in_vec = &static_cast<const ColumnVector<UInt8> *>(nullable_column->getNestedColumnPtr().get())->getData();
                eq_in_nullmap = &nullable_column->getNullMapData();
            }
            else
                eq_in_vec = &checkAndGetColumn<ColumnUInt8>(orig_filter_column.get())->getData();
        }

        /// for (anti)leftSemi join, we should keep only one row for each original row of left table.
        /// and because it is semi join, we needn't save columns of right table, so we just keep the first replica.
        for (size_t i = 0; i < offsets_to_replicate->size(); ++i)
        {
            size_t prev_offset = i > 0 ? (*offsets_to_replicate)[i - 1] : 0;
            size_t current_offset = (*offsets_to_replicate)[i];

            row_filter[prev_offset] = 1;
            if (old_match_vec[i] == 0)
                continue;

            /// fill match_vec and match_nullmap_vec
            /// if there is `1` in filter, match_vec is 1.
            /// if there is `null` in eq_in_nullmap, match_nullmap_vec is 1.
            /// else, match_vec is 0.

            bool has_row_matched = false, has_row_null = false;
            for (size_t index = prev_offset; index < current_offset; index++)
            {
                if (!filter[index])
                    continue;
                if (eq_in_nullmap && (*eq_in_nullmap)[index])
                    has_row_null = true;
                else if (!eq_in_vec || (*eq_in_vec)[index])
                {
                    has_row_matched = true;
                    break;
                }
            }

            if (has_row_matched)
                match_vec[i] = 1;
            else if (has_row_null)
                match_nullmap_vec[i] = 1;
        }

        for (size_t i = 0; i < block.columns(); ++i)
            if (i != helper_pos)
                block.getByPosition(i).column = block.getByPosition(i).column->filter(row_filter, -1);
        block.safeGetByPosition(helper_pos).column = ColumnNullable::create(std::move(match_col), std::move(match_nullmap));
        return;
    }

    if (!other_conditions.other_eq_cond_from_in_name.empty())
    {
        /// other_eq_filter_from_in_column is used in anti semi join:
        /// if there is a row that return null or false for other_condition, then for anti semi join, this row should be returned.
        /// otherwise, it will check other_eq_filter_from_in_column, if other_eq_filter_from_in_column return false, this row should
        /// be returned, if other_eq_filter_from_in_column return true or null this row should not be returned.
        mergeNullAndFilterResult(block, filter, other_conditions.other_eq_cond_from_in_name, isAntiJoin(kind));
    }

    if (isInnerJoin(kind) && original_strictness == ASTTableJoin::Strictness::All)
    {
        /// inner join, just use other_filter_column to filter result
        for (size_t i = 0; i < block.columns(); ++i)
            block.safeGetByPosition(i).column = block.safeGetByPosition(i).column->filter(filter, -1);
        return;
    }

    for (size_t i = 0, prev_offset = 0; i < offsets_to_replicate->size(); ++i)
    {
        size_t current_offset = (*offsets_to_replicate)[i];
        bool has_row_kept = false;
        for (size_t index = prev_offset; index < current_offset; index++)
        {
            if (original_strictness == ASTTableJoin::Strictness::Any)
            {
                /// for semi/anti join, at most one row is kept
                row_filter[index] = !has_row_kept && filter[index];
            }
            else
            {
                /// original strictness = ALL && kind = Anti should not happen
                row_filter[index] = filter[index];
            }
            if (row_filter[index])
                has_row_kept = true;
        }
        if (prev_offset < current_offset)
        {
            /// for outer join, at least one row must be kept
            if (isLeftJoin(kind) && !has_row_kept)
                row_filter[prev_offset] = 1;
            if (isAntiJoin(kind))
            {
                if (has_row_kept && !(*anti_filter)[i])
                    /// anti_filter=false means equal condition is matched,
                    /// has_row_kept=true means other condition is matched,
                    /// for anti join, we should not return any rows when the both conditions are matched.
                    for (size_t index = prev_offset; index < current_offset; index++)
                        row_filter[index] = 0;
                else
                    /// when there is a condition not matched, we should return this row.
                    row_filter[prev_offset] = 1;
            }
        }
        prev_offset = current_offset;
    }
    if (isLeftJoin(kind))
    {
        /// for left join, convert right column to null if not joined
        for (size_t right_table_column : right_table_columns)
        {
            auto & column = block.getByPosition(right_table_column);
            auto full_column = column.column->isColumnConst() ? column.column->convertToFullColumnIfConst() : column.column;
            if (!full_column->isColumnNullable())
            {
                throw Exception("Should not reach here, the right table column for left join must be nullable");
            }
            auto current_column = full_column;
            auto result_column = (*std::move(current_column)).mutate();
            static_cast<ColumnNullable &>(*result_column).applyNegatedNullMap(*filter_column);
            column.column = std::move(result_column);
        }
        for (size_t i = 0; i < block.columns(); ++i)
            block.getByPosition(i).column = block.getByPosition(i).column->filter(row_filter, -1);
        return;
    }
    if (isInnerJoin(kind) || isAntiJoin(kind))
    {
        /// for semi/anti join, filter out not matched rows
        for (size_t i = 0; i < block.columns(); ++i)
            block.getByPosition(i).column = block.getByPosition(i).column->filter(row_filter, -1);
        return;
    }
    throw Exception("Logical error: unknown combination of JOIN", ErrorCodes::LOGICAL_ERROR);
}

template <ASTTableJoin::Kind KIND, ASTTableJoin::Strictness STRICTNESS, typename Maps>
void Join::joinBlockImpl(Block & block, const Maps & maps, ProbeProcessInfo & probe_process_info) const
{
    size_t keys_size = key_names_left.size();

    /// Rare case, when keys are constant. To avoid code bloat, simply materialize them.
    /// Note: this variable can't be removed because it will take smart pointers' lifecycle to the end of this function.
    Columns materialized_columns;
    ColumnRawPtrs key_columns = extractAndMaterializeKeyColumns(block, materialized_columns, key_names_left);

    /// Keys with NULL value in any column won't join to anything.
    ColumnPtr null_map_holder;
    ConstNullMapPtr null_map{};
    extractNestedColumnsAndNullMap(key_columns, null_map_holder, null_map);
    /// reuse null_map to record the filtered rows, the rows contains NULL or does not
    /// match the join filter won't join to anything
    recordFilteredRows(block, left_filter_column, null_map_holder, null_map);

    size_t existing_columns = block.columns();

    /** If you use FULL or RIGHT JOIN, then the columns from the "left" table must be materialized.
      * Because if they are constants, then in the "not joined" rows, they may have different values
      *  - default values, which can differ from the values of these constants.
      */
    if (getFullness(kind))
    {
        for (size_t i = 0; i < existing_columns; ++i)
        {
            auto & col = block.getByPosition(i).column;

            if (ColumnPtr converted = col->convertToFullColumnIfConst())
                col = converted;

            /// convert left columns (except keys) to Nullable
            if (std::end(key_names_left) == std::find(key_names_left.begin(), key_names_left.end(), block.getByPosition(i).name))
                convertColumnToNullable(block.getByPosition(i));
        }
    }

    /** For LEFT/INNER JOIN, the saved blocks do not contain keys.
      * For FULL/RIGHT JOIN, the saved blocks contain keys;
      *  but they will not be used at this stage of joining (and will be in `AdderNonJoined`), and they need to be skipped.
      */
    size_t num_columns_to_skip = 0;
    if (getFullness(kind))
        num_columns_to_skip = keys_size;

    /// Add new columns to the block.
    size_t num_columns_to_add = sample_block_with_columns_to_add.columns();

    std::vector<size_t> right_table_column_indexes;
    right_table_column_indexes.reserve(num_columns_to_add);

    for (size_t i = 0; i < num_columns_to_add; ++i)
    {
        right_table_column_indexes.push_back(i + existing_columns);
    }

    MutableColumns added_columns;
    added_columns.reserve(num_columns_to_add);

    std::vector<size_t> right_indexes;
    right_indexes.reserve(num_columns_to_add);

    for (size_t i = 0; i < num_columns_to_add; ++i)
    {
        const ColumnWithTypeAndName & src_column = sample_block_with_columns_to_add.getByPosition(i);
        RUNTIME_CHECK_MSG(!block.has(src_column.name), "block from probe side has a column with the same name: {} as a column in sample_block_with_columns_to_add", src_column.name);

        added_columns.push_back(src_column.column->cloneEmpty());
        added_columns.back()->reserve(src_column.column->size());
        right_indexes.push_back(num_columns_to_skip + i);
    }

    size_t rows = block.rows();

    /// Used with ANY INNER JOIN
    std::unique_ptr<IColumn::Filter> filter;

    if (((kind == ASTTableJoin::Kind::Inner || kind == ASTTableJoin::Kind::Right) && strictness == ASTTableJoin::Strictness::Any)
        || kind == ASTTableJoin::Kind::Anti)
        filter = std::make_unique<IColumn::Filter>(rows);

    /// Used with ALL ... JOIN
    IColumn::Offset current_offset = 0;
    std::unique_ptr<IColumn::Offsets> offsets_to_replicate;

    if (strictness == ASTTableJoin::Strictness::All)
        offsets_to_replicate = std::make_unique<IColumn::Offsets>(rows);

    bool enable_spill_join = isEnableSpill();
    JoinBuildInfo join_build_info{enable_fine_grained_shuffle, fine_grained_shuffle_count, enable_spill_join, is_spilled, build_concurrency, restore_round};
    switch (type)
    {
#define M(TYPE)                                                                                                                                \
    case Join::Type::TYPE:                                                                                                                     \
        joinBlockImplType<KIND, STRICTNESS, typename KeyGetterForType<Join::Type::TYPE, std::remove_reference_t<decltype(*maps.TYPE)>>::Type>( \
            *maps.TYPE,                                                                                                                        \
            rows,                                                                                                                              \
            key_columns,                                                                                                                       \
            key_sizes,                                                                                                                         \
            added_columns,                                                                                                                     \
            null_map,                                                                                                                          \
            filter,                                                                                                                            \
            current_offset,                                                                                                                    \
            offsets_to_replicate,                                                                                                              \
            right_indexes,                                                                                                                     \
            collators,                                                                                                                         \
            join_build_info,                                                                                                                   \
            probe_process_info);                                                                                                               \
        break;
        APPLY_FOR_JOIN_VARIANTS(M)
#undef M

    default:
        throw Exception("Unknown JOIN keys variant.", ErrorCodes::UNKNOWN_SET_DATA_VARIANT);
    }
    FAIL_POINT_TRIGGER_EXCEPTION(FailPoints::random_join_prob_failpoint);
    for (size_t i = 0; i < num_columns_to_add; ++i)
    {
        const ColumnWithTypeAndName & sample_col = sample_block_with_columns_to_add.getByPosition(i);
        block.insert(ColumnWithTypeAndName(std::move(added_columns[i]), sample_col.type, sample_col.name));
    }

    size_t process_rows = probe_process_info.end_row - probe_process_info.start_row;

    // if rows equal 0, we could ignore filter and offsets_to_replicate, and do not need to update start row.
    if (likely(rows != 0))
    {
        /// If ANY INNER | RIGHT JOIN - filter all the columns except the new ones.
        if (filter && !(kind == ASTTableJoin::Kind::Anti && strictness == ASTTableJoin::Strictness::All))
        {
            // If ANY INNER | RIGHT JOIN, the result will not be spilt, so the block rows must equal process_rows.
            RUNTIME_CHECK(rows == process_rows);
            for (size_t i = 0; i < existing_columns; ++i)
                block.safeGetByPosition(i).column = block.safeGetByPosition(i).column->filter(*filter, -1);
        }

        /// If ALL ... JOIN - we replicate all the columns except the new ones.
        if (offsets_to_replicate)
        {
            for (size_t i = 0; i < existing_columns; ++i)
            {
                block.safeGetByPosition(i).column = block.safeGetByPosition(i).column->replicateRange(probe_process_info.start_row, probe_process_info.end_row, *offsets_to_replicate);
            }

            if (rows != process_rows)
            {
                if (isLeftSemiFamily(kind))
                {
                    auto helper_col = block.getByName(match_helper_name).column;
                    helper_col = helper_col->cut(probe_process_info.start_row, probe_process_info.end_row);
                }
                offsets_to_replicate->assign(offsets_to_replicate->begin() + probe_process_info.start_row, offsets_to_replicate->begin() + probe_process_info.end_row);
            }
        }
    }

    /// handle other conditions
    if (!other_conditions.other_cond_name.empty() || !other_conditions.other_eq_cond_from_in_name.empty())
    {
        if (!offsets_to_replicate)
            throw Exception("Should not reach here, the strictness of join with other condition must be ALL");
        handleOtherConditions(block, filter, offsets_to_replicate, right_table_column_indexes);
    }
}

namespace
{
template <ASTTableJoin::Kind KIND, ASTTableJoin::Strictness STRICTNESS>
struct CrossJoinAdder;

template <ASTTableJoin::Strictness STRICTNESS>
struct CrossJoinAdder<ASTTableJoin::Kind::Cross, STRICTNESS>
{
    static size_t calTotalRightRows(const BlocksList & blocks)
    {
        size_t total_rows = 0;
        for (const Block & block_right : blocks)
        {
            size_t rows_right = block_right.rows();
            total_rows += rows_right;
        }
        if constexpr (STRICTNESS == ASTTableJoin::Strictness::Any)
            total_rows = std::min(total_rows, 1);
        return total_rows;
    }
    static void addFound(MutableColumns & dst_columns, size_t num_existing_columns, ColumnRawPtrs & src_left_columns, size_t num_columns_to_add, size_t start_offset, size_t i, const BlocksList & blocks, IColumn::Filter * is_row_matched, IColumn::Offset & current_offset, IColumn::Offsets * expanded_row_size_after_join, size_t total_right_rows)
    {
        size_t expanded_row_size = 0;
        for (size_t col_num = 0; col_num < num_existing_columns; ++col_num)
            dst_columns[col_num]->insertManyFrom(*src_left_columns[col_num], i, total_right_rows);

        for (const Block & block_right : blocks)
        {
            size_t rows_right = block_right.rows();
            if constexpr (STRICTNESS == ASTTableJoin::Strictness::Any)
            {
                rows_right = std::min(rows_right, 1);
            }

            for (size_t col_num = 0; col_num < num_columns_to_add; ++col_num)
            {
                const IColumn * column_right = block_right.getByPosition(col_num).column.get();
                dst_columns[num_existing_columns + col_num]->insertRangeFrom(*column_right, 0, rows_right);
            }
            expanded_row_size += rows_right;
            if constexpr (STRICTNESS == ASTTableJoin::Strictness::Any)
            {
                if (expanded_row_size >= 1)
                    break;
            }
        }
        (*is_row_matched)[i - start_offset] = 0;
        (*expanded_row_size_after_join)[i - start_offset] = current_offset + expanded_row_size;
        current_offset += expanded_row_size;
    }
    static void addNotFound(MutableColumns & /* dst_columns */, size_t /* num_existing_columns */, ColumnRawPtrs & /* src_left_columns */, size_t /* num_columns_to_add */, size_t start_offset, size_t i, IColumn::Filter * is_row_matched, IColumn::Offset & current_offset, IColumn::Offsets * expanded_row_size_after_join)
    {
        /// for inner all/any join, just skip this row
        (*is_row_matched)[i - start_offset] = 0;
        (*expanded_row_size_after_join)[i - start_offset] = current_offset;
    }
    static bool allRightRowsMaybeAdded()
    {
        return STRICTNESS == ASTTableJoin::Strictness::All;
    }
};
template <ASTTableJoin::Strictness STRICTNESS>
struct CrossJoinAdder<ASTTableJoin::Kind::Cross_Left, STRICTNESS>
{
    static void addFound(MutableColumns & dst_columns, size_t num_existing_columns, ColumnRawPtrs & src_left_columns, size_t num_columns_to_add, size_t start_offset, size_t i, const BlocksList & blocks, IColumn::Filter * is_row_matched, IColumn::Offset & current_offset, IColumn::Offsets * expanded_row_size_after_join, size_t total_right_rows)
    {
        CrossJoinAdder<ASTTableJoin::Kind::Cross, STRICTNESS>::addFound(dst_columns, num_existing_columns, src_left_columns, num_columns_to_add, start_offset, i, blocks, is_row_matched, current_offset, expanded_row_size_after_join, total_right_rows);
    }
    static void addNotFound(MutableColumns & dst_columns, size_t num_existing_columns, ColumnRawPtrs & src_left_columns, size_t num_columns_to_add, size_t start_offset, size_t i, IColumn::Filter * is_row_matched, IColumn::Offset & current_offset, IColumn::Offsets * expanded_row_size_after_join)
    {
        /// for left all/any join, mark this row as matched
        (*is_row_matched)[i - start_offset] = 1;
        (*expanded_row_size_after_join)[i - start_offset] = 1 + current_offset;
        current_offset += 1;
        for (size_t col_num = 0; col_num < num_existing_columns; ++col_num)
            dst_columns[col_num]->insertFrom(*src_left_columns[col_num], i);
        for (size_t col_num = 0; col_num < num_columns_to_add; ++col_num)
            dst_columns[num_existing_columns + col_num]->insertDefault();
    }
    static bool allRightRowsMaybeAdded()
    {
        return STRICTNESS == ASTTableJoin::Strictness::All;
    }
};
template <>
struct CrossJoinAdder<ASTTableJoin::Kind::Cross_Anti, ASTTableJoin::Strictness::Any>
{
    static void addFound(MutableColumns & /* dst_columns */, size_t /* num_existing_columns */, ColumnRawPtrs & /* src_left_columns */, size_t /* num_columns_to_add */, size_t start_offset, size_t i, const BlocksList & /* blocks */, IColumn::Filter * is_row_matched, IColumn::Offset & current_offset, IColumn::Offsets * expanded_row_size_after_join, size_t /* total_right_rows */)
    {
        (*is_row_matched)[i - start_offset] = 0;
        (*expanded_row_size_after_join)[i - start_offset] = current_offset;
    }
    static void addNotFound(MutableColumns & dst_columns, size_t num_existing_columns, ColumnRawPtrs & src_left_columns, size_t num_columns_to_add, size_t start_offset, size_t i, IColumn::Filter * is_row_matched, IColumn::Offset & current_offset, IColumn::Offsets * expanded_row_size_after_join)
    {
        CrossJoinAdder<ASTTableJoin::Kind::Cross_Left, ASTTableJoin::Strictness::Any>::addNotFound(dst_columns, num_existing_columns, src_left_columns, num_columns_to_add, start_offset, i, is_row_matched, current_offset, expanded_row_size_after_join);
    }
    static bool allRightRowsMaybeAdded()
    {
        return false;
    }
};
template <>
struct CrossJoinAdder<ASTTableJoin::Kind::Cross_Anti, ASTTableJoin::Strictness::All>
{
    static void addFound(MutableColumns & dst_columns, size_t num_existing_columns, ColumnRawPtrs & src_left_columns, size_t num_columns_to_add, size_t start_offset, size_t i, const BlocksList & blocks, IColumn::Filter * is_row_matched, IColumn::Offset & current_offset, IColumn::Offsets * expanded_row_size_after_join, size_t total_right_rows)
    {
        CrossJoinAdder<ASTTableJoin::Kind::Cross, ASTTableJoin::Strictness::All>::addFound(dst_columns, num_existing_columns, src_left_columns, num_columns_to_add, start_offset, i, blocks, is_row_matched, current_offset, expanded_row_size_after_join, total_right_rows);
    }
    static void addNotFound(MutableColumns & dst_columns, size_t num_existing_columns, ColumnRawPtrs & src_left_columns, size_t num_columns_to_add, size_t start_offset, size_t i, IColumn::Filter * is_row_matched, IColumn::Offset & current_offset, IColumn::Offsets * expanded_row_size_after_join)
    {
        CrossJoinAdder<ASTTableJoin::Kind::Cross_Left, ASTTableJoin::Strictness::Any>::addNotFound(dst_columns, num_existing_columns, src_left_columns, num_columns_to_add, start_offset, i, is_row_matched, current_offset, expanded_row_size_after_join);
    }
    static bool allRightRowsMaybeAdded()
    {
        return true;
    }
};
template <ASTTableJoin::Strictness STRICTNESS>
struct CrossJoinAdder<ASTTableJoin::Kind::Cross_LeftSemi, STRICTNESS>
{
    static void addFound(MutableColumns & dst_columns, size_t num_existing_columns, ColumnRawPtrs & src_left_columns, size_t num_columns_to_add, size_t start_offset, size_t i, const BlocksList & blocks, IColumn::Filter * is_row_matched, IColumn::Offset & current_offset, IColumn::Offsets * expanded_row_size_after_join, size_t total_right_rows)
    {
        CrossJoinAdder<ASTTableJoin::Kind::Cross, STRICTNESS>::addFound(dst_columns, num_existing_columns, src_left_columns, num_columns_to_add - 1, start_offset, i, blocks, is_row_matched, current_offset, expanded_row_size_after_join, total_right_rows);
        dst_columns[num_existing_columns + num_columns_to_add - 1]->insert(FIELD_INT8_1);
    }
    static void addNotFound(MutableColumns & dst_columns, size_t num_existing_columns, ColumnRawPtrs & src_left_columns, size_t num_columns_to_add, size_t start_offset, size_t i, IColumn::Filter * is_row_matched, IColumn::Offset & current_offset, IColumn::Offsets * expanded_row_size_after_join)
    {
        CrossJoinAdder<ASTTableJoin::Kind::Cross_Left, STRICTNESS>::addNotFound(dst_columns, num_existing_columns, src_left_columns, num_columns_to_add - 1, start_offset, i, is_row_matched, current_offset, expanded_row_size_after_join);
        dst_columns[num_existing_columns + num_columns_to_add - 1]->insert(FIELD_INT8_0);
    }
    static bool allRightRowsMaybeAdded()
    {
        return STRICTNESS == ASTTableJoin::Strictness::All;
    }
};
} // namespace

template <ASTTableJoin::Kind KIND, ASTTableJoin::Strictness STRICTNESS, bool has_null_map>
void Join::joinBlockImplCrossInternal(Block & block, ConstNullMapPtr null_map [[maybe_unused]]) const
{
    /// Add new columns to the block.
    size_t num_existing_columns = block.columns();
    size_t num_columns_to_add = sample_block_with_columns_to_add.columns();
    size_t rows_left = block.rows();

    ColumnRawPtrs src_left_columns(num_existing_columns);

    for (size_t i = 0; i < num_existing_columns; ++i)
    {
        src_left_columns[i] = block.getByPosition(i).column.get();
    }

    for (size_t i = 0; i < num_columns_to_add; ++i)
    {
        const ColumnWithTypeAndName & src_column = sample_block_with_columns_to_add.getByPosition(i);
        RUNTIME_CHECK_MSG(!block.has(src_column.name), "block from probe side has a column with the same name: {} as a column in sample_block_with_columns_to_add", src_column.name);
        block.insert(src_column);
    }

    /// NOTE It would be better to use `reserve`, as well as `replicate` methods to duplicate the values of the left block.
    size_t right_table_rows = 0;
    for (const Block & block_right : blocks)
        right_table_rows += block_right.rows();

    size_t left_rows_per_iter = std::max(rows_left, 1);
    if (max_block_size > 0 && right_table_rows > 0 && other_conditions.other_cond_expr != nullptr
        && CrossJoinAdder<KIND, STRICTNESS>::allRightRowsMaybeAdded())
    {
        /// if other_condition is not null, and all right columns maybe added during join, try to use multiple iter
        /// to make memory usage under control, for anti semi cross join that is converted by not in subquery,
        /// it is likely that other condition may filter out most of the rows
        left_rows_per_iter = std::max(max_block_size / right_table_rows, 1);
    }

    std::vector<size_t> right_column_index;
    for (size_t i = 0; i < num_columns_to_add; ++i)
        right_column_index.push_back(num_existing_columns + i);

    std::vector<Block> result_blocks;
    auto total_right_rows = CrossJoinAdder<ASTTableJoin::Kind::Cross, STRICTNESS>::calTotalRightRows(blocks);
    for (size_t start = 0; start <= rows_left; start += left_rows_per_iter)
    {
        size_t end = std::min(start + left_rows_per_iter, rows_left);
        MutableColumns dst_columns(block.columns());
        for (size_t i = 0; i < block.columns(); ++i)
        {
            dst_columns[i] = block.getByPosition(i).column->cloneEmpty();
            size_t reserved_rows = total_right_rows * (end - start);
            if likely (reserved_rows > 0)
                dst_columns[i]->reserve(reserved_rows);
        }
        IColumn::Offset current_offset = 0;
        std::unique_ptr<IColumn::Filter> is_row_matched = std::make_unique<IColumn::Filter>(end - start);
        std::unique_ptr<IColumn::Offsets> expanded_row_size_after_join = std::make_unique<IColumn::Offsets>(end - start);
        for (size_t i = start; i < end; ++i)
        {
            if constexpr (has_null_map)
            {
                if ((*null_map)[i])
                {
                    /// filter out by left_conditions, so just treated as not joined column
                    CrossJoinAdder<KIND, STRICTNESS>::addNotFound(dst_columns, num_existing_columns, src_left_columns, num_columns_to_add, start, i, is_row_matched.get(), current_offset, expanded_row_size_after_join.get());
                    continue;
                }
            }
            if (right_table_rows > 0)
            {
                CrossJoinAdder<KIND, STRICTNESS>::addFound(dst_columns, num_existing_columns, src_left_columns, num_columns_to_add, start, i, blocks, is_row_matched.get(), current_offset, expanded_row_size_after_join.get(), total_right_rows);
            }
            else
            {
                CrossJoinAdder<KIND, STRICTNESS>::addNotFound(dst_columns, num_existing_columns, src_left_columns, num_columns_to_add, start, i, is_row_matched.get(), current_offset, expanded_row_size_after_join.get());
            }
        }
        auto block_per_iter = block.cloneWithColumns(std::move(dst_columns));
        if (other_conditions.other_cond_expr != nullptr)
            handleOtherConditions(block_per_iter, is_row_matched, expanded_row_size_after_join, right_column_index);
        if (start == 0 || block_per_iter.rows() > 0)
            /// always need to generate at least one block
            result_blocks.push_back(block_per_iter);
    }

    if (result_blocks.size() == 1)
    {
        block = result_blocks[0];
    }
    else
    {
        block = vstackBlocks(std::move(result_blocks));
    }
}

template <ASTTableJoin::Kind KIND, ASTTableJoin::Strictness STRICTNESS>
void Join::joinBlockImplCross(Block & block) const
{
    size_t rows_left = block.rows();
    ColumnPtr null_map_holder;
    ConstNullMapPtr null_map{};
    recordFilteredRows(block, left_filter_column, null_map_holder, null_map);

    std::unique_ptr<IColumn::Filter> filter = std::make_unique<IColumn::Filter>(rows_left);
    std::unique_ptr<IColumn::Offsets> offsets_to_replicate = std::make_unique<IColumn::Offsets>(rows_left);

    if (null_map)
        joinBlockImplCrossInternal<KIND, STRICTNESS, true>(block, null_map);
    else
        joinBlockImplCrossInternal<KIND, STRICTNESS, false>(block, nullptr);
}

void Join::checkTypes(const Block & block) const
{
    checkTypesOfKeys(block, sample_block_with_keys);
}

template <ASTTableJoin::Kind KIND, ASTTableJoin::Strictness STRICTNESS, typename KeyGetter, typename Map, bool has_null_map, bool has_filter_map>
void NO_INLINE joinBlockImplNullAwareInternal(
    const Map & map,
    Block & block,
    size_t left_columns,
    const BlocksList & right_blocks,
    const PaddedPODArray<Join::RowRefList *> & null_rows,
    size_t max_block_size,
    const JoinOtherConditions & other_conditions,
    const ColumnRawPtrs & key_columns,
    const Sizes & key_sizes,
    const ConstNullMapPtr & null_map,
    const ConstNullMapPtr & filter_map,
    const ConstNullMapPtr & all_key_null_map,
    const TiDB::TiDBCollators & collators,
    bool right_has_all_key_null_row,
    bool right_table_is_empty)
{
    static_assert(KIND == ASTTableJoin::Kind::NullAware_Anti || KIND == ASTTableJoin::Kind::NullAware_LeftAnti
                  || KIND == ASTTableJoin::Kind::NullAware_LeftSemi);
    static_assert(STRICTNESS == ASTTableJoin::Strictness::Any || STRICTNESS == ASTTableJoin::Strictness::All);

    size_t rows = block.rows();
    KeyGetter key_getter(key_columns, key_sizes, collators);
    std::vector<std::string> sort_key_containers;
    sort_key_containers.resize(key_columns.size());

    Arena pool;
    size_t segment_size = map.getSegmentSize();

    PaddedPODArray<NASemiJoinResult<KIND, STRICTNESS>> res;
    res.reserve(rows);
    std::list<NASemiJoinResult<KIND, STRICTNESS> *> res_list;
    /// We can just consider the result of semi join because `NASemiJoinResult::setResult` will correct
    /// the result if it's not semi join.
    for (size_t i = 0; i < rows; ++i)
    {
        if constexpr (has_filter_map)
        {
            if ((*filter_map)[i])
            {
                /// Filter out by left_conditions so the result set is empty.
                res.emplace_back(i, NASemiJoinStep::DONE, nullptr);
                res.back().template setResult<NASemiJoinResultType::FALSE_VALUE>();
                continue;
            }
        }
        if (right_table_is_empty)
        {
            /// If right table is empty, the result is false.
            /// E.g. (1,2) in ().
            res.emplace_back(i, NASemiJoinStep::DONE, nullptr);
            res.back().template setResult<NASemiJoinResultType::FALSE_VALUE>();
            continue;
        }
        if constexpr (has_null_map)
        {
            if ((*null_map)[i])
            {
                if constexpr (STRICTNESS == ASTTableJoin::Strictness::Any)
                {
                    if (key_columns.size() == 1 || right_has_all_key_null_row || (all_key_null_map && (*all_key_null_map)[i]))
                    {
                        /// Note that right_table_is_empty must be false here so the right table is not empty.
                        /// The result is NULL if
                        ///   1. key column size is 1. E.g. (null) in (1,2).
                        ///   2. right table has a all-key-null row. E.g. (1,null) in ((2,2),(null,null)).
                        ///   3. this row is all-key-null. E.g. (null,null) in ((1,1),(2,2)).
                        res.emplace_back(i, NASemiJoinStep::DONE, nullptr);
                        res.back().template setResult<NASemiJoinResultType::NULL_VALUE>();
                        continue;
                    }
                }
                /// Check null rows first to speed up getting the NULL result if possible.
                /// In the worse case, all rows in the right table will be checked.
                /// E.g. (1,null) in ((2,1),(2,3),(2,null),(3,null)) => false.
                res.emplace_back(i, NASemiJoinStep::NULL_KEY_CHECK_NULL_ROWS, nullptr);
                res_list.push_back(&res.back());
                continue;
            }
        }

        auto key_holder = key_getter.getKeyHolder(i, &pool, sort_key_containers);
        SCOPE_EXIT(keyHolderDiscardKey(key_holder));
        auto key = keyHolderGetKey(key_holder);

        size_t segment_index = 0;
        size_t hash_value = 0;
        if (!ZeroTraits::check(key))
        {
            hash_value = map.hash(key);
            segment_index = hash_value % segment_size;
        }

        auto & internal_map = map.getSegmentTable(segment_index);
        /// do not require segment lock because in join, the hash table can not be changed in probe stage.
        auto it = internal_map.find(key, hash_value);
        if (it != internal_map.end())
        {
            /// Find the matched row(s).
            if (STRICTNESS == ASTTableJoin::Strictness::Any)
            {
                /// If strictness is any, the result is true.
                /// E.g. (1,2) in ((1,2),(1,3),(null,3))
                res.emplace_back(i, NASemiJoinStep::DONE, nullptr);
                res.back().template setResult<NASemiJoinResultType::TRUE_VALUE>();
            }
            else
            {
                /// Else the other condition must be checked for these matched right row(s).
                auto map_it = &static_cast<const typename Map::mapped_type::Base_t &>(it->getMapped());
                res.emplace_back(i, NASemiJoinStep::NOT_NULL_KEY_CHECK_MATCHED_ROWS, static_cast<const void *>(map_it));
                res_list.push_back(&res.back());
            }
            continue;
        }

        /// Not find the matched row.
        if constexpr (STRICTNESS == ASTTableJoin::Strictness::Any)
        {
            if (right_has_all_key_null_row)
            {
                /// If right table has a all-key-null row, the result is NULL.
                /// E.g. (1) in (null) or (1,2) in ((1,3),(null,null)).
                res.emplace_back(i, NASemiJoinStep::DONE, nullptr);
                res.back().template setResult<NASemiJoinResultType::NULL_VALUE>();
                continue;
            }
            else if (key_columns.size() == 1)
            {
                /// If key size is 1 and all key in right table row is not NULL(right_has_all_key_null_row is false),
                /// the result is false.
                /// E.g. (1) in (2,3,4,5).
                res.emplace_back(i, NASemiJoinStep::DONE, nullptr);
                res.back().template setResult<NASemiJoinResultType::FALSE_VALUE>();
                continue;
            }
            /// Then key size is greater than 1 and right table does not have a all-key-null row.
            /// E.g. (1,2) in ((1,3),(1,null)) => NULL, (1,2) in ((1,3),(2,null)) => false.
        }
        /// We have to compare them to the null rows one by one.
        /// In the worse case, all null rows in the right table will be checked.
        /// E.g. (1,2) in ((2,null),(3,null),(null,1),(null,3)) => false.
        res.emplace_back(i, NASemiJoinStep::NOT_NULL_KEY_CHECK_NULL_ROWS, nullptr);
        res_list.push_back(&res.back());
    }
    RUNTIME_ASSERT(res.size() == rows, "NASemiJoinResult size {} must be equal to block size {}", res.size(), rows);

    size_t right_columns = block.columns() - left_columns;

    if (!res_list.empty())
    {
        NASemiJoinHelper<KIND, STRICTNESS, typename Map::mapped_type::Base_t> helper(
            block,
            left_columns,
            right_columns,
            right_blocks,
            null_rows,
            max_block_size,
            other_conditions);

        helper.joinResult(res_list);

        RUNTIME_CHECK_MSG(res_list.empty(), "NASemiJoinResult list must be empty after calculating join result");
    }

    /// Now all results are known.

    std::unique_ptr<IColumn::Filter> filter;
    if constexpr (KIND == ASTTableJoin::Kind::NullAware_Anti)
        filter = std::make_unique<IColumn::Filter>(rows);

    MutableColumns added_columns(right_columns);
    for (size_t i = 0; i < right_columns; ++i)
        added_columns[i] = block.getByPosition(i + left_columns).column->cloneEmpty();

    PaddedPODArray<Int8> * left_semi_column_data = nullptr;
    PaddedPODArray<UInt8> * left_semi_null_map = nullptr;

    if constexpr (KIND == ASTTableJoin::Kind::NullAware_LeftSemi || KIND == ASTTableJoin::Kind::NullAware_LeftAnti)
    {
        auto * left_semi_column = typeid_cast<ColumnNullable *>(added_columns[right_columns - 1].get());
        left_semi_column_data = &typeid_cast<ColumnVector<Int8> &>(left_semi_column->getNestedColumn()).getData();
        left_semi_null_map = &left_semi_column->getNullMapColumn().getData();
        left_semi_column_data->reserve(rows);
        left_semi_null_map->reserve(rows);
    }

    size_t rows_for_anti = 0;
    for (size_t i = 0; i < rows; ++i)
    {
        auto result = res[i].getResult();
        if constexpr (KIND == ASTTableJoin::Kind::NullAware_Anti)
        {
            if (result == NASemiJoinResultType::TRUE_VALUE)
            {
                // If the result is true, this row should be kept.
                (*filter)[i] = 1;
                ++rows_for_anti;
            }
            else
            {
                // If the result is null or false, this row should be filtered.
                (*filter)[i] = 0;
            }
        }
        else
        {
            switch (result)
            {
            case NASemiJoinResultType::FALSE_VALUE:
                left_semi_column_data->push_back(0);
                left_semi_null_map->push_back(0);
                break;
            case NASemiJoinResultType::TRUE_VALUE:
                left_semi_column_data->push_back(1);
                left_semi_null_map->push_back(0);
                break;
            case NASemiJoinResultType::NULL_VALUE:
                left_semi_column_data->push_back(0);
                left_semi_null_map->push_back(1);
                break;
            }
        }
    }

    for (size_t i = 0; i < right_columns; ++i)
    {
        if constexpr (KIND == ASTTableJoin::Kind::NullAware_Anti)
            added_columns[i]->insertManyDefaults(rows_for_anti);
        else if (i < right_columns - 1)
        {
            /// The last column is match_helper_name.
            added_columns[i]->insertManyDefaults(rows);
        }
        block.getByPosition(i + left_columns).column = std::move(added_columns[i]);
    }

    if constexpr (KIND == ASTTableJoin::Kind::NullAware_Anti)
    {
        for (size_t i = 0; i < left_columns; ++i)
            block.getByPosition(i).column = block.getByPosition(i).column->filter(*filter, rows_for_anti);
    }
}

template <ASTTableJoin::Kind KIND, ASTTableJoin::Strictness STRICTNESS, typename KeyGetter, typename Map>
void NO_INLINE joinBlockImplNullAwareCast(
    const Map & map,
    Block & block,
    size_t left_columns,
    const BlocksList & right_blocks,
    const PaddedPODArray<Join::RowRefList *> & null_rows,
    size_t max_block_size,
    const JoinOtherConditions & other_conditions,
    const ColumnRawPtrs & key_columns,
    const Sizes & key_sizes,
    const ConstNullMapPtr & null_map,
    const ConstNullMapPtr & filter_map,
    const ConstNullMapPtr & all_key_null_map,
    const TiDB::TiDBCollators & collators,
    bool right_has_all_key_null_row,
    bool right_table_is_empty)
{
#define impl(has_null_map, has_filter_map)                                                          \
    joinBlockImplNullAwareInternal<KIND, STRICTNESS, KeyGetter, Map, has_null_map, has_filter_map>( \
        map,                                                                                        \
        block,                                                                                      \
        left_columns,                                                                               \
        right_blocks,                                                                               \
        null_rows,                                                                                  \
        max_block_size,                                                                             \
        other_conditions,                                                                           \
        key_columns,                                                                                \
        key_sizes,                                                                                  \
        null_map,                                                                                   \
        filter_map,                                                                                 \
        all_key_null_map,                                                                           \
        collators,                                                                                  \
        right_has_all_key_null_row,                                                                 \
        right_table_is_empty);

    if (null_map)
    {
        if (filter_map)
        {
            impl(true, true);
        }
        else
        {
            impl(true, false);
        }
    }
    else
    {
        if (filter_map)
        {
            impl(false, true);
        }
        else
        {
            impl(false, false);
        }
    }
}

template <ASTTableJoin::Kind KIND, ASTTableJoin::Strictness STRICTNESS, typename Maps>
void Join::joinBlockImplNullAware(Block & block, const Maps & maps) const
{
    size_t keys_size = key_names_left.size();
    ColumnRawPtrs key_columns(keys_size);

    /// Rare case, when keys are constant. To avoid code bloat, simply materialize them.
    /// Note: this variable can't be removed because it will take smart pointers' lifecycle to the end of this function.
    Columns materialized_columns;

    /// Memoize key columns to work with.
    for (size_t i = 0; i < keys_size; ++i)
    {
        key_columns[i] = block.getByName(key_names_left[i]).column.get();

        if (ColumnPtr converted = key_columns[i]->convertToFullColumnIfConst())
        {
            materialized_columns.emplace_back(converted);
            key_columns[i] = materialized_columns.back().get();
        }
    }

    /// Note that `extractAllKeyNullMap` must be done before `extractNestedColumnsAndNullMap`
    /// because `extractNestedColumnsAndNullMap` will change the nullable column to its nested column.
    ColumnPtr all_key_null_map_holder;
    ConstNullMapPtr all_key_null_map{};
    extractAllKeyNullMap(key_columns, all_key_null_map_holder, all_key_null_map);

    ColumnPtr null_map_holder;
    ConstNullMapPtr null_map{};
    extractNestedColumnsAndNullMap(key_columns, null_map_holder, null_map);

    ColumnPtr filter_map_holder;
    ConstNullMapPtr filter_map{};
    recordFilteredRows(block, left_filter_column, filter_map_holder, filter_map);

    size_t existing_columns = block.columns();

    /// Add new columns to the block.
    size_t num_columns_to_add = sample_block_with_columns_to_add.columns();

    for (size_t i = 0; i < num_columns_to_add; ++i)
    {
        const ColumnWithTypeAndName & src_column = sample_block_with_columns_to_add.getByPosition(i);
        RUNTIME_CHECK_MSG(!block.has(src_column.name), "block from probe side has a column with the same name: {} as a column in sample_block_with_columns_to_add", src_column.name);
        block.insert(src_column);
    }

    switch (type)
    {
#define M(TYPE)                                                                                                                                         \
    case Join::Type::TYPE:                                                                                                                              \
        joinBlockImplNullAwareCast<KIND, STRICTNESS, typename KeyGetterForType<Join::Type::TYPE, std::remove_reference_t<decltype(*maps.TYPE)>>::Type>( \
            *maps.TYPE,                                                                                                                                 \
            block,                                                                                                                                      \
            existing_columns,                                                                                                                           \
            blocks,                                                                                                                                     \
            rows_with_null_keys,                                                                                                                        \
            max_block_size,                                                                                                                             \
            other_conditions,                                                                                                                           \
            key_columns,                                                                                                                                \
            key_sizes,                                                                                                                                  \
            null_map,                                                                                                                                   \
            filter_map,                                                                                                                                 \
            all_key_null_map,                                                                                                                           \
            collators,                                                                                                                                  \
            right_has_all_key_null_row.load(std::memory_order_relaxed),                                                                                 \
            right_table_is_empty.load(std::memory_order_relaxed));                                                                                      \
        break;
        APPLY_FOR_JOIN_VARIANTS(M)
#undef M

    default:
        throw Exception("Unknown JOIN keys variant.", ErrorCodes::UNKNOWN_SET_DATA_VARIANT);
    }
    FAIL_POINT_TRIGGER_EXCEPTION(FailPoints::random_join_prob_failpoint);
}

void Join::checkTypesOfKeys(const Block & block_left, const Block & block_right) const
{
    size_t keys_size = key_names_left.size();

    for (size_t i = 0; i < keys_size; ++i)
    {
        /// Compare up to Nullability.

        DataTypePtr left_type = removeNullable(block_left.getByName(key_names_left[i]).type);
        DataTypePtr right_type = removeNullable(block_right.getByName(key_names_right[i]).type);

        if (!left_type->equals(*right_type))
            throw Exception("Type mismatch of columns to JOIN by: "
                                + key_names_left[i] + " " + left_type->getName() + " at left, "
                                + key_names_right[i] + " " + right_type->getName() + " at right",
                            ErrorCodes::TYPE_MISMATCH);
    }
}

<<<<<<< HEAD
=======
void Join::finishOneProbe()
{
    std::unique_lock lock(build_probe_mutex);
    if (active_probe_concurrency == 1)
    {
        FAIL_POINT_TRIGGER_EXCEPTION(FailPoints::exception_mpp_hash_probe);
    }
    --active_probe_concurrency;
    if (active_probe_concurrency == 0)
        probe_cv.notify_all();
}

>>>>>>> f6041001
void Join::finishOneBuild()
{
    std::unique_lock lock(build_probe_mutex);
    if (active_build_concurrency == 1)
    {
        FAIL_POINT_TRIGGER_EXCEPTION(FailPoints::exception_mpp_hash_build);
    }
    --active_build_concurrency;
    if (active_build_concurrency == 0)
    {
<<<<<<< HEAD
        if (isEnableSpill())
        {
            if (hasPartitionSpilled())
            {
                trySpillBuildPartitions(true);
                tryMarkBuildSpillFinish();
            }
        }
        build_cv.notify_all();
    }
=======
        workAfterBuildFinish();
        build_cv.notify_all();
    }
}

void Join::workAfterBuildFinish()
{
    if (isNullAwareSemiFamily(kind))
    {
        rows_with_null_keys.reserve(rows_not_inserted_to_map.size());
        for (const auto & i : rows_not_inserted_to_map)
        {
            Join::RowRefList * p = i->next;
            if (p != nullptr)
                rows_with_null_keys.emplace_back(p);
        }
    }
>>>>>>> f6041001
}

void Join::waitUntilAllBuildFinished() const
{
    std::unique_lock lock(build_probe_mutex);
    build_cv.wait(lock, [&]() {
        return active_build_concurrency == 0 || meet_error || is_canceled;
    });
    if (meet_error)
        throw Exception(error_message);
}

void Join::finishOneProbe()
{
    std::unique_lock lock(build_probe_mutex);
    if (active_probe_concurrency == 1)
    {
        FAIL_POINT_TRIGGER_EXCEPTION(FailPoints::exception_mpp_hash_probe);
    }
    --active_probe_concurrency;
    if (active_probe_concurrency == 0)
    {
        if (isEnableSpill())
        {
            if (hasPartitionSpilled())
            {
                trySpillProbePartitions(true);
                tryMarkProbeSpillFinish();
                if (!needReturnNonJoinedData())
                {
                    releaseAllPartitions();
                }
            }
        }
        probe_cv.notify_all();
    }
}

void Join::waitUntilAllProbeFinished() const
{
    std::unique_lock lock(build_probe_mutex);
    probe_cv.wait(lock, [&]() {
        return active_probe_concurrency == 0 || meet_error || is_canceled;
    });
    if (meet_error)
        throw Exception(error_message);
}


void Join::finishOneNonJoin(size_t partition_index)
{
    while (partition_index < build_concurrency)
    {
        std::unique_lock partition_lock(partitions[partition_index]->partition_mutex);
        releaseBuildPartitionBlocks(partition_index, partition_lock);
        releaseProbePartitionBlocks(partition_index, partition_lock);
        if (!partitions[partition_index]->spill)
        {
            releaseBuildPartitionHashTable(partition_index, partition_lock);
        }
        partition_index += build_concurrency;
    }
}

Block Join::joinBlock(ProbeProcessInfo & probe_process_info) const
{
    std::shared_lock lock(rwlock);

    probe_process_info.updateStartRow();

    Block block = probe_process_info.block;

    using enum ASTTableJoin::Strictness;
    using enum ASTTableJoin::Kind;

    if (kind == Left && strictness == Any)
        joinBlockImpl<Left, Any>(block, maps_any, probe_process_info);
    else if (kind == Inner && strictness == Any)
        joinBlockImpl<Inner, Any>(block, maps_any, probe_process_info);
    else if (kind == Left && strictness == All)
        joinBlockImpl<Left, All>(block, maps_all, probe_process_info);
    else if (kind == Inner && strictness == All)
        joinBlockImpl<Inner, All>(block, maps_all, probe_process_info);
    else if (kind == Full && strictness == Any)
        joinBlockImpl<Left, Any>(block, maps_any_full, probe_process_info);
    else if (kind == Right && strictness == Any)
        joinBlockImpl<Inner, Any>(block, maps_any_full, probe_process_info);
    else if (kind == Full && strictness == All)
        joinBlockImpl<Left, All>(block, maps_all_full, probe_process_info);
    else if (kind == Right && strictness == All)
        joinBlockImpl<Inner, All>(block, maps_all_full, probe_process_info);
    else if (kind == Anti && strictness == Any)
        joinBlockImpl<Anti, Any>(block, maps_any, probe_process_info);
    else if (kind == Anti && strictness == All)
        joinBlockImpl<Anti, All>(block, maps_all, probe_process_info);
    else if (kind == LeftSemi && strictness == Any)
        joinBlockImpl<LeftSemi, Any>(block, maps_any, probe_process_info);
    else if (kind == LeftSemi && strictness == All)
        joinBlockImpl<LeftSemi, All>(block, maps_all, probe_process_info);
    else if (kind == LeftAnti && strictness == Any)
        joinBlockImpl<LeftSemi, Any>(block, maps_any, probe_process_info);
    else if (kind == LeftAnti && strictness == All)
        joinBlockImpl<LeftSemi, All>(block, maps_all, probe_process_info);
    else if (kind == Cross && strictness == All)
        joinBlockImplCross<Cross, All>(block);
    else if (kind == Cross && strictness == Any)
        joinBlockImplCross<Cross, Any>(block);
    else if (kind == Cross_Left && strictness == All)
        joinBlockImplCross<Cross_Left, All>(block);
    else if (kind == Cross_Left && strictness == Any)
        joinBlockImplCross<Cross_Left, Any>(block);
    else if (kind == Cross_Anti && strictness == All)
        joinBlockImplCross<Cross_Anti, All>(block);
    else if (kind == Cross_Anti && strictness == Any)
        joinBlockImplCross<Cross_Anti, Any>(block);
    else if (kind == Cross_LeftSemi && strictness == All)
        joinBlockImplCross<Cross_LeftSemi, All>(block);
    else if (kind == Cross_LeftSemi && strictness == Any)
        joinBlockImplCross<Cross_LeftSemi, Any>(block);
    else if (kind == Cross_LeftAnti && strictness == All)
        joinBlockImplCross<Cross_LeftSemi, All>(block);
    else if (kind == Cross_LeftAnti && strictness == Any)
        joinBlockImplCross<Cross_LeftSemi, Any>(block);
    else if (kind == NullAware_Anti && strictness == All)
        joinBlockImplNullAware<NullAware_Anti, All>(block, maps_all);
    else if (kind == NullAware_Anti && strictness == Any)
        joinBlockImplNullAware<NullAware_Anti, Any>(block, maps_any);
    else if (kind == NullAware_LeftSemi && strictness == All)
        joinBlockImplNullAware<NullAware_LeftSemi, All>(block, maps_all);
    else if (kind == NullAware_LeftSemi && strictness == Any)
        joinBlockImplNullAware<NullAware_LeftSemi, Any>(block, maps_any);
    else if (kind == NullAware_LeftAnti && strictness == All)
        joinBlockImplNullAware<NullAware_LeftAnti, All>(block, maps_all);
    else if (kind == NullAware_LeftAnti && strictness == Any)
        joinBlockImplNullAware<NullAware_LeftAnti, Any>(block, maps_any);
    else
        throw Exception("Logical error: unknown combination of JOIN", ErrorCodes::LOGICAL_ERROR);

    /// for (cartesian)antiLeftSemi join, the meaning of "match-helper" is `non-matched` instead of `matched`.
    if (kind == LeftAnti || kind == Cross_LeftAnti)
    {
        const auto * nullable_column = checkAndGetColumn<ColumnNullable>(block.getByName(match_helper_name).column.get());
        const auto & vec_matched = static_cast<const ColumnVector<Int8> *>(nullable_column->getNestedColumnPtr().get())->getData();

        auto col_non_matched = ColumnInt8::create(vec_matched.size());
        auto & vec_non_matched = col_non_matched->getData();

        for (size_t i = 0; i < vec_matched.size(); ++i)
            vec_non_matched[i] = !vec_matched[i];

        block.getByName(match_helper_name).column = ColumnNullable::create(std::move(col_non_matched), std::move(nullable_column->getNullMapColumnPtr()));
    }

    if (isCrossJoin(kind) || isNullAwareSemiFamily(kind))
    {
        probe_process_info.all_rows_joined_finish = true;
    }

    return block;
}

bool Join::needReturnNonJoinedData() const
{
    return getFullness(kind);
}

BlockInputStreamPtr Join::createStreamWithNonJoinedRows(const Block & left_sample_block, size_t index, size_t step, size_t max_block_size) const
{
    return std::make_shared<NonJoinedBlockInputStream>(*this, left_sample_block, index, step, max_block_size);
}

Blocks Join::dispatchBlock(const Strings & key_columns_names, const Block & from_block)
{
    size_t num_shards = build_concurrency;
    size_t num_cols = from_block.columns();
    Blocks result(num_shards);
    if (num_shards == 1)
    {
        result[0] = from_block;
        return result;
    }

    IColumn::Selector selector = selectDispatchBlock(key_columns_names, from_block);


    for (size_t i = 0; i < num_shards; ++i)
        result[i] = from_block.cloneEmpty();

    for (size_t i = 0; i < num_cols; ++i)
    {
        auto dispatched_columns = from_block.getByPosition(i).column->scatter(num_shards, selector);
        assert(result.size() == dispatched_columns.size());
        for (size_t block_index = 0; block_index < num_shards; ++block_index)
        {
            result[block_index].getByPosition(i).column = std::move(dispatched_columns[block_index]);
        }
    }
    return result;
}

IColumn::Selector Join::hashToSelector(const WeakHash32 & hash) const
{
    size_t num_shards = build_concurrency;
    const auto & data = hash.getData();
    size_t num_rows = data.size();

    IColumn::Selector selector(num_rows);

    if (num_shards & (num_shards - 1))
    {
        for (size_t i = 0; i < num_rows; ++i)
        {
            selector[i] = data[i] % num_shards;
        }
    }
    else
    {
        for (size_t i = 0; i < num_rows; ++i)
        {
            selector[i] = data[i] & (num_shards - 1);
        }
    }

    return selector;
}

IColumn::Selector Join::selectDispatchBlock(const Strings & key_columns_names, const Block & from_block)
{
    Columns materialized_columns;
    ColumnRawPtrs key_columns = extractAndMaterializeKeyColumns(from_block, materialized_columns, key_columns_names);

    size_t num_rows = from_block.rows();
    std::vector<std::string> sort_key_containers;
    sort_key_containers.resize(key_columns.size());

    WeakHash32 hash(0);
    computeDispatchHash(num_rows, key_columns, collators, sort_key_containers, restore_round, hash);
    return hashToSelector(hash);
}

void Join::spillMostMemoryUsedPartitionIfNeed()
{
    Int64 target_partition_index = -1;
    size_t max_bytes = 0;
    Blocks blocks_to_spill;

    {
        std::unique_lock lk(build_probe_mutex);
#ifdef DBMS_PUBLIC_GTEST
        // for join spill to disk gtest
        if (restore_round == 1 && spilled_partition_indexes.size() >= partitions.size() / 2)
            return;
#endif
        if (max_bytes_before_external_join && getTotalByteCount() <= max_bytes_before_external_join)
        {
            return;
        }
        for (size_t j = 0; j < partitions.size(); ++j)
        {
            if (!partitions[j]->spill && (target_partition_index == -1 || partitions[j]->memory_usage > max_bytes))
            {
                target_partition_index = j;
                max_bytes = partitions[j]->memory_usage;
            }
        }
        if (target_partition_index == -1)
        {
            return;
        }

        RUNTIME_CHECK_MSG(restore_round < 4, "max_bytes_before_external_join is too small, join restore round exceeds limit, please make max_bytes_before_external_join larger and try again.");
        RUNTIME_CHECK_MSG(build_concurrency > 1, "spilling is not is not supported when stream size = 1, please increase max_threads or set max_bytes_before_external_join = 0.");
        is_spilled = true;

        LOG_DEBUG(log, fmt::format("all bytes used : {} in join, partition size : {}", getTotalByteCount(), partitions.size()));
        LOG_DEBUG(log, fmt::format("make round : {}, partition : {} spill.", restore_round, target_partition_index));

        std::unique_lock partition_lock(partitions[target_partition_index]->partition_mutex);
        partitions[target_partition_index]->spill = true;
        releaseBuildPartitionHashTable(target_partition_index, partition_lock);
        spilled_partition_indexes.push_back(target_partition_index);
        blocks_to_spill = trySpillBuildPartition(target_partition_index, true, partition_lock);
    }
    build_spiller->spillBlocks(std::move(blocks_to_spill), target_partition_index);
    LOG_DEBUG(log, fmt::format("all bytes used after spill : {}", getTotalByteCount()));
}

void Join::tryMarkBuildSpillFinish()
{
    if (!spilled_partition_indexes.empty())
    {
        build_spiller->finishSpill();
    }
}

void Join::tryMarkProbeSpillFinish()
{
    if (!spilled_partition_indexes.empty())
    {
        probe_spiller->finishSpill();
    }
}

bool Join::getPartitionSpilled(size_t partition_index)
{
    return partitions[partition_index]->spill;
}


bool Join::hasPartitionSpilledWithLock()
{
    std::unique_lock lk(build_probe_mutex);
    return hasPartitionSpilled();
}

bool Join::hasPartitionSpilled()
{
    return !spilled_partition_indexes.empty();
}

std::tuple<JoinPtr, BlockInputStreamPtr, BlockInputStreamPtr, BlockInputStreamPtr> Join::getOneRestoreStream(size_t max_block_size)
{
    std::unique_lock lock(build_probe_mutex);
    if (meet_error)
        throw Exception(error_message);
    try
    {
        LOG_DEBUG(log, fmt::format("restore_build_streams {}, restore_probe_streams {}, restore_non_joined_data_streams {}", restore_build_streams.size(), restore_build_streams.size(), restore_non_joined_data_streams.size()));
        assert(restore_build_streams.size() == restore_probe_streams.size() && restore_build_streams.size() == restore_non_joined_data_streams.size());
        auto get_back_stream = [](BlockInputStreams & streams) {
            BlockInputStreamPtr stream = streams.back();
            streams.pop_back();
            return stream;
        };
        if (!restore_build_streams.empty())
        {
            auto build_stream = get_back_stream(restore_build_streams);
            auto probe_stream = get_back_stream(restore_probe_streams);
            auto non_joined_data_stream = get_back_stream(restore_non_joined_data_streams);
            if (restore_build_streams.empty())
            {
                spilled_partition_indexes.pop_front();
            }
            return {restore_join, build_stream, probe_stream, non_joined_data_stream};
        }
        if (spilled_partition_indexes.empty())
        {
            return {nullptr, nullptr, nullptr, nullptr};
        }
        auto spilled_partition_index = spilled_partition_indexes.front();
        RUNTIME_CHECK_MSG(partitions[spilled_partition_index]->spill, "should not restore unspilled partition.");
        if (restore_join_build_concurrency <= 0)
            restore_join_build_concurrency = getRestoreJoinBuildConcurrency(partitions.size(), spilled_partition_indexes.size(), join_restore_concurrency, probe_concurrency);
        /// for restore join we make sure that the bulid concurrency is at least 2, so it can be spill again
        assert(restore_join_build_concurrency >= 2);
        LOG_DEBUG(log, "partition {}, round {}, build concurrency {}", spilled_partition_index, restore_round, restore_join_build_concurrency);
        restore_build_streams = build_spiller->restoreBlocks(spilled_partition_index, restore_join_build_concurrency, true);
        restore_probe_streams = probe_spiller->restoreBlocks(spilled_partition_index, restore_join_build_concurrency, true);
        restore_non_joined_data_streams.resize(restore_join_build_concurrency, nullptr);
        RUNTIME_CHECK_MSG(restore_build_streams.size() == static_cast<size_t>(restore_join_build_concurrency), "restore streams size must equal to restore_join_build_concurrency");
        auto new_max_bytes_before_external_join = static_cast<size_t>(max_bytes_before_external_join * (static_cast<double>(restore_join_build_concurrency) / build_concurrency));
        restore_join = createRestoreJoin(std::max(1, new_max_bytes_before_external_join));
        restore_join->initBuild(build_sample_block, restore_join_build_concurrency);
        restore_join->setInitActiveBuildConcurrency();
        restore_join->initProbe(probe_sample_block, restore_join_build_concurrency);
        for (Int64 i = 0; i < restore_join_build_concurrency; i++)
        {
            restore_build_streams[i] = std::make_shared<HashJoinBuildBlockInputStream>(restore_build_streams[i], restore_join, i, log->identifier());
        }
        auto build_stream = get_back_stream(restore_build_streams);
        auto probe_stream = get_back_stream(restore_probe_streams);
        if (restore_build_streams.empty())
        {
            spilled_partition_indexes.pop_front();
        }
        if (needReturnNonJoinedData())
        {
            for (Int64 i = 0; i < restore_join_build_concurrency; i++)
                restore_non_joined_data_streams[i] = restore_join->createStreamWithNonJoinedRows(probe_stream->getHeader(), i, restore_join_build_concurrency, max_block_size);
        }
        auto non_joined_data_stream = get_back_stream(restore_non_joined_data_streams);
        return {restore_join, build_stream, probe_stream, non_joined_data_stream};
    }
    catch (...)
    {
        restore_build_streams.clear();
        restore_probe_streams.clear();
        restore_non_joined_data_streams.clear();
        auto err_message = getCurrentExceptionMessage(false, true);
        meetErrorImpl(err_message, lock);
        throw Exception(err_message);
    }
}

void Join::dispatchProbeBlock(Block & block, std::list<std::tuple<size_t, Block>> & partition_blocks_list)
{
    Blocks partition_blocks = dispatchBlock(key_names_left, block);
    for (size_t i = 0; i < partition_blocks.size(); ++i)
    {
        if (partition_blocks[i].rows() == 0)
            continue;
        Blocks blocks_to_spill;
        bool need_spill = false;
        {
            std::unique_lock partition_lock(partitions[i]->partition_mutex);
            if (getPartitionSpilled(i))
            {
                //                insertBlockToProbePartition(std::move(partition_blocks[i]), i);
                partitions[i]->insertBlockForProbe(std::move(partition_blocks[i]));
                blocks_to_spill = trySpillProbePartition(i, false, partition_lock);
                need_spill = true;
            }
        }
        if (need_spill)
        {
            probe_spiller->spillBlocks(std::move(blocks_to_spill), i);
        }
        else
            partition_blocks_list.push_back({i, partition_blocks[i]});
    }
}

Blocks Join::trySpillBuildPartition(size_t partition_index, bool force, std::unique_lock<std::mutex> & partition_lock)
{
    const auto & join_partition = partitions[partition_index];
    if (join_partition->spill
        && ((force && join_partition->build_partition.bytes) || join_partition->build_partition.bytes >= build_spill_config.max_cached_data_bytes_in_spiller))
    {
        auto ret = join_partition->build_partition.original_blocks;
        releaseBuildPartitionBlocks(partition_index, partition_lock);
        if unlikely (join_partition->memory_usage != 0)
        {
            join_partition->memory_usage = 0;
            LOG_WARNING(log, "Incorrect memory usage after spill");
        }
        return ret;
    }
    else
    {
        return {};
    }
}

void Join::trySpillBuildPartitions(bool force)
{
    for (size_t i = 0; i < partitions.size(); ++i)
    {
        Blocks blocks_to_spill;
        {
            std::unique_lock partition_lock(partitions[i]->partition_mutex);
            blocks_to_spill = trySpillBuildPartition(i, force, partition_lock);
        }
        build_spiller->spillBlocks(std::move(blocks_to_spill), i);
    }
}

Blocks Join::trySpillProbePartition(size_t partition_index, bool force, std::unique_lock<std::mutex> & partition_lock)
{
    const auto & join_partition = partitions[partition_index];
    if (join_partition->spill && ((force && join_partition->probe_partition.bytes) || join_partition->probe_partition.bytes >= probe_spill_config.max_cached_data_bytes_in_spiller))
    {
        auto ret = partitions[partition_index]->probe_partition.blocks;
        releaseProbePartitionBlocks(partition_index, partition_lock);
        if unlikely (join_partition->memory_usage != 0)
        {
            join_partition->memory_usage = 0;
            LOG_WARNING(log, "Incorrect memory usage after spill");
        }
        return ret;
    }
    else
        return {};
}

void Join::trySpillProbePartitions(bool force)
{
    for (size_t i = 0; i < partitions.size(); ++i)
    {
        Blocks blocks_to_spill;
        {
            std::unique_lock partition_lock(partitions[i]->partition_mutex);
            blocks_to_spill = trySpillProbePartition(i, force, partition_lock);
        }
        probe_spiller->spillBlocks(std::move(blocks_to_spill), i);
    }
}

void Join::releaseBuildPartitionBlocks(size_t partition_index, std::unique_lock<std::mutex> &)
{
    const auto & join_partition = partitions[partition_index];
    if likely (join_partition->memory_usage >= join_partition->build_partition.bytes)
        join_partition->memory_usage -= join_partition->build_partition.bytes;
    else
        join_partition->memory_usage = 0;
    join_partition->build_partition.bytes = 0;
    join_partition->build_partition.rows = 0;
    join_partition->build_partition.blocks.clear();
    join_partition->build_partition.original_blocks.clear();
}

void Join::releaseBuildPartitionHashTable(size_t partition_index, std::unique_lock<std::mutex> &)
{
    size_t map_bytes = clearMapPartition(maps_any, type, partition_index);
    map_bytes += clearMapPartition(maps_all, type, partition_index);
    map_bytes += clearMapPartition(maps_any_full, type, partition_index);
    map_bytes += clearMapPartition(maps_all_full, type, partition_index);
    const auto & join_partition = partitions[partition_index];
    if (getFullness(kind))
    {
        rows_not_inserted_to_map[partition_index].reset();
        rows_not_inserted_to_map[partition_index] = std::make_unique<RowRefList>();
    }
    size_t pool_bytes = join_partition->pool->size();
    join_partition->pool.reset();
    if likely (join_partition->memory_usage >= map_bytes + pool_bytes)
        join_partition->memory_usage -= (map_bytes + pool_bytes);
    else
        join_partition->memory_usage = 0;
}

void Join::releaseProbePartitionBlocks(size_t partition_index, std::unique_lock<std::mutex> &)
{
    const auto & join_partition = partitions[partition_index];
    join_partition->probe_partition.blocks.clear();
    if likely (join_partition->memory_usage >= join_partition->probe_partition.bytes)
        join_partition->memory_usage -= join_partition->probe_partition.bytes;
    else
        join_partition->memory_usage = 0;
    join_partition->probe_partition.bytes = 0;
    join_partition->probe_partition.rows = 0;
}

void Join::releaseAllPartitions()
{
    for (size_t i = 0; i < partitions.size(); ++i)
    {
        std::unique_lock partition_lock(partitions[i]->partition_mutex);
        releaseBuildPartitionBlocks(i, partition_lock);
        releaseProbePartitionBlocks(i, partition_lock);
        if (!partitions[i]->spill)
        {
            releaseBuildPartitionHashTable(i, partition_lock);
        }
    }
}

void ProbeProcessInfo::resetBlock(Block && block_, size_t partition_index_)
{
    block = std::move(block_);
    partition_index = partition_index_;
    start_row = 0;
    end_row = 0;
    all_rows_joined_finish = false;
    // If the probe block size is greater than max_block_size, we will set max_block_size to the probe block size to avoid some unnecessary split.
    max_block_size = std::max(max_block_size, block.rows());
}

void ProbeProcessInfo::updateStartRow()
{
    assert(start_row <= end_row);
    start_row = end_row;
}
} // namespace DB<|MERGE_RESOLUTION|>--- conflicted
+++ resolved
@@ -243,15 +243,11 @@
     , right_filter_column(right_filter_column_)
     , other_conditions(other_conditions)
     , original_strictness(strictness)
-<<<<<<< HEAD
-    , max_block_size_for_cross_join(max_block_size_)
+    , max_block_size(max_block_size_)
     , max_bytes_before_external_join(max_bytes_before_external_join_)
     , build_spill_config(build_spill_config_)
     , probe_spill_config(probe_spill_config_)
     , join_restore_concurrency(join_restore_concurrency_)
-=======
-    , max_block_size(max_block_size_)
->>>>>>> f6041001
     , log(Logger::get(req_id))
     , enable_fine_grained_shuffle(enable_fine_grained_shuffle_)
     , fine_grained_shuffle_count(fine_grained_shuffle_count_)
@@ -668,7 +664,6 @@
     /// is set here, `joinBlock` will hang when used to get header
     build_concurrency = std::max(1, build_concurrency_);
 
-<<<<<<< HEAD
     partitions.reserve(build_concurrency);
     for (size_t i = 0; i < getBuildConcurrencyInternal(); ++i)
     {
@@ -676,14 +671,10 @@
         partitions.back()->pool = std::make_shared<Arena>();
     }
 
-=======
-    for (size_t i = 0; i < getBuildConcurrency(); ++i)
-        pools.emplace_back(std::make_shared<Arena>());
->>>>>>> f6041001
     // init for non-joined-streams.
     if (getFullness(kind) || isNullAwareSemiFamily(kind))
     {
-        for (size_t i = 0; i < getBuildConcurrency(); ++i)
+        for (size_t i = 0; i < getBuildConcurrencyInternal(); ++i)
             rows_not_inserted_to_map.push_back(std::make_unique<RowRefList>());
     }
 }
@@ -741,10 +732,8 @@
         collators,
         left_filter_column,
         right_filter_column,
-        other_filter_column,
-        other_eq_filter_from_in_column,
-        other_condition_ptr,
-        max_block_size_for_cross_join,
+        other_conditions,
+        max_block_size,
         match_helper_name,
         restore_round + 1);
 }
@@ -764,7 +753,12 @@
     {
         /// todo support spill for cross join
         max_bytes_before_external_join = 0;
-        LOG_WARNING(log, "Cross join does not support spill, so set max_bytes_before_external_join = 0");
+        LOG_WARNING(log, "Cross join does not support spilling, so set max_bytes_before_external_join = 0");
+    }
+    if (isNullAwareSemiFamily(kind))
+    {
+        max_bytes_before_external_join = 0;
+        LOG_WARNING(log, "null aware join does not support spilling, so set max_bytes_before_external_join = 0");
     }
     setSampleBlock(sample_block);
     for (size_t i = 0; i < build_concurrency; i++)
@@ -1112,12 +1106,8 @@
 void Join::insertFromBlock(const Block & block, size_t stream_index)
 {
     std::shared_lock lock(rwlock);
-<<<<<<< HEAD
     assert(stream_index < getBuildConcurrencyInternal());
     total_input_build_rows += block.rows();
-=======
-    assert(stream_index < getBuildConcurrency());
->>>>>>> f6041001
 
     if (unlikely(!initialized))
         throw Exception("Logical error: Join was not initialized", ErrorCodes::LOGICAL_ERROR);
@@ -1324,35 +1314,23 @@
         if (isNullAwareSemiFamily(kind))
         {
             if (strictness == ASTTableJoin::Strictness::Any)
-<<<<<<< HEAD
+                insertFromBlockImpl<ASTTableJoin::Strictness::Any>(type, maps_any, rows, key_columns, key_sizes, collators, stored_block, null_map, rows_not_inserted_to_map[stream_index].get(), stream_index, getBuildConcurrencyInternal(), *partitions[stream_index]->pool, enable_fine_grained_shuffle, enable_join_spill);
+            else
+                insertFromBlockImpl<ASTTableJoin::Strictness::All>(type, maps_all, rows, key_columns, key_sizes, collators, stored_block, null_map, rows_not_inserted_to_map[stream_index].get(), stream_index, getBuildConcurrencyInternal(), *partitions[stream_index]->pool, enable_fine_grained_shuffle, enable_join_spill);
+        }
+        else if (getFullness(kind))
+        {
+            if (strictness == ASTTableJoin::Strictness::Any)
+                insertFromBlockImpl<ASTTableJoin::Strictness::Any>(type, maps_any_full, rows, key_columns, key_sizes, collators, stored_block, null_map, rows_not_inserted_to_map[stream_index].get(), stream_index, getBuildConcurrencyInternal(), *partitions[stream_index]->pool, enable_fine_grained_shuffle, enable_join_spill);
+            else
+                insertFromBlockImpl<ASTTableJoin::Strictness::All>(type, maps_all_full, rows, key_columns, key_sizes, collators, stored_block, null_map, rows_not_inserted_to_map[stream_index].get(), stream_index, getBuildConcurrencyInternal(), *partitions[stream_index]->pool, enable_fine_grained_shuffle, enable_join_spill);
+        }
+        else
+        {
+            if (strictness == ASTTableJoin::Strictness::Any)
                 insertFromBlockImpl<ASTTableJoin::Strictness::Any>(type, maps_any, rows, key_columns, key_sizes, collators, stored_block, null_map, nullptr, stream_index, getBuildConcurrencyInternal(), *partitions[stream_index]->pool, enable_fine_grained_shuffle, enable_join_spill);
             else
                 insertFromBlockImpl<ASTTableJoin::Strictness::All>(type, maps_all, rows, key_columns, key_sizes, collators, stored_block, null_map, nullptr, stream_index, getBuildConcurrencyInternal(), *partitions[stream_index]->pool, enable_fine_grained_shuffle, enable_join_spill);
-=======
-                insertFromBlockImpl<ASTTableJoin::Strictness::Any>(type, maps_any, rows, key_columns, key_sizes, collators, stored_block, null_map, rows_not_inserted_to_map[stream_index].get(), stream_index, getBuildConcurrency(), *pools[stream_index], enable_fine_grained_shuffle);
-            else
-                insertFromBlockImpl<ASTTableJoin::Strictness::All>(type, maps_all, rows, key_columns, key_sizes, collators, stored_block, null_map, rows_not_inserted_to_map[stream_index].get(), stream_index, getBuildConcurrency(), *pools[stream_index], enable_fine_grained_shuffle);
-        }
-        else if (getFullness(kind))
-        {
-            if (strictness == ASTTableJoin::Strictness::Any)
-                insertFromBlockImpl<ASTTableJoin::Strictness::Any>(type, maps_any_full, rows, key_columns, key_sizes, collators, stored_block, null_map, rows_not_inserted_to_map[stream_index].get(), stream_index, getBuildConcurrency(), *pools[stream_index], enable_fine_grained_shuffle);
-            else
-                insertFromBlockImpl<ASTTableJoin::Strictness::All>(type, maps_all_full, rows, key_columns, key_sizes, collators, stored_block, null_map, rows_not_inserted_to_map[stream_index].get(), stream_index, getBuildConcurrency(), *pools[stream_index], enable_fine_grained_shuffle);
->>>>>>> f6041001
-        }
-        else
-        {
-            if (strictness == ASTTableJoin::Strictness::Any)
-<<<<<<< HEAD
-                insertFromBlockImpl<ASTTableJoin::Strictness::Any>(type, maps_any_full, rows, key_columns, key_sizes, collators, stored_block, null_map, rows_not_inserted_to_map[stream_index].get(), stream_index, getBuildConcurrencyInternal(), *partitions[stream_index]->pool, enable_fine_grained_shuffle, enable_join_spill);
-            else
-                insertFromBlockImpl<ASTTableJoin::Strictness::All>(type, maps_all_full, rows, key_columns, key_sizes, collators, stored_block, null_map, rows_not_inserted_to_map[stream_index].get(), stream_index, getBuildConcurrencyInternal(), *partitions[stream_index]->pool, enable_fine_grained_shuffle, enable_join_spill);
-=======
-                insertFromBlockImpl<ASTTableJoin::Strictness::Any>(type, maps_any, rows, key_columns, key_sizes, collators, stored_block, null_map, nullptr, stream_index, getBuildConcurrency(), *pools[stream_index], enable_fine_grained_shuffle);
-            else
-                insertFromBlockImpl<ASTTableJoin::Strictness::All>(type, maps_all, rows, key_columns, key_sizes, collators, stored_block, null_map, nullptr, stream_index, getBuildConcurrency(), *pools[stream_index], enable_fine_grained_shuffle);
->>>>>>> f6041001
         }
     }
 }
@@ -2764,21 +2742,6 @@
     }
 }
 
-<<<<<<< HEAD
-=======
-void Join::finishOneProbe()
-{
-    std::unique_lock lock(build_probe_mutex);
-    if (active_probe_concurrency == 1)
-    {
-        FAIL_POINT_TRIGGER_EXCEPTION(FailPoints::exception_mpp_hash_probe);
-    }
-    --active_probe_concurrency;
-    if (active_probe_concurrency == 0)
-        probe_cv.notify_all();
-}
-
->>>>>>> f6041001
 void Join::finishOneBuild()
 {
     std::unique_lock lock(build_probe_mutex);
@@ -2789,7 +2752,6 @@
     --active_build_concurrency;
     if (active_build_concurrency == 0)
     {
-<<<<<<< HEAD
         if (isEnableSpill())
         {
             if (hasPartitionSpilled())
@@ -2798,9 +2760,6 @@
                 tryMarkBuildSpillFinish();
             }
         }
-        build_cv.notify_all();
-    }
-=======
         workAfterBuildFinish();
         build_cv.notify_all();
     }
@@ -2818,7 +2777,6 @@
                 rows_with_null_keys.emplace_back(p);
         }
     }
->>>>>>> f6041001
 }
 
 void Join::waitUntilAllBuildFinished() const
