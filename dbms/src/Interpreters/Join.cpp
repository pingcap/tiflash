// Copyright 2022 PingCAP, Ltd.
//
// Licensed under the Apache License, Version 2.0 (the "License");
// you may not use this file except in compliance with the License.
// You may obtain a copy of the License at
//
//     http://www.apache.org/licenses/LICENSE-2.0
//
// Unless required by applicable law or agreed to in writing, software
// distributed under the License is distributed on an "AS IS" BASIS,
// WITHOUT WARRANTIES OR CONDITIONS OF ANY KIND, either express or implied.
// See the License for the specific language governing permissions and
// limitations under the License.

#include <Columns/ColumnConst.h>
#include <Columns/ColumnFixedString.h>
#include <Columns/ColumnNullable.h>
#include <Columns/ColumnString.h>
#include <Common/ColumnsHashing.h>
#include <Common/FailPoint.h>
#include <Common/typeid_cast.h>
#include <Core/ColumnNumbers.h>
#include <DataStreams/IProfilingBlockInputStream.h>
#include <DataStreams/NonJoinedBlockInputStream.h>
#include <DataStreams/materializeBlock.h>
#include <DataTypes/DataTypeNullable.h>
#include <DataTypes/DataTypesNumber.h>
#include <Flash/Mpp/HashBaseWriterHelper.h>
#include <Functions/FunctionHelpers.h>
#include <Interpreters/Join.h>
#include <Interpreters/NullableUtils.h>
#include <common/logger_useful.h>


namespace DB
{
namespace FailPoints
{
extern const char random_join_build_failpoint[];
extern const char random_join_prob_failpoint[];
} // namespace FailPoints

namespace ErrorCodes
{
extern const int UNKNOWN_SET_DATA_VARIANT;
extern const int LOGICAL_ERROR;
extern const int SET_SIZE_LIMIT_EXCEEDED;
extern const int TYPE_MISMATCH;
extern const int ILLEGAL_COLUMN;
} // namespace ErrorCodes

namespace
{
/// Do I need to use the hash table maps_*_full, in which we remember whether the row was joined.
bool getFullness(ASTTableJoin::Kind kind)
{
    return kind == ASTTableJoin::Kind::Right || kind == ASTTableJoin::Kind::Cross_Right || kind == ASTTableJoin::Kind::Full;
}
bool isLeftJoin(ASTTableJoin::Kind kind)
{
    return kind == ASTTableJoin::Kind::Left || kind == ASTTableJoin::Kind::Cross_Left;
}
bool isRightJoin(ASTTableJoin::Kind kind)
{
    return kind == ASTTableJoin::Kind::Right || kind == ASTTableJoin::Kind::Cross_Right;
}
bool isInnerJoin(ASTTableJoin::Kind kind)
{
    return kind == ASTTableJoin::Kind::Inner || kind == ASTTableJoin::Kind::Cross;
}
bool isAntiJoin(ASTTableJoin::Kind kind)
{
    return kind == ASTTableJoin::Kind::Anti || kind == ASTTableJoin::Kind::Cross_Anti;
}
bool isCrossJoin(ASTTableJoin::Kind kind)
{
    return kind == ASTTableJoin::Kind::Cross || kind == ASTTableJoin::Kind::Cross_Left
        || kind == ASTTableJoin::Kind::Cross_Right || kind == ASTTableJoin::Kind::Cross_Anti
        || kind == ASTTableJoin::Kind::Cross_LeftSemi || kind == ASTTableJoin::Kind::Cross_LeftAnti;
}
/// (cartesian/null aware) (anti) left semi join.
bool isLeftSemiFamily(ASTTableJoin::Kind kind)
{
    return kind == ASTTableJoin::Kind::LeftSemi || kind == ASTTableJoin::Kind::LeftAnti
        || kind == ASTTableJoin::Kind::Cross_LeftSemi || kind == ASTTableJoin::Kind::Cross_LeftAnti
        || kind == ASTTableJoin::Kind::NullAware_LeftSemi || kind == ASTTableJoin::Kind::NullAware_LeftAnti;
}
bool isNullAwareSemiFamily(ASTTableJoin::Kind kind)
{
    return kind == ASTTableJoin::Kind::NullAware_Anti || kind == ASTTableJoin::Kind::NullAware_LeftAnti
        || kind == ASTTableJoin::Kind::NullAware_LeftSemi;
}

ColumnRawPtrs getKeyColumns(const Names & key_names, const Block & block)
{
    size_t keys_size = key_names.size();
    ColumnRawPtrs key_columns(keys_size);

    for (size_t i = 0; i < keys_size; ++i)
    {
        key_columns[i] = block.getByName(key_names[i]).column.get();

        /// We will join only keys, where all components are not NULL.
        if (key_columns[i]->isColumnNullable())
            key_columns[i] = &static_cast<const ColumnNullable &>(*key_columns[i]).getNestedColumn();
    }

    return key_columns;
}
} // namespace

const std::string Join::match_helper_prefix = "__left-semi-join-match-helper";
const DataTypePtr Join::match_helper_type = makeNullable(std::make_shared<DataTypeInt8>());

void convertColumnToNullable(ColumnWithTypeAndName & column)
{
    column.type = makeNullable(column.type);
    if (column.column)
        column.column = makeNullable(column.column);
}

Join::Join(
    const Names & key_names_left_,
    const Names & key_names_right_,
    ASTTableJoin::Kind kind_,
    ASTTableJoin::Strictness strictness_,
    const String & req_id,
    bool enable_fine_grained_shuffle_,
    size_t fine_grained_shuffle_count_,
    const TiDB::TiDBCollators & collators_,
    const String & left_filter_column_,
    const String & right_filter_column_,
    const String & other_filter_column_,
    const String & other_eq_filter_from_in_column_,
    const String & null_aware_eq_condition_column_,
    ExpressionActionsPtr other_condition_ptr_,
    size_t max_block_size_,
    const String & match_helper_name)
    : match_helper_name(match_helper_name)
    , kind(kind_)
    , strictness(strictness_)
    , key_names_left(key_names_left_)
    , key_names_right(key_names_right_)
    , build_concurrency(0)
    , probe_concurrency(0)
    , active_probe_concurrency(0)
    , collators(collators_)
    , left_filter_column(left_filter_column_)
    , right_filter_column(right_filter_column_)
    , other_filter_column(other_filter_column_)
    , other_eq_filter_from_in_column(other_eq_filter_from_in_column_)
    , null_aware_eq_condition_column(null_aware_eq_condition_column_)
    , other_condition_ptr(other_condition_ptr_)
    , original_strictness(strictness)
    , max_block_size(max_block_size_)
    , build_table_state(BuildTableState::SUCCEED)
    , log(Logger::get(req_id))
    , enable_fine_grained_shuffle(enable_fine_grained_shuffle_)
    , fine_grained_shuffle_count(fine_grained_shuffle_count_)
{
    if (isNullAwareSemiFamily(kind))
    {
        if (unlikely(other_condition_ptr == nullptr || null_aware_eq_condition_column.empty()))
            throw Exception("Not supported: null aware semi join with empty null_aware_eq_condition_column");
        if (!other_filter_column.empty())
            strictness = ASTTableJoin::Strictness::All;
        else
            strictness = ASTTableJoin::Strictness::Any;
    }
    else if (other_condition_ptr != nullptr)
    {
        /// if there is other_condition, then should keep all the valid rows during probe stage
        if (strictness == ASTTableJoin::Strictness::Any)
        {
            strictness = ASTTableJoin::Strictness::All;
        }
    }
    if (unlikely(!left_filter_column.empty() && !isLeftJoin(kind)))
        throw Exception("Not supported: non left join with left conditions");
    if (unlikely(!right_filter_column.empty() && !isRightJoin(kind)))
        throw Exception("Not supported: non right join with right conditions");
    LOG_INFO(log, "FineGrainedShuffle flag {}, stream count {}", enable_fine_grained_shuffle, fine_grained_shuffle_count);
}

void Join::setBuildTableState(BuildTableState state_)
{
    std::lock_guard lk(build_table_mutex);
    build_table_state = state_;
    build_table_cv.notify_all();
}

bool CanAsColumnString(const IColumn * column)
{
    return typeid_cast<const ColumnString *>(column)
        || (column->isColumnConst() && typeid_cast<const ColumnString *>(&static_cast<const ColumnConst *>(column)->getDataColumn()));
}

Join::Type Join::chooseMethod(const ColumnRawPtrs & key_columns, Sizes & key_sizes) const
{
    const size_t keys_size = key_columns.size();

    if (keys_size == 0)
        return Type::CROSS;

    bool all_fixed = true;
    size_t keys_bytes = 0;
    key_sizes.resize(keys_size);
    for (size_t j = 0; j < keys_size; ++j)
    {
        if (!key_columns[j]->isFixedAndContiguous())
        {
            all_fixed = false;
            break;
        }
        key_sizes[j] = key_columns[j]->sizeOfValueIfFixed();
        keys_bytes += key_sizes[j];
    }

    /// If there is one numeric key that fits in 64 bits
    if (keys_size == 1 && key_columns[0]->isNumeric())
    {
        size_t size_of_field = key_columns[0]->sizeOfValueIfFixed();
        if (size_of_field == 1)
            return Type::key8;
        if (size_of_field == 2)
            return Type::key16;
        if (size_of_field == 4)
            return Type::key32;
        if (size_of_field == 8)
            return Type::key64;
        if (size_of_field == 16)
            return Type::keys128;
        throw Exception("Logical error: numeric column has sizeOfField not in 1, 2, 4, 8, 16.", ErrorCodes::LOGICAL_ERROR);
    }

    /// If the keys fit in N bits, we will use a hash table for N-bit-packed keys
    if (all_fixed && keys_bytes <= 16)
        return Type::keys128;
    if (all_fixed && keys_bytes <= 32)
        return Type::keys256;

    /// If there is single string key, use hash table of it's values.
    if (keys_size == 1 && CanAsColumnString(key_columns[0]))
    {
        if (collators.empty() || !collators[0])
            return Type::key_strbin;
        else
        {
            switch (collators[0]->getCollatorType())
            {
            case TiDB::ITiDBCollator::CollatorType::UTF8MB4_BIN:
            case TiDB::ITiDBCollator::CollatorType::UTF8_BIN:
            case TiDB::ITiDBCollator::CollatorType::LATIN1_BIN:
            case TiDB::ITiDBCollator::CollatorType::ASCII_BIN:
            {
                return Type::key_strbinpadding;
            }
            case TiDB::ITiDBCollator::CollatorType::BINARY:
            {
                return Type::key_strbin;
            }
            default:
            {
                // for CI COLLATION, use original way
                return Type::key_string;
            }
            }
        }
    }

    if (keys_size == 1 && typeid_cast<const ColumnFixedString *>(key_columns[0]))
        return Type::key_fixed_string;

    /// Otherwise, use serialized values as the key.
    return Type::serialized;
}


template <typename Maps>
static void initImpl(Maps & maps, Join::Type type, size_t build_concurrency)
{
    switch (type)
    {
    case Join::Type::EMPTY:
        break;
    case Join::Type::CROSS:
        break;

#define M(TYPE)                                                                                      \
    case Join::Type::TYPE:                                                                           \
        maps.TYPE = std::make_unique<typename decltype(maps.TYPE)::element_type>(build_concurrency); \
        break;
        APPLY_FOR_JOIN_VARIANTS(M)
#undef M

    default:
        throw Exception("Unknown JOIN keys variant.", ErrorCodes::UNKNOWN_SET_DATA_VARIANT);
    }
}

template <typename Maps>
static size_t getTotalRowCountImpl(const Maps & maps, Join::Type type)
{
    switch (type)
    {
    case Join::Type::EMPTY:
        return 0;
    case Join::Type::CROSS:
        return 0;

#define M(NAME)            \
    case Join::Type::NAME: \
        return maps.NAME ? maps.NAME->rowCount() : 0;
        APPLY_FOR_JOIN_VARIANTS(M)
#undef M

    default:
        throw Exception("Unknown JOIN keys variant.", ErrorCodes::UNKNOWN_SET_DATA_VARIANT);
    }
}

template <typename Maps>
static size_t getTotalByteCountImpl(const Maps & maps, Join::Type type)
{
    switch (type)
    {
    case Join::Type::EMPTY:
        return 0;
    case Join::Type::CROSS:
        return 0;

#define M(NAME)            \
    case Join::Type::NAME: \
        return maps.NAME ? maps.NAME->getBufferSizeInBytes() : 0;
        APPLY_FOR_JOIN_VARIANTS(M)
#undef M

    default:
        throw Exception("Unknown JOIN keys variant.", ErrorCodes::UNKNOWN_SET_DATA_VARIANT);
    }
}


template <Join::Type type, typename Value, typename Mapped>
struct KeyGetterForTypeImpl;

template <typename Value, typename Mapped>
struct KeyGetterForTypeImpl<Join::Type::key8, Value, Mapped>
{
    using Type = ColumnsHashing::HashMethodOneNumber<Value, Mapped, UInt8, false>;
};
template <typename Value, typename Mapped>
struct KeyGetterForTypeImpl<Join::Type::key16, Value, Mapped>
{
    using Type = ColumnsHashing::HashMethodOneNumber<Value, Mapped, UInt16, false>;
};
template <typename Value, typename Mapped>
struct KeyGetterForTypeImpl<Join::Type::key32, Value, Mapped>
{
    using Type = ColumnsHashing::HashMethodOneNumber<Value, Mapped, UInt32, false>;
};
template <typename Value, typename Mapped>
struct KeyGetterForTypeImpl<Join::Type::key64, Value, Mapped>
{
    using Type = ColumnsHashing::HashMethodOneNumber<Value, Mapped, UInt64, false>;
};
template <typename Value, typename Mapped>
struct KeyGetterForTypeImpl<Join::Type::key_string, Value, Mapped>
{
    using Type = ColumnsHashing::HashMethodString<Value, Mapped, true, false>;
};
template <typename Value, typename Mapped>
struct KeyGetterForTypeImpl<Join::Type::key_strbinpadding, Value, Mapped>
{
    using Type = ColumnsHashing::HashMethodStringBin<Value, Mapped, true>;
};
template <typename Value, typename Mapped>
struct KeyGetterForTypeImpl<Join::Type::key_strbin, Value, Mapped>
{
    using Type = ColumnsHashing::HashMethodStringBin<Value, Mapped, false>;
};
template <typename Value, typename Mapped>
struct KeyGetterForTypeImpl<Join::Type::key_fixed_string, Value, Mapped>
{
    using Type = ColumnsHashing::HashMethodFixedString<Value, Mapped, true, false>;
};
template <typename Value, typename Mapped>
struct KeyGetterForTypeImpl<Join::Type::keys128, Value, Mapped>
{
    using Type = ColumnsHashing::HashMethodKeysFixed<Value, UInt128, Mapped, false, false>;
};
template <typename Value, typename Mapped>
struct KeyGetterForTypeImpl<Join::Type::keys256, Value, Mapped>
{
    using Type = ColumnsHashing::HashMethodKeysFixed<Value, UInt256, Mapped, false, false>;
};
template <typename Value, typename Mapped>
struct KeyGetterForTypeImpl<Join::Type::serialized, Value, Mapped>
{
    using Type = ColumnsHashing::HashMethodSerialized<Value, Mapped>;
};


template <Join::Type type, typename Data>
struct KeyGetterForType
{
    using Value = typename Data::value_type;
    using Mapped_t = typename Data::mapped_type;
    using Mapped = std::conditional_t<std::is_const_v<Data>, const Mapped_t, Mapped_t>;
    using Type = typename KeyGetterForTypeImpl<type, Value, Mapped>::Type;
};

void Join::initMapImpl(Type type_)
{
    type = type_;

    if (isCrossJoin(kind))
        return;

    if (!getFullness(kind))
    {
        if (strictness == ASTTableJoin::Strictness::Any)
            initImpl(maps_any, type, getBuildConcurrencyInternal());
        else
            initImpl(maps_all, type, getBuildConcurrencyInternal());
    }
    else
    {
        if (strictness == ASTTableJoin::Strictness::Any)
            initImpl(maps_any_full, type, getBuildConcurrencyInternal());
        else
            initImpl(maps_all_full, type, getBuildConcurrencyInternal());
    }
}

size_t Join::getTotalRowCount() const
{
    size_t res = 0;

    if (type == Type::CROSS)
    {
        for (const auto & block : blocks)
            res += block.rows();
    }
    else
    {
        res += getTotalRowCountImpl(maps_any, type);
        res += getTotalRowCountImpl(maps_all, type);
        res += getTotalRowCountImpl(maps_any_full, type);
        res += getTotalRowCountImpl(maps_all_full, type);
    }

    return res;
}

size_t Join::getTotalByteCount() const
{
    size_t res = 0;

    if (type == Type::CROSS)
    {
        for (const auto & block : blocks)
            res += block.bytes();
    }
    else
    {
        res += getTotalByteCountImpl(maps_any, type);
        res += getTotalByteCountImpl(maps_all, type);
        res += getTotalByteCountImpl(maps_any_full, type);
        res += getTotalByteCountImpl(maps_all_full, type);
        for (const auto & pool : pools)
        {
            /// note the return value might not be accurate since it does not use lock, but should be enough for current usage
            res += pool->size();
        }
    }

    return res;
}

void Join::setBuildConcurrencyAndInitPool(size_t build_concurrency_)
{
    if (unlikely(build_concurrency > 0))
        throw Exception("Logical error: `setBuildConcurrencyAndInitPool` shouldn't be called more than once", ErrorCodes::LOGICAL_ERROR);
    build_concurrency = std::max(1, build_concurrency_);

    for (size_t i = 0; i < getBuildConcurrencyInternal(); ++i)
        pools.emplace_back(std::make_shared<Arena>());
    // init for non-joined-streams.
    if (getFullness(kind) || isNullAwareSemiFamily(kind))
    {
        for (size_t i = 0; i < getBuildConcurrencyInternal(); ++i)
            rows_not_inserted_to_map.push_back(std::make_unique<RowRefList>());
    }
}

void Join::setSampleBlock(const Block & block)
{
    sample_block_with_columns_to_add = materializeBlock(block);

    /// Move from `sample_block_with_columns_to_add` key columns to `sample_block_with_keys`, keeping the order.
    size_t pos = 0;
    while (pos < sample_block_with_columns_to_add.columns())
    {
        const auto & name = sample_block_with_columns_to_add.getByPosition(pos).name;
        if (key_names_right.end() != std::find(key_names_right.begin(), key_names_right.end(), name))
        {
            sample_block_with_keys.insert(sample_block_with_columns_to_add.getByPosition(pos));
            sample_block_with_columns_to_add.erase(pos);
        }
        else
            ++pos;
    }

    size_t num_columns_to_add = sample_block_with_columns_to_add.columns();

    for (size_t i = 0; i < num_columns_to_add; ++i)
    {
        auto & column = sample_block_with_columns_to_add.getByPosition(i);
        if (!column.column)
            column.column = column.type->createColumn();
    }

    /// In case of LEFT and FULL joins, if use_nulls, convert joined columns to Nullable.
    if (isLeftJoin(kind) || kind == ASTTableJoin::Kind::Full)
        for (size_t i = 0; i < num_columns_to_add; ++i)
            convertColumnToNullable(sample_block_with_columns_to_add.getByPosition(i));

    if (isLeftSemiFamily(kind))
        sample_block_with_columns_to_add.insert(ColumnWithTypeAndName(Join::match_helper_type, match_helper_name));
}

void Join::init(const Block & sample_block, size_t build_concurrency_)
{
    std::unique_lock lock(rwlock);
    if (unlikely(initialized))
        throw Exception("Logical error: Join has been initialized", ErrorCodes::LOGICAL_ERROR);
    initialized = true;
    setBuildConcurrencyAndInitPool(build_concurrency_);
    /// Choose data structure to use for JOIN.
    initMapImpl(chooseMethod(getKeyColumns(key_names_right, sample_block), key_sizes));
    setSampleBlock(sample_block);
}

namespace
{
void insertRowToList(Join::RowRefList * list, Join::RowRefList * elem, Block * stored_block, size_t index)
{
    elem->next = list->next; // NOLINT(clang-analyzer-core.NullDereference)
    list->next = elem;
    elem->block = stored_block;
    elem->row_num = index;
}

/// Inserting an element into a hash table of the form `key -> reference to a string`, which will then be used by JOIN.
template <ASTTableJoin::Strictness STRICTNESS, typename Map, typename KeyGetter>
struct Inserter
{
    static void insert(Map & map, const typename Map::key_type & key, Block * stored_block, size_t i, Arena & pool, std::vector<String> & sort_key_containers);
};

template <typename Map, typename KeyGetter>
struct Inserter<ASTTableJoin::Strictness::Any, Map, KeyGetter>
{
    static void insert(Map & map, KeyGetter & key_getter, Block * stored_block, size_t i, Arena & pool, std::vector<String> & sort_key_container)
    {
        auto emplace_result = key_getter.emplaceKey(map, i, pool, sort_key_container);

        if (emplace_result.isInserted())
            new (&emplace_result.getMapped()) typename Map::mapped_type(stored_block, i);
    }
};

template <typename Map, typename KeyGetter>
struct Inserter<ASTTableJoin::Strictness::All, Map, KeyGetter>
{
    using MappedType = typename Map::mapped_type;
    static void insert(Map & map, KeyGetter & key_getter, Block * stored_block, size_t i, Arena & pool, std::vector<String> & sort_key_container)
    {
        auto emplace_result = key_getter.emplaceKey(map, i, pool, sort_key_container);

        if (emplace_result.isInserted())
            new (&emplace_result.getMapped()) typename Map::mapped_type(stored_block, i);
        else
        {
            /** The first element of the list is stored in the value of the hash table, the rest in the pool.
                 * We will insert each time the element into the second place.
                 * That is, the former second element, if it was, will be the third, and so on.
                 */
            auto elem = reinterpret_cast<MappedType *>(pool.alloc(sizeof(MappedType)));
            insertRowToList(&emplace_result.getMapped(), elem, stored_block, i);
        }
    }
};


template <ASTTableJoin::Strictness STRICTNESS, typename KeyGetter, typename Map, bool has_null_map, bool has_filter_null_map>
void NO_INLINE insertFromBlockImplTypeCase(
    Map & map,
    size_t rows,
    const ColumnRawPtrs & key_columns,
    const Sizes & key_sizes,
    const TiDB::TiDBCollators & collators,
    Block * stored_block,
    ConstNullMapPtr null_map,
    ConstNullMapPtr filter_null_map,
    Join::RowRefList * rows_not_inserted_to_map,
    size_t stream_index,
    Arena & pool)
{
    KeyGetter key_getter(key_columns, key_sizes, collators);
    std::vector<std::string> sort_key_containers;
    sort_key_containers.resize(key_columns.size());

    for (size_t i = 0; i < rows; ++i)
    {
        if (has_filter_null_map && (*filter_null_map)[i])
        {
            continue;
        }
        if (has_null_map && (*null_map)[i])
        {
            if (rows_not_inserted_to_map)
            {
                /// for right/full out join, need to record the rows not inserted to map
                auto * elem = reinterpret_cast<Join::RowRefList *>(pool.alloc(sizeof(Join::RowRefList)));
                insertRowToList(rows_not_inserted_to_map, elem, stored_block, i);
            }
            continue;
        }

        size_t segment_index = stream_index;
        Inserter<STRICTNESS, typename Map::SegmentType::HashTable, KeyGetter>::insert(
            map.getSegmentTable(segment_index),
            key_getter,
            stored_block,
            i,
            pool,
            sort_key_containers);
    }
}

template <ASTTableJoin::Strictness STRICTNESS, typename KeyGetter, typename Map, bool has_null_map, bool has_filter_null_map>
void NO_INLINE insertFromBlockImplTypeCaseWithLock(
    Map & map,
    size_t rows,
    const ColumnRawPtrs & key_columns,
    const Sizes & key_sizes,
    const TiDB::TiDBCollators & collators,
    Block * stored_block,
    ConstNullMapPtr null_map,
    ConstNullMapPtr filter_null_map,
    Join::RowRefList * rows_not_inserted_to_map,
    size_t stream_index,
    Arena & pool)
{
    KeyGetter key_getter(key_columns, key_sizes, collators);
    std::vector<std::string> sort_key_containers(key_columns.size());
    size_t segment_size = map.getSegmentSize();
    /// when inserting with lock, first calculate and save the segment index for each row, then
    /// insert the rows segment by segment to avoid too much conflict. This will introduce some overheads:
    /// 1. key_getter.getKey will be called twice, here we do not cache key because it can not be cached
    /// with relatively low cost(if key is stringRef, just cache a stringRef is meaningless, we need to cache the whole `sort_key_containers`)
    /// 2. hash value is calculated twice, maybe we can refine the code to cache the hash value
    /// 3. extra memory to store the segment index info
    std::vector<std::vector<size_t>> segment_index_info;
    if (has_null_map && rows_not_inserted_to_map)
    {
        segment_index_info.resize(segment_size + 1);
    }
    else
    {
        segment_index_info.resize(segment_size);
    }
    size_t rows_per_seg = rows / segment_index_info.size();
    for (auto & segment_index : segment_index_info)
    {
        segment_index.reserve(rows_per_seg);
    }
    for (size_t i = 0; i < rows; ++i)
    {
        if (has_filter_null_map && (*filter_null_map)[i])
        {
            continue;
        }
        if (has_null_map && (*null_map)[i])
        {
            if (rows_not_inserted_to_map)
                segment_index_info[segment_index_info.size() - 1].push_back(i);
            continue;
        }
        auto key_holder = key_getter.getKeyHolder(i, &pool, sort_key_containers);
        auto key = keyHolderGetKey(key_holder);
        size_t segment_index = 0;
        size_t hash_value = 0;
        if (!ZeroTraits::check(key))
        {
            hash_value = map.hash(key);
            segment_index = hash_value % segment_size;
        }
        segment_index_info[segment_index].push_back(i);
        keyHolderDiscardKey(key_holder);
    }
    for (size_t insert_index = 0; insert_index < segment_index_info.size(); insert_index++)
    {
        FAIL_POINT_TRIGGER_EXCEPTION(FailPoints::random_join_build_failpoint);
        size_t segment_index = (insert_index + stream_index) % segment_index_info.size();
        if (segment_index == segment_size)
        {
            /// null value
            /// here ignore mutex because rows_not_inserted_to_map is privately owned by each stream thread
            for (auto index : segment_index_info[segment_index])
            {
                /// for right/full out join or null-aware semi join, need to record the rows not inserted to map
                auto * elem = reinterpret_cast<Join::RowRefList *>(pool.alloc(sizeof(Join::RowRefList)));
                insertRowToList(rows_not_inserted_to_map, elem, stored_block, index);
            }
        }
        else
        {
            std::lock_guard lk(map.getSegmentMutex(segment_index));
            for (size_t i = 0; i < segment_index_info[segment_index].size(); ++i)
            {
                Inserter<STRICTNESS, typename Map::SegmentType::HashTable, KeyGetter>::insert(map.getSegmentTable(segment_index), key_getter, stored_block, segment_index_info[segment_index][i], pool, sort_key_containers);
            }
        }
    }
}

template <ASTTableJoin::Strictness STRICTNESS, typename KeyGetter, typename Map>
void insertFromBlockImplType(
    Map & map,
    size_t rows,
    const ColumnRawPtrs & key_columns,
    const Sizes & key_sizes,
    const TiDB::TiDBCollators & collators,
    Block * stored_block,
    ConstNullMapPtr null_map,
    ConstNullMapPtr filter_null_map,
    Join::RowRefList * rows_not_inserted_to_map,
    size_t stream_index,
    size_t insert_concurrency,
    Arena & pool,
    bool enable_fine_grained_shuffle)
{
    if (insert_concurrency > 1 && !enable_fine_grained_shuffle)
    {
        if (null_map && filter_null_map)
            insertFromBlockImplTypeCaseWithLock<STRICTNESS, KeyGetter, Map, true, true>(map, rows, key_columns, key_sizes, collators, stored_block, null_map, filter_null_map, rows_not_inserted_to_map, stream_index, pool);
        else if (null_map)
            insertFromBlockImplTypeCaseWithLock<STRICTNESS, KeyGetter, Map, true, false>(map, rows, key_columns, key_sizes, collators, stored_block, null_map, filter_null_map, rows_not_inserted_to_map, stream_index, pool);
        else
            insertFromBlockImplTypeCaseWithLock<STRICTNESS, KeyGetter, Map, false, false>(map, rows, key_columns, key_sizes, collators, stored_block, null_map, filter_null_map, rows_not_inserted_to_map, stream_index, pool);
    }
    else
    {
        if (!enable_fine_grained_shuffle)
            RUNTIME_CHECK(stream_index == 0);
        if (null_map && filter_null_map)
            insertFromBlockImplTypeCase<STRICTNESS, KeyGetter, Map, true, true>(map, rows, key_columns, key_sizes, collators, stored_block, null_map, filter_null_map, rows_not_inserted_to_map, stream_index, pool);
        else if (null_map)
            insertFromBlockImplTypeCase<STRICTNESS, KeyGetter, Map, true, false>(map, rows, key_columns, key_sizes, collators, stored_block, null_map, filter_null_map, rows_not_inserted_to_map, stream_index, pool);
        else
            insertFromBlockImplTypeCase<STRICTNESS, KeyGetter, Map, false, false>(map, rows, key_columns, key_sizes, collators, stored_block, null_map, filter_null_map, rows_not_inserted_to_map, stream_index, pool);
    }
}

template <ASTTableJoin::Strictness STRICTNESS, typename Maps>
void insertFromBlockImpl(
    Join::Type type,
    Maps & maps,
    size_t rows,
    const ColumnRawPtrs & key_columns,
    const Sizes & key_sizes,
    const TiDB::TiDBCollators & collators,
    Block * stored_block,
    ConstNullMapPtr null_map,
    ConstNullMapPtr filter_null_map,
    Join::RowRefList * rows_not_inserted_to_map,
    size_t stream_index,
    size_t insert_concurrency,
    Arena & pool,
    bool enable_fine_grained_shuffle)
{
    switch (type)
    {
    case Join::Type::EMPTY:
        break;
    case Join::Type::CROSS:
        break; /// Do nothing. We have already saved block, and it is enough.

#define M(TYPE)                                                                                                                                \
    case Join::Type::TYPE:                                                                                                                     \
        insertFromBlockImplType<STRICTNESS, typename KeyGetterForType<Join::Type::TYPE, std::remove_reference_t<decltype(*maps.TYPE)>>::Type>( \
            *maps.TYPE,                                                                                                                        \
            rows,                                                                                                                              \
            key_columns,                                                                                                                       \
            key_sizes,                                                                                                                         \
            collators,                                                                                                                         \
            stored_block,                                                                                                                      \
            null_map,                                                                                                                          \
            filter_null_map,                                                                                                                   \
            rows_not_inserted_to_map,                                                                                                          \
            stream_index,                                                                                                                      \
            insert_concurrency,                                                                                                                \
            pool,                                                                                                                              \
            enable_fine_grained_shuffle);                                                                                                      \
        break;
        APPLY_FOR_JOIN_VARIANTS(M)
#undef M

    default:
        throw Exception("Unknown JOIN keys variant.", ErrorCodes::UNKNOWN_SET_DATA_VARIANT);
    }
}
} // namespace

void recordFilteredRows(const Block & block, const String & filter_column, ColumnPtr & null_map_holder, ConstNullMapPtr & null_map)
{
    if (filter_column.empty())
        return;
    auto column = block.getByName(filter_column).column;
    if (column->isColumnConst())
        column = column->convertToFullColumnIfConst();
    if (column->isColumnNullable())
    {
        const auto & column_nullable = static_cast<const ColumnNullable &>(*column);
        if (!null_map_holder)
        {
            null_map_holder = column_nullable.getNullMapColumnPtr();
        }
        else
        {
            MutableColumnPtr mutable_null_map_holder = (*std::move(null_map_holder)).mutate();

            PaddedPODArray<UInt8> & mutable_null_map = static_cast<ColumnUInt8 &>(*mutable_null_map_holder).getData();
            const PaddedPODArray<UInt8> & other_null_map = column_nullable.getNullMapData();
            for (size_t i = 0, size = mutable_null_map.size(); i < size; ++i)
                mutable_null_map[i] |= other_null_map[i];

            null_map_holder = std::move(mutable_null_map_holder);
        }
    }

    if (!null_map_holder)
    {
        null_map_holder = ColumnVector<UInt8>::create(column->size(), 0);
    }
    MutableColumnPtr mutable_null_map_holder = (*std::move(null_map_holder)).mutate();
    PaddedPODArray<UInt8> & mutable_null_map = static_cast<ColumnUInt8 &>(*mutable_null_map_holder).getData();

    const auto & nested_column = column->isColumnNullable() ? static_cast<const ColumnNullable &>(*column).getNestedColumnPtr() : column;
    for (size_t i = 0, size = nested_column->size(); i < size; ++i)
        mutable_null_map[i] |= (!nested_column->getInt(i));

    null_map_holder = std::move(mutable_null_map_holder);

    null_map = &static_cast<const ColumnUInt8 &>(*null_map_holder).getData();
}

void Join::insertFromBlock(const Block & block)
{
    std::unique_lock lock(rwlock);
    if (unlikely(!initialized))
        throw Exception("Logical error: Join was not initialized", ErrorCodes::LOGICAL_ERROR);
    total_input_build_rows += block.rows();
    blocks.push_back(block);
    Block * stored_block = &blocks.back();
    insertFromBlockInternal(stored_block, 0);
}

/// the block should be valid.
void Join::insertFromBlock(const Block & block, size_t stream_index)
{
    std::shared_lock lock(rwlock);
    assert(stream_index < getBuildConcurrencyInternal());

    if (unlikely(!initialized))
        throw Exception("Logical error: Join was not initialized", ErrorCodes::LOGICAL_ERROR);
    Block * stored_block = nullptr;
    {
        std::lock_guard lk(blocks_lock);
        total_input_build_rows += block.rows();
        blocks.push_back(block);
        stored_block = &blocks.back();
    }
    insertFromBlockInternal(stored_block, stream_index);
}

void Join::insertFromBlockInternal(Block * stored_block, size_t stream_index)
{
    size_t keys_size = key_names_right.size();
    ColumnRawPtrs key_columns(keys_size);

    const Block & block = *stored_block;

    /// Rare case, when keys are constant. To avoid code bloat, simply materialize them.
    /// Note: this variable can't be removed because it will take smart pointers' lifecycle to the end of this function.
    Columns materialized_columns;

    /// Memoize key columns to work.
    for (size_t i = 0; i < keys_size; ++i)
    {
        key_columns[i] = block.getByName(key_names_right[i]).column.get();

        if (ColumnPtr converted = key_columns[i]->convertToFullColumnIfConst())
        {
            materialized_columns.emplace_back(converted);
            key_columns[i] = materialized_columns.back().get();
        }
    }

    /// We will insert to the map only keys, where all components are not NULL.
    ColumnPtr null_map_holder;
    ConstNullMapPtr null_map{};
    extractNestedColumnsAndNullMap(key_columns, null_map_holder, null_map);
    ColumnPtr filter_null_map_holder;
    ConstNullMapPtr filter_null_map{};
    if (isNullAwareSemiFamily(kind))
    {
        /// Use another null_map to record the filtered rows.
        recordFilteredRows(block, right_filter_column, filter_null_map_holder, filter_null_map);
    }
    else
    {
        /// Reuse null_map to record the filtered rows, the rows contains NULL or does not
        /// match the join filter will not insert to the maps
        recordFilteredRows(block, right_filter_column, null_map_holder, null_map);
    }

    size_t rows = block.rows();

    if (getFullness(kind))
    {
        /** Move the key columns to the beginning of the block.
          * This is where NonJoinedBlockInputStream will expect.
          */
        size_t key_num = 0;
        for (const auto & name : key_names_right)
        {
            size_t pos = stored_block->getPositionByName(name);
            ColumnWithTypeAndName col = stored_block->safeGetByPosition(pos);
            stored_block->erase(pos);
            stored_block->insert(key_num, std::move(col));
            ++key_num;
        }
    }
    else
    {
        /// Remove the key columns from stored_block, as they are not needed.
        for (const auto & name : key_names_right)
            stored_block->erase(stored_block->getPositionByName(name));
    }

    size_t size = stored_block->columns();

    /// Rare case, when joined columns are constant. To avoid code bloat, simply materialize them.
    for (size_t i = 0; i < size; ++i)
    {
        ColumnPtr col = stored_block->safeGetByPosition(i).column;
        if (ColumnPtr converted = col->convertToFullColumnIfConst())
            stored_block->safeGetByPosition(i).column = converted;
    }

    /// In case of LEFT and FULL joins, if use_nulls, convert joined columns to Nullable.
    if (isLeftJoin(kind) || kind == ASTTableJoin::Kind::Full)
    {
        for (size_t i = getFullness(kind) ? keys_size : 0; i < size; ++i)
        {
            convertColumnToNullable(stored_block->getByPosition(i));
        }
    }

    if (!isCrossJoin(kind))
    {
        /// Fill the hash table.
        if (isNullAwareSemiFamily(kind))
        {
            if (strictness == ASTTableJoin::Strictness::Any)
                insertFromBlockImpl<ASTTableJoin::Strictness::Any>(type, maps_any, rows, key_columns, key_sizes, collators, stored_block, null_map, filter_null_map, rows_not_inserted_to_map[stream_index].get(), stream_index, getBuildConcurrencyInternal(), *pools[stream_index], enable_fine_grained_shuffle);
            else
                insertFromBlockImpl<ASTTableJoin::Strictness::All>(type, maps_all, rows, key_columns, key_sizes, collators, stored_block, null_map, filter_null_map, rows_not_inserted_to_map[stream_index].get(), stream_index, getBuildConcurrencyInternal(), *pools[stream_index], enable_fine_grained_shuffle);
        }
        else if (getFullness(kind))
        {
            if (strictness == ASTTableJoin::Strictness::Any)
                insertFromBlockImpl<ASTTableJoin::Strictness::Any>(type, maps_any_full, rows, key_columns, key_sizes, collators, stored_block, null_map, filter_null_map, rows_not_inserted_to_map[stream_index].get(), stream_index, getBuildConcurrencyInternal(), *pools[stream_index], enable_fine_grained_shuffle);
            else
                insertFromBlockImpl<ASTTableJoin::Strictness::All>(type, maps_all_full, rows, key_columns, key_sizes, collators, stored_block, null_map, filter_null_map, rows_not_inserted_to_map[stream_index].get(), stream_index, getBuildConcurrencyInternal(), *pools[stream_index], enable_fine_grained_shuffle);
        }
        else
        {
            if (strictness == ASTTableJoin::Strictness::Any)
                insertFromBlockImpl<ASTTableJoin::Strictness::Any>(type, maps_any, rows, key_columns, key_sizes, collators, stored_block, null_map, nullptr, nullptr, stream_index, getBuildConcurrencyInternal(), *pools[stream_index], enable_fine_grained_shuffle);
            else
                insertFromBlockImpl<ASTTableJoin::Strictness::All>(type, maps_all, rows, key_columns, key_sizes, collators, stored_block, null_map, nullptr, nullptr, stream_index, getBuildConcurrencyInternal(), *pools[stream_index], enable_fine_grained_shuffle);
        }
    }
}


namespace
{
template <ASTTableJoin::Kind KIND, ASTTableJoin::Strictness STRICTNESS, typename Map>
struct Adder;

template <typename Map>
struct Adder<ASTTableJoin::Kind::Left, ASTTableJoin::Strictness::Any, Map>
{
    static bool addFound(const typename Map::SegmentType::HashTable::ConstLookupResult & it, size_t num_columns_to_add, MutableColumns & added_columns, size_t /*i*/, IColumn::Filter * /*filter*/, IColumn::Offset & /*current_offset*/, IColumn::Offsets * /*offsets*/, const std::vector<size_t> & right_indexes, ProbeProcessInfo & /*probe_process_info*/)
    {
        for (size_t j = 0; j < num_columns_to_add; ++j)
            added_columns[j]->insertFrom(*it->getMapped().block->getByPosition(right_indexes[j]).column.get(), it->getMapped().row_num);
        return false;
    }

    static bool addNotFound(size_t num_columns_to_add, MutableColumns & added_columns, size_t /*i*/, IColumn::Filter * /*filter*/, IColumn::Offset & /*current_offset*/, IColumn::Offsets * /*offsets*/, ProbeProcessInfo & /*probe_process_info*/)
    {
        for (size_t j = 0; j < num_columns_to_add; ++j)
            added_columns[j]->insertDefault();
        return false;
    }
};

template <typename Map>
struct Adder<ASTTableJoin::Kind::Inner, ASTTableJoin::Strictness::Any, Map>
{
    static bool addFound(const typename Map::SegmentType::HashTable::ConstLookupResult & it, size_t num_columns_to_add, MutableColumns & added_columns, size_t i, IColumn::Filter * filter, IColumn::Offset & /*current_offset*/, IColumn::Offsets * /*offsets*/, const std::vector<size_t> & right_indexes, ProbeProcessInfo & /*probe_process_info*/)
    {
        (*filter)[i] = 1;

        for (size_t j = 0; j < num_columns_to_add; ++j)
            added_columns[j]->insertFrom(*it->getMapped().block->getByPosition(right_indexes[j]).column.get(), it->getMapped().row_num);

        return false;
    }

    static bool addNotFound(size_t /*num_columns_to_add*/, MutableColumns & /*added_columns*/, size_t i, IColumn::Filter * filter, IColumn::Offset & /*current_offset*/, IColumn::Offsets * /*offsets*/, ProbeProcessInfo & /*probe_process_info*/)
    {
        (*filter)[i] = 0;
        return false;
    }
};

template <typename Map>
struct Adder<ASTTableJoin::Kind::Anti, ASTTableJoin::Strictness::Any, Map>
{
    static bool addFound(const typename Map::SegmentType::HashTable::ConstLookupResult & /*it*/, size_t /*num_columns_to_add*/, MutableColumns & /*added_columns*/, size_t i, IColumn::Filter * filter, IColumn::Offset & /*current_offset*/, IColumn::Offsets * /*offsets*/, const std::vector<size_t> & /*right_indexes*/, ProbeProcessInfo & /*probe_process_info*/)
    {
        (*filter)[i] = 0;
        return false;
    }

    static bool addNotFound(size_t num_columns_to_add, MutableColumns & added_columns, size_t i, IColumn::Filter * filter, IColumn::Offset & /*current_offset*/, IColumn::Offsets * /*offsets*/, ProbeProcessInfo & /*probe_process_info*/)
    {
        (*filter)[i] = 1;
        for (size_t j = 0; j < num_columns_to_add; ++j)
            added_columns[j]->insertDefault();
        return false;
    }
};

template <typename Map>
struct Adder<ASTTableJoin::Kind::LeftSemi, ASTTableJoin::Strictness::Any, Map>
{
    static bool addFound(const typename Map::SegmentType::HashTable::ConstLookupResult & /*it*/, size_t num_columns_to_add, MutableColumns & added_columns, size_t /*i*/, IColumn::Filter * /*filter*/, IColumn::Offset & /*current_offset*/, IColumn::Offsets * /*offsets*/, const std::vector<size_t> & /*right_indexes*/, ProbeProcessInfo & /*probe_process_info*/)
    {
        for (size_t j = 0; j < num_columns_to_add - 1; ++j)
            added_columns[j]->insertDefault();
        added_columns[num_columns_to_add - 1]->insert(FIELD_INT8_1);
        return false;
    }

    static bool addNotFound(size_t num_columns_to_add, MutableColumns & added_columns, size_t /*i*/, IColumn::Filter * /*filter*/, IColumn::Offset & /*current_offset*/, IColumn::Offsets * /*offsets*/, ProbeProcessInfo & /*probe_process_info*/)
    {
        for (size_t j = 0; j < num_columns_to_add - 1; ++j)
            added_columns[j]->insertDefault();
        added_columns[num_columns_to_add - 1]->insert(FIELD_INT8_0);
        return false;
    }
};

template <typename Map>
struct Adder<ASTTableJoin::Kind::LeftSemi, ASTTableJoin::Strictness::All, Map>
{
    static bool addFound(const typename Map::SegmentType::HashTable::ConstLookupResult & it, size_t num_columns_to_add, MutableColumns & added_columns, size_t i, IColumn::Filter * /*filter*/, IColumn::Offset & current_offset, IColumn::Offsets * offsets, const std::vector<size_t> & right_indexes, ProbeProcessInfo & /*probe_process_info*/)
    {
        for (auto current = &static_cast<const typename Map::mapped_type::Base_t &>(it->getMapped()); current != nullptr; current = current->next)
        {
            for (size_t j = 0; j < num_columns_to_add - 1; ++j)
                added_columns[j]->insertFrom(*current->block->getByPosition(right_indexes[j]).column.get(), current->row_num);
            ++current_offset;
        }
        (*offsets)[i] = current_offset;
        /// we insert only one row to `match-helper` for each row of left block
        /// so before the execution of `HandleOtherConditions`, column sizes of temporary block may be different.
        added_columns[num_columns_to_add - 1]->insert(FIELD_INT8_1);
        return false;
    }

    static bool addNotFound(size_t num_columns_to_add, MutableColumns & added_columns, size_t i, IColumn::Filter * /*filter*/, IColumn::Offset & current_offset, IColumn::Offsets * offsets, ProbeProcessInfo & /*probe_process_info*/)
    {
        ++current_offset;
        (*offsets)[i] = current_offset;

        for (size_t j = 0; j < num_columns_to_add - 1; ++j)
            added_columns[j]->insertDefault();
        added_columns[num_columns_to_add - 1]->insert(FIELD_INT8_0);
        return false;
    }
};

template <ASTTableJoin::Kind KIND, typename Map>
struct Adder<KIND, ASTTableJoin::Strictness::All, Map>
{
    static bool addFound(const typename Map::SegmentType::HashTable::ConstLookupResult & it, size_t num_columns_to_add, MutableColumns & added_columns, size_t i, IColumn::Filter * filter, IColumn::Offset & current_offset, IColumn::Offsets * offsets, const std::vector<size_t> & right_indexes, ProbeProcessInfo & probe_process_info)
    {
        size_t rows_joined = 0;
        // If there are too many rows in the column to split, record the number of rows that have been expanded for next read.
        // and it means the rows in this block are not joined finish.

        for (auto current = &static_cast<const typename Map::mapped_type::Base_t &>(it->getMapped()); current != nullptr; current = current->next)
            ++rows_joined;

        if (current_offset && current_offset + rows_joined > probe_process_info.max_block_size)
        {
            return true;
        }

        for (auto current = &static_cast<const typename Map::mapped_type::Base_t &>(it->getMapped()); current != nullptr; current = current->next)
        {
            for (size_t j = 0; j < num_columns_to_add; ++j)
                added_columns[j]->insertFrom(*current->block->getByPosition(right_indexes[j]).column.get(), current->row_num);
        }

        current_offset += rows_joined;
        (*offsets)[i] = current_offset;
        if constexpr (KIND == ASTTableJoin::Kind::Anti)
            /// anti join with other condition is very special: if the row is matched during probe stage, we can not throw it
            /// away because it might failed in other condition, so we add the matched rows to the result, but set (*filter)[i] = 0
            /// to indicate that the row is matched during probe stage, this will be used in handleOtherConditions
            (*filter)[i] = 0;

        return false;
    }

    static bool addNotFound(size_t num_columns_to_add, MutableColumns & added_columns, size_t i, IColumn::Filter * filter, IColumn::Offset & current_offset, IColumn::Offsets * offsets, ProbeProcessInfo & probe_process_info)
    {
        if constexpr (KIND == ASTTableJoin::Kind::Inner)
        {
            (*offsets)[i] = current_offset;
        }
        else
        {
            if (current_offset && current_offset + 1 > probe_process_info.max_block_size)
            {
                return true;
            }
            if (KIND == ASTTableJoin::Kind::Anti)
                (*filter)[i] = 1;
            ++current_offset;
            (*offsets)[i] = current_offset;

            for (size_t j = 0; j < num_columns_to_add; ++j)
                added_columns[j]->insertDefault();
        }
        return false;
    }
};

template <ASTTableJoin::Kind KIND, ASTTableJoin::Strictness STRICTNESS, typename KeyGetter, typename Map, bool has_null_map>
void NO_INLINE joinBlockImplTypeCase(
    const Map & map,
    size_t rows,
    const ColumnRawPtrs & key_columns,
    const Sizes & key_sizes,
    MutableColumns & added_columns,
    ConstNullMapPtr null_map,
    std::unique_ptr<IColumn::Filter> & filter,
    IColumn::Offset & current_offset,
    std::unique_ptr<IColumn::Offsets> & offsets_to_replicate,
    const std::vector<size_t> & right_indexes,
    const TiDB::TiDBCollators & collators,
    bool enable_fine_grained_shuffle,
    size_t fine_grained_shuffle_count,
    ProbeProcessInfo & probe_process_info)
{
    if (rows == 0)
    {
        probe_process_info.all_rows_joined_finish = true;
        return;
    }

    assert(probe_process_info.start_row < rows);

    size_t num_columns_to_add = right_indexes.size();

    KeyGetter key_getter(key_columns, key_sizes, collators);
    std::vector<std::string> sort_key_containers;
    sort_key_containers.resize(key_columns.size());
    Arena pool;
    WeakHash32 shuffle_hash(0); /// reproduce hash values in FinedGrainedShuffleWriter
    if (enable_fine_grained_shuffle && rows > 0)
    {
        /// TODO: consider adding a virtual column in Sender side to avoid computing cost and potential inconsistency by heterogeneous envs(AMD64, ARM64)
        /// Note: 1. Not sure, if inconsistency will do happen in heterogeneous envs
        ///       2. Virtual column would take up a little more network bandwidth, might lead to poor performance if network was bottleneck
        /// Currently, the computation cost is tolerable, since it's a very simple crc32 hash algorithm, and heterogeneous envs support is not considered
        HashBaseWriterHelper::computeHash(rows,
                                          key_columns,
                                          collators,
                                          sort_key_containers,
                                          shuffle_hash);
    }

    size_t segment_size = map.getSegmentSize();
    const auto & shuffle_hash_data = shuffle_hash.getData();
    assert(probe_process_info.start_row < rows);
    size_t i;
    bool block_full = false;
    for (i = probe_process_info.start_row; i < rows; ++i)
    {
        if (has_null_map && (*null_map)[i])
        {
            block_full = Adder<KIND, STRICTNESS, Map>::addNotFound(
                num_columns_to_add,
                added_columns,
                i,
                filter.get(),
                current_offset,
                offsets_to_replicate.get(),
                probe_process_info);
        }
        else
        {
            auto key_holder = key_getter.getKeyHolder(i, &pool, sort_key_containers);
            auto key = keyHolderGetKey(key_holder);
            size_t hash_value = 0;
            bool zero_flag = ZeroTraits::check(key);
            if (segment_size > 0 && !zero_flag)
            {
                hash_value = map.hash(key);
            }

            size_t segment_index = 0;
            if (enable_fine_grained_shuffle)
            {
                RUNTIME_CHECK(segment_size > 0);
                /// Need to calculate the correct segment_index so that rows with same key will map to the same segment_index both in Build and Prob
                /// The "reproduce" of segment_index generated in Build phase relies on the facts that:
                /// Possible pipelines(FineGrainedShuffleWriter => ExchangeReceiver => HashBuild)
                /// 1. In FineGrainedShuffleWriter, selector value finally maps to packet_stream_id by '% fine_grained_shuffle_count'
                /// 2. In ExchangeReceiver, build_stream_id = packet_stream_id % build_stream_count;
                /// 3. In HashBuild, build_concurrency decides map's segment size, and build_steam_id decides the segment index
                auto packet_stream_id = shuffle_hash_data[i] % fine_grained_shuffle_count;
                if likely (fine_grained_shuffle_count == segment_size)
                    segment_index = packet_stream_id;
                else
                    segment_index = packet_stream_id % segment_size;
            }
            else
            {
                if (segment_size > 0 && !zero_flag)
                {
                    segment_index = hash_value % segment_size;
                }
            }

            auto & internal_map = map.getSegmentTable(segment_index);
            /// do not require segment lock because in join, the hash table can not be changed in probe stage.
            auto it = segment_size > 0 ? internal_map.find(key, hash_value) : internal_map.find(key);
            if (it != internal_map.end())
            {
                it->getMapped().setUsed();
                block_full = Adder<KIND, STRICTNESS, Map>::addFound(
                    it,
                    num_columns_to_add,
                    added_columns,
                    i,
                    filter.get(),
                    current_offset,
                    offsets_to_replicate.get(),
                    right_indexes,
                    probe_process_info);
            }
            else
                block_full = Adder<KIND, STRICTNESS, Map>::addNotFound(
                    num_columns_to_add,
                    added_columns,
                    i,
                    filter.get(),
                    current_offset,
                    offsets_to_replicate.get(),
                    probe_process_info);
            keyHolderDiscardKey(key_holder);
        }

        // if block_full is true means that the current offset is greater than max_block_size, we need break the loop.
        if (block_full)
        {
            break;
        }
    }

    probe_process_info.end_row = i;
    // if i == rows, it means that all probe rows have been joined finish.
    probe_process_info.all_rows_joined_finish = (i == rows);
}

template <ASTTableJoin::Kind KIND, ASTTableJoin::Strictness STRICTNESS, typename KeyGetter, typename Map>
void joinBlockImplType(
    const Map & map,
    size_t rows,
    const ColumnRawPtrs & key_columns,
    const Sizes & key_sizes,
    MutableColumns & added_columns,
    ConstNullMapPtr null_map,
    std::unique_ptr<IColumn::Filter> & filter,
    IColumn::Offset & current_offset,
    std::unique_ptr<IColumn::Offsets> & offsets_to_replicate,
    const std::vector<size_t> & right_indexes,
    const TiDB::TiDBCollators & collators,
    bool enable_fine_grained_shuffle,
    size_t fine_grained_shuffle_count,
    ProbeProcessInfo & probe_process_info)
{
    if (null_map)
        joinBlockImplTypeCase<KIND, STRICTNESS, KeyGetter, Map, true>(
            map,
            rows,
            key_columns,
            key_sizes,
            added_columns,
            null_map,
            filter,
            current_offset,
            offsets_to_replicate,
            right_indexes,
            collators,
            enable_fine_grained_shuffle,
            fine_grained_shuffle_count,
            probe_process_info);
    else
        joinBlockImplTypeCase<KIND, STRICTNESS, KeyGetter, Map, false>(
            map,
            rows,
            key_columns,
            key_sizes,
            added_columns,
            null_map,
            filter,
            current_offset,
            offsets_to_replicate,
            right_indexes,
            collators,
            enable_fine_grained_shuffle,
            fine_grained_shuffle_count,
            probe_process_info);
}
} // namespace

void mergeNullAndFilterResult(Block & block, ColumnVector<UInt8>::Container & filter_column, const String & filter_column_name, bool null_as_true)
{
    auto orig_filter_column = block.getByName(filter_column_name).column;
    if (orig_filter_column->isColumnConst())
        orig_filter_column = orig_filter_column->convertToFullColumnIfConst();
    if (orig_filter_column->isColumnNullable())
    {
        const auto * nullable_column = checkAndGetColumn<ColumnNullable>(orig_filter_column.get());
        const auto & nested_column_data = static_cast<const ColumnVector<UInt8> *>(nullable_column->getNestedColumnPtr().get())->getData();
        for (size_t i = 0; i < nullable_column->size(); ++i)
        {
            if (filter_column[i] == 0)
                continue;
            if (nullable_column->isNullAt(i))
                filter_column[i] = null_as_true;
            else
                filter_column[i] = filter_column[i] && nested_column_data[i];
        }
    }
    else
    {
        const auto * other_filter_column = checkAndGetColumn<ColumnVector<UInt8>>(orig_filter_column.get());
        const auto & other_filter_column_data = static_cast<const ColumnVector<UInt8> *>(other_filter_column)->getData();
        for (size_t i = 0; i < other_filter_column->size(); ++i)
            filter_column[i] = filter_column[i] && other_filter_column_data[i];
    }
}

/**
 * handle other join conditions
 * Join Kind/Strictness               ALL               ANY
 *     INNER                    TiDB inner join    TiDB semi join
 *     LEFT                     TiDB left join     should not happen
 *     RIGHT                    should not happen  should not happen
 *     ANTI                     should not happen  TiDB anti semi join
 * @param block
 * @param offsets_to_replicate
 * @param left_table_columns
 * @param right_table_columns
 */
void Join::handleOtherConditions(Block & block, std::unique_ptr<IColumn::Filter> & anti_filter, std::unique_ptr<IColumn::Offsets> & offsets_to_replicate, const std::vector<size_t> & right_table_columns) const
{
    other_condition_ptr->execute(block);

    auto filter_column = ColumnUInt8::create();
    auto & filter = filter_column->getData();
    filter.assign(block.rows(), static_cast<UInt8>(1));
    if (!other_filter_column.empty())
    {
        mergeNullAndFilterResult(block, filter, other_filter_column, false);
    }

    ColumnUInt8::Container row_filter(filter.size(), 0);

    if (isLeftSemiFamily(kind))
    {
        const auto helper_pos = block.getPositionByName(match_helper_name);

        const auto * old_match_nullable = checkAndGetColumn<ColumnNullable>(block.safeGetByPosition(helper_pos).column.get());
        const auto & old_match_vec = static_cast<const ColumnVector<Int8> *>(old_match_nullable->getNestedColumnPtr().get())->getData();

        {
            /// we assume there is no null value in the `match-helper` column after adder<>().
            if (!mem_utils::memoryIsZero(old_match_nullable->getNullMapData().data(), old_match_nullable->getNullMapData().size()))
                throw Exception("T here shouldn't be null before merging other conditions.", ErrorCodes::LOGICAL_ERROR);
        }

        const auto rows = offsets_to_replicate->size();
        if (old_match_vec.size() != rows)
            throw Exception("Size of column match-helper must be equal to column size of left block.", ErrorCodes::LOGICAL_ERROR);

        auto match_col = ColumnInt8::create(rows, 0);
        auto & match_vec = match_col->getData();
        auto match_nullmap = ColumnUInt8::create(rows, 0);
        auto & match_nullmap_vec = match_nullmap->getData();

        /// nullmap and data of `other_eq_filter_from_in_column`.
        const ColumnUInt8::Container *eq_in_vec = nullptr, *eq_in_nullmap = nullptr;
        if (!other_eq_filter_from_in_column.empty())
        {
            auto orig_filter_column = block.getByName(other_eq_filter_from_in_column).column;
            if (orig_filter_column->isColumnConst())
                orig_filter_column = orig_filter_column->convertToFullColumnIfConst();
            if (orig_filter_column->isColumnNullable())
            {
                const auto * nullable_column = checkAndGetColumn<ColumnNullable>(orig_filter_column.get());
                eq_in_vec = &static_cast<const ColumnVector<UInt8> *>(nullable_column->getNestedColumnPtr().get())->getData();
                eq_in_nullmap = &nullable_column->getNullMapData();
            }
            else
                eq_in_vec = &checkAndGetColumn<ColumnUInt8>(orig_filter_column.get())->getData();
        }

        /// for (anti)leftSemi join, we should keep only one row for each original row of left table.
        /// and because it is semi join, we needn't save columns of right table, so we just keep the first replica.
        for (size_t i = 0; i < offsets_to_replicate->size(); ++i)
        {
            size_t prev_offset = i > 0 ? (*offsets_to_replicate)[i - 1] : 0;
            size_t current_offset = (*offsets_to_replicate)[i];

            row_filter[prev_offset] = 1;
            if (old_match_vec[i] == 0)
                continue;

            /// fill match_vec and match_nullmap_vec
            /// if there is `1` in filter, match_vec is 1.
            /// if there is `null` in eq_in_nullmap, match_nullmap_vec is 1.
            /// else, match_vec is 0.

            bool has_row_matched = false, has_row_null = false;
            for (size_t index = prev_offset; index < current_offset; index++)
            {
                if (!filter[index])
                    continue;
                if (eq_in_nullmap && (*eq_in_nullmap)[index])
                    has_row_null = true;
                else if (!eq_in_vec || (*eq_in_vec)[index])
                {
                    has_row_matched = true;
                    break;
                }
            }

            if (has_row_matched)
                match_vec[i] = 1;
            else if (has_row_null)
                match_nullmap_vec[i] = 1;
        }

        for (size_t i = 0; i < block.columns(); ++i)
            if (i != helper_pos)
                block.getByPosition(i).column = block.getByPosition(i).column->filter(row_filter, -1);
        block.safeGetByPosition(helper_pos).column = ColumnNullable::create(std::move(match_col), std::move(match_nullmap));
        return;
    }

    if (!other_eq_filter_from_in_column.empty())
    {
        /// other_eq_filter_from_in_column is used in anti semi join:
        /// if there is a row that return null or false for other_condition, then for anti semi join, this row should be returned.
        /// otherwise, it will check other_eq_filter_from_in_column, if other_eq_filter_from_in_column return false, this row should
        /// be returned, if other_eq_filter_from_in_column return true or null this row should not be returned.
        mergeNullAndFilterResult(block, filter, other_eq_filter_from_in_column, isAntiJoin(kind));
    }

    if (isInnerJoin(kind) && original_strictness == ASTTableJoin::Strictness::All)
    {
        /// inner join, just use other_filter_column to filter result
        for (size_t i = 0; i < block.columns(); ++i)
            block.safeGetByPosition(i).column = block.safeGetByPosition(i).column->filter(filter, -1);
        return;
    }

    for (size_t i = 0, prev_offset = 0; i < offsets_to_replicate->size(); ++i)
    {
        size_t current_offset = (*offsets_to_replicate)[i];
        bool has_row_kept = false;
        for (size_t index = prev_offset; index < current_offset; index++)
        {
            if (original_strictness == ASTTableJoin::Strictness::Any)
            {
                /// for semi/anti join, at most one row is kept
                row_filter[index] = !has_row_kept && filter[index];
            }
            else
            {
<<<<<<< HEAD
                /// original strictness = ALL && kind = Anti should not happens
=======
                /// original strictness = ALL && kind = Anti should not happen
>>>>>>> 0b1ffce3
                row_filter[index] = filter[index];
            }
            if (row_filter[index])
                has_row_kept = true;
        }
        if (prev_offset < current_offset)
        {
            /// for outer join, at least one row must be kept
            if (isLeftJoin(kind) && !has_row_kept)
                row_filter[prev_offset] = 1;
            if (isAntiJoin(kind))
            {
                if (has_row_kept && !(*anti_filter)[i])
                    /// anti_filter=false means equal condition is matched,
                    /// has_row_kept=true means other condition is matched,
                    /// for anti join, we should not return any rows when the both conditions are matched.
                    for (size_t index = prev_offset; index < current_offset; index++)
                        row_filter[index] = 0;
                else
                    /// when there is a condition not matched, we should return this row.
                    row_filter[prev_offset] = 1;
            }
        }
        prev_offset = current_offset;
    }
    if (isLeftJoin(kind))
    {
        /// for left join, convert right column to null if not joined
        for (size_t right_table_column : right_table_columns)
        {
            auto & column = block.getByPosition(right_table_column);
            auto full_column = column.column->isColumnConst() ? column.column->convertToFullColumnIfConst() : column.column;
            if (!full_column->isColumnNullable())
            {
                throw Exception("Should not reach here, the right table column for left join must be nullable");
            }
            auto current_column = full_column;
            auto result_column = (*std::move(current_column)).mutate();
            static_cast<ColumnNullable &>(*result_column).applyNegatedNullMap(*filter_column);
            column.column = std::move(result_column);
        }
        for (size_t i = 0; i < block.columns(); ++i)
            block.getByPosition(i).column = block.getByPosition(i).column->filter(row_filter, -1);
        return;
    }
    if (isInnerJoin(kind) || isAntiJoin(kind))
    {
        /// for semi/anti join, filter out not matched rows
        for (size_t i = 0; i < block.columns(); ++i)
            block.getByPosition(i).column = block.getByPosition(i).column->filter(row_filter, -1);
        return;
    }
    throw Exception("Logical error: unknown combination of JOIN", ErrorCodes::LOGICAL_ERROR);
}

template <ASTTableJoin::Kind KIND, ASTTableJoin::Strictness STRICTNESS, typename Maps>
void Join::joinBlockImpl(Block & block, const Maps & maps, ProbeProcessInfo & probe_process_info) const
{
    size_t keys_size = key_names_left.size();
    ColumnRawPtrs key_columns(keys_size);

    /// Rare case, when keys are constant. To avoid code bloat, simply materialize them.
    /// Note: this variable can't be removed because it will take smart pointers' lifecycle to the end of this function.
    Columns materialized_columns;

    /// Memoize key columns to work with.
    for (size_t i = 0; i < keys_size; ++i)
    {
        key_columns[i] = block.getByName(key_names_left[i]).column.get();

        if (ColumnPtr converted = key_columns[i]->convertToFullColumnIfConst())
        {
            materialized_columns.emplace_back(converted);
            key_columns[i] = materialized_columns.back().get();
        }
    }

    /// Keys with NULL value in any column won't join to anything.
    ColumnPtr null_map_holder;
    ConstNullMapPtr null_map{};
    extractNestedColumnsAndNullMap(key_columns, null_map_holder, null_map);
    /// reuse null_map to record the filtered rows, the rows contains NULL or does not
    /// match the join filter won't join to anything
    recordFilteredRows(block, left_filter_column, null_map_holder, null_map);

    size_t existing_columns = block.columns();

    /** If you use FULL or RIGHT JOIN, then the columns from the "left" table must be materialized.
      * Because if they are constants, then in the "not joined" rows, they may have different values
      *  - default values, which can differ from the values of these constants.
      */
    if (getFullness(kind))
    {
        for (size_t i = 0; i < existing_columns; ++i)
        {
            auto & col = block.getByPosition(i).column;

            if (ColumnPtr converted = col->convertToFullColumnIfConst())
                col = converted;

            /// convert left columns (except keys) to Nullable
            if (std::end(key_names_left) == std::find(key_names_left.begin(), key_names_left.end(), block.getByPosition(i).name))
                convertColumnToNullable(block.getByPosition(i));
        }
    }

    /** For LEFT/INNER JOIN, the saved blocks do not contain keys.
      * For FULL/RIGHT JOIN, the saved blocks contain keys;
      *  but they will not be used at this stage of joining (and will be in `AdderNonJoined`), and they need to be skipped.
      */
    size_t num_columns_to_skip = 0;
    if (getFullness(kind))
        num_columns_to_skip = keys_size;

    /// Add new columns to the block.
    size_t num_columns_to_add = sample_block_with_columns_to_add.columns();
    MutableColumns added_columns;
    added_columns.reserve(num_columns_to_add);

    std::vector<size_t> right_table_column_indexes;
    for (size_t i = 0; i < num_columns_to_add; ++i)
    {
        right_table_column_indexes.push_back(i + existing_columns);
    }

    std::vector<size_t> right_indexes;
    right_indexes.reserve(num_columns_to_add);

    for (size_t i = 0; i < num_columns_to_add; ++i)
    {
        const ColumnWithTypeAndName & src_column = sample_block_with_columns_to_add.getByPosition(i);
        RUNTIME_CHECK_MSG(!block.has(src_column.name), "block from probe side has a column with the same name: {} as a column in sample_block_with_columns_to_add", src_column.name);

        added_columns.push_back(src_column.column->cloneEmpty());
        added_columns.back()->reserve(src_column.column->size());
        right_indexes.push_back(num_columns_to_skip + i);
    }

    size_t rows = block.rows();

    /// Used with ANY INNER JOIN
    std::unique_ptr<IColumn::Filter> filter;

    if (((kind == ASTTableJoin::Kind::Inner || kind == ASTTableJoin::Kind::Right) && strictness == ASTTableJoin::Strictness::Any)
        || kind == ASTTableJoin::Kind::Anti)
        filter = std::make_unique<IColumn::Filter>(rows);

    /// Used with ALL ... JOIN
    IColumn::Offset current_offset = 0;
    std::unique_ptr<IColumn::Offsets> offsets_to_replicate;

    if (strictness == ASTTableJoin::Strictness::All)
        offsets_to_replicate = std::make_unique<IColumn::Offsets>(rows);

    switch (type)
    {
#define M(TYPE)                                                                                                                                \
    case Join::Type::TYPE:                                                                                                                     \
        joinBlockImplType<KIND, STRICTNESS, typename KeyGetterForType<Join::Type::TYPE, std::remove_reference_t<decltype(*maps.TYPE)>>::Type>( \
            *maps.TYPE,                                                                                                                        \
            rows,                                                                                                                              \
            key_columns,                                                                                                                       \
            key_sizes,                                                                                                                         \
            added_columns,                                                                                                                     \
            null_map,                                                                                                                          \
            filter,                                                                                                                            \
            current_offset,                                                                                                                    \
            offsets_to_replicate,                                                                                                              \
            right_indexes,                                                                                                                     \
            collators,                                                                                                                         \
            enable_fine_grained_shuffle,                                                                                                       \
            fine_grained_shuffle_count,                                                                                                        \
            probe_process_info);                                                                                                               \
        break;
        APPLY_FOR_JOIN_VARIANTS(M)
#undef M

    default:
        throw Exception("Unknown JOIN keys variant.", ErrorCodes::UNKNOWN_SET_DATA_VARIANT);
    }
    FAIL_POINT_TRIGGER_EXCEPTION(FailPoints::random_join_prob_failpoint);
    for (size_t i = 0; i < num_columns_to_add; ++i)
    {
        const ColumnWithTypeAndName & sample_col = sample_block_with_columns_to_add.getByPosition(i);
        block.insert(ColumnWithTypeAndName(std::move(added_columns[i]), sample_col.type, sample_col.name));
    }

    size_t process_rows = probe_process_info.end_row - probe_process_info.start_row;

    // if rows equal 0, we could ignore filter and offsets_to_replicate, and do not need to update start row.
    if (likely(rows != 0))
    {
        /// If ANY INNER | RIGHT JOIN - filter all the columns except the new ones.
        if (filter && !(kind == ASTTableJoin::Kind::Anti && strictness == ASTTableJoin::Strictness::All))
        {
            // If ANY INNER | RIGHT JOIN, the result will not be spilt, so the block rows must equal process_rows.
            RUNTIME_CHECK(rows == process_rows);
            for (size_t i = 0; i < existing_columns; ++i)
                block.safeGetByPosition(i).column = block.safeGetByPosition(i).column->filter(*filter, -1);
        }

        /// If ALL ... JOIN - we replicate all the columns except the new ones.
        if (offsets_to_replicate)
        {
            for (size_t i = 0; i < existing_columns; ++i)
            {
                block.safeGetByPosition(i).column = block.safeGetByPosition(i).column->replicateRange(probe_process_info.start_row, probe_process_info.end_row, *offsets_to_replicate);
            }

            if (rows != process_rows)
            {
                if (isLeftSemiFamily(kind))
                {
                    auto helper_col = block.getByName(match_helper_name).column;
                    helper_col = helper_col->cut(probe_process_info.start_row, probe_process_info.end_row);
                }
                offsets_to_replicate->assign(offsets_to_replicate->begin() + probe_process_info.start_row, offsets_to_replicate->begin() + probe_process_info.end_row);
            }
        }
    }

    /// handle other conditions
    if (!other_filter_column.empty() || !other_eq_filter_from_in_column.empty())
    {
        if (!offsets_to_replicate)
            throw Exception("Should not reach here, the strictness of join with other condition must be ALL");
        handleOtherConditions(block, filter, offsets_to_replicate, right_table_column_indexes);
    }
}

namespace
{
template <ASTTableJoin::Kind KIND, ASTTableJoin::Strictness STRICTNESS>
struct CrossJoinAdder;

template <ASTTableJoin::Strictness STRICTNESS>
struct CrossJoinAdder<ASTTableJoin::Kind::Cross, STRICTNESS>
{
    static void addFound(MutableColumns & dst_columns, size_t num_existing_columns, ColumnRawPtrs & src_left_columns, size_t num_columns_to_add, size_t start_offset, size_t i, const BlocksList & blocks, IColumn::Filter * is_row_matched, IColumn::Offset & current_offset, IColumn::Offsets * expanded_row_size_after_join)
    {
        size_t expanded_row_size = 0;
        for (const Block & block_right : blocks)
        {
            size_t rows_right = block_right.rows();
            if constexpr (STRICTNESS == ASTTableJoin::Strictness::Any)
            {
                rows_right = std::min(rows_right, 1);
            }

            for (size_t col_num = 0; col_num < num_existing_columns; ++col_num)
                for (size_t j = 0; j < rows_right; ++j)
                    dst_columns[col_num]->insertFrom(*src_left_columns[col_num], i);

            for (size_t col_num = 0; col_num < num_columns_to_add; ++col_num)
            {
                const IColumn * column_right = block_right.getByPosition(col_num).column.get();

                for (size_t j = 0; j < rows_right; ++j)
                    dst_columns[num_existing_columns + col_num]->insertFrom(*column_right, j);
            }
            expanded_row_size += rows_right;
            if constexpr (STRICTNESS == ASTTableJoin::Strictness::Any)
            {
                if (expanded_row_size >= 1)
                    break;
            }
        }
        (*is_row_matched)[i - start_offset] = 0;
        (*expanded_row_size_after_join)[i - start_offset] = current_offset + expanded_row_size;
        current_offset += expanded_row_size;
    }
    static void addNotFound(MutableColumns & /* dst_columns */, size_t /* num_existing_columns */, ColumnRawPtrs & /* src_left_columns */, size_t /* num_columns_to_add */, size_t start_offset, size_t i, IColumn::Filter * is_row_matched, IColumn::Offset & current_offset, IColumn::Offsets * expanded_row_size_after_join)
    {
        /// for inner all/any join, just skip this row
        (*is_row_matched)[i - start_offset] = 0;
        (*expanded_row_size_after_join)[i - start_offset] = current_offset;
    }
    static bool allRightRowsMaybeAdded()
    {
        return STRICTNESS == ASTTableJoin::Strictness::All;
    }
};
template <ASTTableJoin::Strictness STRICTNESS>
struct CrossJoinAdder<ASTTableJoin::Kind::Cross_Left, STRICTNESS>
{
    static void addFound(MutableColumns & dst_columns, size_t num_existing_columns, ColumnRawPtrs & src_left_columns, size_t num_columns_to_add, size_t start_offset, size_t i, const BlocksList & blocks, IColumn::Filter * is_row_matched, IColumn::Offset & current_offset, IColumn::Offsets * expanded_row_size_after_join)
    {
        CrossJoinAdder<ASTTableJoin::Kind::Cross, STRICTNESS>::addFound(dst_columns, num_existing_columns, src_left_columns, num_columns_to_add, start_offset, i, blocks, is_row_matched, current_offset, expanded_row_size_after_join);
    }
    static void addNotFound(MutableColumns & dst_columns, size_t num_existing_columns, ColumnRawPtrs & src_left_columns, size_t num_columns_to_add, size_t start_offset, size_t i, IColumn::Filter * is_row_matched, IColumn::Offset & current_offset, IColumn::Offsets * expanded_row_size_after_join)
    {
        /// for left all/any join, mark this row as matched
        (*is_row_matched)[i - start_offset] = 1;
        (*expanded_row_size_after_join)[i - start_offset] = 1 + current_offset;
        current_offset += 1;
        for (size_t col_num = 0; col_num < num_existing_columns; ++col_num)
            dst_columns[col_num]->insertFrom(*src_left_columns[col_num], i);
        for (size_t col_num = 0; col_num < num_columns_to_add; ++col_num)
            dst_columns[num_existing_columns + col_num]->insertDefault();
    }
    static bool allRightRowsMaybeAdded()
    {
        return STRICTNESS == ASTTableJoin::Strictness::All;
    }
};
template <>
struct CrossJoinAdder<ASTTableJoin::Kind::Cross_Anti, ASTTableJoin::Strictness::Any>
{
    static void addFound(MutableColumns & /* dst_columns */, size_t /* num_existing_columns */, ColumnRawPtrs & /* src_left_columns */, size_t /* num_columns_to_add */, size_t start_offset, size_t i, const BlocksList & /* blocks */, IColumn::Filter * is_row_matched, IColumn::Offset & current_offset, IColumn::Offsets * expanded_row_size_after_join)
    {
        (*is_row_matched)[i - start_offset] = 0;
        (*expanded_row_size_after_join)[i - start_offset] = current_offset;
    }
    static void addNotFound(MutableColumns & dst_columns, size_t num_existing_columns, ColumnRawPtrs & src_left_columns, size_t num_columns_to_add, size_t start_offset, size_t i, IColumn::Filter * is_row_matched, IColumn::Offset & current_offset, IColumn::Offsets * expanded_row_size_after_join)
    {
        CrossJoinAdder<ASTTableJoin::Kind::Cross_Left, ASTTableJoin::Strictness::Any>::addNotFound(dst_columns, num_existing_columns, src_left_columns, num_columns_to_add, start_offset, i, is_row_matched, current_offset, expanded_row_size_after_join);
    }
    static bool allRightRowsMaybeAdded()
    {
        return false;
    }
};
template <>
struct CrossJoinAdder<ASTTableJoin::Kind::Cross_Anti, ASTTableJoin::Strictness::All>
{
    static void addFound(MutableColumns & dst_columns, size_t num_existing_columns, ColumnRawPtrs & src_left_columns, size_t num_columns_to_add, size_t start_offset, size_t i, const BlocksList & blocks, IColumn::Filter * is_row_matched, IColumn::Offset & current_offset, IColumn::Offsets * expanded_row_size_after_join)
    {
        CrossJoinAdder<ASTTableJoin::Kind::Cross, ASTTableJoin::Strictness::All>::addFound(dst_columns, num_existing_columns, src_left_columns, num_columns_to_add, start_offset, i, blocks, is_row_matched, current_offset, expanded_row_size_after_join);
    }
    static void addNotFound(MutableColumns & dst_columns, size_t num_existing_columns, ColumnRawPtrs & src_left_columns, size_t num_columns_to_add, size_t start_offset, size_t i, IColumn::Filter * is_row_matched, IColumn::Offset & current_offset, IColumn::Offsets * expanded_row_size_after_join)
    {
        CrossJoinAdder<ASTTableJoin::Kind::Cross_Left, ASTTableJoin::Strictness::Any>::addNotFound(dst_columns, num_existing_columns, src_left_columns, num_columns_to_add, start_offset, i, is_row_matched, current_offset, expanded_row_size_after_join);
    }
    static bool allRightRowsMaybeAdded()
    {
        return true;
    }
};
template <ASTTableJoin::Strictness STRICTNESS>
struct CrossJoinAdder<ASTTableJoin::Kind::Cross_LeftSemi, STRICTNESS>
{
    static void addFound(MutableColumns & dst_columns, size_t num_existing_columns, ColumnRawPtrs & src_left_columns, size_t num_columns_to_add, size_t start_offset, size_t i, const BlocksList & blocks, IColumn::Filter * is_row_matched, IColumn::Offset & current_offset, IColumn::Offsets * expanded_row_size_after_join)
    {
        CrossJoinAdder<ASTTableJoin::Kind::Cross, STRICTNESS>::addFound(dst_columns, num_existing_columns, src_left_columns, num_columns_to_add - 1, start_offset, i, blocks, is_row_matched, current_offset, expanded_row_size_after_join);
        dst_columns[num_existing_columns + num_columns_to_add - 1]->insert(FIELD_INT8_1);
    }
    static void addNotFound(MutableColumns & dst_columns, size_t num_existing_columns, ColumnRawPtrs & src_left_columns, size_t num_columns_to_add, size_t start_offset, size_t i, IColumn::Filter * is_row_matched, IColumn::Offset & current_offset, IColumn::Offsets * expanded_row_size_after_join)
    {
        CrossJoinAdder<ASTTableJoin::Kind::Cross_Left, STRICTNESS>::addNotFound(dst_columns, num_existing_columns, src_left_columns, num_columns_to_add - 1, start_offset, i, is_row_matched, current_offset, expanded_row_size_after_join);
        dst_columns[num_existing_columns + num_columns_to_add - 1]->insert(FIELD_INT8_0);
    }
    static bool allRightRowsMaybeAdded()
    {
        return STRICTNESS == ASTTableJoin::Strictness::All;
    }
};
} // namespace

template <ASTTableJoin::Kind KIND, ASTTableJoin::Strictness STRICTNESS, bool has_null_map>
void Join::joinBlockImplCrossInternal(Block & block, ConstNullMapPtr null_map [[maybe_unused]]) const
{
    /// Add new columns to the block.
    size_t num_existing_columns = block.columns();
    size_t num_columns_to_add = sample_block_with_columns_to_add.columns();
    size_t rows_left = block.rows();

    ColumnRawPtrs src_left_columns(num_existing_columns);

    for (size_t i = 0; i < num_existing_columns; ++i)
    {
        src_left_columns[i] = block.getByPosition(i).column.get();
    }

    for (size_t i = 0; i < num_columns_to_add; ++i)
    {
        const ColumnWithTypeAndName & src_column = sample_block_with_columns_to_add.getByPosition(i);
        RUNTIME_CHECK_MSG(!block.has(src_column.name), "block from probe side has a column with the same name: {} as a column in sample_block_with_columns_to_add", src_column.name);
        block.insert(src_column);
    }

    /// NOTE It would be better to use `reserve`, as well as `replicate` methods to duplicate the values of the left block.
    size_t right_table_rows = 0;
    for (const Block & block_right : blocks)
        right_table_rows += block_right.rows();

    size_t left_rows_per_iter = std::max(rows_left, 1);
    if (max_block_size > 0 && right_table_rows > 0 && other_condition_ptr != nullptr
        && CrossJoinAdder<KIND, STRICTNESS>::allRightRowsMaybeAdded())
    {
        /// if other_condition is not null, and all right columns maybe added during join, try to use multiple iter
        /// to make memory usage under control, for anti semi cross join that is converted by not in subquery,
        /// it is likely that other condition may filter out most of the rows
        left_rows_per_iter = std::max(max_block_size / right_table_rows, 1);
    }

    std::vector<size_t> right_column_index;
    for (size_t i = 0; i < num_columns_to_add; ++i)
        right_column_index.push_back(num_existing_columns + i);

    std::vector<Block> result_blocks;
    for (size_t start = 0; start <= rows_left; start += left_rows_per_iter)
    {
        size_t end = std::min(start + left_rows_per_iter, rows_left);
        MutableColumns dst_columns(block.columns());
<<<<<<< HEAD
        for (size_t i = 0; i < block.columns(); i++)
=======
        for (size_t i = 0; i < block.columns(); ++i)
>>>>>>> 0b1ffce3
        {
            dst_columns[i] = block.getByPosition(i).column->cloneEmpty();
        }
        IColumn::Offset current_offset = 0;
        std::unique_ptr<IColumn::Filter> is_row_matched = std::make_unique<IColumn::Filter>(end - start);
        std::unique_ptr<IColumn::Offsets> expanded_row_size_after_join = std::make_unique<IColumn::Offsets>(end - start);
        for (size_t i = start; i < end; ++i)
        {
            if constexpr (has_null_map)
            {
                if ((*null_map)[i])
                {
                    /// filter out by left_conditions, so just treated as not joined column
                    CrossJoinAdder<KIND, STRICTNESS>::addNotFound(dst_columns, num_existing_columns, src_left_columns, num_columns_to_add, start, i, is_row_matched.get(), current_offset, expanded_row_size_after_join.get());
                    continue;
                }
            }
            if (right_table_rows > 0)
            {
                CrossJoinAdder<KIND, STRICTNESS>::addFound(dst_columns, num_existing_columns, src_left_columns, num_columns_to_add, start, i, blocks, is_row_matched.get(), current_offset, expanded_row_size_after_join.get());
            }
            else
            {
                CrossJoinAdder<KIND, STRICTNESS>::addNotFound(dst_columns, num_existing_columns, src_left_columns, num_columns_to_add, start, i, is_row_matched.get(), current_offset, expanded_row_size_after_join.get());
            }
        }
        auto block_per_iter = block.cloneWithColumns(std::move(dst_columns));
        if (other_condition_ptr != nullptr)
            handleOtherConditions(block_per_iter, is_row_matched, expanded_row_size_after_join, right_column_index);
        if (start == 0 || block_per_iter.rows() > 0)
            /// always need to generate at least one block
            result_blocks.push_back(block_per_iter);
    }

    if (result_blocks.size() == 1)
    {
        block = result_blocks[0];
    }
    else
    {
        auto & sample_block = result_blocks[0];
        MutableColumns dst_columns(sample_block.columns());
        for (size_t i = 0; i < sample_block.columns(); ++i)
        {
            dst_columns[i] = sample_block.getByPosition(i).column->cloneEmpty();
        }
        for (auto & current_block : result_blocks)
        {
            if (current_block.rows() > 0)
            {
                for (size_t column = 0; column < current_block.columns(); column++)
                {
                    dst_columns[column]->insertRangeFrom(*current_block.getByPosition(column).column, 0, current_block.rows());
                }
            }
        }
        block = sample_block.cloneWithColumns(std::move(dst_columns));
    }
}

template <ASTTableJoin::Kind KIND, ASTTableJoin::Strictness STRICTNESS>
void Join::joinBlockImplCross(Block & block) const
{
    size_t rows_left = block.rows();
    ColumnPtr null_map_holder;
    ConstNullMapPtr null_map{};
    recordFilteredRows(block, left_filter_column, null_map_holder, null_map);

    std::unique_ptr<IColumn::Filter> filter = std::make_unique<IColumn::Filter>(rows_left);
    std::unique_ptr<IColumn::Offsets> offsets_to_replicate = std::make_unique<IColumn::Offsets>(rows_left);

    if (null_map)
        joinBlockImplCrossInternal<KIND, STRICTNESS, true>(block, null_map);
    else
        joinBlockImplCrossInternal<KIND, STRICTNESS, false>(block, nullptr);
}

void Join::checkTypes(const Block & block) const
{
    checkTypesOfKeys(block, sample_block_with_keys);
}

enum class NullAwareJoinHelperStep
{
    NOTNULL_CHECK_HASH_TABLE,
    NOTNULL_CHECK_NULL_LIST,
    NULL_CHECK_NULL_LIST,
    NULL_CHECK_HASH_TABLE,
};

template <typename Map>
class NullAwareJoinHelper
{
public:
    NullAwareJoinHelper(size_t row_num, NullAwareJoinHelperStep s, typename Map::SegmentType::HashTable::ConstLookupResult lookup_res, size_t max_block_size)
        : row_num(row_num)
        , step(s)
        , lookup_res(lookup_res)
        , seg_it(nullptr, nullptr)
    {
        if (max_block_size > 0)
            max_pace = max_block_size;
        else
            max_pace = 8196;
        null_pos = 0;
        null_list = nullptr;
        current_segment = 0;
        has_result = false;
    }

    void setResult(bool res)
    {
        has_result = true;
        result = std::make_pair(false, res);
    }

    template <ASTTableJoin::Kind KIND, ASTTableJoin::Strictness STRICTNESS>
    bool fillColumns(MutableColumns & added_columns, size_t left_columns, const Map & map, const std::vector<std::unique_ptr<Join::RowRefList>> & null_lists, size_t & current_offset, size_t max_pace)
    {
        static_assert(KIND == ASTTableJoin::Kind::NullAware_Anti || KIND == ASTTableJoin::Kind::NullAware_LeftAnti
                      || KIND == ASTTableJoin::Kind::NullAware_LeftSemi);

        size_t num_columns_to_add = added_columns.size() - left_columns;
        if constexpr (KIND == ASTTableJoin::Kind::NullAware_LeftAnti || KIND == ASTTableJoin::Kind::NullAware_LeftSemi)
        {
            /// The last column is `match_helper`.
            num_columns_to_add -= 1;
        }

        offset.first = current_offset;

        switch (step)
        {
        case NullAwareJoinHelperStep::NOTNULL_CHECK_HASH_TABLE:
        {
            if constexpr (STRICTNESS == ASTTableJoin::Strictness::All)
            {
                for (auto current = &static_cast<const typename Map::mapped_type::Base_t &>(lookup_res->getMapped()); current != nullptr; current = current->next)
                {
                    for (size_t j = 0; j < num_columns_to_add; ++j)
                        added_columns[j + left_columns]->insertFrom(*current->block->getByPosition(j).column.get(), current->row_num);
                    ++current_offset;
                }
            }
            else
            {
                /// STRICTNESS = Any should not reach here.
                RUNTIME_ASSERT(false, "Should not reach here if strictness is any");
            }

            step = NullAwareJoinHelperStep::NOTNULL_CHECK_NULL_LIST;
            break;
        }
        case NullAwareJoinHelperStep::NOTNULL_CHECK_NULL_LIST:
        case NullAwareJoinHelperStep::NULL_CHECK_NULL_LIST:
        {
            bool to_end = false;
            for (size_t i = 0; i < max_pace; ++i)
            {
                while (null_list == nullptr)
                {
                    if (null_pos + 1 > null_lists.size())
                    {
                        to_end = true;
                        break;
                    }
                    null_pos += 1;
                    null_list = null_lists[null_pos - 1]->next;
                }
                if (to_end)
                    break;

                for (size_t j = 0; j < num_columns_to_add; ++j)
                    added_columns[j + left_columns]->insertFrom(*null_list->block->getByPosition(j).column.get(), null_list->row_num);
                ++current_offset;

                null_list = null_list->next;
            }
            if (step == NullAwareJoinHelperStep::NOTNULL_CHECK_NULL_LIST)
            {
                if (to_end && offset.first == current_offset)
                {
                    has_result = true;

                    if constexpr (KIND == ASTTableJoin::Kind::NullAware_LeftSemi)
                        result = std::make_pair(false, false);
                    else
                        result = std::make_pair(false, true);
                    return true;
                }
            }
            else if (step == NullAwareJoinHelperStep::NULL_CHECK_NULL_LIST)
            {
                if (to_end)
                    step = NullAwareJoinHelperStep::NULL_CHECK_HASH_TABLE;
            }
            break;
        }
        case NullAwareJoinHelperStep::NULL_CHECK_HASH_TABLE:
        {
            bool to_end = false;

            typename Map::SegmentType::HashTable::const_iterator end(nullptr, nullptr);
            while (current_offset - offset.first < max_pace)
            {
                while (seg_it.isNull())
                {
                    if (current_segment + 1 > map.getSegmentSize())
                    {
                        to_end = true;
                        break;
                    }
                    current_segment += 1;

                    seg_it = map.getSegmentTable(current_segment).begin();
                    end = map.getSegmentTable(current_segment).end();

                    if (seg_it == end)
                        seg_it = typename Map::SegmentType::HashTable::const_iterator(nullptr, nullptr);
                }
                if (to_end)
                    break;

                if (end.isNull())
                    end = map.getSegmentTable(current_segment).end();

                if constexpr (STRICTNESS == ASTTableJoin::Strictness::Any)
                {
                    for (size_t j = 0; j < num_columns_to_add; ++j)
                        added_columns[j + left_columns]->insertFrom(*seg_it->getMapped().block->getByPosition(j).column.get(), seg_it->getMapped().row_num);
                    ++current_offset;
                }
                else if constexpr (STRICTNESS == ASTTableJoin::Strictness::All)
                {
                    for (auto current = &static_cast<const typename Map::mapped_type::Base_t &>(seg_it->getMapped()); current != nullptr; current = current->next)
                    {
                        for (size_t j = 0; j < num_columns_to_add; ++j)
                            added_columns[j + left_columns]->insertFrom(*current->block->getByPosition(j).column.get(), current->row_num);
                        ++current_offset;
                    }
                }

                ++seg_it;
                if (seg_it == end)
                    seg_it = typename Map::SegmentType::HashTable::const_iterator(nullptr, nullptr);
            }
            if (to_end && offset.first == current_offset)
            {
                has_result = true;

                if constexpr (KIND == ASTTableJoin::Kind::NullAware_LeftSemi)
                    result = std::make_pair(false, false);
                else
                    result = std::make_pair(false, true);
                return true;
            }
            break;
        }
        }

        offset.second = current_offset;
        return false;
    }

    template <ASTTableJoin::Kind KIND, ASTTableJoin::Strictness STRICTNESS, bool is_other_condition_nullable>
    bool checkResult(const PaddedPODArray<UInt8> & eq_column, ConstNullMapPtr eq_null_map, const PaddedPODArray<UInt8> & other_column, ConstNullMapPtr other_null_map)
    {
        static_assert(KIND == ASTTableJoin::Kind::NullAware_Anti || KIND == ASTTableJoin::Kind::NullAware_LeftAnti
                      || KIND == ASTTableJoin::Kind::NullAware_LeftSemi);
        static_assert(STRICTNESS == ASTTableJoin::Strictness::All);

        for (size_t i = offset.first; i < offset.second && i < eq_column.size(); i++)
        {
            if constexpr (is_other_condition_nullable)
            {
                if ((*other_null_map)[i])
                    continue;
            }
            if (!other_column[i])
                continue;
            if ((*eq_null_map)[i])
            {
                has_result = true;
                result = std::make_pair(true, false);
                return true;
            }
            if (eq_column[i])
            {
                RUNTIME_CHECK(step == NullAwareJoinHelperStep::NOTNULL_CHECK_NULL_LIST);
                has_result = true;
                if constexpr (KIND == ASTTableJoin::Kind::NullAware_LeftSemi)
                    result = std::make_pair(false, true);
                else
                    result = std::make_pair(false, false);
                return true;
            }
        }
        return false;
    }

    template <ASTTableJoin::Kind KIND, ASTTableJoin::Strictness STRICTNESS>
    bool checkResult(ConstNullMapPtr null_map)
    {
        static_assert(KIND == ASTTableJoin::Kind::NullAware_Anti || KIND == ASTTableJoin::Kind::NullAware_LeftAnti
                      || KIND == ASTTableJoin::Kind::NullAware_LeftSemi);
        static_assert(STRICTNESS == ASTTableJoin::Strictness::Any);

        for (size_t i = offset.first; i < offset.second; i++)
        {
            /// Only care about null because if the equal expr can be true, the result
            /// should be got during probing hash table, not here.
            if ((*null_map)[i])
            {
                has_result = true;
                result = std::make_pair(true, false);
                return true;
            }
        }
        return false;
    }

    inline size_t getRowNum() const
    {
        return row_num;
    }

    std::pair<bool, bool> getResult()
    {
        if (unlikely(!has_result))
            throw Exception("null aware join result is not ready");
        return result;
    }

private:
    size_t row_num;
    NullAwareJoinHelperStep step;
    size_t max_pace;
    std::pair<size_t, size_t> offset;

    /// Null list
    size_t null_pos;
    Join::RowRefList * null_list;

    /// Hash table
    typename Map::SegmentType::HashTable::ConstLookupResult lookup_res;
    size_t current_segment;
    typename Map::SegmentType::HashTable::const_iterator seg_it;

    bool has_result;
    /// (is_null, result)
    std::pair<bool, bool> result;
};

template <ASTTableJoin::Kind KIND, ASTTableJoin::Strictness STRICTNESS, typename KeyGetter, typename Map, bool has_null_map, bool has_filter_null_map>
void NO_INLINE joinBlockImplNullAwareInternal(
    const Map & map,
    Block & block,
    size_t left_columns,
    const std::vector<std::unique_ptr<Join::RowRefList>> & null_lists,
    size_t max_block_size,
    String other_filter_column,
    String null_aware_eq_condition_column,
    ExpressionActionsPtr other_condition_ptr,
    const ColumnRawPtrs & key_columns,
    const Sizes & key_sizes,
    ConstNullMapPtr null_map,
    ConstNullMapPtr filter_null_map,
    const TiDB::TiDBCollators & collators,
    bool enable_fine_grained_shuffle,
    size_t fine_grained_shuffle_count)
{
    static_assert(KIND == ASTTableJoin::Kind::NullAware_Anti || KIND == ASTTableJoin::Kind::NullAware_LeftAnti
                  || KIND == ASTTableJoin::Kind::NullAware_LeftSemi);

    size_t rows = block.rows();
    KeyGetter key_getter(key_columns, key_sizes, collators);
    std::vector<std::string> sort_key_containers;
    sort_key_containers.resize(key_columns.size());
    Arena pool;
    WeakHash32 shuffle_hash(0); /// reproduce hash values in FinedGrainedShuffleWriter
    if (enable_fine_grained_shuffle && rows > 0)
    {
        /// TODO: consider adding a virtual column in Sender side to avoid computing cost and potential inconsistency by heterogeneous envs(AMD64, ARM64)
        /// Note: 1. Not sure, if inconsistency will do happen in heterogeneous envs
        ///       2. Virtual column would take up a little more network bandwidth, might lead to poor performance if network was bottleneck
        /// Currently, the computation cost is tolerable, since it's a very simple crc32 hash algorithm, and heterogeneous envs support is not considered
        HashBaseWriterHelper::computeHash(rows,
                                          key_columns,
                                          collators,
                                          sort_key_containers,
                                          shuffle_hash);
    }

    size_t segment_size = map.getSegmentSize();
    const auto & shuffle_hash_data = shuffle_hash.getData();

    std::vector<NullAwareJoinHelper<Map>> helpers;
    helpers.reserve(rows);
    std::list<NullAwareJoinHelper<Map> *> helpers_list;
    for (size_t i = 0; i < rows; ++i)
    {
        if constexpr (has_filter_null_map)
        {
            if ((*filter_null_map)[i])
            {
                /// Filter out by left_conditions.
                /// Step doesn't matter.
                helpers.emplace_back(i, NullAwareJoinHelperStep::NOTNULL_CHECK_HASH_TABLE, nullptr, max_block_size);
                if constexpr (KIND == ASTTableJoin::Kind::NullAware_LeftSemi)
                    helpers.back().setResult(false);
                else
                    helpers.back().setResult(true);
                continue;
            }
        }
        if constexpr (has_null_map)
        {
            if ((*null_map)[i])
            {
                /// TODO: fast path, if all null and STRICTNESS is any and the result set is not empty, the result should be null.
                helpers.emplace_back(i, NullAwareJoinHelperStep::NULL_CHECK_NULL_LIST, nullptr, max_block_size);
                helpers_list.push_back(&helpers.back());
                continue;
            }
        }

        auto key_holder = key_getter.getKeyHolder(i, &pool, sort_key_containers);
        auto key = keyHolderGetKey(key_holder);
        size_t hash_value = 0;
        bool zero_flag = ZeroTraits::check(key);
        if (segment_size > 0 && !zero_flag)
        {
            hash_value = map.hash(key);
        }

        size_t segment_index = 0;
        if (enable_fine_grained_shuffle)
        {
            RUNTIME_CHECK(segment_size > 0);
            /// Need to calculate the correct segment_index so that rows with same key will map to the same segment_index both in Build and Prob
            /// The "reproduce" of segment_index generated in Build phase relies on the facts that:
            /// Possible pipelines(FineGrainedShuffleWriter => ExchangeReceiver => HashBuild)
            /// 1. In FineGrainedShuffleWriter, selector value finally maps to packet_stream_id by '% fine_grained_shuffle_count'
            /// 2. In ExchangeReceiver, build_stream_id = packet_stream_id % build_stream_count;
            /// 3. In HashBuild, build_concurrency decides map's segment size, and build_steam_id decides the segment index
            auto packet_stream_id = shuffle_hash_data[i] % fine_grained_shuffle_count;
            if likely (fine_grained_shuffle_count == segment_size)
                segment_index = packet_stream_id;
            else
                segment_index = packet_stream_id % segment_size;
        }
        else
        {
            if (segment_size > 0 && !zero_flag)
            {
                segment_index = hash_value % segment_size;
            }
        }

        auto & internal_map = map.getSegmentTable(segment_index);
        /// do not require segment lock because in join, the hash table can not be changed in probe stage.
        auto it = segment_size > 0 ? internal_map.find(key, hash_value) : internal_map.find(key);
        if (it != internal_map.end())
        {
            helpers.emplace_back(i, NullAwareJoinHelperStep::NOTNULL_CHECK_HASH_TABLE, it, max_block_size);
            if (STRICTNESS == ASTTableJoin::Strictness::Any)
            {
                if constexpr (KIND == ASTTableJoin::Kind::NullAware_LeftSemi)
                    helpers.back().setResult(true);
                else
                    helpers.back().setResult(false);
            }
            else
            {
                helpers_list.push_back(&helpers.back());
            }
        }
        else
        {
            helpers.emplace_back(i, NullAwareJoinHelperStep::NOTNULL_CHECK_NULL_LIST, nullptr, max_block_size);
            helpers_list.push_back(&helpers.back());
        }
        keyHolderDiscardKey(key_holder);
    }

    size_t block_columns = block.columns();
    while (!helpers_list.empty())
    {
        size_t max_pace = max_block_size / helpers_list.size();
        MutableColumns columns;
        columns.reserve(block_columns);
        for (size_t i = 0; i < block_columns; ++i)
        {
            const ColumnWithTypeAndName & src_column = block.getByPosition(i);
            columns.push_back(src_column.column->cloneEmpty());
        }
        size_t current_offset = 0;
        auto helper_it = helpers_list.begin();
        while (helper_it != helpers_list.end())
        {
            size_t previous_offset = current_offset;
            if ((*helper_it)->template fillColumns<KIND, STRICTNESS>(columns, left_columns, map, null_lists, current_offset, max_pace))
            {
                helper_it = helpers_list.erase(helper_it);
                continue;
            }
            for (size_t i = 0; i < left_columns; ++i)
            {
                for (size_t j = previous_offset; j < current_offset; ++j)
                {
                    columns[i]->insertFrom(*block.getByPosition(i).column.get(), (*helper_it)->getRowNum());
                }
            }
            ++helper_it;
            if (current_offset >= max_block_size)
                break;
        }
        if (current_offset > 0)
        {
            Block exec_block = block.cloneWithColumns(std::move(columns));

            other_condition_ptr->execute(exec_block);

            auto eq_column = exec_block.getByName(null_aware_eq_condition_column).column;
            if (eq_column->isColumnConst())
                eq_column = eq_column->convertToFullColumnIfConst();
            if (eq_column->isColumnNullable())
            {
                const auto * nullable_eq_column = checkAndGetColumn<ColumnNullable>(eq_column.get());
                const auto & eq_column_data = static_cast<const ColumnVector<UInt8> *>(nullable_eq_column->getNestedColumnPtr().get())->getData();
                ConstNullMapPtr eq_null_map = &nullable_eq_column->getNullMapData();
                if constexpr (STRICTNESS == ASTTableJoin::Strictness::Any)
                {
                    auto it = helpers_list.begin();
                    while (it != helper_it)
                    {
                        if ((*it)->template checkResult<KIND, STRICTNESS>(eq_null_map))
                        {
                            it = helpers_list.erase(it);
                            continue;
                        }
                        ++it;
                    }
                }
                else
                {
                    auto other_column = exec_block.getByName(other_filter_column).column;
                    if (other_column->isColumnConst())
                        other_column = other_column->convertToFullColumnIfConst();
                    if (other_column->isColumnNullable())
                    {
                        const auto * nullable_other_column = checkAndGetColumn<ColumnNullable>(other_column.get());
                        const auto & other_column_data = static_cast<const ColumnVector<UInt8> *>(nullable_other_column->getNestedColumnPtr().get())->getData();
                        ConstNullMapPtr other_null_map = &nullable_other_column->getNullMapData();
                        auto it = helpers_list.begin();
                        while (it != helper_it)
                        {
                            if ((*it)->template checkResult<KIND, STRICTNESS, true>(eq_column_data, eq_null_map, other_column_data, other_null_map))
                            {
                                it = helpers_list.erase(it);
                                continue;
                            }
                            ++it;
                        }
                    }
                    else
                    {
                        const auto & other_column_data = static_cast<const ColumnVector<UInt8> *>(checkAndGetColumn<ColumnVector<UInt8>>(other_column.get()))->getData();
                        auto it = helpers_list.begin();
                        while (it != helper_it)
                        {
                            if ((*it)->template checkResult<KIND, STRICTNESS, false>(eq_column_data, eq_null_map, other_column_data, nullptr))
                            {
                                it = helpers_list.erase(it);
                                continue;
                            }
                            ++it;
                        }
                    }
                }
            }
            else
            {
                /// If eq_column is not nullable, it should use Anti/LeftAnti/LeftSemi instead.
                /// Should throw exception here or just run it slowly?
                throw Exception("Should not reach here, the eq column for null aware semi join must be nullable");
            }
        }
    }
    RUNTIME_ASSERT(helpers.size() == rows, "NullAwareJoinHelper size must be equal to block size");
    std::unique_ptr<IColumn::Filter> filter;
    if constexpr (KIND == ASTTableJoin::Kind::NullAware_Anti)
        filter = std::make_unique<IColumn::Filter>(rows);

    size_t num_columns_to_add = block_columns - left_columns;

    MutableColumns added_columns;
    added_columns.reserve(num_columns_to_add);
    for (size_t i = 0; i < num_columns_to_add; ++i)
    {
        const ColumnWithTypeAndName & src_column = block.getByPosition(i + left_columns);
        added_columns.push_back(src_column.column->cloneEmpty());
    }

    for (size_t i = 0; i < rows; ++i)
    {
        auto res = helpers[i].getResult();
        if constexpr (KIND == ASTTableJoin::Kind::NullAware_Anti)
        {
            if (!res.first && res.second)
            {
                /// If the result is true, this row should be kept.
                (*filter)[i] = 1;
                for (size_t j = 0; j < num_columns_to_add; ++j)
                    added_columns[j]->insertDefault();
            }
            else
            {
                /// If the result is null or false, this row should be filtered.
                (*filter)[i] = 0;
            }
        }
        else
        {
            for (size_t j = 0; j < num_columns_to_add - 1; ++j)
                added_columns[j]->insertDefault();
            if (res.first)
                added_columns[num_columns_to_add - 1]->insert(FIELD_NULL);
            else if (res.second)
                added_columns[num_columns_to_add - 1]->insert(FIELD_INT8_1);
            else
                added_columns[num_columns_to_add - 1]->insert(FIELD_INT8_0);
        }
    }

    for (size_t i = 0; i < num_columns_to_add; ++i)
    {
        block.safeGetByPosition(i + left_columns).column = std::move(added_columns[i]);
    }

    if constexpr (KIND == ASTTableJoin::Kind::NullAware_Anti)
    {
        for (size_t i = 0; i < left_columns; ++i)
            block.safeGetByPosition(i).column = block.safeGetByPosition(i).column->filter(*filter, -1);
    }
}

template <ASTTableJoin::Kind KIND, ASTTableJoin::Strictness STRICTNESS, typename KeyGetter, typename Map>
void NO_INLINE joinBlockImplNullAwareCast(
    const Map & map,
    Block & block,
    size_t left_columns,
    const std::vector<std::unique_ptr<Join::RowRefList>> & null_lists,
    size_t max_block_size,
    String other_filter_column,
    String null_aware_eq_condition_column,
    ExpressionActionsPtr other_condition_ptr,
    const ColumnRawPtrs & key_columns,
    const Sizes & key_sizes,
    ConstNullMapPtr null_map,
    ConstNullMapPtr filter_null_map,
    const TiDB::TiDBCollators & collators,
    bool enable_fine_grained_shuffle,
    size_t fine_grained_shuffle_count)
{
#define func(has_null_map, has_filter_null_map)                                                          \
    joinBlockImplNullAwareInternal<KIND, STRICTNESS, KeyGetter, Map, has_null_map, has_filter_null_map>( \
        map,                                                                                             \
        block,                                                                                           \
        left_columns,                                                                                    \
        null_lists,                                                                                      \
        max_block_size,                                                                                  \
        other_filter_column,                                                                             \
        null_aware_eq_condition_column,                                                                  \
        other_condition_ptr,                                                                             \
        key_columns,                                                                                     \
        key_sizes,                                                                                       \
        null_map,                                                                                        \
        filter_null_map,                                                                                 \
        collators,                                                                                       \
        enable_fine_grained_shuffle,                                                                     \
        fine_grained_shuffle_count);

    if (null_map)
    {
        if (filter_null_map)
        {
            func(true, true);
        }
        else
        {
            func(true, false);
        }
    }
    else
    {
        if (filter_null_map)
        {
            func(false, true);
        }
        else
        {
            func(false, false);
        }
    }
}

template <ASTTableJoin::Kind KIND, ASTTableJoin::Strictness STRICTNESS, typename Maps>
void Join::joinBlockImplNullAware(Block & block, const Maps & maps) const
{
    size_t keys_size = key_names_left.size();
    ColumnRawPtrs key_columns(keys_size);

    /// Rare case, when keys are constant. To avoid code bloat, simply materialize them.
    /// Note: this variable can't be removed because it will take smart pointers' lifecycle to the end of this function.
    Columns materialized_columns;

    /// Memoize key columns to work with.
    for (size_t i = 0; i < keys_size; ++i)
    {
        key_columns[i] = block.getByName(key_names_left[i]).column.get();

        if (ColumnPtr converted = key_columns[i]->convertToFullColumnIfConst())
        {
            materialized_columns.emplace_back(converted);
            key_columns[i] = materialized_columns.back().get();
        }
    }

    ColumnPtr null_map_holder;
    ConstNullMapPtr null_map{};
    extractNestedColumnsAndNullMap(key_columns, null_map_holder, null_map);
    ColumnPtr filter_null_map_holder;
    ConstNullMapPtr filter_null_map{};
    recordFilteredRows(block, left_filter_column, filter_null_map_holder, filter_null_map);

    size_t existing_columns = block.columns();

    /// Add new columns to the block.
    size_t num_columns_to_add = sample_block_with_columns_to_add.columns();

    for (size_t i = 0; i < num_columns_to_add; ++i)
    {
        const ColumnWithTypeAndName & src_column = sample_block_with_columns_to_add.getByPosition(i);
        block.insert(src_column);
    }

    switch (type)
    {
#define M(TYPE)                                                                                                                                         \
    case Join::Type::TYPE:                                                                                                                              \
        joinBlockImplNullAwareCast<KIND, STRICTNESS, typename KeyGetterForType<Join::Type::TYPE, std::remove_reference_t<decltype(*maps.TYPE)>>::Type>( \
            *maps.TYPE,                                                                                                                                 \
            block,                                                                                                                                      \
            existing_columns,                                                                                                                           \
            rows_not_inserted_to_map,                                                                                                                   \
            max_block_size,                                                                                                                             \
            other_filter_column,                                                                                                                        \
            null_aware_eq_condition_column,                                                                                                             \
            other_condition_ptr,                                                                                                                        \
            key_columns,                                                                                                                                \
            key_sizes,                                                                                                                                  \
            null_map,                                                                                                                                   \
            filter_null_map,                                                                                                                            \
            collators,                                                                                                                                  \
            enable_fine_grained_shuffle,                                                                                                                \
            fine_grained_shuffle_count);                                                                                                                \
        break;
        APPLY_FOR_JOIN_VARIANTS(M)
#undef M

    default:
        throw Exception("Unknown JOIN keys variant.", ErrorCodes::UNKNOWN_SET_DATA_VARIANT);
    }
    FAIL_POINT_TRIGGER_EXCEPTION(FailPoints::random_join_prob_failpoint);
}

void Join::checkTypesOfKeys(const Block & block_left, const Block & block_right) const
{
    size_t keys_size = key_names_left.size();

    for (size_t i = 0; i < keys_size; ++i)
    {
        /// Compare up to Nullability.

        DataTypePtr left_type = removeNullable(block_left.getByName(key_names_left[i]).type);
        DataTypePtr right_type = removeNullable(block_right.getByName(key_names_right[i]).type);

        if (!left_type->equals(*right_type))
            throw Exception("Type mismatch of columns to JOIN by: "
                                + key_names_left[i] + " " + left_type->getName() + " at left, "
                                + key_names_right[i] + " " + right_type->getName() + " at right",
                            ErrorCodes::TYPE_MISMATCH);
    }
}

Block Join::joinBlock(ProbeProcessInfo & probe_process_info) const
{
    // ck will use this function to generate header, that's why here is a check.
    {
        std::unique_lock lk(build_table_mutex);

        build_table_cv.wait(lk, [&]() { return build_table_state != BuildTableState::WAITING; });
        if (build_table_state == BuildTableState::FAILED) /// throw this exception once failed to build the hash table
            throw Exception("Build failed before join probe!");
    }

    std::shared_lock lock(rwlock);

    probe_process_info.updateStartRow();

    Block block = probe_process_info.block;

    /// TODO: after we bumping to C++20, use `using enum` to simplify code here.
    /// using enum ASTTableJoin::Strictness;
    /// using enum ASTTableJoin::Kind;

    if (kind == ASTTableJoin::Kind::Left && strictness == ASTTableJoin::Strictness::Any)
        joinBlockImpl<ASTTableJoin::Kind::Left, ASTTableJoin::Strictness::Any>(block, maps_any, probe_process_info);
    else if (kind == ASTTableJoin::Kind::Inner && strictness == ASTTableJoin::Strictness::Any)
        joinBlockImpl<ASTTableJoin::Kind::Inner, ASTTableJoin::Strictness::Any>(block, maps_any, probe_process_info);
    else if (kind == ASTTableJoin::Kind::Left && strictness == ASTTableJoin::Strictness::All)
        joinBlockImpl<ASTTableJoin::Kind::Left, ASTTableJoin::Strictness::All>(block, maps_all, probe_process_info);
    else if (kind == ASTTableJoin::Kind::Inner && strictness == ASTTableJoin::Strictness::All)
        joinBlockImpl<ASTTableJoin::Kind::Inner, ASTTableJoin::Strictness::All>(block, maps_all, probe_process_info);
    else if (kind == ASTTableJoin::Kind::Full && strictness == ASTTableJoin::Strictness::Any)
        joinBlockImpl<ASTTableJoin::Kind::Left, ASTTableJoin::Strictness::Any>(block, maps_any_full, probe_process_info);
    else if (kind == ASTTableJoin::Kind::Right && strictness == ASTTableJoin::Strictness::Any)
        joinBlockImpl<ASTTableJoin::Kind::Inner, ASTTableJoin::Strictness::Any>(block, maps_any_full, probe_process_info);
    else if (kind == ASTTableJoin::Kind::Full && strictness == ASTTableJoin::Strictness::All)
        joinBlockImpl<ASTTableJoin::Kind::Left, ASTTableJoin::Strictness::All>(block, maps_all_full, probe_process_info);
    else if (kind == ASTTableJoin::Kind::Right && strictness == ASTTableJoin::Strictness::All)
        joinBlockImpl<ASTTableJoin::Kind::Inner, ASTTableJoin::Strictness::All>(block, maps_all_full, probe_process_info);
    else if (kind == ASTTableJoin::Kind::Anti && strictness == ASTTableJoin::Strictness::Any)
        joinBlockImpl<ASTTableJoin::Kind::Anti, ASTTableJoin::Strictness::Any>(block, maps_any, probe_process_info);
    else if (kind == ASTTableJoin::Kind::Anti && strictness == ASTTableJoin::Strictness::All)
        joinBlockImpl<ASTTableJoin::Kind::Anti, ASTTableJoin::Strictness::All>(block, maps_all, probe_process_info);
    else if (kind == ASTTableJoin::Kind::LeftSemi && strictness == ASTTableJoin::Strictness::Any)
        joinBlockImpl<ASTTableJoin::Kind::LeftSemi, ASTTableJoin::Strictness::Any>(block, maps_any, probe_process_info);
    else if (kind == ASTTableJoin::Kind::LeftSemi && strictness == ASTTableJoin::Strictness::All)
        joinBlockImpl<ASTTableJoin::Kind::LeftSemi, ASTTableJoin::Strictness::All>(block, maps_all, probe_process_info);
    else if (kind == ASTTableJoin::Kind::LeftAnti && strictness == ASTTableJoin::Strictness::Any)
        joinBlockImpl<ASTTableJoin::Kind::LeftSemi, ASTTableJoin::Strictness::Any>(block, maps_any, probe_process_info);
    else if (kind == ASTTableJoin::Kind::LeftAnti && strictness == ASTTableJoin::Strictness::All)
        joinBlockImpl<ASTTableJoin::Kind::LeftSemi, ASTTableJoin::Strictness::All>(block, maps_all, probe_process_info);
    else if (kind == ASTTableJoin::Kind::Cross && strictness == ASTTableJoin::Strictness::All)
        joinBlockImplCross<ASTTableJoin::Kind::Cross, ASTTableJoin::Strictness::All>(block);
    else if (kind == ASTTableJoin::Kind::Cross && strictness == ASTTableJoin::Strictness::Any)
        joinBlockImplCross<ASTTableJoin::Kind::Cross, ASTTableJoin::Strictness::Any>(block);
    else if (kind == ASTTableJoin::Kind::Cross_Left && strictness == ASTTableJoin::Strictness::All)
        joinBlockImplCross<ASTTableJoin::Kind::Cross_Left, ASTTableJoin::Strictness::All>(block);
    else if (kind == ASTTableJoin::Kind::Cross_Left && strictness == ASTTableJoin::Strictness::Any)
        joinBlockImplCross<ASTTableJoin::Kind::Cross_Left, ASTTableJoin::Strictness::Any>(block);
    else if (kind == ASTTableJoin::Kind::Cross_Anti && strictness == ASTTableJoin::Strictness::All)
        joinBlockImplCross<ASTTableJoin::Kind::Cross_Anti, ASTTableJoin::Strictness::All>(block);
    else if (kind == ASTTableJoin::Kind::Cross_Anti && strictness == ASTTableJoin::Strictness::Any)
        joinBlockImplCross<ASTTableJoin::Kind::Cross_Anti, ASTTableJoin::Strictness::Any>(block);
    else if (kind == ASTTableJoin::Kind::Cross_LeftSemi && strictness == ASTTableJoin::Strictness::All)
        joinBlockImplCross<ASTTableJoin::Kind::Cross_LeftSemi, ASTTableJoin::Strictness::All>(block);
    else if (kind == ASTTableJoin::Kind::Cross_LeftSemi && strictness == ASTTableJoin::Strictness::Any)
        joinBlockImplCross<ASTTableJoin::Kind::Cross_LeftSemi, ASTTableJoin::Strictness::Any>(block);
    else if (kind == ASTTableJoin::Kind::Cross_LeftAnti && strictness == ASTTableJoin::Strictness::All)
        joinBlockImplCross<ASTTableJoin::Kind::Cross_LeftSemi, ASTTableJoin::Strictness::All>(block);
    else if (kind == ASTTableJoin::Kind::Cross_LeftAnti && strictness == ASTTableJoin::Strictness::Any)
        joinBlockImplCross<ASTTableJoin::Kind::Cross_LeftSemi, ASTTableJoin::Strictness::Any>(block);
    else if (kind == ASTTableJoin::Kind::NullAware_Anti && strictness == ASTTableJoin::Strictness::All)
        joinBlockImplNullAware<ASTTableJoin::Kind::NullAware_Anti, ASTTableJoin::Strictness::All>(block, maps_all);
    else if (kind == ASTTableJoin::Kind::NullAware_Anti && strictness == ASTTableJoin::Strictness::Any)
        joinBlockImplNullAware<ASTTableJoin::Kind::NullAware_Anti, ASTTableJoin::Strictness::Any>(block, maps_any);
    else if (kind == ASTTableJoin::Kind::NullAware_LeftSemi && strictness == ASTTableJoin::Strictness::All)
        joinBlockImplNullAware<ASTTableJoin::Kind::NullAware_LeftSemi, ASTTableJoin::Strictness::All>(block, maps_all);
    else if (kind == ASTTableJoin::Kind::NullAware_LeftSemi && strictness == ASTTableJoin::Strictness::Any)
        joinBlockImplNullAware<ASTTableJoin::Kind::NullAware_LeftSemi, ASTTableJoin::Strictness::Any>(block, maps_any);
    else if (kind == ASTTableJoin::Kind::NullAware_LeftAnti && strictness == ASTTableJoin::Strictness::All)
        joinBlockImplNullAware<ASTTableJoin::Kind::NullAware_LeftAnti, ASTTableJoin::Strictness::All>(block, maps_all);
    else if (kind == ASTTableJoin::Kind::NullAware_LeftAnti && strictness == ASTTableJoin::Strictness::Any)
        joinBlockImplNullAware<ASTTableJoin::Kind::NullAware_LeftAnti, ASTTableJoin::Strictness::Any>(block, maps_any);
    else
        throw Exception("Logical error: unknown combination of JOIN", ErrorCodes::LOGICAL_ERROR);

    /// for (cartesian)antiLeftSemi join, the meaning of "match-helper" is `non-matched` instead of `matched`.
    if (kind == ASTTableJoin::Kind::LeftAnti || kind == ASTTableJoin::Kind::Cross_LeftAnti)
    {
        const auto * nullable_column = checkAndGetColumn<ColumnNullable>(block.getByName(match_helper_name).column.get());
        const auto & vec_matched = static_cast<const ColumnVector<Int8> *>(nullable_column->getNestedColumnPtr().get())->getData();

        auto col_non_matched = ColumnInt8::create(vec_matched.size());
        auto & vec_non_matched = col_non_matched->getData();

        for (size_t i = 0; i < vec_matched.size(); ++i)
            vec_non_matched[i] = !vec_matched[i];

        block.getByName(match_helper_name).column = ColumnNullable::create(std::move(col_non_matched), std::move(nullable_column->getNullMapColumnPtr()));
    }

    if (isCrossJoin(kind) || isNullAwareSemiFamily(kind))
    {
        probe_process_info.all_rows_joined_finish = true;
    }

    return block;
}

bool Join::needReturnNonJoinedData() const
{
    return getFullness(kind);
}

void Join::joinTotals(Block & block) const
{
    Block totals_without_keys = totals;

    if (totals_without_keys)
    {
        for (const auto & name : key_names_right)
            totals_without_keys.erase(totals_without_keys.getPositionByName(name));

        for (size_t i = 0; i < totals_without_keys.columns(); ++i)
            block.insert(totals_without_keys.safeGetByPosition(i));
    }
    else
    {
        /// We will join empty `totals` - from one row with the default values.

        for (size_t i = 0; i < sample_block_with_columns_to_add.columns(); ++i)
        {
            const auto & col = sample_block_with_columns_to_add.getByPosition(i);
            block.insert({col.type->createColumnConstWithDefaultValue(1)->convertToFullColumnIfConst(),
                          col.type,
                          col.name});
        }
    }
}

BlockInputStreamPtr Join::createStreamWithNonJoinedRows(const Block & left_sample_block, size_t index, size_t step, size_t max_block_size) const
{
    return std::make_shared<NonJoinedBlockInputStream>(*this, left_sample_block, index, step, max_block_size);
}

void ProbeProcessInfo::resetBlock(Block && block_)
{
    block = std::move(block_);
    start_row = 0;
    end_row = 0;
    all_rows_joined_finish = false;
    // If the probe block size is greater than max_block_size, we will set max_block_size to the probe block size to avoid some unnecessary split.
    max_block_size = std::max(max_block_size, block.rows());
}

void ProbeProcessInfo::updateStartRow()
{
    assert(start_row <= end_row);
    start_row = end_row;
}
} // namespace DB<|MERGE_RESOLUTION|>--- conflicted
+++ resolved
@@ -1525,11 +1525,7 @@
             }
             else
             {
-<<<<<<< HEAD
-                /// original strictness = ALL && kind = Anti should not happens
-=======
                 /// original strictness = ALL && kind = Anti should not happen
->>>>>>> 0b1ffce3
                 row_filter[index] = filter[index];
             }
             if (row_filter[index])
@@ -1934,11 +1930,7 @@
     {
         size_t end = std::min(start + left_rows_per_iter, rows_left);
         MutableColumns dst_columns(block.columns());
-<<<<<<< HEAD
-        for (size_t i = 0; i < block.columns(); i++)
-=======
         for (size_t i = 0; i < block.columns(); ++i)
->>>>>>> 0b1ffce3
         {
             dst_columns[i] = block.getByPosition(i).column->cloneEmpty();
         }
