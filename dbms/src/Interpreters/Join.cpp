--- conflicted
+++ resolved
@@ -1545,9 +1545,6 @@
     finalizeRuntimeFilter();
 }
 
-<<<<<<< HEAD
-void Join::workAfterProbeFinish(size_t stream_index)
-=======
 void Join::finalizeProfileInfo()
 {
     profile_info->is_spill_enabled = isEnableSpill();
@@ -1555,8 +1552,7 @@
     profile_info->peak_build_bytes_usage = getPeakBuildBytesUsage();
 }
 
-void Join::workAfterProbeFinish()
->>>>>>> c04008c3
+void Join::workAfterProbeFinish(size_t stream_index)
 {
     if (isEnableSpill())
     {
