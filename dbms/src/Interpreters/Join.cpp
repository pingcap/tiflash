// Copyright 2022 PingCAP, Ltd.
//
// Licensed under the Apache License, Version 2.0 (the "License");
// you may not use this file except in compliance with the License.
// You may obtain a copy of the License at
//
//     http://www.apache.org/licenses/LICENSE-2.0
//
// Unless required by applicable law or agreed to in writing, software
// distributed under the License is distributed on an "AS IS" BASIS,
// WITHOUT WARRANTIES OR CONDITIONS OF ANY KIND, either express or implied.
// See the License for the specific language governing permissions and
// limitations under the License.

#include <Columns/ColumnConst.h>
#include <Columns/ColumnFixedString.h>
#include <Columns/ColumnNullable.h>
#include <Columns/ColumnString.h>
#include <Common/ColumnsHashing.h>
#include <Common/FailPoint.h>
#include <Common/typeid_cast.h>
#include <Core/ColumnNumbers.h>
#include <DataStreams/IProfilingBlockInputStream.h>
#include <DataStreams/materializeBlock.h>
#include <DataTypes/DataTypeNullable.h>
#include <DataTypes/DataTypesNumber.h>
#include <Flash/Mpp/HashBaseWriterHelper.h>
#include <Functions/FunctionHelpers.h>
#include <Interpreters/Join.h>
#include <Interpreters/NullableUtils.h>
#include <common/logger_useful.h>


namespace DB
{
namespace FailPoints
{
extern const char random_join_build_failpoint[];
extern const char random_join_prob_failpoint[];
} // namespace FailPoints

namespace ErrorCodes
{
extern const int UNKNOWN_SET_DATA_VARIANT;
extern const int LOGICAL_ERROR;
extern const int SET_SIZE_LIMIT_EXCEEDED;
extern const int TYPE_MISMATCH;
extern const int ILLEGAL_COLUMN;
} // namespace ErrorCodes

namespace
{
/// Do I need to use the hash table maps_*_full, in which we remember whether the row was joined.
bool getFullness(ASTTableJoin::Kind kind)
{
    return kind == ASTTableJoin::Kind::Right || kind == ASTTableJoin::Kind::Cross_Right || kind == ASTTableJoin::Kind::Full;
}
bool isLeftJoin(ASTTableJoin::Kind kind)
{
    return kind == ASTTableJoin::Kind::Left || kind == ASTTableJoin::Kind::Cross_Left;
}
bool isRightJoin(ASTTableJoin::Kind kind)
{
    return kind == ASTTableJoin::Kind::Right || kind == ASTTableJoin::Kind::Cross_Right;
}
bool isInnerJoin(ASTTableJoin::Kind kind)
{
    return kind == ASTTableJoin::Kind::Inner || kind == ASTTableJoin::Kind::Cross;
}
bool isAntiJoin(ASTTableJoin::Kind kind)
{
    return kind == ASTTableJoin::Kind::Anti || kind == ASTTableJoin::Kind::Cross_Anti;
}
bool isCrossJoin(ASTTableJoin::Kind kind)
{
    return kind == ASTTableJoin::Kind::Cross || kind == ASTTableJoin::Kind::Cross_Left
        || kind == ASTTableJoin::Kind::Cross_Right || kind == ASTTableJoin::Kind::Cross_Anti
        || kind == ASTTableJoin::Kind::Cross_LeftSemi || kind == ASTTableJoin::Kind::Cross_LeftAnti;
}
/// (cartesian) (anti) left semi join.
bool isLeftSemiFamily(ASTTableJoin::Kind kind)
{
    return kind == ASTTableJoin::Kind::LeftSemi || kind == ASTTableJoin::Kind::LeftAnti
        || kind == ASTTableJoin::Kind::Cross_LeftSemi || kind == ASTTableJoin::Kind::Cross_LeftAnti;
}

void convertColumnToNullable(ColumnWithTypeAndName & column)
{
    column.type = makeNullable(column.type);
    if (column.column)
        column.column = makeNullable(column.column);
}

ColumnRawPtrs getKeyColumns(const Names & key_names, const Block & block)
{
    size_t keys_size = key_names.size();
    ColumnRawPtrs key_columns(keys_size);

    for (size_t i = 0; i < keys_size; ++i)
    {
        key_columns[i] = block.getByName(key_names[i]).column.get();

        /// We will join only keys, where all components are not NULL.
        if (key_columns[i]->isColumnNullable())
            key_columns[i] = &static_cast<const ColumnNullable &>(*key_columns[i]).getNestedColumn();
    }

    return key_columns;
}
} // namespace

const std::string Join::match_helper_prefix = "__left-semi-join-match-helper";
const DataTypePtr Join::match_helper_type = makeNullable(std::make_shared<DataTypeInt8>());


Join::Join(
    const Names & key_names_left_,
    const Names & key_names_right_,
    bool use_nulls_,
    ASTTableJoin::Kind kind_,
    ASTTableJoin::Strictness strictness_,
    const String & req_id,
    bool enable_fine_grained_shuffle_,
    size_t fine_grained_shuffle_count_,
    const TiDB::TiDBCollators & collators_,
    const String & left_filter_column_,
    const String & right_filter_column_,
    const String & other_filter_column_,
    const String & other_eq_filter_from_in_column_,
    ExpressionActionsPtr other_condition_ptr_,
    size_t max_block_size_,
    const String & match_helper_name)
    : match_helper_name(match_helper_name)
    , kind(kind_)
    , strictness(strictness_)
    , key_names_left(key_names_left_)
    , key_names_right(key_names_right_)
    , use_nulls(use_nulls_)
    , build_concurrency(0)
    , collators(collators_)
    , left_filter_column(left_filter_column_)
    , right_filter_column(right_filter_column_)
    , other_filter_column(other_filter_column_)
    , other_eq_filter_from_in_column(other_eq_filter_from_in_column_)
    , other_condition_ptr(other_condition_ptr_)
    , original_strictness(strictness)
    , max_block_size_for_cross_join(max_block_size_)
    , build_table_state(BuildTableState::SUCCEED)
    , log(Logger::get(req_id))
    , enable_fine_grained_shuffle(enable_fine_grained_shuffle_)
    , fine_grained_shuffle_count(fine_grained_shuffle_count_)
{
    if (other_condition_ptr != nullptr)
    {
        /// if there is other_condition, then should keep all the valid rows during probe stage
        if (strictness == ASTTableJoin::Strictness::Any)
        {
            strictness = ASTTableJoin::Strictness::All;
        }
    }
    if (unlikely(!left_filter_column.empty() && !isLeftJoin(kind)))
        throw Exception("Not supported: non left join with left conditions");
    if (unlikely(!right_filter_column.empty() && !isRightJoin(kind)))
        throw Exception("Not supported: non right join with right conditions");
    LOG_INFO(log, "FineGrainedShuffle flag {}, stream count {}", enable_fine_grained_shuffle, fine_grained_shuffle_count);
}

void Join::setBuildTableState(BuildTableState state_)
{
    std::lock_guard lk(build_table_mutex);
    build_table_state = state_;
    build_table_cv.notify_all();
}

bool CanAsColumnString(const IColumn * column)
{
    return typeid_cast<const ColumnString *>(column)
        || (column->isColumnConst() && typeid_cast<const ColumnString *>(&static_cast<const ColumnConst *>(column)->getDataColumn()));
}

Join::Type Join::chooseMethod(const ColumnRawPtrs & key_columns, Sizes & key_sizes) const
{
    const size_t keys_size = key_columns.size();

    if (keys_size == 0)
        return Type::CROSS;

    bool all_fixed = true;
    size_t keys_bytes = 0;
    key_sizes.resize(keys_size);
    for (size_t j = 0; j < keys_size; ++j)
    {
        if (!key_columns[j]->isFixedAndContiguous())
        {
            all_fixed = false;
            break;
        }
        key_sizes[j] = key_columns[j]->sizeOfValueIfFixed();
        keys_bytes += key_sizes[j];
    }

    /// If there is one numeric key that fits in 64 bits
    if (keys_size == 1 && key_columns[0]->isNumeric())
    {
        size_t size_of_field = key_columns[0]->sizeOfValueIfFixed();
        if (size_of_field == 1)
            return Type::key8;
        if (size_of_field == 2)
            return Type::key16;
        if (size_of_field == 4)
            return Type::key32;
        if (size_of_field == 8)
            return Type::key64;
        if (size_of_field == 16)
            return Type::keys128;
        throw Exception("Logical error: numeric column has sizeOfField not in 1, 2, 4, 8, 16.", ErrorCodes::LOGICAL_ERROR);
    }

    /// If the keys fit in N bits, we will use a hash table for N-bit-packed keys
    if (all_fixed && keys_bytes <= 16)
        return Type::keys128;
    if (all_fixed && keys_bytes <= 32)
        return Type::keys256;

    /// If there is single string key, use hash table of it's values.
    if (keys_size == 1 && CanAsColumnString(key_columns[0]))
    {
        if (collators.empty() || !collators[0])
            return Type::key_strbin;
        else
        {
            switch (collators[0]->getCollatorType())
            {
            case TiDB::ITiDBCollator::CollatorType::UTF8MB4_BIN:
            case TiDB::ITiDBCollator::CollatorType::UTF8_BIN:
            case TiDB::ITiDBCollator::CollatorType::LATIN1_BIN:
            case TiDB::ITiDBCollator::CollatorType::ASCII_BIN:
            {
                return Type::key_strbinpadding;
            }
            case TiDB::ITiDBCollator::CollatorType::BINARY:
            {
                return Type::key_strbin;
            }
            default:
            {
                // for CI COLLATION, use original way
                return Type::key_string;
            }
            }
        }
    }

    if (keys_size == 1 && typeid_cast<const ColumnFixedString *>(key_columns[0]))
        return Type::key_fixed_string;

    /// Otherwise, use serialized values as the key.
    return Type::serialized;
}


template <typename Maps>
static void initImpl(Maps & maps, Join::Type type, size_t build_concurrency)
{
    switch (type)
    {
    case Join::Type::EMPTY:
        break;
    case Join::Type::CROSS:
        break;

#define M(TYPE)                                                                                      \
    case Join::Type::TYPE:                                                                           \
        maps.TYPE = std::make_unique<typename decltype(maps.TYPE)::element_type>(build_concurrency); \
        break;
        APPLY_FOR_JOIN_VARIANTS(M)
#undef M

    default:
        throw Exception("Unknown JOIN keys variant.", ErrorCodes::UNKNOWN_SET_DATA_VARIANT);
    }
}

template <typename Maps>
static size_t getTotalRowCountImpl(const Maps & maps, Join::Type type)
{
    switch (type)
    {
    case Join::Type::EMPTY:
        return 0;
    case Join::Type::CROSS:
        return 0;

#define M(NAME)            \
    case Join::Type::NAME: \
        return maps.NAME ? maps.NAME->rowCount() : 0;
        APPLY_FOR_JOIN_VARIANTS(M)
#undef M

    default:
        throw Exception("Unknown JOIN keys variant.", ErrorCodes::UNKNOWN_SET_DATA_VARIANT);
    }
}

template <typename Maps>
static size_t getTotalByteCountImpl(const Maps & maps, Join::Type type)
{
    switch (type)
    {
    case Join::Type::EMPTY:
        return 0;
    case Join::Type::CROSS:
        return 0;

#define M(NAME)            \
    case Join::Type::NAME: \
        return maps.NAME ? maps.NAME->getBufferSizeInBytes() : 0;
        APPLY_FOR_JOIN_VARIANTS(M)
#undef M

    default:
        throw Exception("Unknown JOIN keys variant.", ErrorCodes::UNKNOWN_SET_DATA_VARIANT);
    }
}


template <Join::Type type, typename Value, typename Mapped>
struct KeyGetterForTypeImpl;

template <typename Value, typename Mapped>
struct KeyGetterForTypeImpl<Join::Type::key8, Value, Mapped>
{
    using Type = ColumnsHashing::HashMethodOneNumber<Value, Mapped, UInt8, false>;
};
template <typename Value, typename Mapped>
struct KeyGetterForTypeImpl<Join::Type::key16, Value, Mapped>
{
    using Type = ColumnsHashing::HashMethodOneNumber<Value, Mapped, UInt16, false>;
};
template <typename Value, typename Mapped>
struct KeyGetterForTypeImpl<Join::Type::key32, Value, Mapped>
{
    using Type = ColumnsHashing::HashMethodOneNumber<Value, Mapped, UInt32, false>;
};
template <typename Value, typename Mapped>
struct KeyGetterForTypeImpl<Join::Type::key64, Value, Mapped>
{
    using Type = ColumnsHashing::HashMethodOneNumber<Value, Mapped, UInt64, false>;
};
template <typename Value, typename Mapped>
struct KeyGetterForTypeImpl<Join::Type::key_string, Value, Mapped>
{
    using Type = ColumnsHashing::HashMethodString<Value, Mapped, true, false>;
};
template <typename Value, typename Mapped>
struct KeyGetterForTypeImpl<Join::Type::key_strbinpadding, Value, Mapped>
{
    using Type = ColumnsHashing::HashMethodStringBin<Value, Mapped, true>;
};
template <typename Value, typename Mapped>
struct KeyGetterForTypeImpl<Join::Type::key_strbin, Value, Mapped>
{
    using Type = ColumnsHashing::HashMethodStringBin<Value, Mapped, false>;
};
template <typename Value, typename Mapped>
struct KeyGetterForTypeImpl<Join::Type::key_fixed_string, Value, Mapped>
{
    using Type = ColumnsHashing::HashMethodFixedString<Value, Mapped, true, false>;
};
template <typename Value, typename Mapped>
struct KeyGetterForTypeImpl<Join::Type::keys128, Value, Mapped>
{
    using Type = ColumnsHashing::HashMethodKeysFixed<Value, UInt128, Mapped, false, false>;
};
template <typename Value, typename Mapped>
struct KeyGetterForTypeImpl<Join::Type::keys256, Value, Mapped>
{
    using Type = ColumnsHashing::HashMethodKeysFixed<Value, UInt256, Mapped, false, false>;
};
template <typename Value, typename Mapped>
struct KeyGetterForTypeImpl<Join::Type::serialized, Value, Mapped>
{
    using Type = ColumnsHashing::HashMethodSerialized<Value, Mapped>;
};


template <Join::Type type, typename Data>
struct KeyGetterForType
{
    using Value = typename Data::value_type;
    using Mapped_t = typename Data::mapped_type;
    using Mapped = std::conditional_t<std::is_const_v<Data>, const Mapped_t, Mapped_t>;
    using Type = typename KeyGetterForTypeImpl<type, Value, Mapped>::Type;
};

void Join::initMapImpl(Type type_)
{
    type = type_;

    if (isCrossJoin(kind))
        return;

    if (!getFullness(kind))
    {
        if (strictness == ASTTableJoin::Strictness::Any)
            initImpl(maps_any, type, getBuildConcurrencyInternal());
        else
            initImpl(maps_all, type, getBuildConcurrencyInternal());
    }
    else
    {
        if (strictness == ASTTableJoin::Strictness::Any)
            initImpl(maps_any_full, type, getBuildConcurrencyInternal());
        else
            initImpl(maps_all_full, type, getBuildConcurrencyInternal());
    }
}

size_t Join::getTotalRowCount() const
{
    size_t res = 0;

    if (type == Type::CROSS)
    {
        for (const auto & block : blocks)
            res += block.rows();
    }
    else
    {
        res += getTotalRowCountImpl(maps_any, type);
        res += getTotalRowCountImpl(maps_all, type);
        res += getTotalRowCountImpl(maps_any_full, type);
        res += getTotalRowCountImpl(maps_all_full, type);
    }

    return res;
}

size_t Join::getTotalByteCount() const
{
    size_t res = 0;

    if (type == Type::CROSS)
    {
        for (const auto & block : blocks)
            res += block.bytes();
    }
    else
    {
        res += getTotalByteCountImpl(maps_any, type);
        res += getTotalByteCountImpl(maps_all, type);
        res += getTotalByteCountImpl(maps_any_full, type);
        res += getTotalByteCountImpl(maps_all_full, type);
        for (const auto & pool : pools)
        {
            /// note the return value might not be accurate since it does not use lock, but should be enough for current usage
            res += pool->size();
        }
    }

    return res;
}

void Join::setBuildConcurrencyAndInitPool(size_t build_concurrency_)
{
    if (unlikely(build_concurrency > 0))
        throw Exception("Logical error: `setBuildConcurrencyAndInitPool` shouldn't be called more than once", ErrorCodes::LOGICAL_ERROR);
    build_concurrency = std::max(1, build_concurrency_);

    for (size_t i = 0; i < getBuildConcurrencyInternal(); ++i)
        pools.emplace_back(std::make_shared<Arena>());
    // init for non-joined-streams.
    if (getFullness(kind))
    {
        for (size_t i = 0; i < getNotJoinedStreamConcurrencyInternal(); ++i)
            rows_not_inserted_to_map.push_back(std::make_unique<RowRefList>());
    }
}

void Join::setSampleBlock(const Block & block)
{
    sample_block_with_columns_to_add = materializeBlock(block);

    /// Move from `sample_block_with_columns_to_add` key columns to `sample_block_with_keys`, keeping the order.
    size_t pos = 0;
    while (pos < sample_block_with_columns_to_add.columns())
    {
        const auto & name = sample_block_with_columns_to_add.getByPosition(pos).name;
        if (key_names_right.end() != std::find(key_names_right.begin(), key_names_right.end(), name))
        {
            sample_block_with_keys.insert(sample_block_with_columns_to_add.getByPosition(pos));
            sample_block_with_columns_to_add.erase(pos);
        }
        else
            ++pos;
    }

    size_t num_columns_to_add = sample_block_with_columns_to_add.columns();

    for (size_t i = 0; i < num_columns_to_add; ++i)
    {
        auto & column = sample_block_with_columns_to_add.getByPosition(i);
        if (!column.column)
            column.column = column.type->createColumn();
    }

    /// In case of LEFT and FULL joins, if use_nulls, convert joined columns to Nullable.
    if (use_nulls && (isLeftJoin(kind) || kind == ASTTableJoin::Kind::Full))
        for (size_t i = 0; i < num_columns_to_add; ++i)
            convertColumnToNullable(sample_block_with_columns_to_add.getByPosition(i));

    if (isLeftSemiFamily(kind))
        sample_block_with_columns_to_add.insert(ColumnWithTypeAndName(Join::match_helper_type, match_helper_name));
}

void Join::init(const Block & sample_block, size_t build_concurrency_)
{
    std::unique_lock lock(rwlock);
    if (unlikely(initialized))
        throw Exception("Logical error: Join has been initialized", ErrorCodes::LOGICAL_ERROR);
    initialized = true;
    setBuildConcurrencyAndInitPool(build_concurrency_);
    /// Choose data structure to use for JOIN.
    initMapImpl(chooseMethod(getKeyColumns(key_names_right, sample_block), key_sizes));
    setSampleBlock(sample_block);
}

namespace
{
void insertRowToList(Join::RowRefList * list, Join::RowRefList * elem, Block * stored_block, size_t index)
{
    elem->next = list->next; // NOLINT(clang-analyzer-core.NullDereference)
    list->next = elem;
    elem->block = stored_block;
    elem->row_num = index;
}

/// Inserting an element into a hash table of the form `key -> reference to a string`, which will then be used by JOIN.
template <ASTTableJoin::Strictness STRICTNESS, typename Map, typename KeyGetter>
struct Inserter
{
    static void insert(Map & map, const typename Map::key_type & key, Block * stored_block, size_t i, Arena & pool, std::vector<String> & sort_key_containers);
};

template <typename Map, typename KeyGetter>
struct Inserter<ASTTableJoin::Strictness::Any, Map, KeyGetter>
{
    static void insert(Map & map, KeyGetter & key_getter, Block * stored_block, size_t i, Arena & pool, std::vector<String> & sort_key_container)
    {
        auto emplace_result = key_getter.emplaceKey(map, i, pool, sort_key_container);

        if (emplace_result.isInserted())
            new (&emplace_result.getMapped()) typename Map::mapped_type(stored_block, i);
    }
};

template <typename Map, typename KeyGetter>
struct Inserter<ASTTableJoin::Strictness::All, Map, KeyGetter>
{
    using MappedType = typename Map::mapped_type;
    static void insert(Map & map, KeyGetter & key_getter, Block * stored_block, size_t i, Arena & pool, std::vector<String> & sort_key_container)
    {
        auto emplace_result = key_getter.emplaceKey(map, i, pool, sort_key_container);

        if (emplace_result.isInserted())
            new (&emplace_result.getMapped()) typename Map::mapped_type(stored_block, i);
        else
        {
            /** The first element of the list is stored in the value of the hash table, the rest in the pool.
                 * We will insert each time the element into the second place.
                 * That is, the former second element, if it was, will be the third, and so on.
                 */
            auto elem = reinterpret_cast<MappedType *>(pool.alloc(sizeof(MappedType)));
            insertRowToList(&emplace_result.getMapped(), elem, stored_block, i);
        }
    }
};


template <ASTTableJoin::Strictness STRICTNESS, typename KeyGetter, typename Map, bool has_null_map>
void NO_INLINE insertFromBlockImplTypeCase(
    Map & map,
    size_t rows,
    const ColumnRawPtrs & key_columns,
    const Sizes & key_sizes,
    const TiDB::TiDBCollators & collators,
    Block * stored_block,
    ConstNullMapPtr null_map,
    Join::RowRefList * rows_not_inserted_to_map,
    size_t stream_index,
    Arena & pool)
{
    KeyGetter key_getter(key_columns, key_sizes, collators);
    std::vector<std::string> sort_key_containers;
    sort_key_containers.resize(key_columns.size());

    for (size_t i = 0; i < rows; ++i)
    {
        if (has_null_map && (*null_map)[i])
        {
            if (rows_not_inserted_to_map)
            {
                /// for right/full out join, need to record the rows not inserted to map
                auto * elem = reinterpret_cast<Join::RowRefList *>(pool.alloc(sizeof(Join::RowRefList)));
                insertRowToList(rows_not_inserted_to_map, elem, stored_block, i);
            }
            continue;
        }

        size_t segment_index = stream_index;
        Inserter<STRICTNESS, typename Map::SegmentType::HashTable, KeyGetter>::insert(
            map.getSegmentTable(segment_index),
            key_getter,
            stored_block,
            i,
            pool,
            sort_key_containers);
    }
}

template <ASTTableJoin::Strictness STRICTNESS, typename KeyGetter, typename Map, bool has_null_map>
void NO_INLINE insertFromBlockImplTypeCaseWithLock(
    Map & map,
    size_t rows,
    const ColumnRawPtrs & key_columns,
    const Sizes & key_sizes,
    const TiDB::TiDBCollators & collators,
    Block * stored_block,
    ConstNullMapPtr null_map,
    Join::RowRefList * rows_not_inserted_to_map,
    size_t stream_index,
    Arena & pool)
{
    KeyGetter key_getter(key_columns, key_sizes, collators);
    std::vector<std::string> sort_key_containers(key_columns.size());
    size_t segment_size = map.getSegmentSize();
    /// when inserting with lock, first calculate and save the segment index for each row, then
    /// insert the rows segment by segment to avoid too much conflict. This will introduce some overheads:
    /// 1. key_getter.getKey will be called twice, here we do not cache key because it can not be cached
    /// with relatively low cost(if key is stringRef, just cache a stringRef is meaningless, we need to cache the whole `sort_key_containers`)
    /// 2. hash value is calculated twice, maybe we can refine the code to cache the hash value
    /// 3. extra memory to store the segment index info
    std::vector<std::vector<size_t>> segment_index_info;
    if (has_null_map && rows_not_inserted_to_map)
    {
        segment_index_info.resize(segment_size + 1);
    }
    else
    {
        segment_index_info.resize(segment_size);
    }
    size_t rows_per_seg = rows / segment_index_info.size();
    for (auto & segment_index : segment_index_info)
    {
        segment_index.reserve(rows_per_seg);
    }
    for (size_t i = 0; i < rows; i++)
    {
        if (has_null_map && (*null_map)[i])
        {
            if (rows_not_inserted_to_map)
                segment_index_info[segment_index_info.size() - 1].push_back(i);
            continue;
        }
        auto key_holder = key_getter.getKeyHolder(i, &pool, sort_key_containers);
        auto key = keyHolderGetKey(key_holder);
        size_t segment_index = 0;
        size_t hash_value = 0;
        if (!ZeroTraits::check(key))
        {
            hash_value = map.hash(key);
            segment_index = hash_value % segment_size;
        }
        segment_index_info[segment_index].push_back(i);
        keyHolderDiscardKey(key_holder);
    }
    for (size_t insert_index = 0; insert_index < segment_index_info.size(); insert_index++)
    {
        FAIL_POINT_TRIGGER_EXCEPTION(FailPoints::random_join_build_failpoint);
        size_t segment_index = (insert_index + stream_index) % segment_index_info.size();
        if (segment_index == segment_size)
        {
            /// null value
            /// here ignore mutex because rows_not_inserted_to_map is privately owned by each stream thread
            for (auto index : segment_index_info[segment_index])
            {
                /// for right/full out join, need to record the rows not inserted to map
                auto * elem = reinterpret_cast<Join::RowRefList *>(pool.alloc(sizeof(Join::RowRefList)));
                insertRowToList(rows_not_inserted_to_map, elem, stored_block, index);
            }
        }
        else
        {
            std::lock_guard lk(map.getSegmentMutex(segment_index));
            for (size_t i = 0; i < segment_index_info[segment_index].size(); i++)
            {
                Inserter<STRICTNESS, typename Map::SegmentType::HashTable, KeyGetter>::insert(map.getSegmentTable(segment_index), key_getter, stored_block, segment_index_info[segment_index][i], pool, sort_key_containers);
            }
        }
    }
}

template <ASTTableJoin::Strictness STRICTNESS, typename KeyGetter, typename Map>
void insertFromBlockImplType(
    Map & map,
    size_t rows,
    const ColumnRawPtrs & key_columns,
    const Sizes & key_sizes,
    const TiDB::TiDBCollators & collators,
    Block * stored_block,
    ConstNullMapPtr null_map,
    Join::RowRefList * rows_not_inserted_to_map,
    size_t stream_index,
    size_t insert_concurrency,
    Arena & pool,
    bool enable_fine_grained_shuffle)
{
    if (null_map)
    {
        if (insert_concurrency > 1 && !enable_fine_grained_shuffle)
        {
            insertFromBlockImplTypeCaseWithLock<STRICTNESS, KeyGetter, Map, true>(map, rows, key_columns, key_sizes, collators, stored_block, null_map, rows_not_inserted_to_map, stream_index, pool);
        }
        else
        {
            if (!enable_fine_grained_shuffle)
                RUNTIME_CHECK(stream_index == 0);
            insertFromBlockImplTypeCase<STRICTNESS, KeyGetter, Map, true>(map, rows, key_columns, key_sizes, collators, stored_block, null_map, rows_not_inserted_to_map, stream_index, pool);
        }
    }
    else
    {
        if (insert_concurrency > 1 && !enable_fine_grained_shuffle)
        {
            insertFromBlockImplTypeCaseWithLock<STRICTNESS, KeyGetter, Map, false>(map, rows, key_columns, key_sizes, collators, stored_block, null_map, rows_not_inserted_to_map, stream_index, pool);
        }
        else
        {
            if (!enable_fine_grained_shuffle)
                RUNTIME_CHECK(stream_index == 0);
            insertFromBlockImplTypeCase<STRICTNESS, KeyGetter, Map, false>(map, rows, key_columns, key_sizes, collators, stored_block, null_map, rows_not_inserted_to_map, stream_index, pool);
        }
    }
}

template <ASTTableJoin::Strictness STRICTNESS, typename Maps>
void insertFromBlockImpl(
    Join::Type type,
    Maps & maps,
    size_t rows,
    const ColumnRawPtrs & key_columns,
    const Sizes & key_sizes,
    const TiDB::TiDBCollators & collators,
    Block * stored_block,
    ConstNullMapPtr null_map,
    Join::RowRefList * rows_not_inserted_to_map,
    size_t stream_index,
    size_t insert_concurrency,
    Arena & pool,
    bool enable_fine_grained_shuffle)
{
    switch (type)
    {
    case Join::Type::EMPTY:
        break;
    case Join::Type::CROSS:
        break; /// Do nothing. We have already saved block, and it is enough.

#define M(TYPE)                                                                                                                                \
    case Join::Type::TYPE:                                                                                                                     \
        insertFromBlockImplType<STRICTNESS, typename KeyGetterForType<Join::Type::TYPE, std::remove_reference_t<decltype(*maps.TYPE)>>::Type>( \
            *maps.TYPE,                                                                                                                        \
            rows,                                                                                                                              \
            key_columns,                                                                                                                       \
            key_sizes,                                                                                                                         \
            collators,                                                                                                                         \
            stored_block,                                                                                                                      \
            null_map,                                                                                                                          \
            rows_not_inserted_to_map,                                                                                                          \
            stream_index,                                                                                                                      \
            insert_concurrency,                                                                                                                \
            pool,                                                                                                                              \
            enable_fine_grained_shuffle);                                                                                                      \
        break;
        APPLY_FOR_JOIN_VARIANTS(M)
#undef M

    default:
        throw Exception("Unknown JOIN keys variant.", ErrorCodes::UNKNOWN_SET_DATA_VARIANT);
    }
}
} // namespace

void recordFilteredRows(const Block & block, const String & filter_column, ColumnPtr & null_map_holder, ConstNullMapPtr & null_map)
{
    if (filter_column.empty())
        return;
    auto column = block.getByName(filter_column).column;
    if (column->isColumnConst())
        column = column->convertToFullColumnIfConst();
    if (column->isColumnNullable())
    {
        const auto & column_nullable = static_cast<const ColumnNullable &>(*column);
        if (!null_map_holder)
        {
            null_map_holder = column_nullable.getNullMapColumnPtr();
        }
        else
        {
            MutableColumnPtr mutable_null_map_holder = (*std::move(null_map_holder)).mutate();

            PaddedPODArray<UInt8> & mutable_null_map = static_cast<ColumnUInt8 &>(*mutable_null_map_holder).getData();
            const PaddedPODArray<UInt8> & other_null_map = column_nullable.getNullMapData();
            for (size_t i = 0, size = mutable_null_map.size(); i < size; ++i)
                mutable_null_map[i] |= other_null_map[i];

            null_map_holder = std::move(mutable_null_map_holder);
        }
    }

    if (!null_map_holder)
    {
        null_map_holder = ColumnVector<UInt8>::create(column->size(), 0);
    }
    MutableColumnPtr mutable_null_map_holder = (*std::move(null_map_holder)).mutate();
    PaddedPODArray<UInt8> & mutable_null_map = static_cast<ColumnUInt8 &>(*mutable_null_map_holder).getData();

    const auto & nested_column = column->isColumnNullable() ? static_cast<const ColumnNullable &>(*column).getNestedColumnPtr() : column;
    for (size_t i = 0, size = nested_column->size(); i < size; ++i)
        mutable_null_map[i] |= (!nested_column->getInt(i));

    null_map_holder = std::move(mutable_null_map_holder);

    null_map = &static_cast<const ColumnUInt8 &>(*null_map_holder).getData();
}

void Join::insertFromBlock(const Block & block)
{
    std::unique_lock lock(rwlock);
    if (unlikely(!initialized))
        throw Exception("Logical error: Join was not initialized", ErrorCodes::LOGICAL_ERROR);
    total_input_build_rows += block.rows();
    blocks.push_back(block);
    Block * stored_block = &blocks.back();
    insertFromBlockInternal(stored_block, 0);
}

/// the block should be valid.
void Join::insertFromBlock(const Block & block, size_t stream_index)
{
    std::shared_lock lock(rwlock);
    assert(stream_index < getBuildConcurrencyInternal());
    assert(stream_index < getNotJoinedStreamConcurrencyInternal());

    if (unlikely(!initialized))
        throw Exception("Logical error: Join was not initialized", ErrorCodes::LOGICAL_ERROR);
    Block * stored_block = nullptr;
    {
        std::lock_guard lk(blocks_lock);
        total_input_build_rows += block.rows();
        blocks.push_back(block);
        stored_block = &blocks.back();
        original_blocks.push_back(block);
    }
    insertFromBlockInternal(stored_block, stream_index);
}

void Join::insertFromBlockInternal(Block * stored_block, size_t stream_index)
{
    size_t keys_size = key_names_right.size();
    ColumnRawPtrs key_columns(keys_size);

    const Block & block = *stored_block;

    /// Rare case, when keys are constant. To avoid code bloat, simply materialize them.
    /// Note: this variable can't be removed because it will take smart pointers' lifecycle to the end of this function.
    Columns materialized_columns;

    /// Memoize key columns to work.
    for (size_t i = 0; i < keys_size; ++i)
    {
        key_columns[i] = block.getByName(key_names_right[i]).column.get();

        if (ColumnPtr converted = key_columns[i]->convertToFullColumnIfConst())
        {
            materialized_columns.emplace_back(converted);
            key_columns[i] = materialized_columns.back().get();
        }
    }

    /// We will insert to the map only keys, where all components are not NULL.
    ColumnPtr null_map_holder;
    ConstNullMapPtr null_map{};
    extractNestedColumnsAndNullMap(key_columns, null_map_holder, null_map);
    /// reuse null_map to record the filtered rows, the rows contains NULL or does not
    /// match the join filter will not insert to the maps
    recordFilteredRows(block, right_filter_column, null_map_holder, null_map);

    size_t rows = block.rows();

    if (getFullness(kind))
    {
        /** Move the key columns to the beginning of the block.
          * This is where NonJoinedBlockInputStream will expect.
          */
        size_t key_num = 0;
        for (const auto & name : key_names_right)
        {
            size_t pos = stored_block->getPositionByName(name);
            ColumnWithTypeAndName col = stored_block->safeGetByPosition(pos);
            stored_block->erase(pos);
            stored_block->insert(key_num, std::move(col));
            ++key_num;
        }
    }
    else
    {
        /// Remove the key columns from stored_block, as they are not needed.
        for (const auto & name : key_names_right)
            stored_block->erase(stored_block->getPositionByName(name));
    }

    size_t size = stored_block->columns();

    /// Rare case, when joined columns are constant. To avoid code bloat, simply materialize them.
    for (size_t i = 0; i < size; ++i)
    {
        ColumnPtr col = stored_block->safeGetByPosition(i).column;
        if (ColumnPtr converted = col->convertToFullColumnIfConst())
            stored_block->safeGetByPosition(i).column = converted;
    }

    /// In case of LEFT and FULL joins, if use_nulls, convert joined columns to Nullable.
    if (use_nulls && (isLeftJoin(kind) || kind == ASTTableJoin::Kind::Full))
    {
        for (size_t i = getFullness(kind) ? keys_size : 0; i < size; ++i)
        {
            convertColumnToNullable(stored_block->getByPosition(i));
        }
    }

    if (!isCrossJoin(kind))
    {
        /// Fill the hash table.
        if (!getFullness(kind))
        {
            if (strictness == ASTTableJoin::Strictness::Any)
                insertFromBlockImpl<ASTTableJoin::Strictness::Any>(type, maps_any, rows, key_columns, key_sizes, collators, stored_block, null_map, nullptr, stream_index, getBuildConcurrencyInternal(), *pools[stream_index], enable_fine_grained_shuffle);
            else
                insertFromBlockImpl<ASTTableJoin::Strictness::All>(type, maps_all, rows, key_columns, key_sizes, collators, stored_block, null_map, nullptr, stream_index, getBuildConcurrencyInternal(), *pools[stream_index], enable_fine_grained_shuffle);
        }
        else
        {
            if (strictness == ASTTableJoin::Strictness::Any)
                insertFromBlockImpl<ASTTableJoin::Strictness::Any>(type, maps_any_full, rows, key_columns, key_sizes, collators, stored_block, null_map, rows_not_inserted_to_map[stream_index].get(), stream_index, getBuildConcurrencyInternal(), *pools[stream_index], enable_fine_grained_shuffle);
            else
                insertFromBlockImpl<ASTTableJoin::Strictness::All>(type, maps_all_full, rows, key_columns, key_sizes, collators, stored_block, null_map, rows_not_inserted_to_map[stream_index].get(), stream_index, getBuildConcurrencyInternal(), *pools[stream_index], enable_fine_grained_shuffle);
        }
    }
}


namespace
{
template <ASTTableJoin::Kind KIND, ASTTableJoin::Strictness STRICTNESS, typename Map>
struct Adder;

template <typename Map>
struct Adder<ASTTableJoin::Kind::Left, ASTTableJoin::Strictness::Any, Map>
{
    static void addFound(const typename Map::SegmentType::HashTable::ConstLookupResult & it, size_t num_columns_to_add, MutableColumns & added_columns, size_t /*i*/, IColumn::Filter * /*filter*/, IColumn::Offset & /*current_offset*/, IColumn::Offsets * /*offsets*/, const std::vector<size_t> & right_indexes, ProbeProcessInfo & /*probe_process_info*/)
    {
        for (size_t j = 0; j < num_columns_to_add; ++j)
            added_columns[j]->insertFrom(*it->getMapped().block->getByPosition(right_indexes[j]).column.get(), it->getMapped().row_num);
    }

    static void addNotFound(size_t num_columns_to_add, MutableColumns & added_columns, size_t /*i*/, IColumn::Filter * /*filter*/, IColumn::Offset & /*current_offset*/, IColumn::Offsets * /*offsets*/, ProbeProcessInfo & /*probe_process_info*/)
    {
        for (size_t j = 0; j < num_columns_to_add; ++j)
            added_columns[j]->insertDefault();
    }
};

template <typename Map>
struct Adder<ASTTableJoin::Kind::Inner, ASTTableJoin::Strictness::Any, Map>
{
    static void addFound(const typename Map::SegmentType::HashTable::ConstLookupResult & it, size_t num_columns_to_add, MutableColumns & added_columns, size_t i, IColumn::Filter * filter, IColumn::Offset & /*current_offset*/, IColumn::Offsets * /*offsets*/, const std::vector<size_t> & right_indexes, ProbeProcessInfo & /*probe_process_info*/)
    {
        (*filter)[i] = 1;

        for (size_t j = 0; j < num_columns_to_add; ++j)
            added_columns[j]->insertFrom(*it->getMapped().block->getByPosition(right_indexes[j]).column.get(), it->getMapped().row_num);
    }

    static void addNotFound(size_t /*num_columns_to_add*/, MutableColumns & /*added_columns*/, size_t i, IColumn::Filter * filter, IColumn::Offset & /*current_offset*/, IColumn::Offsets * /*offsets*/, ProbeProcessInfo & /*probe_process_info*/)
    {
        (*filter)[i] = 0;
    }
};

template <typename Map>
struct Adder<ASTTableJoin::Kind::Anti, ASTTableJoin::Strictness::Any, Map>
{
    static void addFound(const typename Map::SegmentType::HashTable::ConstLookupResult & /*it*/, size_t /*num_columns_to_add*/, MutableColumns & /*added_columns*/, size_t i, IColumn::Filter * filter, IColumn::Offset & /*current_offset*/, IColumn::Offsets * /*offsets*/, const std::vector<size_t> & /*right_indexes*/, ProbeProcessInfo & /*probe_process_info*/)
    {
        (*filter)[i] = 0;
    }

    static void addNotFound(size_t num_columns_to_add, MutableColumns & added_columns, size_t i, IColumn::Filter * filter, IColumn::Offset & /*current_offset*/, IColumn::Offsets * /*offsets*/, ProbeProcessInfo & /*probe_process_info*/)
    {
        (*filter)[i] = 1;
        for (size_t j = 0; j < num_columns_to_add; ++j)
            added_columns[j]->insertDefault();
    }
};

template <typename Map>
struct Adder<ASTTableJoin::Kind::LeftSemi, ASTTableJoin::Strictness::Any, Map>
{
    static void addFound(const typename Map::SegmentType::HashTable::ConstLookupResult & /*it*/, size_t num_columns_to_add, MutableColumns & added_columns, size_t /*i*/, IColumn::Filter * /*filter*/, IColumn::Offset & /*current_offset*/, IColumn::Offsets * /*offsets*/, const std::vector<size_t> & /*right_indexes*/, ProbeProcessInfo & /*probe_process_info*/)
    {
        for (size_t j = 0; j < num_columns_to_add - 1; ++j)
            added_columns[j]->insertDefault();
        added_columns[num_columns_to_add - 1]->insert(FIELD_INT8_1);
    }

    static void addNotFound(size_t num_columns_to_add, MutableColumns & added_columns, size_t /*i*/, IColumn::Filter * /*filter*/, IColumn::Offset & /*current_offset*/, IColumn::Offsets * /*offsets*/, ProbeProcessInfo & /*probe_process_info*/)
    {
        for (size_t j = 0; j < num_columns_to_add - 1; ++j)
            added_columns[j]->insertDefault();
        added_columns[num_columns_to_add - 1]->insert(FIELD_INT8_0);
    }
};

template <typename Map>
struct Adder<ASTTableJoin::Kind::LeftSemi, ASTTableJoin::Strictness::All, Map>
{
    static void addFound(const typename Map::SegmentType::HashTable::ConstLookupResult & it, size_t num_columns_to_add, MutableColumns & added_columns, size_t i, IColumn::Filter * /*filter*/, IColumn::Offset & current_offset, IColumn::Offsets * offsets, const std::vector<size_t> & right_indexes, ProbeProcessInfo & /*probe_process_info*/)
    {
        for (auto current = &static_cast<const typename Map::mapped_type::Base_t &>(it->getMapped()); current != nullptr; current = current->next)
        {
            for (size_t j = 0; j < num_columns_to_add - 1; ++j)
                added_columns[j]->insertFrom(*current->block->getByPosition(right_indexes[j]).column.get(), current->row_num);
            ++current_offset;
        }
        (*offsets)[i] = current_offset;
        /// we insert only one row to `match-helper` for each row of left block
        /// so before the execution of `HandleOtherConditions`, column sizes of temporary block may be different.
        added_columns[num_columns_to_add - 1]->insert(FIELD_INT8_1);
    }

    static void addNotFound(size_t num_columns_to_add, MutableColumns & added_columns, size_t i, IColumn::Filter * /*filter*/, IColumn::Offset & current_offset, IColumn::Offsets * offsets, ProbeProcessInfo & /*probe_process_info*/)
    {
        ++current_offset;
        (*offsets)[i] = current_offset;

        for (size_t j = 0; j < num_columns_to_add - 1; ++j)
            added_columns[j]->insertDefault();
        added_columns[num_columns_to_add - 1]->insert(FIELD_INT8_0);
    }
};

template <ASTTableJoin::Kind KIND, typename Map>
struct Adder<KIND, ASTTableJoin::Strictness::All, Map>
{
    static void addFound(const typename Map::SegmentType::HashTable::ConstLookupResult & it, size_t num_columns_to_add, MutableColumns & added_columns, size_t i, IColumn::Filter * filter, IColumn::Offset & current_offset, IColumn::Offsets * offsets, const std::vector<size_t> & right_indexes, ProbeProcessInfo & probe_process_info)
    {
        size_t rows_joined = 0;
        // If there are too many rows in the column to split, record the number of rows that have been expanded for next read.
        // and it means the rows in this block are not joined finish.

        for (auto current = &static_cast<const typename Map::mapped_type::Base_t &>(it->getMapped()); current != nullptr; current = current->next)
        {
            for (size_t j = 0; j < num_columns_to_add; ++j)
                added_columns[j]->insertFrom(*current->block->getByPosition(right_indexes[j]).column.get(), current->row_num);

            ++rows_joined;
        }

        current_offset += rows_joined;
        if (current_offset > probe_process_info.max_block_size)
        {
            probe_process_info.block_full = true;
        }
        (*offsets)[i] = current_offset;
        if (KIND == ASTTableJoin::Kind::Anti)
            /// anti join with other condition is very special: if the row is matched during probe stage, we can not throw it
            /// away because it might failed in other condition, so we add the matched rows to the result, but set (*filter)[i] = 0
            /// to indicate that the row is matched during probe stage, this will be used in handleOtherConditions
            (*filter)[i] = 0;
    }

    static void addNotFound(size_t num_columns_to_add, MutableColumns & added_columns, size_t i, IColumn::Filter * filter, IColumn::Offset & current_offset, IColumn::Offsets * offsets, ProbeProcessInfo & /*probe_process_info*/)
    {
        if (KIND == ASTTableJoin::Kind::Inner)
        {
            (*offsets)[i] = current_offset;
        }
        else
        {
            if (KIND == ASTTableJoin::Kind::Anti)
                (*filter)[i] = 1;
            ++current_offset;
            (*offsets)[i] = current_offset;

            for (size_t j = 0; j < num_columns_to_add; ++j)
                added_columns[j]->insertDefault();
        }
    }
};

template <ASTTableJoin::Kind KIND, ASTTableJoin::Strictness STRICTNESS, typename KeyGetter, typename Map, bool has_null_map>
void NO_INLINE joinBlockImplTypeCase(
    const Map & map,
    size_t rows,
    const ColumnRawPtrs & key_columns,
    const Sizes & key_sizes,
    MutableColumns & added_columns,
    ConstNullMapPtr null_map,
    std::unique_ptr<IColumn::Filter> & filter,
    IColumn::Offset & current_offset,
    std::unique_ptr<IColumn::Offsets> & offsets_to_replicate,
    const std::vector<size_t> & right_indexes,
    const TiDB::TiDBCollators & collators,
    bool enable_fine_grained_shuffle,
    size_t fine_grained_shuffle_count,
    ProbeProcessInfo & probe_process_info)
{
    if (rows == 0 || probe_process_info.start_row == rows)
    {
        return;
    }

    size_t num_columns_to_add = right_indexes.size();

    KeyGetter key_getter(key_columns, key_sizes, collators);
    std::vector<std::string> sort_key_containers;
    sort_key_containers.resize(key_columns.size());
    Arena pool;
    WeakHash32 shuffle_hash(0); /// reproduce hash values in FinedGrainedShuffleWriter
    if (enable_fine_grained_shuffle && rows > 0)
    {
        /// TODO: consider adding a virtual column in Sender side to avoid computing cost and potential inconsistency by heterogeneous envs(AMD64, ARM64)
        /// Note: 1. Not sure, if inconsistency will do happen in heterogeneous envs
        ///       2. Virtual column would take up a little more network bandwidth, might lead to poor performance if network was bottleneck
        /// Currently, the computation cost is tolerable, since it's a very simple crc32 hash algorithm, and heterogeneous envs support is not considered
        HashBaseWriterHelper::computeHash(rows,
                                          key_columns,
                                          collators,
                                          sort_key_containers,
                                          shuffle_hash);
    }

    size_t segment_size = map.getSegmentSize();
    const auto & shuffle_hash_data = shuffle_hash.getData();
    assert(probe_process_info.start_row < rows);
    size_t i;
    probe_process_info.block_full = false;
    for (i = probe_process_info.start_row; i < rows; ++i)
    {
        if (probe_process_info.block_full)
        {
            break;
        }
        if (has_null_map && (*null_map)[i])
        {
            Adder<KIND, STRICTNESS, Map>::addNotFound(
                num_columns_to_add,
                added_columns,
                i,
                filter.get(),
                current_offset,
                offsets_to_replicate.get(),
                probe_process_info);
        }
        else
        {
            auto key_holder = key_getter.getKeyHolder(i, &pool, sort_key_containers);
            auto key = keyHolderGetKey(key_holder);
            size_t hash_value = 0;
            bool zero_flag = ZeroTraits::check(key);
            if (segment_size > 0 && !zero_flag)
            {
                hash_value = map.hash(key);
            }

            size_t segment_index = 0;
            if (enable_fine_grained_shuffle)
            {
                RUNTIME_CHECK(segment_size > 0);
                /// Need to calculate the correct segment_index so that rows with same key will map to the same segment_index both in Build and Prob
                /// The "reproduce" of segment_index generated in Build phase relies on the facts that:
                /// Possible pipelines(FineGrainedShuffleWriter => ExchangeReceiver => HashBuild)
                /// 1. In FineGrainedShuffleWriter, selector value finally maps to packet_stream_id by '% fine_grained_shuffle_count'
                /// 2. In ExchangeReceiver, build_stream_id = packet_stream_id % build_stream_count;
                /// 3. In HashBuild, build_concurrency decides map's segment size, and build_steam_id decides the segment index
                auto packet_stream_id = shuffle_hash_data[i] % fine_grained_shuffle_count;
                segment_index = packet_stream_id % segment_size;
            }
            else
            {
                if (segment_size > 0 && !zero_flag)
                {
                    segment_index = hash_value % segment_size;
                }
            }

            auto & internal_map = map.getSegmentTable(segment_index);
            /// do not require segment lock because in join, the hash table can not be changed in probe stage.
            auto it = segment_size > 0 ? internal_map.find(key, hash_value) : internal_map.find(key);
            if (it != internal_map.end())
            {
                it->getMapped().setUsed();
                Adder<KIND, STRICTNESS, Map>::addFound(
                    it,
                    num_columns_to_add,
                    added_columns,
                    i,
                    filter.get(),
                    current_offset,
                    offsets_to_replicate.get(),
                    right_indexes,
                    probe_process_info);
            }
            else
                Adder<KIND, STRICTNESS, Map>::addNotFound(
                    num_columns_to_add,
                    added_columns,
                    i,
                    filter.get(),
                    current_offset,
                    offsets_to_replicate.get(),
                    probe_process_info);
            keyHolderDiscardKey(key_holder);
        }
        probe_process_info.end_row = i + 1;
    }

    // if i == rows, it means that all probe rows have been joined finish.
    probe_process_info.all_rows_joined_finish = (i == rows);
}

template <ASTTableJoin::Kind KIND, ASTTableJoin::Strictness STRICTNESS, typename KeyGetter, typename Map>
void joinBlockImplType(
    const Map & map,
    size_t rows,
    const ColumnRawPtrs & key_columns,
    const Sizes & key_sizes,
    MutableColumns & added_columns,
    ConstNullMapPtr null_map,
    std::unique_ptr<IColumn::Filter> & filter,
    IColumn::Offset & current_offset,
    std::unique_ptr<IColumn::Offsets> & offsets_to_replicate,
    const std::vector<size_t> & right_indexes,
    const TiDB::TiDBCollators & collators,
    bool enable_fine_grained_shuffle,
    size_t fine_grained_shuffle_count,
    ProbeProcessInfo & probe_process_info)
{
    if (null_map)
        joinBlockImplTypeCase<KIND, STRICTNESS, KeyGetter, Map, true>(
            map,
            rows,
            key_columns,
            key_sizes,
            added_columns,
            null_map,
            filter,
            current_offset,
            offsets_to_replicate,
            right_indexes,
            collators,
            enable_fine_grained_shuffle,
            fine_grained_shuffle_count,
            probe_process_info);
    else
        joinBlockImplTypeCase<KIND, STRICTNESS, KeyGetter, Map, false>(
            map,
            rows,
            key_columns,
            key_sizes,
            added_columns,
            null_map,
            filter,
            current_offset,
            offsets_to_replicate,
            right_indexes,
            collators,
            enable_fine_grained_shuffle,
            fine_grained_shuffle_count,
            probe_process_info);
}
} // namespace

void mergeNullAndFilterResult(Block & block, ColumnVector<UInt8>::Container & filter_column, const String & filter_column_name, bool null_as_true)
{
    auto orig_filter_column = block.getByName(filter_column_name).column;
    if (orig_filter_column->isColumnConst())
        orig_filter_column = orig_filter_column->convertToFullColumnIfConst();
    if (orig_filter_column->isColumnNullable())
    {
        const auto * nullable_column = checkAndGetColumn<ColumnNullable>(orig_filter_column.get());
        const auto & nested_column_data = static_cast<const ColumnVector<UInt8> *>(nullable_column->getNestedColumnPtr().get())->getData();
        for (size_t i = 0; i < nullable_column->size(); i++)
        {
            if (filter_column[i] == 0)
                continue;
            if (nullable_column->isNullAt(i))
                filter_column[i] = null_as_true;
            else
                filter_column[i] = filter_column[i] && nested_column_data[i];
        }
    }
    else
    {
        const auto * other_filter_column = checkAndGetColumn<ColumnVector<UInt8>>(orig_filter_column.get());
        const auto & other_filter_column_data = static_cast<const ColumnVector<UInt8> *>(other_filter_column)->getData();
        for (size_t i = 0; i < other_filter_column->size(); i++)
            filter_column[i] = filter_column[i] && other_filter_column_data[i];
    }
}

/**
 * handle other join conditions
 * Join Kind/Strictness               ALL               ANY
 *     INNER                    TiDB inner join    TiDB semi join
 *     LEFT                     TiDB left join     should not happen
 *     RIGHT                    should not happen  should not happen
 *     ANTI                     should not happen  TiDB anti semi join
 * @param block
 * @param offsets_to_replicate
 * @param left_table_columns
 * @param right_table_columns
 */
void Join::handleOtherConditions(Block & block, std::unique_ptr<IColumn::Filter> & anti_filter, std::unique_ptr<IColumn::Offsets> & offsets_to_replicate, const std::vector<size_t> & right_table_columns) const
{
    other_condition_ptr->execute(block);

    auto filter_column = ColumnUInt8::create();
    auto & filter = filter_column->getData();
    filter.assign(block.rows(), static_cast<UInt8>(1));
    if (!other_filter_column.empty())
    {
        mergeNullAndFilterResult(block, filter, other_filter_column, false);
    }

    ColumnUInt8::Container row_filter(filter.size(), 0);

    if (isLeftSemiFamily(kind))
    {
        const auto helper_pos = block.getPositionByName(match_helper_name);

        const auto * old_match_nullable = checkAndGetColumn<ColumnNullable>(block.safeGetByPosition(helper_pos).column.get());
        const auto & old_match_vec = static_cast<const ColumnVector<Int8> *>(old_match_nullable->getNestedColumnPtr().get())->getData();

        {
            /// we assume there is no null value in the `match-helper` column after adder<>().
            if (!mem_utils::memoryIsZero(old_match_nullable->getNullMapData().data(), old_match_nullable->getNullMapData().size()))
                throw Exception("T here shouldn't be null before merging other conditions.", ErrorCodes::LOGICAL_ERROR);
        }

        const auto rows = offsets_to_replicate->size();
        if (old_match_vec.size() != rows)
            throw Exception("Size of column match-helper must be equal to column size of left block.", ErrorCodes::LOGICAL_ERROR);

        auto match_col = ColumnInt8::create(rows, 0);
        auto & match_vec = match_col->getData();
        auto match_nullmap = ColumnUInt8::create(rows, 0);
        auto & match_nullmap_vec = match_nullmap->getData();

        /// nullmap and data of `other_eq_filter_from_in_column`.
        const ColumnUInt8::Container *eq_in_vec = nullptr, *eq_in_nullmap = nullptr;
        if (!other_eq_filter_from_in_column.empty())
        {
            auto orig_filter_column = block.getByName(other_eq_filter_from_in_column).column;
            if (orig_filter_column->isColumnConst())
                orig_filter_column = orig_filter_column->convertToFullColumnIfConst();
            if (orig_filter_column->isColumnNullable())
            {
                const auto * nullable_column = checkAndGetColumn<ColumnNullable>(orig_filter_column.get());
                eq_in_vec = &static_cast<const ColumnVector<UInt8> *>(nullable_column->getNestedColumnPtr().get())->getData();
                eq_in_nullmap = &nullable_column->getNullMapData();
            }
            else
                eq_in_vec = &checkAndGetColumn<ColumnUInt8>(orig_filter_column.get())->getData();
        }

        /// for (anti)leftSemi join, we should keep only one row for each original row of left table.
        /// and because it is semi join, we needn't save columns of right table, so we just keep the first replica.
        for (size_t i = 0; i < offsets_to_replicate->size(); i++)
        {
            size_t prev_offset = i > 0 ? (*offsets_to_replicate)[i - 1] : 0;
            size_t current_offset = (*offsets_to_replicate)[i];

            row_filter[prev_offset] = 1;
            if (old_match_vec[i] == 0)
                continue;

            /// fill match_vec and match_nullmap_vec
            /// if there is `1` in filter, match_vec is 1.
            /// if there is `null` in eq_in_nullmap, match_nullmap_vec is 1.
            /// else, match_vec is 0.

            bool has_row_matched = false, has_row_null = false;
            for (size_t index = prev_offset; index < current_offset; index++)
            {
                if (!filter[index])
                    continue;
                if (eq_in_nullmap && (*eq_in_nullmap)[index])
                    has_row_null = true;
                else if (!eq_in_vec || (*eq_in_vec)[index])
                {
                    has_row_matched = true;
                    break;
                }
            }

            if (has_row_matched)
                match_vec[i] = 1;
            else if (has_row_null)
                match_nullmap_vec[i] = 1;
        }

        for (size_t i = 0; i < block.columns(); i++)
            if (i != helper_pos)
                block.getByPosition(i).column = block.getByPosition(i).column->filter(row_filter, -1);
        block.safeGetByPosition(helper_pos).column = ColumnNullable::create(std::move(match_col), std::move(match_nullmap));
        return;
    }

    if (!other_eq_filter_from_in_column.empty())
    {
        /// other_eq_filter_from_in_column is used in anti semi join:
        /// if there is a row that return null or false for other_condition, then for anti semi join, this row should be returned.
        /// otherwise, it will check other_eq_filter_from_in_column, if other_eq_filter_from_in_column return false, this row should
        /// be returned, if other_eq_filter_from_in_column return true or null this row should not be returned.
        mergeNullAndFilterResult(block, filter, other_eq_filter_from_in_column, isAntiJoin(kind));
    }

    if (isInnerJoin(kind) && original_strictness == ASTTableJoin::Strictness::All)
    {
        /// inner join, just use other_filter_column to filter result
        for (size_t i = 0; i < block.columns(); i++)
            block.safeGetByPosition(i).column = block.safeGetByPosition(i).column->filter(filter, -1);
        return;
    }

    for (size_t i = 0, prev_offset = 0; i < offsets_to_replicate->size(); i++)
    {
        size_t current_offset = (*offsets_to_replicate)[i];
        bool has_row_kept = false;
        for (size_t index = prev_offset; index < current_offset; index++)
        {
            if (original_strictness == ASTTableJoin::Strictness::Any)
            {
                /// for semi/anti join, at most one row is kept
                row_filter[index] = !has_row_kept && filter[index];
            }
            else
            {
                /// strictness = ALL && kind = Anti should not happens
                row_filter[index] = filter[index];
            }
            if (row_filter[index])
                has_row_kept = true;
        }
        if (prev_offset < current_offset)
        {
            /// for outer join, at least one row must be kept
            if (isLeftJoin(kind) && !has_row_kept)
                row_filter[prev_offset] = 1;
            if (isAntiJoin(kind))
            {
                if (has_row_kept && !(*anti_filter)[i])
                    /// anti_filter=false means equal condition is matched,
                    /// has_row_kept=true means other condition is matched,
                    /// for anti join, we should not return any rows when the both conditions are matched.
                    for (size_t index = prev_offset; index < current_offset; index++)
                        row_filter[index] = 0;
                else
                    /// when there is a condition not matched, we should return this row.
                    row_filter[prev_offset] = 1;
            }
        }
        prev_offset = current_offset;
    }
    if (isLeftJoin(kind))
    {
        /// for left join, convert right column to null if not joined
        for (size_t right_table_column : right_table_columns)
        {
            auto & column = block.getByPosition(right_table_column);
            auto full_column = column.column->isColumnConst() ? column.column->convertToFullColumnIfConst() : column.column;
            if (!full_column->isColumnNullable())
            {
                throw Exception("Should not reach here, the right table column for left join must be nullable");
            }
            auto current_column = full_column;
            auto result_column = (*std::move(current_column)).mutate();
            static_cast<ColumnNullable &>(*result_column).applyNegatedNullMap(*filter_column);
            column.column = std::move(result_column);
        }
        for (size_t i = 0; i < block.columns(); i++)
            block.getByPosition(i).column = block.getByPosition(i).column->filter(row_filter, -1);
        return;
    }
    if (isInnerJoin(kind) || isAntiJoin(kind))
    {
        /// for semi/anti join, filter out not matched rows
        for (size_t i = 0; i < block.columns(); i++)
            block.getByPosition(i).column = block.getByPosition(i).column->filter(row_filter, -1);
        return;
    }
    throw Exception("Logical error: unknown combination of JOIN", ErrorCodes::LOGICAL_ERROR);
}

template <ASTTableJoin::Kind KIND, ASTTableJoin::Strictness STRICTNESS, typename Maps>
void Join::joinBlockImpl(Block & block, const Maps & maps, ProbeProcessInfo & probe_process_info) const
{
    size_t keys_size = key_names_left.size();
    ColumnRawPtrs key_columns(keys_size);

    /// Rare case, when keys are constant. To avoid code bloat, simply materialize them.
    /// Note: this variable can't be removed because it will take smart pointers' lifecycle to the end of this function.
    Columns materialized_columns;

    /// Memoize key columns to work with.
    for (size_t i = 0; i < keys_size; ++i)
    {
        key_columns[i] = block.getByName(key_names_left[i]).column.get();

        if (ColumnPtr converted = key_columns[i]->convertToFullColumnIfConst())
        {
            materialized_columns.emplace_back(converted);
            key_columns[i] = materialized_columns.back().get();
        }
    }

    /// Keys with NULL value in any column won't join to anything.
    ColumnPtr null_map_holder;
    ConstNullMapPtr null_map{};
    extractNestedColumnsAndNullMap(key_columns, null_map_holder, null_map);
    /// reuse null_map to record the filtered rows, the rows contains NULL or does not
    /// match the join filter won't join to anything
    recordFilteredRows(block, left_filter_column, null_map_holder, null_map);

    size_t existing_columns = block.columns();

    /** If you use FULL or RIGHT JOIN, then the columns from the "left" table must be materialized.
      * Because if they are constants, then in the "not joined" rows, they may have different values
      *  - default values, which can differ from the values of these constants.
      */
    if (getFullness(kind))
    {
        for (size_t i = 0; i < existing_columns; ++i)
        {
            auto & col = block.getByPosition(i).column;

            if (ColumnPtr converted = col->convertToFullColumnIfConst())
                col = converted;

            /// If use_nulls, convert left columns (except keys) to Nullable.
            if (use_nulls)
            {
                if (std::end(key_names_left) == std::find(key_names_left.begin(), key_names_left.end(), block.getByPosition(i).name))
                    convertColumnToNullable(block.getByPosition(i));
            }
        }
    }

    /** For LEFT/INNER JOIN, the saved blocks do not contain keys.
      * For FULL/RIGHT JOIN, the saved blocks contain keys;
      *  but they will not be used at this stage of joining (and will be in `AdderNonJoined`), and they need to be skipped.
      */
    size_t num_columns_to_skip = 0;
    if (getFullness(kind))
        num_columns_to_skip = keys_size;

    /// Add new columns to the block.
    size_t num_columns_to_add = sample_block_with_columns_to_add.columns();
    MutableColumns added_columns;
    added_columns.reserve(num_columns_to_add);

    std::vector<size_t> right_table_column_indexes;
    for (size_t i = 0; i < num_columns_to_add; i++)
    {
        right_table_column_indexes.push_back(i + existing_columns);
    }

    std::vector<size_t> right_indexes;
    right_indexes.reserve(num_columns_to_add);

    for (size_t i = 0; i < num_columns_to_add; ++i)
    {
        const ColumnWithTypeAndName & src_column = sample_block_with_columns_to_add.safeGetByPosition(i);

        /// Don't insert column if it's in left block.
        if (!block.has(src_column.name))
        {
            added_columns.push_back(src_column.column->cloneEmpty());
            added_columns.back()->reserve(src_column.column->size());
            right_indexes.push_back(num_columns_to_skip + i);
        }
    }

    size_t rows = block.rows();

    // If the probe block size is greater than max_block_size, we will set max_block_size to the probe block size to avoid some unnecessary split.
    probe_process_info.max_block_size = std::max(probe_process_info.max_block_size, rows);

    /// Used with ANY INNER JOIN
    std::unique_ptr<IColumn::Filter> filter;

    if (((kind == ASTTableJoin::Kind::Inner || kind == ASTTableJoin::Kind::Right) && strictness == ASTTableJoin::Strictness::Any)
        || kind == ASTTableJoin::Kind::Anti)
        filter = std::make_unique<IColumn::Filter>(rows, 0);

    /// Used with ALL ... JOIN
    IColumn::Offset current_offset = 0;
    std::unique_ptr<IColumn::Offsets> offsets_to_replicate;

    if (strictness == ASTTableJoin::Strictness::All)
        offsets_to_replicate = std::make_unique<IColumn::Offsets>(rows);

    switch (type)
    {
#define M(TYPE)                                                                                                                                \
    case Join::Type::TYPE:                                                                                                                     \
        joinBlockImplType<KIND, STRICTNESS, typename KeyGetterForType<Join::Type::TYPE, std::remove_reference_t<decltype(*maps.TYPE)>>::Type>( \
            *maps.TYPE,                                                                                                                        \
            rows,                                                                                                                              \
            key_columns,                                                                                                                       \
            key_sizes,                                                                                                                         \
            added_columns,                                                                                                                     \
            null_map,                                                                                                                          \
            filter,                                                                                                                            \
            current_offset,                                                                                                                    \
            offsets_to_replicate,                                                                                                              \
            right_indexes,                                                                                                                     \
            collators,                                                                                                                         \
            enable_fine_grained_shuffle,                                                                                                       \
            fine_grained_shuffle_count,                                                                                                        \
            probe_process_info);                                                                                                               \
        break;
        APPLY_FOR_JOIN_VARIANTS(M)
#undef M

    default:
        throw Exception("Unknown JOIN keys variant.", ErrorCodes::UNKNOWN_SET_DATA_VARIANT);
    }
    FAIL_POINT_TRIGGER_EXCEPTION(FailPoints::random_join_prob_failpoint);
    for (size_t i = 0; i < num_columns_to_add; ++i)
    {
        const ColumnWithTypeAndName & sample_col = sample_block_with_columns_to_add.getByPosition(i);
        block.insert(ColumnWithTypeAndName(std::move(added_columns[i]), sample_col.type, sample_col.name));
    }

    size_t process_rows = probe_process_info.end_row - probe_process_info.start_row;

    // if rows equal 0 means that it call getHeader, we could ignore filter and offsets_to_replicate, and do not need to update start row.
    if (likely(rows != 0))
    {
        /// If ANY INNER | RIGHT JOIN - filter all the columns except the new ones.
        if (filter && !(kind == ASTTableJoin::Kind::Anti && strictness == ASTTableJoin::Strictness::All))
        {
            // If ANY INNER | RIGHT JOIN, the result will not be spilt, so the block rows must equal process_rows.
            RUNTIME_CHECK(rows == process_rows);
            for (size_t i = 0; i < existing_columns; ++i)
                block.safeGetByPosition(i).column = block.safeGetByPosition(i).column->filter(*filter, -1);
        }


        /// If ALL ... JOIN - we replicate all the columns except the new ones.
        if (offsets_to_replicate)
        {
            for (size_t i = 0; i < existing_columns; ++i)
            {
                block.safeGetByPosition(i).column = block.safeGetByPosition(i).column->replicate(probe_process_info.start_row, probe_process_info.end_row, *offsets_to_replicate);
            }

            if (rows != process_rows)
            {
                if (isLeftSemiFamily(kind))
                {
                    auto helper_col = block.getByName(match_helper_name).column;
                    helper_col = helper_col->cut(probe_process_info.start_row, probe_process_info.end_row);
                }
                offsets_to_replicate->assign(offsets_to_replicate->begin() + probe_process_info.start_row, offsets_to_replicate->begin() + probe_process_info.end_row);
            }
        }

        probe_process_info.updateStartRow();
    }

    /// handle other conditions
    if (!other_filter_column.empty() || !other_eq_filter_from_in_column.empty())
    {
        if (!offsets_to_replicate)
            throw Exception("Should not reach here, the strictness of join with other condition must be ALL");
        handleOtherConditions(block, filter, offsets_to_replicate, right_table_column_indexes);
    }
}

namespace
{
template <ASTTableJoin::Kind KIND, ASTTableJoin::Strictness STRICTNESS>
struct CrossJoinAdder;

template <ASTTableJoin::Strictness STRICTNESS>
struct CrossJoinAdder<ASTTableJoin::Kind::Cross, STRICTNESS>
{
    static void addFound(MutableColumns & dst_columns, size_t num_existing_columns, ColumnRawPtrs & src_left_columns, size_t num_columns_to_add, size_t start_offset, size_t i, const BlocksList & blocks, IColumn::Filter * is_row_matched, IColumn::Offset & current_offset, IColumn::Offsets * expanded_row_size_after_join)
    {
        size_t expanded_row_size = 0;
        for (const Block & block_right : blocks)
        {
            size_t rows_right = block_right.rows();
            if constexpr (STRICTNESS == ASTTableJoin::Strictness::Any)
            {
                rows_right = std::min(rows_right, 1);
            }

            for (size_t col_num = 0; col_num < num_existing_columns; ++col_num)
                for (size_t j = 0; j < rows_right; ++j)
                    dst_columns[col_num]->insertFrom(*src_left_columns[col_num], i);

            for (size_t col_num = 0; col_num < num_columns_to_add; ++col_num)
            {
                const IColumn * column_right = block_right.getByPosition(col_num).column.get();
                dst_columns[num_existing_columns + col_num]->insertRangeFrom(*column_right, 0, rows_right);
            }
            expanded_row_size += rows_right;
            if constexpr (STRICTNESS == ASTTableJoin::Strictness::Any)
            {
                if (expanded_row_size >= 1)
                    break;
            }
        }
        (*is_row_matched)[i - start_offset] = 0;
        (*expanded_row_size_after_join)[i - start_offset] = current_offset + expanded_row_size;
        current_offset += expanded_row_size;
    }
    static void addNotFound(MutableColumns & /* dst_columns */, size_t /* num_existing_columns */, ColumnRawPtrs & /* src_left_columns */, size_t /* num_columns_to_add */, size_t start_offset, size_t i, IColumn::Filter * is_row_matched, IColumn::Offset & current_offset, IColumn::Offsets * expanded_row_size_after_join)
    {
        /// for inner all/any join, just skip this row
        (*is_row_matched)[i - start_offset] = 0;
        (*expanded_row_size_after_join)[i - start_offset] = current_offset;
    }
    static bool allRightRowsMaybeAdded()
    {
        return STRICTNESS == ASTTableJoin::Strictness::All;
    }
};
template <ASTTableJoin::Strictness STRICTNESS>
struct CrossJoinAdder<ASTTableJoin::Kind::Cross_Left, STRICTNESS>
{
    static void addFound(MutableColumns & dst_columns, size_t num_existing_columns, ColumnRawPtrs & src_left_columns, size_t num_columns_to_add, size_t start_offset, size_t i, const BlocksList & blocks, IColumn::Filter * is_row_matched, IColumn::Offset & current_offset, IColumn::Offsets * expanded_row_size_after_join)
    {
        CrossJoinAdder<ASTTableJoin::Kind::Cross, STRICTNESS>::addFound(dst_columns, num_existing_columns, src_left_columns, num_columns_to_add, start_offset, i, blocks, is_row_matched, current_offset, expanded_row_size_after_join);
    }
    static void addNotFound(MutableColumns & dst_columns, size_t num_existing_columns, ColumnRawPtrs & src_left_columns, size_t num_columns_to_add, size_t start_offset, size_t i, IColumn::Filter * is_row_matched, IColumn::Offset & current_offset, IColumn::Offsets * expanded_row_size_after_join)
    {
        /// for left all/any join, mark this row as matched
        (*is_row_matched)[i - start_offset] = 1;
        (*expanded_row_size_after_join)[i - start_offset] = 1 + current_offset;
        current_offset += 1;
        for (size_t col_num = 0; col_num < num_existing_columns; ++col_num)
            dst_columns[col_num]->insertFrom(*src_left_columns[col_num], i);
        for (size_t col_num = 0; col_num < num_columns_to_add; ++col_num)
            dst_columns[num_existing_columns + col_num]->insertDefault();
    }
    static bool allRightRowsMaybeAdded()
    {
        return STRICTNESS == ASTTableJoin::Strictness::All;
    }
};
template <>
struct CrossJoinAdder<ASTTableJoin::Kind::Cross_Anti, ASTTableJoin::Strictness::Any>
{
    static void addFound(MutableColumns & /* dst_columns */, size_t /* num_existing_columns */, ColumnRawPtrs & /* src_left_columns */, size_t /* num_columns_to_add */, size_t start_offset, size_t i, const BlocksList & /* blocks */, IColumn::Filter * is_row_matched, IColumn::Offset & current_offset, IColumn::Offsets * expanded_row_size_after_join)
    {
        (*is_row_matched)[i - start_offset] = 0;
        (*expanded_row_size_after_join)[i - start_offset] = current_offset;
    }
    static void addNotFound(MutableColumns & dst_columns, size_t num_existing_columns, ColumnRawPtrs & src_left_columns, size_t num_columns_to_add, size_t start_offset, size_t i, IColumn::Filter * is_row_matched, IColumn::Offset & current_offset, IColumn::Offsets * expanded_row_size_after_join)
    {
        CrossJoinAdder<ASTTableJoin::Kind::Cross_Left, ASTTableJoin::Strictness::Any>::addNotFound(dst_columns, num_existing_columns, src_left_columns, num_columns_to_add, start_offset, i, is_row_matched, current_offset, expanded_row_size_after_join);
    }
    static bool allRightRowsMaybeAdded()
    {
        return false;
    }
};
template <>
struct CrossJoinAdder<ASTTableJoin::Kind::Cross_Anti, ASTTableJoin::Strictness::All>
{
    static void addFound(MutableColumns & dst_columns, size_t num_existing_columns, ColumnRawPtrs & src_left_columns, size_t num_columns_to_add, size_t start_offset, size_t i, const BlocksList & blocks, IColumn::Filter * is_row_matched, IColumn::Offset & current_offset, IColumn::Offsets * expanded_row_size_after_join)
    {
        CrossJoinAdder<ASTTableJoin::Kind::Cross, ASTTableJoin::Strictness::All>::addFound(dst_columns, num_existing_columns, src_left_columns, num_columns_to_add, start_offset, i, blocks, is_row_matched, current_offset, expanded_row_size_after_join);
    }
    static void addNotFound(MutableColumns & dst_columns, size_t num_existing_columns, ColumnRawPtrs & src_left_columns, size_t num_columns_to_add, size_t start_offset, size_t i, IColumn::Filter * is_row_matched, IColumn::Offset & current_offset, IColumn::Offsets * expanded_row_size_after_join)
    {
        CrossJoinAdder<ASTTableJoin::Kind::Cross_Left, ASTTableJoin::Strictness::Any>::addNotFound(dst_columns, num_existing_columns, src_left_columns, num_columns_to_add, start_offset, i, is_row_matched, current_offset, expanded_row_size_after_join);
    }
    static bool allRightRowsMaybeAdded()
    {
        return true;
    }
};
template <ASTTableJoin::Strictness STRICTNESS>
struct CrossJoinAdder<ASTTableJoin::Kind::Cross_LeftSemi, STRICTNESS>
{
    static void addFound(MutableColumns & dst_columns, size_t num_existing_columns, ColumnRawPtrs & src_left_columns, size_t num_columns_to_add, size_t start_offset, size_t i, const BlocksList & blocks, IColumn::Filter * is_row_matched, IColumn::Offset & current_offset, IColumn::Offsets * expanded_row_size_after_join)
    {
        CrossJoinAdder<ASTTableJoin::Kind::Cross, STRICTNESS>::addFound(dst_columns, num_existing_columns, src_left_columns, num_columns_to_add - 1, start_offset, i, blocks, is_row_matched, current_offset, expanded_row_size_after_join);
        dst_columns[num_existing_columns + num_columns_to_add - 1]->insert(FIELD_INT8_1);
    }
    static void addNotFound(MutableColumns & dst_columns, size_t num_existing_columns, ColumnRawPtrs & src_left_columns, size_t num_columns_to_add, size_t start_offset, size_t i, IColumn::Filter * is_row_matched, IColumn::Offset & current_offset, IColumn::Offsets * expanded_row_size_after_join)
    {
        CrossJoinAdder<ASTTableJoin::Kind::Cross_Left, STRICTNESS>::addNotFound(dst_columns, num_existing_columns, src_left_columns, num_columns_to_add - 1, start_offset, i, is_row_matched, current_offset, expanded_row_size_after_join);
        dst_columns[num_existing_columns + num_columns_to_add - 1]->insert(FIELD_INT8_0);
    }
    static bool allRightRowsMaybeAdded()
    {
        return STRICTNESS == ASTTableJoin::Strictness::All;
    }
};
} // namespace

template <ASTTableJoin::Kind KIND, ASTTableJoin::Strictness STRICTNESS, bool has_null_map>
void Join::joinBlockImplCrossInternal(Block & block, ConstNullMapPtr null_map [[maybe_unused]], ProbeProcessInfo & probe_process_info) const
{
    /// Add new columns to the block.
    size_t num_existing_columns = block.columns();
    size_t num_columns_to_add = sample_block_with_columns_to_add.columns();
    size_t rows_left = block.rows();

    ColumnRawPtrs src_left_columns(num_existing_columns);

    for (size_t i = 0; i < num_existing_columns; ++i)
    {
        src_left_columns[i] = block.getByPosition(i).column.get();
    }

    for (size_t i = 0; i < num_columns_to_add; ++i)
    {
        const ColumnWithTypeAndName & src_column = sample_block_with_columns_to_add.getByPosition(i);
        block.insert(src_column);
    }

    /// NOTE It would be better to use `reserve`, as well as `replicate` methods to duplicate the values of the left block.
    size_t right_table_rows = 0;
    for (const Block & block_right : blocks)
        right_table_rows += block_right.rows();

    size_t left_rows_per_iter = std::max(rows_left, 1);
    if (max_block_size_for_cross_join > 0 && right_table_rows > 0 && other_condition_ptr != nullptr
        && CrossJoinAdder<KIND, STRICTNESS>::allRightRowsMaybeAdded())
    {
        /// if other_condition is not null, and all right columns maybe added during join, try to use multiple iter
        /// to make memory usage under control, for anti semi cross join that is converted by not in subquery,
        /// it is likely that other condition may filter out most of the rows
        left_rows_per_iter = std::max(max_block_size_for_cross_join / right_table_rows, 1);
    }

    std::vector<size_t> right_column_index;
    for (size_t i = 0; i < num_columns_to_add; i++)
        right_column_index.push_back(num_existing_columns + i);

    std::unique_ptr<IColumn::Filter> is_row_matched;
    std::unique_ptr<IColumn::Offsets> expanded_row_size_after_join;

    size_t output_rows = 0;
    std::vector<Block> result_blocks;
    bool block_full_after_handle_condition = false;

    while (!block_full_after_handle_condition)
    {
        Block block_per_iter;
        MutableColumns dst_columns(num_existing_columns + num_columns_to_add);
        for (size_t i = 0; i < block.columns(); i++)
        {
            dst_columns[i] = block.getByPosition(i).column->cloneEmpty();
        }

        // rows_left == 0 means that it call getHeader.
        if (rows_left != 0)
        {
            probe_process_info.end_row = std::min(probe_process_info.start_row + left_rows_per_iter, rows_left);
            IColumn::Offset current_offset = 0;
            is_row_matched = std::make_unique<IColumn::Filter>(probe_process_info.end_row - probe_process_info.start_row);
            expanded_row_size_after_join = std::make_unique<IColumn::Offsets>(probe_process_info.end_row - probe_process_info.start_row);
            for (size_t i = probe_process_info.start_row; i < probe_process_info.end_row; i++)
            {
                if constexpr (has_null_map)
                {
                    if ((*null_map)[i])
                    {
                        /// filter out by left_conditions, so just treated as not joined column
                        CrossJoinAdder<KIND, STRICTNESS>::addNotFound(dst_columns, num_existing_columns, src_left_columns, num_columns_to_add, probe_process_info.start_row, i, is_row_matched.get(), current_offset, expanded_row_size_after_join.get());
                        continue;
                    }
                }
                if (right_table_rows > 0)
                {
                    CrossJoinAdder<KIND, STRICTNESS>::addFound(dst_columns, num_existing_columns, src_left_columns, num_columns_to_add, probe_process_info.start_row, i, blocks, is_row_matched.get(), current_offset, expanded_row_size_after_join.get());
                }
                else
                {
                    CrossJoinAdder<KIND, STRICTNESS>::addNotFound(dst_columns, num_existing_columns, src_left_columns, num_columns_to_add, probe_process_info.start_row, i, is_row_matched.get(), current_offset, expanded_row_size_after_join.get());
                }
            }

            // Check that all rows are joined.
            probe_process_info.all_rows_joined_finish = probe_process_info.end_row == rows_left;
        }
        else
        {
            is_row_matched = std::make_unique<IColumn::Filter>(0);
            expanded_row_size_after_join = std::make_unique<IColumn::Offsets>(0);
        }
        block_per_iter = block.cloneWithColumns(std::move(dst_columns));

        if (other_condition_ptr != nullptr)
            handleOtherConditions(block_per_iter, is_row_matched, expanded_row_size_after_join, right_column_index);

        output_rows += block_per_iter.rows();

        // rows_left == 0 means it call getHeader, mark block full.
        // Or all rows are joined, mark block full.
        // Or use output_rows to determine whether block is full.
        block_full_after_handle_condition = rows_left == 0 || probe_process_info.all_rows_joined_finish || output_rows >= probe_process_info.max_block_size;
        if (!block_full_after_handle_condition)
            probe_process_info.updateStartRow();
        result_blocks.push_back(block_per_iter);
    }
    if (result_blocks.size() == 1)
    {
        block = result_blocks[0];
    }
    else
    {
        auto & sample_block = result_blocks[0];
        MutableColumns dst_columns(sample_block.columns());
        for (size_t i = 0; i < sample_block.columns(); i++)
        {
            dst_columns[i] = sample_block.getByPosition(i).column->cloneEmpty();
        }
        for (auto & current_block : result_blocks)
        {
            if (current_block.rows() > 0)
            {
                for (size_t column = 0; column < current_block.columns(); column++)
                {
                    dst_columns[column]->insertRangeFrom(*current_block.getByPosition(column).column, 0, current_block.rows());
                }
            }
        }
        block = sample_block.cloneWithColumns(std::move(dst_columns));
    }
}

template <ASTTableJoin::Kind KIND, ASTTableJoin::Strictness STRICTNESS>
void Join::joinBlockImplCross(Block & block, ProbeProcessInfo & probe_process_info) const
{
    size_t rows_left = block.rows();
    ColumnPtr null_map_holder;
    ConstNullMapPtr null_map{};
    recordFilteredRows(block, left_filter_column, null_map_holder, null_map);

    std::unique_ptr<IColumn::Filter> filter = std::make_unique<IColumn::Filter>(rows_left);
    std::unique_ptr<IColumn::Offsets> offsets_to_replicate = std::make_unique<IColumn::Offsets>(rows_left);

    if (null_map)
        joinBlockImplCrossInternal<KIND, STRICTNESS, true>(block, null_map, probe_process_info);
    else
        joinBlockImplCrossInternal<KIND, STRICTNESS, false>(block, nullptr, probe_process_info);

    if (rows_left != 0)
    {
        probe_process_info.updateStartRow();
    }
}

<<<<<<< HEAD
void Join::checkTypesOfKeysWithSampleBlock(const Block & block) const
=======
void Join::checkTypes(const Block & block) const
>>>>>>> 7806568a
{
    checkTypesOfKeys(block, sample_block_with_keys);
}

void Join::checkTypesOfKeys(const Block & block_left, const Block & block_right) const
{
    size_t keys_size = key_names_left.size();

    for (size_t i = 0; i < keys_size; ++i)
    {
        /// Compare up to Nullability.

        DataTypePtr left_type = removeNullable(block_left.getByName(key_names_left[i]).type);
        DataTypePtr right_type = removeNullable(block_right.getByName(key_names_right[i]).type);

        if (!left_type->equals(*right_type))
            throw Exception("Type mismatch of columns to JOIN by: "
                                + key_names_left[i] + " " + left_type->getName() + " at left, "
                                + key_names_right[i] + " " + right_type->getName() + " at right",
                            ErrorCodes::TYPE_MISMATCH);
    }
}

Block Join::joinBlock(ProbeProcessInfo & probe_process_info) const
{
    Block block = probe_process_info.block;
    joinBlock(block, probe_process_info);
    return block;
}

void Join::joinBlock(Block & block, ProbeProcessInfo & probe_process_info) const
{
    // ck will use this function to generate header, that's why here is a check.
    {
        std::unique_lock lk(build_table_mutex);

        build_table_cv.wait(lk, [&]() { return build_table_state != BuildTableState::WAITING; });
        if (build_table_state == BuildTableState::FAILED) /// throw this exception once failed to build the hash table
            throw Exception("Build failed before join probe!");
    }

    std::shared_lock lock(rwlock);

    /// TODO: after we bumping to C++20, use `using enum` to simplify code here.
    /// using enum ASTTableJoin::Strictness;
    /// using enum ASTTableJoin::Kind;

    if (kind == ASTTableJoin::Kind::Left && strictness == ASTTableJoin::Strictness::Any)
        joinBlockImpl<ASTTableJoin::Kind::Left, ASTTableJoin::Strictness::Any>(block, maps_any, probe_process_info);
    else if (kind == ASTTableJoin::Kind::Inner && strictness == ASTTableJoin::Strictness::Any)
        joinBlockImpl<ASTTableJoin::Kind::Inner, ASTTableJoin::Strictness::Any>(block, maps_any, probe_process_info);
    else if (kind == ASTTableJoin::Kind::Left && strictness == ASTTableJoin::Strictness::All)
        joinBlockImpl<ASTTableJoin::Kind::Left, ASTTableJoin::Strictness::All>(block, maps_all, probe_process_info);
    else if (kind == ASTTableJoin::Kind::Inner && strictness == ASTTableJoin::Strictness::All)
        joinBlockImpl<ASTTableJoin::Kind::Inner, ASTTableJoin::Strictness::All>(block, maps_all, probe_process_info);
    else if (kind == ASTTableJoin::Kind::Full && strictness == ASTTableJoin::Strictness::Any)
        joinBlockImpl<ASTTableJoin::Kind::Left, ASTTableJoin::Strictness::Any>(block, maps_any_full, probe_process_info);
    else if (kind == ASTTableJoin::Kind::Right && strictness == ASTTableJoin::Strictness::Any)
        joinBlockImpl<ASTTableJoin::Kind::Inner, ASTTableJoin::Strictness::Any>(block, maps_any_full, probe_process_info);
    else if (kind == ASTTableJoin::Kind::Full && strictness == ASTTableJoin::Strictness::All)
        joinBlockImpl<ASTTableJoin::Kind::Left, ASTTableJoin::Strictness::All>(block, maps_all_full, probe_process_info);
    else if (kind == ASTTableJoin::Kind::Right && strictness == ASTTableJoin::Strictness::All)
        joinBlockImpl<ASTTableJoin::Kind::Inner, ASTTableJoin::Strictness::All>(block, maps_all_full, probe_process_info);
    else if (kind == ASTTableJoin::Kind::Anti && strictness == ASTTableJoin::Strictness::Any)
        joinBlockImpl<ASTTableJoin::Kind::Anti, ASTTableJoin::Strictness::Any>(block, maps_any, probe_process_info);
    else if (kind == ASTTableJoin::Kind::Anti && strictness == ASTTableJoin::Strictness::All)
        joinBlockImpl<ASTTableJoin::Kind::Anti, ASTTableJoin::Strictness::All>(block, maps_all, probe_process_info);
    else if (kind == ASTTableJoin::Kind::LeftSemi && strictness == ASTTableJoin::Strictness::Any)
        joinBlockImpl<ASTTableJoin::Kind::LeftSemi, ASTTableJoin::Strictness::Any>(block, maps_any, probe_process_info);
    else if (kind == ASTTableJoin::Kind::LeftSemi && strictness == ASTTableJoin::Strictness::All)
        joinBlockImpl<ASTTableJoin::Kind::LeftSemi, ASTTableJoin::Strictness::All>(block, maps_all, probe_process_info);
    else if (kind == ASTTableJoin::Kind::LeftAnti && strictness == ASTTableJoin::Strictness::Any)
        joinBlockImpl<ASTTableJoin::Kind::LeftSemi, ASTTableJoin::Strictness::Any>(block, maps_any, probe_process_info);
    else if (kind == ASTTableJoin::Kind::LeftAnti && strictness == ASTTableJoin::Strictness::All)
        joinBlockImpl<ASTTableJoin::Kind::LeftSemi, ASTTableJoin::Strictness::All>(block, maps_all, probe_process_info);
    else if (kind == ASTTableJoin::Kind::Cross && strictness == ASTTableJoin::Strictness::All)
        joinBlockImplCross<ASTTableJoin::Kind::Cross, ASTTableJoin::Strictness::All>(block, probe_process_info);
    else if (kind == ASTTableJoin::Kind::Cross && strictness == ASTTableJoin::Strictness::Any)
        joinBlockImplCross<ASTTableJoin::Kind::Cross, ASTTableJoin::Strictness::Any>(block, probe_process_info);
    else if (kind == ASTTableJoin::Kind::Cross_Left && strictness == ASTTableJoin::Strictness::All)
        joinBlockImplCross<ASTTableJoin::Kind::Cross_Left, ASTTableJoin::Strictness::All>(block, probe_process_info);
    else if (kind == ASTTableJoin::Kind::Cross_Left && strictness == ASTTableJoin::Strictness::Any)
        joinBlockImplCross<ASTTableJoin::Kind::Cross_Left, ASTTableJoin::Strictness::Any>(block, probe_process_info);
    else if (kind == ASTTableJoin::Kind::Cross_Anti && strictness == ASTTableJoin::Strictness::All)
        joinBlockImplCross<ASTTableJoin::Kind::Cross_Anti, ASTTableJoin::Strictness::All>(block, probe_process_info);
    else if (kind == ASTTableJoin::Kind::Cross_Anti && strictness == ASTTableJoin::Strictness::Any)
        joinBlockImplCross<ASTTableJoin::Kind::Cross_Anti, ASTTableJoin::Strictness::Any>(block, probe_process_info);
    else if (kind == ASTTableJoin::Kind::Cross_LeftSemi && strictness == ASTTableJoin::Strictness::All)
        joinBlockImplCross<ASTTableJoin::Kind::Cross_LeftSemi, ASTTableJoin::Strictness::All>(block, probe_process_info);
    else if (kind == ASTTableJoin::Kind::Cross_LeftSemi && strictness == ASTTableJoin::Strictness::Any)
        joinBlockImplCross<ASTTableJoin::Kind::Cross_LeftSemi, ASTTableJoin::Strictness::Any>(block, probe_process_info);
    else if (kind == ASTTableJoin::Kind::Cross_LeftAnti && strictness == ASTTableJoin::Strictness::All)
        joinBlockImplCross<ASTTableJoin::Kind::Cross_LeftSemi, ASTTableJoin::Strictness::All>(block, probe_process_info);
    else if (kind == ASTTableJoin::Kind::Cross_LeftAnti && strictness == ASTTableJoin::Strictness::Any)
        joinBlockImplCross<ASTTableJoin::Kind::Cross_LeftSemi, ASTTableJoin::Strictness::Any>(block, probe_process_info);
    else
        throw Exception("Logical error: unknown combination of JOIN", ErrorCodes::LOGICAL_ERROR);

    /// for (cartesian)antiLeftSemi join, the meaning of "match-helper" is `non-matched` instead of `matched`.
    if (kind == ASTTableJoin::Kind::LeftAnti || kind == ASTTableJoin::Kind::Cross_LeftAnti)
    {
        const auto * nullable_column = checkAndGetColumn<ColumnNullable>(block.getByName(match_helper_name).column.get());
        const auto & vec_matched = static_cast<const ColumnVector<Int8> *>(nullable_column->getNestedColumnPtr().get())->getData();

        auto col_non_matched = ColumnInt8::create(vec_matched.size());
        auto & vec_non_matched = col_non_matched->getData();

        for (size_t i = 0; i < vec_matched.size(); ++i)
            vec_non_matched[i] = !vec_matched[i];

        block.getByName(match_helper_name).column = ColumnNullable::create(std::move(col_non_matched), std::move(nullable_column->getNullMapColumnPtr()));
    }
}

void Join::joinTotals(Block & block) const
{
    Block totals_without_keys = totals;

    if (totals_without_keys)
    {
        for (const auto & name : key_names_right)
            totals_without_keys.erase(totals_without_keys.getPositionByName(name));

        for (size_t i = 0; i < totals_without_keys.columns(); ++i)
            block.insert(totals_without_keys.safeGetByPosition(i));
    }
    else
    {
        /// We will join empty `totals` - from one row with the default values.

        for (size_t i = 0; i < sample_block_with_columns_to_add.columns(); ++i)
        {
            const auto & col = sample_block_with_columns_to_add.getByPosition(i);
            block.insert({col.type->createColumnConstWithDefaultValue(1)->convertToFullColumnIfConst(),
                          col.type,
                          col.name});
        }
    }
}

template <ASTTableJoin::Strictness STRICTNESS, typename Mapped>
struct AdderNonJoined;

template <typename Mapped>
struct AdderNonJoined<ASTTableJoin::Strictness::Any, Mapped>
{
    static size_t add(const Mapped & mapped, size_t key_num, size_t num_columns_left, MutableColumns & columns_left, size_t num_columns_right, MutableColumns & columns_right)
    {
        for (size_t j = 0; j < num_columns_left; ++j)
            columns_left[j]->insertDefault();

        for (size_t j = 0; j < num_columns_right; ++j)
            columns_right[j]->insertFrom(*mapped.block->getByPosition(key_num + j).column.get(), mapped.row_num);
        return 1;
    }
};

template <typename Mapped>
struct AdderNonJoined<ASTTableJoin::Strictness::All, Mapped>
{
    static size_t add(const Mapped & mapped, size_t key_num, size_t num_columns_left, MutableColumns & columns_left, size_t num_columns_right, MutableColumns & columns_right)
    {
        size_t rows_added = 0;
        for (auto current = &static_cast<const typename Mapped::Base_t &>(mapped); current != nullptr; current = current->next)
        {
            for (size_t j = 0; j < num_columns_left; ++j)
                columns_left[j]->insertDefault();

            for (size_t j = 0; j < num_columns_right; ++j)
                columns_right[j]->insertFrom(*current->block->getByPosition(key_num + j).column.get(), current->row_num);
            rows_added++;
        }
        return rows_added;
    }
};


/// Stream from not joined earlier rows of the right table.
class NonJoinedBlockInputStream : public IProfilingBlockInputStream
{
public:
    NonJoinedBlockInputStream(const Join & parent_, const Block & left_sample_block, size_t index_, size_t step_, size_t max_block_size_)
        : parent(parent_)
        , index(index_)
        , step(step_)
        , max_block_size(max_block_size_)
        , add_not_mapped_rows(true)
    {
        size_t build_concurrency = parent.getBuildConcurrency();
        if (unlikely(step > build_concurrency || index >= build_concurrency))
            throw Exception("The concurrency of NonJoinedBlockInputStream should not be larger than join build concurrency");

        /** left_sample_block contains keys and "left" columns.
          * result_sample_block - keys, "left" columns, and "right" columns.
          */

        size_t num_columns_left = left_sample_block.columns();
        size_t num_columns_right = parent.sample_block_with_columns_to_add.columns();

        result_sample_block = materializeBlock(left_sample_block);

        /// Add columns from the right-side table to the block.
        for (size_t i = 0; i < num_columns_right; ++i)
        {
            const ColumnWithTypeAndName & src_column = parent.sample_block_with_columns_to_add.getByPosition(i);
            result_sample_block.insert(src_column.cloneEmpty());
        }

        column_indices_left.reserve(num_columns_left);
        column_indices_right.reserve(num_columns_right);
        BoolVec is_key_column_in_left_block(num_columns_left, false);

        for (size_t i = 0; i < num_columns_left; ++i)
        {
            column_indices_left.push_back(i);
        }

        for (size_t i = 0; i < num_columns_right; ++i)
            column_indices_right.push_back(num_columns_left + i);

        /// If use_nulls, convert left columns to Nullable.
        if (parent.use_nulls)
        {
            for (size_t i = 0; i < num_columns_left; ++i)
            {
                convertColumnToNullable(result_sample_block.getByPosition(column_indices_left[i]));
            }
        }

        columns_left.resize(num_columns_left);
        columns_right.resize(num_columns_right);
        next_index = index;
    }

    String getName() const override { return "NonJoined"; }

    Block getHeader() const override { return result_sample_block; };


protected:
    Block readImpl() override
    {
        if (parent.blocks.empty())
            return Block();

        if (add_not_mapped_rows)
        {
            setNextCurrentNotMappedRow();
            add_not_mapped_rows = false;
        }

        if (parent.strictness == ASTTableJoin::Strictness::Any)
            return createBlock<ASTTableJoin::Strictness::Any>(parent.maps_any_full);
        else if (parent.strictness == ASTTableJoin::Strictness::All)
            return createBlock<ASTTableJoin::Strictness::All>(parent.maps_all_full);
        else
            throw Exception("Logical error: unknown JOIN strictness (must be ANY or ALL)", ErrorCodes::LOGICAL_ERROR);
    }

private:
    const Join & parent;
    size_t index;
    size_t step;
    size_t max_block_size;
    bool add_not_mapped_rows;
    size_t next_index;

    Block result_sample_block;
    /// Indices of columns in result_sample_block that come from the left-side table (except key columns).
    ColumnNumbers column_indices_left;
    /// Indices of columns that come from the right-side table.
    /// Order is significant: it is the same as the order of columns in the blocks of the right-side table that are saved in parent.blocks.
    ColumnNumbers column_indices_right;
    /// Columns of the current output block corresponding to column_indices_left.
    MutableColumns columns_left;
    /// Columns of the current output block corresponding to column_indices_right.
    MutableColumns columns_right;

    std::unique_ptr<void, std::function<void(void *)>> position; /// type erasure
    size_t current_segment = 0;
    Join::RowRefList * current_not_mapped_row = nullptr;

    void setNextCurrentNotMappedRow()
    {
        while (current_not_mapped_row == nullptr && next_index < parent.rows_not_inserted_to_map.size())
        {
            current_not_mapped_row = parent.rows_not_inserted_to_map[next_index]->next;
            next_index += step;
        }
    }

    template <ASTTableJoin::Strictness STRICTNESS, typename Maps>
    Block createBlock(const Maps & maps)
    {
        size_t num_columns_left = column_indices_left.size();
        size_t num_columns_right = column_indices_right.size();

        for (size_t i = 0; i < num_columns_left; ++i)
        {
            const auto & src_col = result_sample_block.safeGetByPosition(column_indices_left[i]);
            columns_left[i] = src_col.type->createColumn();
        }

        for (size_t i = 0; i < num_columns_right; ++i)
        {
            const auto & src_col = result_sample_block.safeGetByPosition(column_indices_right[i]);
            columns_right[i] = src_col.type->createColumn();
        }

        size_t rows_added = 0;

        switch (parent.type)
        {
#define M(TYPE)                                                                                                             \
    case Join::Type::TYPE:                                                                                                  \
        rows_added = fillColumns<STRICTNESS>(*maps.TYPE, num_columns_left, columns_left, num_columns_right, columns_right); \
        break;
            APPLY_FOR_JOIN_VARIANTS(M)
#undef M

        default:
            throw Exception("Unknown JOIN keys variant.", ErrorCodes::UNKNOWN_SET_DATA_VARIANT);
        }

        if (!rows_added)
            return {};

        Block res = result_sample_block.cloneEmpty();
        for (size_t i = 0; i < num_columns_left; ++i)
            res.getByPosition(column_indices_left[i]).column = std::move(columns_left[i]);
        for (size_t i = 0; i < num_columns_right; ++i)
            res.getByPosition(column_indices_right[i]).column = std::move(columns_right[i]);

        return res;
    }


    template <ASTTableJoin::Strictness STRICTNESS, typename Map>
    size_t fillColumns(const Map & map,
                       size_t num_columns_left,
                       MutableColumns & mutable_columns_left,
                       size_t num_columns_right,
                       MutableColumns & mutable_columns_right)
    {
        size_t rows_added = 0;
        size_t key_num = parent.key_names_right.size();
        while (current_not_mapped_row != nullptr)
        {
            rows_added++;
            for (size_t j = 0; j < num_columns_left; ++j)
                mutable_columns_left[j]->insertDefault();

            for (size_t j = 0; j < num_columns_right; ++j)
                mutable_columns_right[j]->insertFrom(*current_not_mapped_row->block->getByPosition(key_num + j).column.get(),
                                                     current_not_mapped_row->row_num);

            current_not_mapped_row = current_not_mapped_row->next;
            setNextCurrentNotMappedRow();
            if (rows_added == max_block_size)
            {
                return rows_added;
            }
        }

        if (!position)
        {
            current_segment = index;
            position = decltype(position)(
                static_cast<void *>(new typename Map::SegmentType::HashTable::const_iterator(map.getSegmentTable(current_segment).begin())),
                [](void * ptr) { delete reinterpret_cast<typename Map::SegmentType::HashTable::const_iterator *>(ptr); });
        }

        /// use pointer instead of reference because `it` need to be re-assigned latter
        auto it = reinterpret_cast<typename Map::SegmentType::HashTable::const_iterator *>(position.get());
        auto end = map.getSegmentTable(current_segment).end();

        for (; *it != end || current_segment < map.getSegmentSize() - step; ++(*it))
        {
            if (*it == end)
            {
                // move to next internal hash table
                do
                {
                    current_segment += step;
                    position = decltype(position)(
                        static_cast<void *>(new typename Map::SegmentType::HashTable::const_iterator(
                            map.getSegmentTable(current_segment).begin())),
                        [](void * ptr) { delete reinterpret_cast<typename Map::SegmentType::HashTable::const_iterator *>(ptr); });
                    it = reinterpret_cast<typename Map::SegmentType::HashTable::const_iterator *>(position.get());
                    end = map.getSegmentTable(current_segment).end();
                } while (*it == end && current_segment < map.getSegmentSize() - step);
                if (*it == end)
                    break;
            }
            if ((*it)->getMapped().getUsed())
                continue;

            rows_added += AdderNonJoined<STRICTNESS, typename Map::mapped_type>::add((*it)->getMapped(), key_num, num_columns_left, mutable_columns_left, num_columns_right, mutable_columns_right);

            if (rows_added >= max_block_size)
            {
                ++(*it);
                break;
            }
        }
        return rows_added;
    }
};


BlockInputStreamPtr Join::createStreamWithNonJoinedRows(const Block & left_sample_block, size_t index, size_t step, size_t max_block_size) const
{
    return std::make_shared<NonJoinedBlockInputStream>(*this, left_sample_block, index, step, max_block_size);
}

void ProbeProcessInfo::setAndInit(Block && block_)
{
    block = std::move(block_);
    start_row = 0;
    end_row = 0;
    all_rows_joined_finish = true;
    block_full = false;
    // If the probe block size is greater than max_block_size, we will set max_block_size to the probe block size to avoid some unnecessary split.
    max_block_size = std::max(max_block_size, block.rows());
}

void ProbeProcessInfo::updateStartRow()
{
    assert(start_row <= end_row);
    start_row = end_row;
}
} // namespace DB<|MERGE_RESOLUTION|>--- conflicted
+++ resolved
@@ -1605,15 +1605,12 @@
 
     size_t rows = block.rows();
 
-    // If the probe block size is greater than max_block_size, we will set max_block_size to the probe block size to avoid some unnecessary split.
-    probe_process_info.max_block_size = std::max(probe_process_info.max_block_size, rows);
-
     /// Used with ANY INNER JOIN
     std::unique_ptr<IColumn::Filter> filter;
 
     if (((kind == ASTTableJoin::Kind::Inner || kind == ASTTableJoin::Kind::Right) && strictness == ASTTableJoin::Strictness::Any)
         || kind == ASTTableJoin::Kind::Anti)
-        filter = std::make_unique<IColumn::Filter>(rows, 0);
+        filter = std::make_unique<IColumn::Filter>(rows);
 
     /// Used with ALL ... JOIN
     IColumn::Offset current_offset = 0;
@@ -1982,11 +1979,7 @@
     }
 }
 
-<<<<<<< HEAD
-void Join::checkTypesOfKeysWithSampleBlock(const Block & block) const
-=======
 void Join::checkTypes(const Block & block) const
->>>>>>> 7806568a
 {
     checkTypesOfKeys(block, sample_block_with_keys);
 }
