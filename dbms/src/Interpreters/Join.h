// Copyright 2023 PingCAP, Ltd.
//
// Licensed under the Apache License, Version 2.0 (the "License");
// you may not use this file except in compliance with the License.
// You may obtain a copy of the License at
//
//     http://www.apache.org/licenses/LICENSE-2.0
//
// Unless required by applicable law or agreed to in writing, software
// distributed under the License is distributed on an "AS IS" BASIS,
// WITHOUT WARRANTIES OR CONDITIONS OF ANY KIND, either express or implied.
// See the License for the specific language governing permissions and
// limitations under the License.

#pragma once

#include <Columns/ColumnFixedString.h>
#include <Columns/ColumnNullable.h>
#include <Columns/ColumnString.h>
#include <Common/Arena.h>
#include <Common/Logger.h>
#include <DataStreams/IBlockInputStream.h>
#include <DataStreams/RuntimeFilter.h>
#include <Flash/Coprocessor/JoinInterpreterHelper.h>
#include <Flash/Coprocessor/RuntimeFilterMgr.h>
#include <Interpreters/AggregationCommon.h>
#include <Interpreters/ExpressionActions.h>
#include <Interpreters/JoinHashMap.h>
#include <Interpreters/JoinPartition.h>
#include <Interpreters/JoinSpillContext.h>
#include <Interpreters/ProbeProcessInfo.h>
#include <Interpreters/SettingsCommon.h>

#include <memory>
#include <shared_mutex>

namespace DB
{
struct JoinProfileInfo
{
    UInt64 peak_build_bytes_usage = 0;
    bool is_spill_enabled = false;
    bool is_spilled = false;
};
using JoinProfileInfoPtr = std::shared_ptr<JoinProfileInfo>;

class Join;
using JoinPtr = std::shared_ptr<Join>;

struct RestoreInfo
{
    JoinPtr join;
    BlockInputStreamPtr scan_hash_map_stream;
    BlockInputStreamPtr build_stream;
    BlockInputStreamPtr probe_stream;

    RestoreInfo(JoinPtr & join_, BlockInputStreamPtr && scan_hash_map_stream_, BlockInputStreamPtr && build_stream_, BlockInputStreamPtr && probe_stream_)
        : join(join_)
        , scan_hash_map_stream(std::move(scan_hash_map_stream_))
        , build_stream(std::move(build_stream_))
        , probe_stream(std::move(probe_stream_))
    {}
};

struct PartitionBlock
{
    size_t partition_index;
    Block block;

    PartitionBlock()
        : partition_index(0)
        , block({})
    {}

    explicit PartitionBlock(Block && block_)
        : partition_index(0)
        , block(std::move(block_))
    {}

    PartitionBlock(size_t partition_index_, Block && block_)
        : partition_index(partition_index_)
        , block(std::move(block_))
    {}

    explicit operator bool() const { return static_cast<bool>(block); }
    bool operator!() const { return !block; }
};
using PartitionBlocks = std::list<PartitionBlock>;

/** Data structure for implementation of JOIN.
  * It is just a hash table: keys -> rows of joined ("right") table.
  * Additionally, CROSS JOIN is supported: instead of hash table, it use just set of blocks without keys.
  *
  * JOIN-s could be of nine types: ANY/ALL × LEFT/INNER/RIGHT/FULL, and also CROSS.
  *
  * If ANY is specified - then select only one row from the "right" table, (first encountered row), even if there was more matching rows.
  * If ALL is specified - usual JOIN, when rows are multiplied by number of matching rows from the "right" table.
  * ANY is more efficient.
  *
  * If INNER is specified - leave only rows that have matching rows from "right" table.
  * If LEFT is specified - in case when there is no matching row in "right" table, fill it with default values instead.
  * If RIGHT is specified - first process as INNER, but track what rows from the right table was joined,
  *  and at the end, add rows from right table that was not joined and substitute default values for columns of left table.
  * If FULL is specified - first process as LEFT, but track what rows from the right table was joined,
  *  and at the end, add rows from right table that was not joined and substitute default values for columns of left table.
  *
  * Thus, LEFT and RIGHT JOINs are not symmetric in terms of implementation.
  *
  * All JOINs (except CROSS) are done by equality condition on keys (equijoin).
  * Non-equality and other conditions are not supported.
  *
  * Implementation:
  *
  * 1. Build hash table in memory from "right" table.
  * This hash table is in form of keys -> row in case of ANY or keys -> [rows...] in case of ALL.
  * This is done in insertFromBlock method.
  *
  * 2. Process "left" table and join corresponding rows from "right" table by lookups in the map.
  * This is done in joinBlock methods.
  *
  * In case of ANY LEFT JOIN - form new columns with found values or default values.
  * This is the most simple. Number of rows in left table does not change.
  *
  * In case of ANY INNER JOIN - form new columns with found values,
  *  and also build a filter - in what rows nothing was found.
  * Then filter columns of "left" table.
  *
  * In case of ALL ... JOIN - form new columns with all found rows,
  *  and also fill 'offsets' array, describing how many times we need to replicate values of "left" table.
  * Then replicate columns of "left" table.
  *
  * How Nullable keys are processed:
  *
  * NULLs never join to anything, even to each other.
  * During building of map, we just skip keys with NULL value of any component.
  * During joining, we simply treat rows with any NULLs in key as non joined.
  *
  * Default values for outer joins (LEFT, RIGHT, FULL):
  *
  * Always generate Nullable column and substitute NULLs for non-joined rows,
  *  as in standard SQL.
  */

class Join : public std::enable_shared_from_this<Join>
{
public:
    Join(const Names & key_names_left_,
         const Names & key_names_right_,
         ASTTableJoin::Kind kind_,
         ASTTableJoin::Strictness strictness_,
         const String & req_id,
         bool enable_fine_grained_shuffle_,
         size_t fine_grained_shuffle_count_,
         size_t max_bytes_before_external_join_,
         Int64 join_restore_concurrency_,
         const Names & tidb_output_column_names_,
         const TiDB::TiDBCollators & collators_ = TiDB::dummy_collators,
         const JoinNonEqualConditions & non_equal_conditions_ = {},
         size_t max_block_size = 0,
         size_t shallow_copy_cross_probe_threshold_ = 0,
         const String & match_helper_name_ = "",
         const String & flag_mapped_entry_helper_name_ = "",
         size_t restore_round = 0,
         bool is_test = true,
         const std::vector<RuntimeFilterPtr> & runtime_filter_list_ = dummy_runtime_filter_list);

    size_t restore_round;

    void initSpillContext(const JoinSpillContextPtr & spill_context_);

    /** Call `setBuildConcurrencyAndInitJoinPartition` and `setSampleBlock`.
      * You must call this method before subsequent calls to insertFromBlock.
      */
    void initBuild(const Block & sample_block, size_t build_concurrency_ = 1);

    void initProbe(const Block & sample_block, size_t probe_concurrency_ = 1);

    void insertFromBlock(const Block & block, size_t stream_index);

    /** Join data from the map (that was previously built by calls to insertFromBlock) to the block with data from "left" table.
      * Could be called from different threads in parallel.
      */
    Block joinBlock(ProbeProcessInfo & probe_process_info, bool dry_run = false) const;

    void checkTypes(const Block & block) const;

    /**
      * A stream that will scan and output rows from right table, might contain default values from left table
      * Use only after all calls to joinBlock was done.
      */
    BlockInputStreamPtr createScanHashMapAfterProbeStream(const Block & left_sample_block, size_t index, size_t step, size_t max_block_size) const;

    bool isEnableSpill() const;

    bool isRestoreJoin() const;

    bool getPartitionSpilled(size_t partition_index);

    bool hasPartitionSpilledWithLock();

    bool hasPartitionSpilled();

    bool isSpilled() const { return is_spilled; }

    std::optional<RestoreInfo> getOneRestoreStream(size_t max_block_size);

    void dispatchProbeBlock(Block & block, PartitionBlocks & partition_blocks_list, size_t stream_index);

    Blocks dispatchBlock(const Strings & key_columns_names, const Block & from_block);

    void finalizeRuntimeFilter();

    /// Number of keys in all built JOIN maps.
    size_t getTotalRowCount() const;
    /// Sum size in bytes of all buffers, used for JOIN maps and for all memory pools.
    size_t getTotalByteCount();
    /// The peak build bytes usage, if spill is not enabled, the same as getTotalByteCount
    size_t getPeakBuildBytesUsage();

    size_t getTotalBuildInputRows() const { return total_input_build_rows; }

    ASTTableJoin::Kind getKind() const { return kind; }

    const Names & getLeftJoinKeys() const { return key_names_left; }

    void setInitActiveBuildThreads()
    {
        std::unique_lock lock(build_probe_mutex);
        active_build_threads = getBuildConcurrency();
    }

    size_t getProbeConcurrency() const
    {
        std::unique_lock lock(build_probe_mutex);
        return probe_concurrency;
    }
    void setProbeConcurrency(size_t concurrency)
    {
        std::unique_lock lock(build_probe_mutex);
        probe_concurrency = concurrency;
        active_probe_threads = probe_concurrency;
    }

    void wakeUpAllWaitingThreads()
    {
        std::unique_lock lk(build_probe_mutex);
        skip_wait = true;
        probe_cv.notify_all();
        build_cv.notify_all();
        for (const auto & rf : runtime_filter_list)
        {
            rf->cancel(log, "Join has been cancelled.");
        }
    }

    void finishOneBuild(size_t stream_index);
    void waitUntilAllBuildFinished() const;

    void finishOneProbe(size_t stream_index);
    void waitUntilAllProbeFinished() const;
    bool isAllProbeFinished() const;

    void finishOneNonJoin(size_t partition_index);

    size_t getBuildConcurrency() const
    {
        if (unlikely(build_concurrency == 0))
            throw Exception("Logical error: `setBuildConcurrencyAndInitPool` has not been called", ErrorCodes::LOGICAL_ERROR);
        return build_concurrency;
    }

    void meetError(const String & error_message);
    void meetErrorImpl(const String & error_message, std::unique_lock<std::mutex> & lock);

    static const String match_helper_prefix;
    static const DataTypePtr match_helper_type;
    static const String flag_mapped_entry_helper_prefix;
    static const DataTypePtr flag_mapped_entry_helper_type;

    // only use for left outer semi joins.
    const String match_helper_name;
    // only use for right semi, right anti joins with other conditions,
    // used to name the column that records matched map entry before other conditions filter
    const String flag_mapped_entry_helper_name;

<<<<<<< HEAD
    JoinSpillContextPtr spill_context;
=======
    const JoinProfileInfoPtr profile_info = std::make_shared<JoinProfileInfo>();
>>>>>>> c04008c3

private:
    friend class ScanHashMapAfterProbeBlockInputStream;

    ASTTableJoin::Kind kind;
    ASTTableJoin::Strictness strictness;
    bool has_other_condition;
    ASTTableJoin::Strictness original_strictness;
    const bool may_probe_side_expanded_after_join;

    /// Names of key columns (columns for equi-JOIN) in "left" table (in the order they appear in USING clause).
    const Names key_names_left;
    /// Names of key columns (columns for equi-JOIN) in "right" table (in the order they appear in USING clause).
    const Names key_names_right;

    mutable std::mutex build_probe_mutex;

    mutable std::condition_variable build_cv;
    size_t build_concurrency;
    std::atomic<size_t> active_build_threads;

    mutable std::condition_variable probe_cv;
    size_t probe_concurrency;
    std::atomic<size_t> active_probe_threads;

    bool skip_wait = false;
    bool meet_error = false;
    String error_message;

    /// collators for the join key
    const TiDB::TiDBCollators collators;

    const JoinNonEqualConditions non_equal_conditions;

    size_t max_block_size;
    /// Runtime Filter, optional
    std::vector<RuntimeFilterPtr> runtime_filter_list;

    /** Blocks of "right" table.
      */
    BlocksList blocks;
    Blocks original_blocks;
    /// mutex to protect concurrent insert to blocks
    std::mutex blocks_lock;

    JoinPartitions partitions;

    std::list<size_t> spilled_partition_indexes;

    size_t max_bytes_before_external_join;
    Int64 join_restore_concurrency;
    bool is_spilled = false;
    bool disable_spill = false;
    std::atomic<size_t> peak_build_bytes_usage{0};

    std::vector<RestoreInfo> restore_infos;
    Int64 restore_join_build_concurrency = -1;

    JoinPtr restore_join;

    /// Whether to directly check all blocks for row with null key.
    bool null_key_check_all_blocks_directly = false;

    /// For null-aware semi join with no other condition.
    /// Indicate if the right table is empty.
    std::atomic<bool> right_table_is_empty{true};
    /// Indicate if the right table has a all-key-null row.
    std::atomic<bool> right_has_all_key_null_row{false};

    bool has_build_data_in_memory = false;

    CrossProbeMode cross_probe_mode = CrossProbeMode::DEEP_COPY_RIGHT_BLOCK;
    size_t right_rows_to_be_added_when_matched_for_cross_join = 0;
    size_t shallow_copy_cross_probe_threshold;

    JoinMapMethod join_map_method = JoinMapMethod::EMPTY;

    Sizes key_sizes;

    /// Block with columns from the right-side table except key columns.
    Block sample_block_with_columns_to_add;
    /// Block with key columns in the same order they appear in the right-side table.
    Block sample_block_with_keys;

    Names tidb_output_column_names;

    bool is_test;

    Block build_sample_block;
    Block probe_sample_block;

    const LoggerPtr log;

    std::atomic<size_t> total_input_build_rows{0};

    /** Protect state for concurrent use in insertFromBlock and joinBlock.
      * Note that these methods could be called simultaneously only while use of StorageJoin,
      *  and StorageJoin only calls these two methods.
      * That's why another methods are not guarded.
      */
    mutable std::shared_mutex rwlock;

    bool initialized = false;
    bool enable_fine_grained_shuffle = false;
    size_t fine_grained_shuffle_count = 0;

private:
    /** Set information about structure of right hand of JOIN (joined data).
      * You must call this method before subsequent calls to insertFromBlock.
      */
    void setSampleBlock(const Block & block);

    /** Set Join build concurrency and init hash map.
      * You must call this method before subsequent calls to insertFromBlock.
      */
    void setBuildConcurrencyAndInitJoinPartition(size_t build_concurrency_);

    /// Throw an exception if blocks have different types of key columns.
    void checkTypesOfKeys(const Block & block_left, const Block & block_right) const;

    /** Add block of data from right hand of JOIN to the map.
      * Returns false, if some limit was exceeded and you should not insert more data.
      */
    void insertFromBlockInternal(Block * stored_block, size_t stream_index);

    Block joinBlockHash(ProbeProcessInfo & probe_process_info) const;
    Block doJoinBlockHash(ProbeProcessInfo & probe_process_info) const;

    Block joinBlockNullAware(ProbeProcessInfo & probe_process_info) const;

    Block joinBlockCross(ProbeProcessInfo & probe_process_info) const;

    Block removeUselessColumn(Block & block) const;

    /** Handle non-equal join conditions
      *
      * @param block
      */
    void handleOtherConditions(Block & block, std::unique_ptr<IColumn::Filter> & filter, std::unique_ptr<IColumn::Offsets> & offsets_to_replicate, const std::vector<size_t> & right_table_column) const;

    void handleOtherConditionsForOneProbeRow(Block & block, ProbeProcessInfo & probe_process_info) const;

    Block doJoinBlockCross(ProbeProcessInfo & probe_process_info) const;

    template <ASTTableJoin::Kind KIND, ASTTableJoin::Strictness STRICTNESS, typename Maps>
    void joinBlockNullAwareImpl(
        Block & block,
        size_t left_columns,
        const ColumnRawPtrs & key_columns,
        const ConstNullMapPtr & null_map,
        const ConstNullMapPtr & filter_map,
        const ConstNullMapPtr & all_key_null_map) const;

    IColumn::Selector hashToSelector(const WeakHash32 & hash) const;
    IColumn::Selector selectDispatchBlock(const Strings & key_columns_names, const Block & from_block);

    void spillAllBuildPartitions(size_t stream_index);
    void spillAllProbePartitions(size_t stream_index);
    /// use lock as the argument to force the caller acquire the lock before call them
    void releaseAllPartitions();


    void spillMostMemoryUsedPartitionIfNeed(size_t stream_index);
    std::shared_ptr<Join> createRestoreJoin(size_t max_bytes_before_external_join_);

    void workAfterBuildFinish(size_t stream_index);
    void workAfterProbeFinish(size_t stream_index);

    void generateRuntimeFilterValues(const Block & block);

    void finalizeProfileInfo();
};

} // namespace DB<|MERGE_RESOLUTION|>--- conflicted
+++ resolved
@@ -283,11 +283,9 @@
     // used to name the column that records matched map entry before other conditions filter
     const String flag_mapped_entry_helper_name;
 
-<<<<<<< HEAD
     JoinSpillContextPtr spill_context;
-=======
+
     const JoinProfileInfoPtr profile_info = std::make_shared<JoinProfileInfo>();
->>>>>>> c04008c3
 
 private:
     friend class ScanHashMapAfterProbeBlockInputStream;
