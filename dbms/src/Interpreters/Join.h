// Copyright 2023 PingCAP, Ltd.
//
// Licensed under the Apache License, Version 2.0 (the "License");
// you may not use this file except in compliance with the License.
// You may obtain a copy of the License at
//
//     http://www.apache.org/licenses/LICENSE-2.0
//
// Unless required by applicable law or agreed to in writing, software
// distributed under the License is distributed on an "AS IS" BASIS,
// WITHOUT WARRANTIES OR CONDITIONS OF ANY KIND, either express or implied.
// See the License for the specific language governing permissions and
// limitations under the License.

#pragma once

#include <Columns/ColumnFixedString.h>
#include <Columns/ColumnNullable.h>
#include <Columns/ColumnString.h>
#include <Common/Arena.h>
#include <Common/Logger.h>
#include <Core/Spiller.h>
#include <DataStreams/IBlockInputStream.h>
#include <Flash/Coprocessor/JoinInterpreterHelper.h>
#include <Interpreters/ExpressionActions.h>
#include <Interpreters/JoinHashMap.h>
#include <Interpreters/JoinPartition.h>
#include <Interpreters/SettingsCommon.h>

#include <shared_mutex>

namespace DB
{
class Join;
using JoinPtr = std::shared_ptr<Join>;
using Joins = std::vector<JoinPtr>;

struct RestoreInfo
{
    JoinPtr join;
    BlockInputStreamPtr scan_hash_map_stream;
    BlockInputStreamPtr build_stream;
    BlockInputStreamPtr probe_stream;

    RestoreInfo(JoinPtr & join_, BlockInputStreamPtr && scan_hash_map_stream_, BlockInputStreamPtr && build_stream_, BlockInputStreamPtr && probe_stream_)
        : join(join_)
        , scan_hash_map_stream(std::move(scan_hash_map_stream_))
        , build_stream(std::move(build_stream_))
        , probe_stream(std::move(probe_stream_))
    {}
};

struct PartitionBlock
{
    size_t partition_index;
    Block block;

    PartitionBlock()
        : partition_index(0)
        , block({})
    {}

    explicit PartitionBlock(Block && block_)
        : partition_index(0)
        , block(std::move(block_))
    {}

    PartitionBlock(size_t partition_index_, Block && block_)
        : partition_index(partition_index_)
        , block(std::move(block_))
    {}

    explicit operator bool() const { return static_cast<bool>(block); }
    bool operator!() const { return !block; }
};
using PartitionBlocks = std::list<PartitionBlock>;

/** Data structure for implementation of JOIN.
  * It is just a hash table: keys -> rows of joined ("right") table.
  * Additionally, CROSS JOIN is supported: instead of hash table, it use just set of blocks without keys.
  *
  * JOIN-s could be of nine types: ANY/ALL × LEFT/INNER/RIGHT/FULL, and also CROSS.
  *
  * If ANY is specified - then select only one row from the "right" table, (first encountered row), even if there was more matching rows.
  * If ALL is specified - usual JOIN, when rows are multiplied by number of matching rows from the "right" table.
  * ANY is more efficient.
  *
  * If INNER is specified - leave only rows that have matching rows from "right" table.
  * If LEFT is specified - in case when there is no matching row in "right" table, fill it with default values instead.
  * If RIGHT is specified - first process as INNER, but track what rows from the right table was joined,
  *  and at the end, add rows from right table that was not joined and substitute default values for columns of left table.
  * If FULL is specified - first process as LEFT, but track what rows from the right table was joined,
  *  and at the end, add rows from right table that was not joined and substitute default values for columns of left table.
  *
  * Thus, LEFT and RIGHT JOINs are not symmetric in terms of implementation.
  *
  * All JOINs (except CROSS) are done by equality condition on keys (equijoin).
  * Non-equality and other conditions are not supported.
  *
  * Implementation:
  *
  * 1. Build hash table in memory from "right" table.
  * This hash table is in form of keys -> row in case of ANY or keys -> [rows...] in case of ALL.
  * This is done in insertFromBlock method.
  *
  * 2. Process "left" table and join corresponding rows from "right" table by lookups in the map.
  * This is done in joinBlock methods.
  *
  * In case of ANY LEFT JOIN - form new columns with found values or default values.
  * This is the most simple. Number of rows in left table does not change.
  *
  * In case of ANY INNER JOIN - form new columns with found values,
  *  and also build a filter - in what rows nothing was found.
  * Then filter columns of "left" table.
  *
  * In case of ALL ... JOIN - form new columns with all found rows,
  *  and also fill 'offsets' array, describing how many times we need to replicate values of "left" table.
  * Then replicate columns of "left" table.
  *
  * How Nullable keys are processed:
  *
  * NULLs never join to anything, even to each other.
  * During building of map, we just skip keys with NULL value of any component.
  * During joining, we simply treat rows with any NULLs in key as non joined.
  *
  * Default values for outer joins (LEFT, RIGHT, FULL):
  *
  * Always generate Nullable column and substitute NULLs for non-joined rows,
  *  as in standard SQL.
  */

class Join
{
public:
    Join(const Names & key_names_left_,
         const Names & key_names_right_,
         ASTTableJoin::Kind kind_,
         ASTTableJoin::Strictness strictness_,
         const String & req_id,
         bool enable_fine_grained_shuffle_,
         size_t fine_grained_shuffle_count_,
         size_t max_bytes_before_external_join_,
         const SpillConfig & build_spill_config_,
         const SpillConfig & probe_spill_config_,
         Int64 join_restore_concurrency_,
         const TiDB::TiDBCollators & collators_ = TiDB::dummy_collators,
         const JoinNonEqualConditions & non_equal_conditions_ = {},
         size_t max_block_size = 0,
         const String & match_helper_name_ = "",
         const String & flag_mapped_entry_helper_name_ = "",
         size_t restore_round = 0,
         bool is_test = true);

    size_t restore_round;

    /** Call `setBuildConcurrencyAndInitJoinPartition` and `setSampleBlock`.
      * You must call this method before subsequent calls to insertFromBlock.
      */
    void initBuild(const Block & sample_block, size_t build_concurrency_ = 1);

    void initProbe(const Block & sample_block, size_t probe_concurrency_ = 1);

    void insertFromBlock(const Block & block, size_t stream_index);

    /** Join data from the map (that was previously built by calls to insertFromBlock) to the block with data from "left" table.
      * Could be called from different threads in parallel.
      */
    Block joinBlock(ProbeProcessInfo & probe_process_info, bool dry_run = false) const;

    void checkTypes(const Block & block) const;

<<<<<<< HEAD
    /** For RIGHT and FULL JOINs.
      * A stream that will contain default values from left table, joined with rows from right table, that was not joined before.
=======
    /**
      * A stream that will scan and output rows from right table, might contain default values from left table
>>>>>>> 7b0b5669
      * Use only after all calls to joinBlock was done.
      */
    BlockInputStreamPtr createScanHashMapAfterProbeStream(const Block & left_sample_block, size_t index, size_t step, size_t max_block_size) const;

    bool isEnableSpill() const;

    bool isRestoreJoin() const;

    bool getPartitionSpilled(size_t partition_index);

    bool hasPartitionSpilledWithLock();

    bool hasPartitionSpilled();

    bool isSpilled() const { return is_spilled; }

    std::optional<RestoreInfo> getOneRestoreStream(size_t max_block_size);

    void dispatchProbeBlock(Block & block, PartitionBlocks & partition_blocks_list);

    Blocks dispatchBlock(const Strings & key_columns_names, const Block & from_block);

    /// Number of keys in all built JOIN maps.
    size_t getTotalRowCount() const;
    /// Sum size in bytes of all buffers, used for JOIN maps and for all memory pools.
    size_t getTotalByteCount();
    /// The peak build bytes usage, if spill is not enabled, the same as getTotalByteCount
    size_t getPeakBuildBytesUsage();

    size_t getTotalBuildInputRows() const { return total_input_build_rows; }

    ASTTableJoin::Kind getKind() const { return kind; }

    const Names & getLeftJoinKeys() const { return key_names_left; }

    void setInitActiveBuildThreads()
    {
        std::unique_lock lock(build_probe_mutex);
        active_build_threads = getBuildConcurrency();
    }

    size_t getProbeConcurrency() const
    {
        std::unique_lock lock(build_probe_mutex);
        return probe_concurrency;
    }
    void setProbeConcurrency(size_t concurrency)
    {
        std::unique_lock lock(build_probe_mutex);
        probe_concurrency = concurrency;
        active_probe_threads = probe_concurrency;
    }

    void wakeUpAllWaitingThreads()
    {
        std::unique_lock lk(build_probe_mutex);
        skip_wait = true;
        probe_cv.notify_all();
        build_cv.notify_all();
    }

    void finishOneBuild();
    void waitUntilAllBuildFinished() const;

    void finishOneProbe();
    void waitUntilAllProbeFinished() const;

    void finishOneNonJoin(size_t partition_index);

    size_t getBuildConcurrency() const
    {
        if (unlikely(build_concurrency == 0))
            throw Exception("Logical error: `setBuildConcurrencyAndInitPool` has not been called", ErrorCodes::LOGICAL_ERROR);
        return build_concurrency;
    }

    void meetError(const String & error_message);
    void meetErrorImpl(const String & error_message, std::unique_lock<std::mutex> & lock);

    static const String match_helper_prefix;
    static const DataTypePtr match_helper_type;
    static const String flag_mapped_entry_helper_prefix;
    static const DataTypePtr flag_mapped_entry_helper_type;

    // only use for left outer semi joins.
    const String match_helper_name;
    // only use for right semi, right anti joins with other conditions,
    // used to name the column that records matched map entry before other conditions filter
    const String flag_mapped_entry_helper_name;

    SpillerPtr build_spiller;
    SpillerPtr probe_spiller;

private:
    friend class ScanHashMapAfterProbeBlockInputStream;

    ASTTableJoin::Kind kind;
    ASTTableJoin::Strictness strictness;
    bool has_other_condition;
    ASTTableJoin::Strictness original_strictness;
    const bool may_probe_side_expanded_after_join;

    /// Names of key columns (columns for equi-JOIN) in "left" table (in the order they appear in USING clause).
    const Names key_names_left;
    /// Names of key columns (columns for equi-JOIN) in "right" table (in the order they appear in USING clause).
    const Names key_names_right;

    mutable std::mutex build_probe_mutex;

    mutable std::condition_variable build_cv;
    size_t build_concurrency;
    std::atomic<size_t> active_build_threads;

    mutable std::condition_variable probe_cv;
    size_t probe_concurrency;
    std::atomic<size_t> active_probe_threads;

    bool skip_wait = false;
    bool meet_error = false;
    String error_message;

    /// collators for the join key
    const TiDB::TiDBCollators collators;

    const JoinNonEqualConditions non_equal_conditions;

    size_t max_block_size;
    /** Blocks of "right" table.
      */
    BlocksList blocks;
    Blocks original_blocks;
    /// mutex to protect concurrent insert to blocks
    std::mutex blocks_lock;

    JoinPartitions partitions;

    std::list<size_t> spilled_partition_indexes;

    size_t max_bytes_before_external_join;
    SpillConfig build_spill_config;
    SpillConfig probe_spill_config;
    Int64 join_restore_concurrency;
    bool is_spilled = false;
    bool disable_spill = false;
    std::atomic<size_t> peak_build_bytes_usage{0};

    BlockInputStreams restore_build_streams;
    BlockInputStreams restore_probe_streams;
    BlockInputStreams restore_scan_hash_map_streams;
    Int64 restore_join_build_concurrency = -1;

    JoinPtr restore_join;

    /// Whether to directly check all blocks for row with null key.
    bool null_key_check_all_blocks_directly = false;

    /// For null-aware semi join with no other condition.
    /// Indicate if the right table is empty.
    std::atomic<bool> right_table_is_empty{true};
    /// Indicate if the right table has a all-key-null row.
    std::atomic<bool> right_has_all_key_null_row{false};

    bool has_build_data_in_memory = false;

private:
    JoinMapMethod join_map_method = JoinMapMethod::EMPTY;

    Sizes key_sizes;

    /// Block with columns from the right-side table except key columns.
    Block sample_block_with_columns_to_add;
    /// Block with key columns in the same order they appear in the right-side table.
    Block sample_block_with_keys;

    bool is_test;

    Block build_sample_block;
    Block probe_sample_block;

    const LoggerPtr log;

    std::atomic<size_t> total_input_build_rows{0};

    /** Protect state for concurrent use in insertFromBlock and joinBlock.
      * Note that these methods could be called simultaneously only while use of StorageJoin,
      *  and StorageJoin only calls these two methods.
      * That's why another methods are not guarded.
      */
    mutable std::shared_mutex rwlock;

    bool initialized = false;
    bool enable_fine_grained_shuffle = false;
    size_t fine_grained_shuffle_count = 0;

    /** Set information about structure of right hand of JOIN (joined data).
      * You must call this method before subsequent calls to insertFromBlock.
      */
    void setSampleBlock(const Block & block);

    /** Set Join build concurrency and init hash map.
      * You must call this method before subsequent calls to insertFromBlock.
      */
    void setBuildConcurrencyAndInitJoinPartition(size_t build_concurrency_);

    /// Throw an exception if blocks have different types of key columns.
    void checkTypesOfKeys(const Block & block_left, const Block & block_right) const;

    /** Add block of data from right hand of JOIN to the map.
      * Returns false, if some limit was exceeded and you should not insert more data.
      */
    void insertFromBlockInternal(Block * stored_block, size_t stream_index);

    Block joinBlockHash(ProbeProcessInfo & probe_process_info) const;
    Block doJoinBlockHash(ProbeProcessInfo & probe_process_info) const;

    Block joinBlockNullAware(ProbeProcessInfo & probe_process_info) const;

    Block joinBlockCross(ProbeProcessInfo & probe_process_info) const;

    /** Handle non-equal join conditions
      *
      * @param block
      */
    void handleOtherConditions(Block & block, std::unique_ptr<IColumn::Filter> & filter, std::unique_ptr<IColumn::Offsets> & offsets_to_replicate, const std::vector<size_t> & right_table_column) const;

    template <ASTTableJoin::Kind KIND, ASTTableJoin::Strictness STRICTNESS, bool has_null_map>
    void joinBlockCrossImpl(Block & block, ConstNullMapPtr null_map) const;

    template <ASTTableJoin::Kind KIND, ASTTableJoin::Strictness STRICTNESS, typename Maps>
    void joinBlockNullAwareImpl(
        Block & block,
        size_t left_columns,
        const ColumnRawPtrs & key_columns,
        const ConstNullMapPtr & null_map,
        const ConstNullMapPtr & filter_map,
        const ConstNullMapPtr & all_key_null_map) const;

    IColumn::Selector hashToSelector(const WeakHash32 & hash) const;
    IColumn::Selector selectDispatchBlock(const Strings & key_columns_names, const Block & from_block);

    void spillAllBuildPartitions();
    void spillAllProbePartitions();
    /// use lock as the argument to force the caller acquire the lock before call them
    void releaseAllPartitions();


    void spillMostMemoryUsedPartitionIfNeed();
    std::shared_ptr<Join> createRestoreJoin(size_t max_bytes_before_external_join_);

    void workAfterBuildFinish();
    void workAfterProbeFinish();
};

} // namespace DB<|MERGE_RESOLUTION|>--- conflicted
+++ resolved
@@ -169,13 +169,8 @@
 
     void checkTypes(const Block & block) const;
 
-<<<<<<< HEAD
-    /** For RIGHT and FULL JOINs.
-      * A stream that will contain default values from left table, joined with rows from right table, that was not joined before.
-=======
     /**
       * A stream that will scan and output rows from right table, might contain default values from left table
->>>>>>> 7b0b5669
       * Use only after all calls to joinBlock was done.
       */
     BlockInputStreamPtr createScanHashMapAfterProbeStream(const Block & left_sample_block, size_t index, size_t step, size_t max_block_size) const;
