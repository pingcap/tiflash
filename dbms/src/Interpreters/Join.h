// Copyright 2023 PingCAP, Ltd.
//
// Licensed under the Apache License, Version 2.0 (the "License");
// you may not use this file except in compliance with the License.
// You may obtain a copy of the License at
//
//     http://www.apache.org/licenses/LICENSE-2.0
//
// Unless required by applicable law or agreed to in writing, software
// distributed under the License is distributed on an "AS IS" BASIS,
// WITHOUT WARRANTIES OR CONDITIONS OF ANY KIND, either express or implied.
// See the License for the specific language governing permissions and
// limitations under the License.

#pragma once

#include <Columns/ColumnFixedString.h>
#include <Columns/ColumnNullable.h>
#include <Columns/ColumnString.h>
#include <Common/Arena.h>
#include <Common/HashTable/HashMap.h>
#include <Common/Logger.h>
#include <Core/Spiller.h>
#include <DataStreams/IBlockInputStream.h>
#include <Flash/Coprocessor/JoinInterpreterHelper.h>
#include <Interpreters/AggregationCommon.h>
#include <Interpreters/ExpressionActions.h>
#include <Interpreters/SettingsCommon.h>
#include <Parsers/ASTTablesInSelectQuery.h>
#include <absl/base/optimization.h>

#include <shared_mutex>

namespace DB
{
struct ProbeProcessInfo;
struct RestoreInfo;

/** Data structure for implementation of JOIN.
  * It is just a hash table: keys -> rows of joined ("right") table.
  * Additionally, CROSS JOIN is supported: instead of hash table, it use just set of blocks without keys.
  *
  * JOIN-s could be of nine types: ANY/ALL × LEFT/INNER/RIGHT/FULL, and also CROSS.
  *
  * If ANY is specified - then select only one row from the "right" table, (first encountered row), even if there was more matching rows.
  * If ALL is specified - usual JOIN, when rows are multiplied by number of matching rows from the "right" table.
  * ANY is more efficient.
  *
  * If INNER is specified - leave only rows that have matching rows from "right" table.
  * If LEFT is specified - in case when there is no matching row in "right" table, fill it with default values instead.
  * If RIGHT is specified - first process as INNER, but track what rows from the right table was joined,
  *  and at the end, add rows from right table that was not joined and substitute default values for columns of left table.
  * If FULL is specified - first process as LEFT, but track what rows from the right table was joined,
  *  and at the end, add rows from right table that was not joined and substitute default values for columns of left table.
  *
  * Thus, LEFT and RIGHT JOINs are not symmetric in terms of implementation.
  *
  * All JOINs (except CROSS) are done by equality condition on keys (equijoin).
  * Non-equality and other conditions are not supported.
  *
  * Implementation:
  *
  * 1. Build hash table in memory from "right" table.
  * This hash table is in form of keys -> row in case of ANY or keys -> [rows...] in case of ALL.
  * This is done in insertFromBlock method.
  *
  * 2. Process "left" table and join corresponding rows from "right" table by lookups in the map.
  * This is done in joinBlock methods.
  *
  * In case of ANY LEFT JOIN - form new columns with found values or default values.
  * This is the most simple. Number of rows in left table does not change.
  *
  * In case of ANY INNER JOIN - form new columns with found values,
  *  and also build a filter - in what rows nothing was found.
  * Then filter columns of "left" table.
  *
  * In case of ALL ... JOIN - form new columns with all found rows,
  *  and also fill 'offsets' array, describing how many times we need to replicate values of "left" table.
  * Then replicate columns of "left" table.
  *
  * How Nullable keys are processed:
  *
  * NULLs never join to anything, even to each other.
  * During building of map, we just skip keys with NULL value of any component.
  * During joining, we simply treat rows with any NULLs in key as non joined.
  *
  * Default values for outer joins (LEFT, RIGHT, FULL):
  *
  * Always generate Nullable column and substitute NULLs for non-joined rows,
  *  as in standard SQL.
  */
using JoinPtr = std::shared_ptr<Join>;
using Joins = std::vector<JoinPtr>;

class Join
{
public:
    Join(const Names & key_names_left_,
         const Names & key_names_right_,
         ASTTableJoin::Kind kind_,
         ASTTableJoin::Strictness strictness_,
         const String & req_id,
         bool enable_fine_grained_shuffle_,
         size_t fine_grained_shuffle_count_,
         size_t max_bytes_before_external_join_,
         const SpillConfig & build_spill_config_,
         const SpillConfig & probe_spill_config_,
         Int64 join_restore_concurrency_,
         const TiDB::TiDBCollators & collators_ = TiDB::dummy_collators,
         const String & left_filter_column = "",
         const String & right_filter_column = "",
         const JoinOtherConditions & conditions = {},
         size_t max_block_size = 0,
         const String & match_helper_name = "",
<<<<<<< HEAD
         bool is_test = true);
=======
         size_t restore_round = 0);
>>>>>>> 092e6180

    size_t restore_round;

    /** Call `setBuildConcurrencyAndInitJoinPartition`, `initMapImpl` and `setSampleBlock`.
      * You must call this method before subsequent calls to insertFromBlock.
      */
    void initBuild(const Block & sample_block, size_t build_concurrency_ = 1);

    void initProbe(const Block & sample_block, size_t probe_concurrency_ = 1);

    void insertFromBlock(const Block & block, size_t stream_index);

    /** Join data from the map (that was previously built by calls to insertFromBlock) to the block with data from "left" table.
      * Could be called from different threads in parallel.
      */
    Block joinBlock(ProbeProcessInfo & probe_process_info, size_t stream_index) const;

    void checkTypes(const Block & block) const;

    bool needReturnNonJoinedData() const;

    /** For RIGHT and FULL JOINs.
      * A stream that will contain default values from left table, joined with rows from right table, that was not joined before.
      * Use only after all calls to joinBlock was done.
      */
    BlockInputStreamPtr createStreamWithNonJoinedRows(const Block & left_sample_block, size_t index, size_t step, size_t max_block_size) const;

    bool isEnableSpill() const;

    bool isRestoreJoin() const;

    void tryMarkBuildSpillFinish();

    void tryMarkProbeSpillFinish();

    bool getPartitionSpilled(size_t partition_index);

    bool hasPartitionSpilledWithLock();

    bool hasPartitionSpilled();

    bool isSpilled() const { return is_spilled; }

    RestoreInfo getOneRestoreStream(size_t max_block_size);

    void dispatchProbeBlock(Block & block, std::list<std::tuple<size_t, Block>> & partition_blocks_list);

    Blocks dispatchBlock(const Strings & key_columns_names, const Block & from_block);

    /// Number of keys in all built JOIN maps.
    size_t getTotalRowCount() const;
    /// Sum size in bytes of all buffers, used for JOIN maps and for all memory pools.
    size_t getTotalByteCount();
    /// The peak build bytes usage, if spill is not enabled, the same as getTotalByteCount
    size_t getPeakBuildBytesUsage();
    /// size in bytes for partition hash map
    size_t getPartitionByteCount(size_t partition_index) const;

    size_t getTotalBuildInputRows() const { return total_input_build_rows; }

    ASTTableJoin::Kind getKind() const { return kind; }

    const Names & getLeftJoinKeys() const { return key_names_left; }

    void setInitActiveBuildConcurrency()
    {
        std::unique_lock lock(build_probe_mutex);
        active_build_concurrency = getBuildConcurrency();
    }

    size_t getProbeConcurrency() const
    {
        std::unique_lock lock(build_probe_mutex);
        return probe_concurrency;
    }
    void setProbeConcurrency(size_t concurrency)
    {
        std::unique_lock lock(build_probe_mutex);
        probe_concurrency = concurrency;
        active_probe_concurrency = probe_concurrency;
    }

    void cancel()
    {
        std::unique_lock lk(build_probe_mutex);
        is_canceled = true;
        probe_cv.notify_all();
        build_cv.notify_all();
    }

    void finishOneBuild();
    void waitUntilAllBuildFinished() const;

    void finishOneProbe();
    void waitUntilAllProbeFinished() const;

    void finishOneNonJoin(size_t partition_index);

    size_t getBuildConcurrency() const
    {
        if (unlikely(build_concurrency == 0))
            throw Exception("Logical error: `setBuildConcurrencyAndInitPool` has not been called", ErrorCodes::LOGICAL_ERROR);
        return build_concurrency;
    }

    void meetError(const String & error_message);
    void meetErrorImpl(const String & error_message, std::unique_lock<std::mutex> & lock);

    /// Reference to the row in block.
    struct RowRef
    {
        const Block * block;
        size_t row_num;

        RowRef() = default;
        RowRef(const Block * block_, size_t row_num_)
            : block(block_)
            , row_num(row_num_)
        {}
    };

    /// Single linked list of references to rows. Used for ALL JOINs (non-unique JOINs)
    struct RowRefList : RowRef
    {
        RowRefList * next = nullptr;

        RowRefList() = default;
        RowRefList(const Block * block_, size_t row_num_)
            : RowRef(block_, row_num_)
        {}
    };

    /** Depending on template parameter, adds or doesn't add a flag, that element was used (row was joined).
      * For implementation of RIGHT and FULL JOINs.
      * NOTE: It is possible to store the flag in one bit of pointer to block or row_num. It seems not reasonable, because memory saving is minimal.
      */
    template <bool enable, typename Base>
    struct WithUsedFlag;

    template <typename Base>
    struct WithUsedFlag<true, Base> : Base
    {
        mutable std::atomic<bool> used{};
        using Base::Base;
        using Base_t = Base;
        void setUsed() const { used.store(true, std::memory_order_relaxed); } /// Could be set simultaneously from different threads.
        bool getUsed() const { return used.load(std::memory_order_relaxed); }
    };

    template <typename Base>
    struct WithUsedFlag<false, Base> : Base
    {
        using Base::Base;
        using Base_t = Base;
        void setUsed() const {}
        bool getUsed() const { return true; }
    };


/// Different types of keys for maps.
#define APPLY_FOR_JOIN_VARIANTS(M) \
    M(key8)                        \
    M(key16)                       \
    M(key32)                       \
    M(key64)                       \
    M(key_string)                  \
    M(key_strbinpadding)           \
    M(key_strbin)                  \
    M(key_fixed_string)            \
    M(keys128)                     \
    M(keys256)                     \
    M(serialized)

    enum class Type
    {
        EMPTY,
        CROSS,
#define M(NAME) NAME,
        APPLY_FOR_JOIN_VARIANTS(M)
#undef M
    };


    /** Different data structures, that are used to perform JOIN.
      */
    template <typename Mapped>
    struct MapsTemplate
    {
        std::unique_ptr<ConcurrentHashMap<UInt8, Mapped, TrivialHash, HashTableFixedGrower<8>>> key8;
        std::unique_ptr<ConcurrentHashMap<UInt16, Mapped, TrivialHash, HashTableFixedGrower<16>>> key16;
        std::unique_ptr<ConcurrentHashMap<UInt32, Mapped, HashCRC32<UInt32>>> key32;
        std::unique_ptr<ConcurrentHashMap<UInt64, Mapped, HashCRC32<UInt64>>> key64;
        std::unique_ptr<ConcurrentHashMapWithSavedHash<StringRef, Mapped>> key_string;
        std::unique_ptr<ConcurrentHashMapWithSavedHash<StringRef, Mapped>> key_strbinpadding;
        std::unique_ptr<ConcurrentHashMapWithSavedHash<StringRef, Mapped>> key_strbin;
        std::unique_ptr<ConcurrentHashMapWithSavedHash<StringRef, Mapped>> key_fixed_string;
        std::unique_ptr<ConcurrentHashMap<UInt128, Mapped, HashCRC32<UInt128>>> keys128;
        std::unique_ptr<ConcurrentHashMap<UInt256, Mapped, HashCRC32<UInt256>>> keys256;
        std::unique_ptr<ConcurrentHashMapWithSavedHash<StringRef, Mapped>> serialized;
        // TODO: add more cases like Aggregator
    };

    using MapsAny = MapsTemplate<WithUsedFlag<false, RowRef>>;
    using MapsAll = MapsTemplate<WithUsedFlag<false, RowRefList>>;
    using MapsAnyFull = MapsTemplate<WithUsedFlag<true, RowRef>>;
    using MapsAllFull = MapsTemplate<WithUsedFlag<true, RowRefList>>;

    static const String match_helper_prefix;
    static const DataTypePtr match_helper_type;

    // only use for left semi joins.
    const String match_helper_name;

<<<<<<< HEAD
    struct alignas(ABSL_CACHELINE_SIZE) RowsNotInsertToMap
    {
        RowRefList head;
        size_t size = 0;
    };

    /// MaterializedNullRows will materialize the needed rows in null list to speed up the process of copying rows.
    class alignas(ABSL_CACHELINE_SIZE) MaterializedNullRows
    {
    public:
        explicit MaterializedNullRows(const std::vector<Join::RowsNotInsertToMap> & null_list);

        /// Return if there are other rows in null list after this calling;
        bool fillColumns(MutableColumns & added_columns, size_t left_columns, size_t right_columns, size_t & pos, size_t max_pace);

    private:
        const std::vector<Join::RowsNotInsertToMap> & null_list;
        size_t null_list_pos;
        Join::RowRefList * null_list_it;
        size_t materialized_rows;
        MutableColumns materialized_columns;
    };
=======
    struct BuildPartition
    {
        BlocksList blocks;
        Blocks original_blocks;
        size_t rows{0};
        size_t bytes{0};
    };

    struct ProbePartition
    {
        Blocks blocks;
        size_t rows{0};
        size_t bytes{0};
    };

    struct JoinPartition
    {
        /// mutex to protect concurrent modify partition
        /// note if you wants to acquire both build_probe_mutex and partition_mutex,
        /// please lock build_probe_mutex first
        std::mutex partition_mutex;
        BuildPartition build_partition;
        ProbePartition probe_partition;
        ArenaPtr pool;
        bool spill{};
        /// only update this field when spill is enabled. todo support this field in non-spill mode
        std::atomic<size_t> memory_usage{0};

        void insertBlockForBuild(Block && block)
        {
            size_t rows = block.rows();
            size_t bytes = block.bytes();
            build_partition.rows += rows;
            build_partition.bytes += bytes;
            build_partition.blocks.push_back(block);
            build_partition.original_blocks.push_back(std::move(block));
            memory_usage += bytes;
        }

        void insertBlockForProbe(Block && block)
        {
            size_t rows = block.rows();
            size_t bytes = block.bytes();
            probe_partition.rows += rows;
            probe_partition.bytes += bytes;
            probe_partition.blocks.push_back(std::move(block));
            memory_usage += bytes;
        }
    };
    using JoinPartitions = std::vector<std::unique_ptr<JoinPartition>>;

    SpillerPtr build_spiller;
    SpillerPtr probe_spiller;

>>>>>>> 092e6180

private:
    friend class NonJoinedBlockInputStream;

    ASTTableJoin::Kind kind;
    ASTTableJoin::Strictness strictness;

    /// Names of key columns (columns for equi-JOIN) in "left" table (in the order they appear in USING clause).
    const Names key_names_left;
    /// Names of key columns (columns for equi-JOIN) in "right" table (in the order they appear in USING clause).
    const Names key_names_right;

    mutable std::mutex build_probe_mutex;

    mutable std::condition_variable build_cv;
    size_t build_concurrency;
    size_t active_build_concurrency;

    mutable std::condition_variable probe_cv;
    size_t probe_concurrency;
    size_t active_probe_concurrency;


    bool is_canceled = false;
    bool meet_error = false;
    String error_message;

    /// collators for the join key
    const TiDB::TiDBCollators collators;

    String left_filter_column;
    String right_filter_column;

    const JoinOtherConditions other_conditions;

    ASTTableJoin::Strictness original_strictness;
    size_t max_block_size;
    /** Blocks of "right" table.
      */
    BlocksList blocks;
    Blocks original_blocks;
    /// mutex to protect concurrent insert to blocks
    std::mutex blocks_lock;

    JoinPartitions partitions;

    std::list<size_t> spilled_partition_indexes;

    size_t max_bytes_before_external_join;
    SpillConfig build_spill_config;
    SpillConfig probe_spill_config;
    Int64 join_restore_concurrency;
    bool is_spilled = false;
    bool disable_spill = false;
    std::atomic<size_t> peak_build_bytes_usage{0};

    BlockInputStreams restore_build_streams;
    BlockInputStreams restore_probe_streams;
    BlockInputStreams restore_non_joined_data_streams;
    Int64 restore_join_build_concurrency = -1;

    JoinPtr restore_join;

    // todo refine NonJoinedBlockInputStream and move both `maps` and `rows_not_inserted_to_map` to JoinPartitions
    //  and each JoinPartition use a non-concurrent map is enough
    MapsAny maps_any; /// For ANY LEFT|INNER JOIN
    MapsAll maps_all; /// For ALL LEFT|INNER JOIN
    MapsAnyFull maps_any_full; /// For ANY RIGHT|FULL JOIN
    MapsAllFull maps_all_full; /// For ALL RIGHT|FULL JOIN

    /// For right/full join, including
    /// 1. Rows with NULL join keys
    /// 2. Rows that are filtered by right join conditions
    /// For null-aware semi join family, including rows with NULL join keys.
    std::vector<RowsNotInsertToMap> rows_not_inserted_to_map;
    /// null_rows is used in probe phase, one MaterializedNullRows per probe thread.
    /// Set to mutable because `JoinBlock`-family functions are all const.
    mutable std::vector<MaterializedNullRows> null_rows;
    /// Whether to directly check all blocks for row with null key.
    bool null_key_check_all_blocks_directly = false;

    /// For null-aware semi join with no other condition.
    /// Indicate if the right table is empty.
    std::atomic<bool> right_table_is_empty{true};
    /// Indicate if the right table has a all-key-null row.
    std::atomic<bool> right_has_all_key_null_row{false};

<<<<<<< HEAD
    /// Additional data - strings for string keys and continuation elements of single-linked lists of references to rows.
    Arenas pools;

    mutable std::atomic<UInt64> null_rows_time{0};
    mutable std::atomic<UInt64> all_blocks_time{0};

=======
>>>>>>> 092e6180
private:
    Type type = Type::EMPTY;

    Type chooseMethod(const ColumnRawPtrs & key_columns, Sizes & key_sizes) const;

    Sizes key_sizes;

    /// Block with columns from the right-side table except key columns.
    Block sample_block_with_columns_to_add;
    /// Block with key columns in the same order they appear in the right-side table.
    Block sample_block_with_keys;

<<<<<<< HEAD
    bool is_test;
=======
    Block build_sample_block;
    Block probe_sample_block;
>>>>>>> 092e6180

    const LoggerPtr log;

    std::atomic<size_t> total_input_build_rows{0};

    /** Protect state for concurrent use in insertFromBlock and joinBlock.
      * Note that these methods could be called simultaneously only while use of StorageJoin,
      *  and StorageJoin only calls these two methods.
      * That's why another methods are not guarded.
      */
    mutable std::shared_mutex rwlock;

    bool initialized = false;
    bool enable_fine_grained_shuffle = false;
    size_t fine_grained_shuffle_count = 0;

    /// Initialize map implementations for various join types.
    void initMapImpl(Type type_);

    /** Set information about structure of right hand of JOIN (joined data).
      * You must call this method before subsequent calls to insertFromBlock.
      */
    void setSampleBlock(const Block & block);

    /** Set Join build concurrency and init hash map.
      * You must call this method before subsequent calls to insertFromBlock.
      */
    void setBuildConcurrencyAndInitJoinPartition(size_t build_concurrency_);

    /// Throw an exception if blocks have different types of key columns.
    void checkTypesOfKeys(const Block & block_left, const Block & block_right) const;

    /** Add block of data from right hand of JOIN to the map.
      * Returns false, if some limit was exceeded and you should not insert more data.
      */
    void insertFromBlockInternal(Block * stored_block, size_t stream_index);

    template <ASTTableJoin::Kind KIND, ASTTableJoin::Strictness STRICTNESS, typename Maps>
    void joinBlockImpl(Block & block, const Maps & maps, ProbeProcessInfo & probe_process_info) const;

    /** Handle non-equal join conditions
      *
      * @param block
      */
    void handleOtherConditions(Block & block, std::unique_ptr<IColumn::Filter> & filter, std::unique_ptr<IColumn::Offsets> & offsets_to_replicate, const std::vector<size_t> & right_table_column) const;


    template <ASTTableJoin::Kind KIND, ASTTableJoin::Strictness STRICTNESS>
    void joinBlockImplCross(Block & block) const;

    template <ASTTableJoin::Kind KIND, ASTTableJoin::Strictness STRICTNESS, bool has_null_map>
    void joinBlockImplCrossInternal(Block & block, ConstNullMapPtr null_map) const;

    IColumn::Selector hashToSelector(const WeakHash32 & hash) const;
    IColumn::Selector selectDispatchBlock(const Strings & key_columns_names, const Block & from_block);

    void trySpillBuildPartitions(bool force);
    void trySpillProbePartitions(bool force);
    /// use lock as the argument to force the caller acquire the lock before call them
    Blocks trySpillBuildPartition(size_t partition_index, bool force, std::unique_lock<std::mutex> & partition_lock);
    Blocks trySpillProbePartition(size_t partition_index, bool force, std::unique_lock<std::mutex> & partition_lock);
    void releaseBuildPartitionBlocks(size_t partition_index, std::unique_lock<std::mutex> & partition_lock);
    void releaseBuildPartitionHashTable(size_t partition_index, std::unique_lock<std::mutex> & partition_lock);
    void releaseProbePartitionBlocks(size_t partition_index, std::unique_lock<std::mutex> & partition_lock);
    void releaseAllPartitions();


    void spillMostMemoryUsedPartitionIfNeed();
    std::shared_ptr<Join> createRestoreJoin(size_t max_bytes_before_external_join_);

    void workAfterBuildFinish();
    void workAfterProbeFinish();

    template <ASTTableJoin::Kind KIND, ASTTableJoin::Strictness STRICTNESS, typename Maps>
    void joinBlockImplNullAware(Block & block, const Maps & maps, size_t stream_index) const;
};

struct RestoreInfo
{
    JoinPtr join;
    BlockInputStreamPtr non_joined_stream;
    BlockInputStreamPtr build_stream;
    BlockInputStreamPtr probe_stream;

    RestoreInfo() = default;
    RestoreInfo(JoinPtr & join_, BlockInputStreamPtr non_joined_data_stream_, BlockInputStreamPtr build_stream_, BlockInputStreamPtr probe_stream_)
        : join(join_)
        , non_joined_stream(non_joined_data_stream_)
        , build_stream(build_stream_)
        , probe_stream(probe_stream_){};
};

struct ProbeProcessInfo
{
    Block block;
    size_t partition_index;
    UInt64 max_block_size;
    size_t start_row;
    size_t end_row;
    bool all_rows_joined_finish;

    ProbeProcessInfo(UInt64 max_block_size_)
        : max_block_size(max_block_size_)
        , all_rows_joined_finish(true){};

    void resetBlock(Block && block_, size_t partition_index_ = 0);
    void updateStartRow();
};

void convertColumnToNullable(ColumnWithTypeAndName & column);

} // namespace DB<|MERGE_RESOLUTION|>--- conflicted
+++ resolved
@@ -112,11 +112,8 @@
          const JoinOtherConditions & conditions = {},
          size_t max_block_size = 0,
          const String & match_helper_name = "",
-<<<<<<< HEAD
+         size_t restore_round = 0,
          bool is_test = true);
-=======
-         size_t restore_round = 0);
->>>>>>> 092e6180
 
     size_t restore_round;
 
@@ -330,30 +327,6 @@
     // only use for left semi joins.
     const String match_helper_name;
 
-<<<<<<< HEAD
-    struct alignas(ABSL_CACHELINE_SIZE) RowsNotInsertToMap
-    {
-        RowRefList head;
-        size_t size = 0;
-    };
-
-    /// MaterializedNullRows will materialize the needed rows in null list to speed up the process of copying rows.
-    class alignas(ABSL_CACHELINE_SIZE) MaterializedNullRows
-    {
-    public:
-        explicit MaterializedNullRows(const std::vector<Join::RowsNotInsertToMap> & null_list);
-
-        /// Return if there are other rows in null list after this calling;
-        bool fillColumns(MutableColumns & added_columns, size_t left_columns, size_t right_columns, size_t & pos, size_t max_pace);
-
-    private:
-        const std::vector<Join::RowsNotInsertToMap> & null_list;
-        size_t null_list_pos;
-        Join::RowRefList * null_list_it;
-        size_t materialized_rows;
-        MutableColumns materialized_columns;
-    };
-=======
     struct BuildPartition
     {
         BlocksList blocks;
@@ -408,7 +381,28 @@
     SpillerPtr build_spiller;
     SpillerPtr probe_spiller;
 
->>>>>>> 092e6180
+    struct alignas(ABSL_CACHELINE_SIZE) RowsNotInsertToMap
+    {
+        RowRefList head;
+        size_t size = 0;
+    };
+
+    /// MaterializedNullRows will materialize the needed rows in null list to speed up the process of copying rows.
+    class alignas(ABSL_CACHELINE_SIZE) MaterializedNullRows
+    {
+    public:
+        explicit MaterializedNullRows(const std::vector<Join::RowsNotInsertToMap> & null_list);
+
+        /// Return if there are other rows in null list after this calling;
+        bool fillColumns(MutableColumns & added_columns, size_t left_columns, size_t right_columns, size_t & pos, size_t max_pace);
+
+    private:
+        const std::vector<Join::RowsNotInsertToMap> & null_list;
+        size_t null_list_pos;
+        Join::RowRefList * null_list_it;
+        size_t materialized_rows;
+        MutableColumns materialized_columns;
+    };
 
 private:
     friend class NonJoinedBlockInputStream;
@@ -496,15 +490,12 @@
     /// Indicate if the right table has a all-key-null row.
     std::atomic<bool> right_has_all_key_null_row{false};
 
-<<<<<<< HEAD
     /// Additional data - strings for string keys and continuation elements of single-linked lists of references to rows.
     Arenas pools;
 
     mutable std::atomic<UInt64> null_rows_time{0};
     mutable std::atomic<UInt64> all_blocks_time{0};
 
-=======
->>>>>>> 092e6180
 private:
     Type type = Type::EMPTY;
 
@@ -517,12 +508,10 @@
     /// Block with key columns in the same order they appear in the right-side table.
     Block sample_block_with_keys;
 
-<<<<<<< HEAD
     bool is_test;
-=======
+
     Block build_sample_block;
     Block probe_sample_block;
->>>>>>> 092e6180
 
     const LoggerPtr log;
 
