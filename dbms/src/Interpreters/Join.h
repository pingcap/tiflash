// Copyright 2023 PingCAP, Ltd.
//
// Licensed under the Apache License, Version 2.0 (the "License");
// you may not use this file except in compliance with the License.
// You may obtain a copy of the License at
//
//     http://www.apache.org/licenses/LICENSE-2.0
//
// Unless required by applicable law or agreed to in writing, software
// distributed under the License is distributed on an "AS IS" BASIS,
// WITHOUT WARRANTIES OR CONDITIONS OF ANY KIND, either express or implied.
// See the License for the specific language governing permissions and
// limitations under the License.

#pragma once

#include <Columns/ColumnFixedString.h>
#include <Columns/ColumnNullable.h>
#include <Columns/ColumnString.h>
#include <Common/Arena.h>
#include <Common/Logger.h>
#include <Core/Spiller.h>
#include <DataStreams/IBlockInputStream.h>
#include <DataStreams/RuntimeFilter.h>
#include <Flash/Coprocessor/JoinInterpreterHelper.h>
#include <Flash/Coprocessor/RuntimeFilterMgr.h>
#include <Interpreters/AggregationCommon.h>
#include <Interpreters/ExpressionActions.h>
#include <Interpreters/HashJoinSpillContext.h>
#include <Interpreters/JoinHashMap.h>
#include <Interpreters/JoinPartition.h>
#include <Interpreters/ProbeProcessInfo.h>
#include <Interpreters/SettingsCommon.h>

#include <memory>
#include <shared_mutex>

namespace DB
{
struct JoinProfileInfo
{
    UInt64 peak_build_bytes_usage = 0;
    bool is_spill_enabled = false;
    bool is_spilled = false;
};
using JoinProfileInfoPtr = std::shared_ptr<JoinProfileInfo>;

class Join;
using JoinPtr = std::shared_ptr<Join>;

struct RestoreInfo
{
    JoinPtr join;
    size_t stream_index;
    BlockInputStreamPtr scan_hash_map_stream;
    BlockInputStreamPtr build_stream;
    BlockInputStreamPtr probe_stream;

    RestoreInfo(
        const JoinPtr & join_,
        size_t stream_index_,
        BlockInputStreamPtr && scan_hash_map_stream_,
        BlockInputStreamPtr && build_stream_,
        BlockInputStreamPtr && probe_stream_)
        : join(join_)
        , stream_index(stream_index_)
        , scan_hash_map_stream(std::move(scan_hash_map_stream_))
        , build_stream(std::move(build_stream_))
        , probe_stream(std::move(probe_stream_))
    {}
};

struct PartitionBlock
{
    size_t partition_index;
    Block block;

    PartitionBlock()
        : partition_index(0)
        , block({})
    {}

    explicit PartitionBlock(Block && block_)
        : partition_index(0)
        , block(std::move(block_))
    {}

    PartitionBlock(size_t partition_index_, Block && block_)
        : partition_index(partition_index_)
        , block(std::move(block_))
    {}

    explicit operator bool() const { return static_cast<bool>(block); }
    bool operator!() const { return !block; }
};
using PartitionBlocks = std::list<PartitionBlock>;

/** Data structure for implementation of JOIN.
  * It is just a hash table: keys -> rows of joined ("right") table.
  * Additionally, CROSS JOIN is supported: instead of hash table, it use just set of blocks without keys.
  *
  * JOIN-s could be of nine types: ANY/ALL × LEFT/INNER/RIGHT/FULL, and also CROSS.
  *
  * If ANY is specified - then select only one row from the "right" table, (first encountered row), even if there was more matching rows.
  * If ALL is specified - usual JOIN, when rows are multiplied by number of matching rows from the "right" table.
  * ANY is more efficient.
  *
  * If INNER is specified - leave only rows that have matching rows from "right" table.
  * If LEFT is specified - in case when there is no matching row in "right" table, fill it with default values instead.
  * If RIGHT is specified - first process as INNER, but track what rows from the right table was joined,
  *  and at the end, add rows from right table that was not joined and substitute default values for columns of left table.
  * If FULL is specified - first process as LEFT, but track what rows from the right table was joined,
  *  and at the end, add rows from right table that was not joined and substitute default values for columns of left table.
  *
  * Thus, LEFT and RIGHT JOINs are not symmetric in terms of implementation.
  *
  * All JOINs (except CROSS) are done by equality condition on keys (equijoin).
  * Non-equality and other conditions are not supported.
  *
  * Implementation:
  *
  * 1. Build hash table in memory from "right" table.
  * This hash table is in form of keys -> row in case of ANY or keys -> [rows...] in case of ALL.
  * This is done in insertFromBlock method.
  *
  * 2. Process "left" table and join corresponding rows from "right" table by lookups in the map.
  * This is done in joinBlock methods.
  *
  * In case of ANY LEFT JOIN - form new columns with found values or default values.
  * This is the most simple. Number of rows in left table does not change.
  *
  * In case of ANY INNER JOIN - form new columns with found values,
  *  and also build a filter - in what rows nothing was found.
  * Then filter columns of "left" table.
  *
  * In case of ALL ... JOIN - form new columns with all found rows,
  *  and also fill 'offsets' array, describing how many times we need to replicate values of "left" table.
  * Then replicate columns of "left" table.
  *
  * How Nullable keys are processed:
  *
  * NULLs never join to anything, even to each other.
  * During building of map, we just skip keys with NULL value of any component.
  * During joining, we simply treat rows with any NULLs in key as non joined.
  *
  * Default values for outer joins (LEFT, RIGHT, FULL):
  *
  * Always generate Nullable column and substitute NULLs for non-joined rows,
  *  as in standard SQL.
  */

class Join
{
public:
    Join(const Names & key_names_left_,
         const Names & key_names_right_,
         ASTTableJoin::Kind kind_,
         ASTTableJoin::Strictness strictness_,
         const String & req_id,
         bool enable_fine_grained_shuffle_,
         size_t fine_grained_shuffle_count_,
         size_t max_bytes_before_external_join_,
         const SpillConfig & build_spill_config_,
         const SpillConfig & probe_spill_config_,
         Int64 join_restore_concurrency_,
         const Names & tidb_output_column_names_,
         const TiDB::TiDBCollators & collators_ = TiDB::dummy_collators,
         const JoinNonEqualConditions & non_equal_conditions_ = {},
         size_t max_block_size = 0,
         size_t shallow_copy_cross_probe_threshold_ = 0,
         const String & match_helper_name_ = "",
         const String & flag_mapped_entry_helper_name_ = "",
         size_t restore_round = 0,
         bool is_test = true,
         const std::vector<RuntimeFilterPtr> & runtime_filter_list_ = dummy_runtime_filter_list);

    size_t restore_round;

    /** Call `setBuildConcurrencyAndInitJoinPartition` and `setSampleBlock`.
      * You must call this method before subsequent calls to insertFromBlock.
      */
    void initBuild(const Block & sample_block, size_t build_concurrency_ = 1);

    void initProbe(const Block & sample_block, size_t probe_concurrency_ = 1);

    void insertFromBlock(const Block & block, size_t stream_index);

    /** Join data from the map (that was previously built by calls to insertFromBlock) to the block with data from "left" table.
      * Could be called from different threads in parallel.
      */
    Block joinBlock(ProbeProcessInfo & probe_process_info, bool dry_run = false) const;

    void checkTypes(const Block & block) const;

    /**
      * A stream that will scan and output rows from right table, might contain default values from left table
      * Use only after all calls to joinBlock was done.
      */
    BlockInputStreamPtr createScanHashMapAfterProbeStream(const Block & left_sample_block, size_t index, size_t step, size_t max_block_size) const;

    bool isEnableSpill() const;

    bool isRestoreJoin() const;

    bool getPartitionSpilled(size_t partition_index) const;

    bool hasPartitionSpilledWithLock();

    bool hasPartitionSpilled();

    bool isSpilled() const { return hash_join_spill_context->isSpilled(); }

    std::optional<RestoreInfo> getOneRestoreStream(size_t max_block_size);

    void dispatchProbeBlock(Block & block, PartitionBlocks & partition_blocks_list, size_t stream_index);

    Blocks dispatchBlock(const Strings & key_columns_names, const Block & from_block);

    /// Number of keys in all built JOIN maps.
    size_t getTotalRowCount() const;
    /// Sum size in bytes of all buffers, used for JOIN maps and for all memory pools.
    size_t getTotalByteCount();
    /// The peak build bytes usage, if spill is not enabled, the same as getTotalByteCount
    size_t getPeakBuildBytesUsage();

    size_t getTotalBuildInputRows() const { return total_input_build_rows; }

    ASTTableJoin::Kind getKind() const { return kind; }

    const Names & getLeftJoinKeys() const { return key_names_left; }

    void setInitActiveBuildThreads()
    {
        std::unique_lock lock(build_probe_mutex);
        active_build_threads = getBuildConcurrency();
    }

    size_t getProbeConcurrency() const
    {
        std::unique_lock lock(build_probe_mutex);
        return probe_concurrency;
    }
    void setProbeConcurrency(size_t concurrency)
    {
        std::unique_lock lock(build_probe_mutex);
        probe_concurrency = concurrency;
        active_probe_threads = probe_concurrency;
    }

    void wakeUpAllWaitingThreads();

    // Return true if it is the last build thread.
    bool finishOneBuild(size_t stream_index);
    void finalizeBuild();
    void waitUntilAllBuildFinished() const;

    // Return true if it is the last probe thread.
    bool finishOneProbe(size_t stream_index);
    void finalizeProbe();
    void waitUntilAllProbeFinished() const;
    bool quickCheckProbeFinished() const;

    bool quickCheckBuildFinished() const;

    void finishOneNonJoin(size_t partition_index);

    size_t getBuildConcurrency() const
    {
        if (unlikely(build_concurrency == 0))
            throw Exception("Logical error: `setBuildConcurrencyAndInitPool` has not been called", ErrorCodes::LOGICAL_ERROR);
        return build_concurrency;
    }

    void meetError(const String & error_message);
    void meetErrorImpl(const String & error_message, std::unique_lock<std::mutex> & lock);

    // std::unordered_map<partition_index, Blocks>
    using MarkedSpillData = std::unordered_map<size_t, Blocks>;

    MarkedSpillData & getBuildSideMarkedSpillData(size_t stream_index);
    const MarkedSpillData & getBuildSideMarkedSpillData(size_t stream_index) const;
    bool hasBuildSideMarkedSpillData(size_t stream_index) const;
    void flushBuildSideMarkedSpillData(size_t stream_index);

    MarkedSpillData & getProbeSideMarkedSpillData(size_t stream_index);
    const MarkedSpillData & getProbeSideMarkedSpillData(size_t stream_index) const;
    bool hasProbeSideMarkedSpillData(size_t stream_index) const;
    void flushProbeSideMarkedSpillData(size_t stream_index);

    static const String match_helper_prefix;
    static const DataTypePtr match_helper_type;
    static const String flag_mapped_entry_helper_prefix;
    static const DataTypePtr flag_mapped_entry_helper_type;

    // only use for left outer semi joins.
    const String match_helper_name;
    // only use for right semi, right anti joins with other conditions,
    // used to name the column that records matched map entry before other conditions filter
    const String flag_mapped_entry_helper_name;

    const JoinProfileInfoPtr profile_info = std::make_shared<JoinProfileInfo>();
    HashJoinSpillContextPtr hash_join_spill_context;

private:
    friend class ScanHashMapAfterProbeBlockInputStream;

    ASTTableJoin::Kind kind;
    ASTTableJoin::Strictness strictness;
    bool has_other_condition;
    ASTTableJoin::Strictness original_strictness;
    const bool may_probe_side_expanded_after_join;

    /// Names of key columns (columns for equi-JOIN) in "left" table (in the order they appear in USING clause).
    const Names key_names_left;
    /// Names of key columns (columns for equi-JOIN) in "right" table (in the order they appear in USING clause).
    const Names key_names_right;

    mutable std::mutex build_probe_mutex;

    mutable std::condition_variable build_cv;
    size_t build_concurrency;
    size_t active_build_threads;
    std::atomic_bool build_finished{false};

    mutable std::condition_variable probe_cv;
    size_t probe_concurrency;
    size_t active_probe_threads;
    std::atomic_bool probe_finished{false};

    bool skip_wait = false;
    bool meet_error = false;
    String error_message;

    /// collators for the join key
    const TiDB::TiDBCollators collators;

    const JoinNonEqualConditions non_equal_conditions;

    size_t max_block_size;
    /// Runtime Filter, optional
    std::vector<RuntimeFilterPtr> runtime_filter_list;

    /** Blocks of "right" table.
      */
    BlocksList blocks;
    Blocks original_blocks;
    /// mutex to protect concurrent insert to blocks
    std::mutex blocks_lock;

    JoinPartitions partitions;

    std::list<size_t> spilled_partition_indexes;

    Int64 join_restore_concurrency;
<<<<<<< HEAD
    bool is_spilled = false;
=======
>>>>>>> 5de003a7
    std::atomic<size_t> peak_build_bytes_usage{0};

    std::vector<RestoreInfo> restore_infos;
    Int64 restore_join_build_concurrency = -1;

    JoinPtr restore_join;

    /// Whether to directly check all blocks for row with null key.
    bool null_key_check_all_blocks_directly = false;

    /// For null-aware semi join with no other condition.
    /// Indicate if the right table is empty.
    std::atomic<bool> right_table_is_empty{true};
    /// Indicate if the right table has a all-key-null row.
    std::atomic<bool> right_has_all_key_null_row{false};

    bool has_build_data_in_memory = false;

    CrossProbeMode cross_probe_mode = CrossProbeMode::DEEP_COPY_RIGHT_BLOCK;
    size_t right_rows_to_be_added_when_matched_for_cross_join = 0;
    size_t shallow_copy_cross_probe_threshold;

    JoinMapMethod join_map_method = JoinMapMethod::EMPTY;

    Sizes key_sizes;

    /// Block with columns from the right-side table except key columns.
    Block sample_block_with_columns_to_add;
    /// Block with key columns in the same order they appear in the right-side table.
    Block sample_block_with_keys;

    Names tidb_output_column_names;

    bool is_test;

    Block build_sample_block;
    Block probe_sample_block;

    const LoggerPtr log;

    std::atomic<size_t> total_input_build_rows{0};

    /** Protect state for concurrent use in insertFromBlock and joinBlock.
      * Note that these methods could be called simultaneously only while use of StorageJoin,
      *  and StorageJoin only calls these two methods.
      * That's why another methods are not guarded.
      */
    mutable std::shared_mutex rwlock;

    bool initialized = false;
    bool enable_fine_grained_shuffle = false;
    size_t fine_grained_shuffle_count = 0;

    // the index of vector is the stream_index.
    std::vector<MarkedSpillData> build_side_marked_spilled_data;
    std::vector<MarkedSpillData> probe_side_marked_spilled_data;

private:
    /** Set information about structure of right hand of JOIN (joined data).
      * You must call this method before subsequent calls to insertFromBlock.
      */
    void setSampleBlock(const Block & block);

    /** Set Join build concurrency and init hash map.
      * You must call this method before subsequent calls to insertFromBlock.
      */
    void setBuildConcurrencyAndInitJoinPartition(size_t build_concurrency_);

    /// Throw an exception if blocks have different types of key columns.
    void checkTypesOfKeys(const Block & block_left, const Block & block_right) const;

    /** Add block of data from right hand of JOIN to the map.
      * Returns false, if some limit was exceeded and you should not insert more data.
      */
    void insertFromBlockInternal(Block * stored_block, size_t stream_index);

    Block joinBlockHash(ProbeProcessInfo & probe_process_info) const;
    Block doJoinBlockHash(ProbeProcessInfo & probe_process_info) const;

    Block joinBlockNullAware(ProbeProcessInfo & probe_process_info) const;

    Block joinBlockCross(ProbeProcessInfo & probe_process_info) const;

    Block removeUselessColumn(Block & block) const;

    /** Handle non-equal join conditions
      *
      * @param block
      */
    void handleOtherConditions(Block & block, std::unique_ptr<IColumn::Filter> & filter, std::unique_ptr<IColumn::Offsets> & offsets_to_replicate, const std::vector<size_t> & right_table_column) const;

    void handleOtherConditionsForOneProbeRow(Block & block, ProbeProcessInfo & probe_process_info) const;

    Block doJoinBlockCross(ProbeProcessInfo & probe_process_info) const;

    template <ASTTableJoin::Kind KIND, ASTTableJoin::Strictness STRICTNESS, typename Maps>
    void joinBlockNullAwareImpl(
        Block & block,
        size_t left_columns,
        const ColumnRawPtrs & key_columns,
        const ConstNullMapPtr & null_map,
        const ConstNullMapPtr & filter_map,
        const ConstNullMapPtr & all_key_null_map) const;

    IColumn::Selector hashToSelector(const WeakHash32 & hash) const;
    IColumn::Selector selectDispatchBlock(const Strings & key_columns_names, const Block & from_block);

    void spillBuildSideBlocks(UInt64 part_id, Blocks && blocks) const;
    void spillProbeSideBlocks(UInt64 part_id, Blocks && blocks) const;

    void markBuildSideSpillData(UInt64 part_id, Blocks && blocks, size_t stream_index);
    void markProbeSideSpillData(UInt64 part_id, Blocks && blocks, size_t stream_index);

    /// use lock as the argument to force the caller acquire the lock before call them
    void releaseAllPartitions();

    void spillMostMemoryUsedPartitionIfNeed(size_t stream_index);
    std::shared_ptr<Join> createRestoreJoin(size_t max_bytes_before_external_join_);

    void workAfterBuildFinish(size_t stream_index);
    void workAfterProbeFinish(size_t stream_index);

    void generateRuntimeFilterValues(const Block & block);
    void finalizeRuntimeFilter();
    void cancelRuntimeFilter(const String & reason);

    void finalizeProfileInfo();

    void finalizeNullAwareSemiFamilyBuild();

    void finalizeCrossJoinBuild();
};

} // namespace DB<|MERGE_RESOLUTION|>--- conflicted
+++ resolved
@@ -352,10 +352,7 @@
     std::list<size_t> spilled_partition_indexes;
 
     Int64 join_restore_concurrency;
-<<<<<<< HEAD
-    bool is_spilled = false;
-=======
->>>>>>> 5de003a7
+
     std::atomic<size_t> peak_build_bytes_usage{0};
 
     std::vector<RestoreInfo> restore_infos;
