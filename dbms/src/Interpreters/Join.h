--- conflicted
+++ resolved
@@ -413,18 +413,11 @@
     UInt64 max_block_size;
     size_t start_row;
     size_t end_row;
-<<<<<<< HEAD
-    bool all_rows_joined_finish = true;
-
-    ProbeProcessInfo(UInt64 max_block_size_)
-        : max_block_size(max_block_size_){};
-=======
     bool all_rows_joined_finish;
 
     ProbeProcessInfo(UInt64 max_block_size_)
         : max_block_size(max_block_size_)
         , all_rows_joined_finish(true){};
->>>>>>> 9bca9cb9
 
     void resetBlock(Block && block_);
     void updateStartRow();
