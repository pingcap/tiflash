// Copyright 2022 PingCAP, Ltd.
//
// Licensed under the Apache License, Version 2.0 (the "License");
// you may not use this file except in compliance with the License.
// You may obtain a copy of the License at
//
//     http://www.apache.org/licenses/LICENSE-2.0
//
// Unless required by applicable law or agreed to in writing, software
// distributed under the License is distributed on an "AS IS" BASIS,
// WITHOUT WARRANTIES OR CONDITIONS OF ANY KIND, either express or implied.
// See the License for the specific language governing permissions and
// limitations under the License.

#pragma once

#include <Columns/ColumnFixedString.h>
#include <Columns/ColumnNullable.h>
#include <Columns/ColumnString.h>
#include <Common/Arena.h>
#include <Common/HashTable/HashMap.h>
#include <Common/Logger.h>
#include <DataStreams/IBlockInputStream.h>
#include <Interpreters/AggregationCommon.h>
#include <Interpreters/ExpressionActions.h>
#include <Interpreters/SettingsCommon.h>
#include <Parsers/ASTTablesInSelectQuery.h>
#include <common/ThreadPool.h>

#include <shared_mutex>

namespace DB
{
struct ProbeProcessInfo;
/** Data structure for implementation of JOIN.
  * It is just a hash table: keys -> rows of joined ("right") table.
  * Additionally, CROSS JOIN is supported: instead of hash table, it use just set of blocks without keys.
  *
  * JOIN-s could be of nine types: ANY/ALL × LEFT/INNER/RIGHT/FULL, and also CROSS.
  *
  * If ANY is specified - then select only one row from the "right" table, (first encountered row), even if there was more matching rows.
  * If ALL is specified - usual JOIN, when rows are multiplied by number of matching rows from the "right" table.
  * ANY is more efficient.
  *
  * If INNER is specified - leave only rows that have matching rows from "right" table.
  * If LEFT is specified - in case when there is no matching row in "right" table, fill it with default values instead.
  * If RIGHT is specified - first process as INNER, but track what rows from the right table was joined,
  *  and at the end, add rows from right table that was not joined and substitute default values for columns of left table.
  * If FULL is specified - first process as LEFT, but track what rows from the right table was joined,
  *  and at the end, add rows from right table that was not joined and substitute default values for columns of left table.
  *
  * Thus, LEFT and RIGHT JOINs are not symmetric in terms of implementation.
  *
  * All JOINs (except CROSS) are done by equality condition on keys (equijoin).
  * Non-equality and other conditions are not supported.
  *
  * Implementation:
  *
  * 1. Build hash table in memory from "right" table.
  * This hash table is in form of keys -> row in case of ANY or keys -> [rows...] in case of ALL.
  * This is done in insertFromBlock method.
  *
  * 2. Process "left" table and join corresponding rows from "right" table by lookups in the map.
  * This is done in joinBlock methods.
  *
  * In case of ANY LEFT JOIN - form new columns with found values or default values.
  * This is the most simple. Number of rows in left table does not change.
  *
  * In case of ANY INNER JOIN - form new columns with found values,
  *  and also build a filter - in what rows nothing was found.
  * Then filter columns of "left" table.
  *
  * In case of ALL ... JOIN - form new columns with all found rows,
  *  and also fill 'offsets' array, describing how many times we need to replicate values of "left" table.
  * Then replicate columns of "left" table.
  *
  * How Nullable keys are processed:
  *
  * NULLs never join to anything, even to each other.
  * During building of map, we just skip keys with NULL value of any component.
  * During joining, we simply treat rows with any NULLs in key as non joined.
  *
  * Default values for outer joins (LEFT, RIGHT, FULL):
  *
  * Behaviour is controlled by 'join_use_nulls' settings.
  * If it is false, we substitute (global) default value for the data type, for non-joined rows
  *  (zero, empty string, etc. and NULL for Nullable data types).
  * If it is true, we always generate Nullable column and substitute NULLs for non-joined rows,
  *  as in standard SQL.
  */
class Join
{
public:
    Join(const Names & key_names_left_,
         const Names & key_names_right_,
         bool use_nulls_,
         ASTTableJoin::Kind kind_,
         ASTTableJoin::Strictness strictness_,
         const String & req_id,
         bool enable_fine_grained_shuffle_,
         size_t fine_grained_shuffle_count_,
         const TiDB::TiDBCollators & collators_ = TiDB::dummy_collators,
         const String & left_filter_column = "",
         const String & right_filter_column = "",
         const String & other_filter_column = "",
         const String & other_eq_filter_from_in_column = "",
         ExpressionActionsPtr other_condition_ptr = nullptr,
         size_t max_block_size = 0,
         const String & match_helper_name = "");

    /** Call `setBuildConcurrencyAndInitPool`, `initMapImpl` and `setSampleBlock`.
      * You must call this method before subsequent calls to insertFromBlock.
      */
    void init(const Block & sample_block, size_t build_concurrency_ = 1);

    void insertFromBlock(const Block & block);

    void insertFromBlock(const Block & block, size_t stream_index);

    /** Join data from the map (that was previously built by calls to insertFromBlock) to the block with data from "left" table.
      * Could be called from different threads in parallel.
      */
    void joinBlock(Block & block, ProbeProcessInfo & probe_process_info) const;

    Block joinBlock(ProbeProcessInfo & probe_process_info) const;

<<<<<<< HEAD
    void checkTypesOfKeysWithSampleBlock(const Block & block) const;
=======
    void checkTypes(const Block & block) const;
>>>>>>> 7806568a

    /** Keep "totals" (separate part of dataset, see WITH TOTALS) to use later.
      */
    void setTotals(const Block & block) { totals = block; }
    bool hasTotals() const { return static_cast<bool>(totals); };

    void joinTotals(Block & block) const;

    /** For RIGHT and FULL JOINs.
      * A stream that will contain default values from left table, joined with rows from right table, that was not joined before.
      * Use only after all calls to joinBlock was done.
      * left_sample_block is passed without account of 'use_nulls' setting (columns will be converted to Nullable inside).
      */
    BlockInputStreamPtr createStreamWithNonJoinedRows(const Block & left_sample_block, size_t index, size_t step, size_t max_block_size) const;

    /// Number of keys in all built JOIN maps.
    size_t getTotalRowCount() const;
    /// Sum size in bytes of all buffers, used for JOIN maps and for all memory pools.
    size_t getTotalByteCount() const;

    size_t getTotalBuildInputRows() const { return total_input_build_rows; }

    ASTTableJoin::Kind getKind() const { return kind; }

    bool useNulls() const { return use_nulls; }
    const Names & getLeftJoinKeys() const { return key_names_left; }

    size_t getBuildConcurrency() const
    {
        std::shared_lock lock(rwlock);
        return getBuildConcurrencyInternal();
    }
    size_t getNotJoinedStreamConcurrency() const
    {
        std::shared_lock lock(rwlock);
        return getNotJoinedStreamConcurrencyInternal();
    }

    enum BuildTableState
    {
        WAITING,
        FAILED,
        SUCCEED
    };
    void setBuildTableState(BuildTableState state_);

    /// Reference to the row in block.
    struct RowRef
    {
        const Block * block;
        size_t row_num;

        RowRef() = default;
        RowRef(const Block * block_, size_t row_num_)
            : block(block_)
            , row_num(row_num_)
        {}
    };

    /// Single linked list of references to rows. Used for ALL JOINs (non-unique JOINs)
    struct RowRefList : RowRef
    {
        RowRefList * next = nullptr;

        RowRefList() = default;
        RowRefList(const Block * block_, size_t row_num_)
            : RowRef(block_, row_num_)
        {}
    };

    /** Depending on template parameter, adds or doesn't add a flag, that element was used (row was joined).
      * For implementation of RIGHT and FULL JOINs.
      * NOTE: It is possible to store the flag in one bit of pointer to block or row_num. It seems not reasonable, because memory saving is minimal.
      */
    template <bool enable, typename Base>
    struct WithUsedFlag;

    template <typename Base>
    struct WithUsedFlag<true, Base> : Base
    {
        mutable std::atomic<bool> used{};
        using Base::Base;
        using Base_t = Base;
        void setUsed() const { used.store(true, std::memory_order_relaxed); } /// Could be set simultaneously from different threads.
        bool getUsed() const { return used; }
    };

    template <typename Base>
    struct WithUsedFlag<false, Base> : Base
    {
        using Base::Base;
        using Base_t = Base;
        void setUsed() const {}
        bool getUsed() const { return true; }
    };


/// Different types of keys for maps.
#define APPLY_FOR_JOIN_VARIANTS(M) \
    M(key8)                        \
    M(key16)                       \
    M(key32)                       \
    M(key64)                       \
    M(key_string)                  \
    M(key_strbinpadding)           \
    M(key_strbin)                  \
    M(key_fixed_string)            \
    M(keys128)                     \
    M(keys256)                     \
    M(serialized)

    enum class Type
    {
        EMPTY,
        CROSS,
#define M(NAME) NAME,
        APPLY_FOR_JOIN_VARIANTS(M)
#undef M
    };


    /** Different data structures, that are used to perform JOIN.
      */
    template <typename Mapped>
    struct MapsTemplate
    {
        std::unique_ptr<ConcurrentHashMap<UInt8, Mapped, TrivialHash, HashTableFixedGrower<8>>> key8;
        std::unique_ptr<ConcurrentHashMap<UInt16, Mapped, TrivialHash, HashTableFixedGrower<16>>> key16;
        std::unique_ptr<ConcurrentHashMap<UInt32, Mapped, HashCRC32<UInt32>>> key32;
        std::unique_ptr<ConcurrentHashMap<UInt64, Mapped, HashCRC32<UInt64>>> key64;
        std::unique_ptr<ConcurrentHashMapWithSavedHash<StringRef, Mapped>> key_string;
        std::unique_ptr<ConcurrentHashMapWithSavedHash<StringRef, Mapped>> key_strbinpadding;
        std::unique_ptr<ConcurrentHashMapWithSavedHash<StringRef, Mapped>> key_strbin;
        std::unique_ptr<ConcurrentHashMapWithSavedHash<StringRef, Mapped>> key_fixed_string;
        std::unique_ptr<ConcurrentHashMap<UInt128, Mapped, HashCRC32<UInt128>>> keys128;
        std::unique_ptr<ConcurrentHashMap<UInt256, Mapped, HashCRC32<UInt256>>> keys256;
        std::unique_ptr<ConcurrentHashMap<StringRef, Mapped>> serialized;
        // TODO: add more cases like Aggregator
    };

    using MapsAny = MapsTemplate<WithUsedFlag<false, RowRef>>;
    using MapsAll = MapsTemplate<WithUsedFlag<false, RowRefList>>;
    using MapsAnyFull = MapsTemplate<WithUsedFlag<true, RowRef>>;
    using MapsAllFull = MapsTemplate<WithUsedFlag<true, RowRefList>>;

    static const String match_helper_prefix;
    static const DataTypePtr match_helper_type;

    // only use for left semi joins.
    const String match_helper_name;


private:
    friend class NonJoinedBlockInputStream;

    ASTTableJoin::Kind kind;
    ASTTableJoin::Strictness strictness;

    /// Names of key columns (columns for equi-JOIN) in "left" table (in the order they appear in USING clause).
    const Names key_names_left;
    /// Names of key columns (columns for equi-JOIN) in "right" table (in the order they appear in USING clause).
    const Names key_names_right;

    /// Substitute NULLs for non-JOINed rows.
    bool use_nulls;

    size_t build_concurrency;

private:
    /// collators for the join key
    const TiDB::TiDBCollators collators;

    String left_filter_column;
    String right_filter_column;
    String other_filter_column;
    String other_eq_filter_from_in_column;
    ExpressionActionsPtr other_condition_ptr;
    ASTTableJoin::Strictness original_strictness;
    size_t max_block_size_for_cross_join;
    /** Blocks of "right" table.
      */
    BlocksList blocks;
    /// mutex to protect concurrent insert to blocks
    std::mutex blocks_lock;
    /// keep original block for concurrent build
    Blocks original_blocks;

    MapsAny maps_any; /// For ANY LEFT|INNER JOIN
    MapsAll maps_all; /// For ALL LEFT|INNER JOIN
    MapsAnyFull maps_any_full; /// For ANY RIGHT|FULL JOIN
    MapsAllFull maps_all_full; /// For ALL RIGHT|FULL JOIN

    /// For right/full join, including
    /// 1. Rows with NULL join keys
    /// 2. Rows that are filtered by right join conditions
    std::vector<std::unique_ptr<RowRefList>> rows_not_inserted_to_map;

    /// Additional data - strings for string keys and continuation elements of single-linked lists of references to rows.
    Arenas pools;


private:
    Type type = Type::EMPTY;

    Type chooseMethod(const ColumnRawPtrs & key_columns, Sizes & key_sizes) const;

    Sizes key_sizes;

    /// Block with columns from the right-side table except key columns.
    Block sample_block_with_columns_to_add;
    /// Block with key columns in the same order they appear in the right-side table.
    Block sample_block_with_keys;

    mutable std::mutex build_table_mutex;
    mutable std::condition_variable build_table_cv;
    BuildTableState build_table_state;

    const LoggerPtr log;

    Block totals;
    std::atomic<size_t> total_input_build_rows{0};
    /** Protect state for concurrent use in insertFromBlock and joinBlock.
      * Note that these methods could be called simultaneously only while use of StorageJoin,
      *  and StorageJoin only calls these two methods.
      * That's why another methods are not guarded.
      */
    mutable std::shared_mutex rwlock;

    bool initialized = false;
    bool enable_fine_grained_shuffle = false;
    size_t fine_grained_shuffle_count = 0;

    size_t getBuildConcurrencyInternal() const
    {
        if (unlikely(build_concurrency == 0))
            throw Exception("Logical error: `setBuildConcurrencyAndInitPool` has not been called", ErrorCodes::LOGICAL_ERROR);
        return build_concurrency;
    }
    size_t getNotJoinedStreamConcurrencyInternal() const
    {
        return getBuildConcurrencyInternal();
    }

    /// Initialize map implementations for various join types.
    void initMapImpl(Type type_);

    /** Set information about structure of right hand of JOIN (joined data).
      * You must call this method before subsequent calls to insertFromBlock.
      */
    void setSampleBlock(const Block & block);

    /** Set Join build concurrency and init hash map.
      * You must call this method before subsequent calls to insertFromBlock.
      */
    void setBuildConcurrencyAndInitPool(size_t build_concurrency_);

    /// Throw an exception if blocks have different types of key columns.
    void checkTypesOfKeys(const Block & block_left, const Block & block_right) const;

    /** Add block of data from right hand of JOIN to the map.
      * Returns false, if some limit was exceeded and you should not insert more data.
      */
    void insertFromBlockInternal(Block * stored_block, size_t stream_index);

    template <ASTTableJoin::Kind KIND, ASTTableJoin::Strictness STRICTNESS, typename Maps>
    void joinBlockImpl(Block & block, const Maps & maps, ProbeProcessInfo & probe_process_info) const;

    /** Handle non-equal join conditions
      *
      * @param block
      */
    void handleOtherConditions(Block & block, std::unique_ptr<IColumn::Filter> & filter, std::unique_ptr<IColumn::Offsets> & offsets_to_replicate, const std::vector<size_t> & right_table_column) const;


    template <ASTTableJoin::Kind KIND, ASTTableJoin::Strictness STRICTNESS>
    void joinBlockImplCross(Block & block, ProbeProcessInfo & probe_process_info) const;

    template <ASTTableJoin::Kind KIND, ASTTableJoin::Strictness STRICTNESS, bool has_null_map>
    void joinBlockImplCrossInternal(Block & block, ConstNullMapPtr null_map, ProbeProcessInfo & probe_process_info) const;
};

using JoinPtr = std::shared_ptr<Join>;
using Joins = std::vector<JoinPtr>;

struct ProbeProcessInfo
{
    Block block;
    UInt64 max_block_size;
    size_t start_row;
    size_t end_row;
    bool all_rows_joined_finish = true;
    bool block_full = false;

    ProbeProcessInfo(UInt64 max_block_size_)
        : max_block_size(max_block_size_){};

    void setAndInit(Block && block_);
    void updateStartRow();
};

using ProbeProcessInfoPtr = std::unique_ptr<ProbeProcessInfo>;


} // namespace DB<|MERGE_RESOLUTION|>--- conflicted
+++ resolved
@@ -124,11 +124,7 @@
 
     Block joinBlock(ProbeProcessInfo & probe_process_info) const;
 
-<<<<<<< HEAD
-    void checkTypesOfKeysWithSampleBlock(const Block & block) const;
-=======
     void checkTypes(const Block & block) const;
->>>>>>> 7806568a
 
     /** Keep "totals" (separate part of dataset, see WITH TOTALS) to use later.
       */
