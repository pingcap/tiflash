--- conflicted
+++ resolved
@@ -6,20 +6,14 @@
 #include <tipb/select.pb.h>
 #pragma GCC diagnostic pop
 
-<<<<<<< HEAD
 #include <Coprocessor/CoprocessorHandler.h>
-=======
->>>>>>> be4d80c1
 #include <DataStreams/BlockIO.h>
 
 namespace DB
 {
 
-<<<<<<< HEAD
-=======
 class Context;
 
->>>>>>> be4d80c1
 class DAGStringConverter
 {
 public:
@@ -29,9 +23,6 @@
 
     String buildSqlString();
 
-<<<<<<< HEAD
-private:
-=======
     const NamesAndTypesList & getCurrentColumns()
     {
         if (afterAgg)
@@ -51,39 +42,10 @@
     }
 
 protected:
->>>>>>> be4d80c1
     bool buildTSString(const tipb::TableScan & ts, std::stringstream & ss);
     bool buildSelString(const tipb::Selection & sel, std::stringstream & ss);
     bool buildLimitString(const tipb::Limit & limit, std::stringstream & ss);
     bool buildString(const tipb::Executor & executor, std::stringstream & ss);
-<<<<<<< HEAD
-    CoprocessorContext & context;
-    tipb::DAGRequest & dag_request;
-    // used by columnRef, which starts with 1, and refs column index in the original ts/agg output
-    NamesAndTypesList columns_from_ts;
-    NamesAndTypesList columns_from_agg;
-    // used by output_offset, which starts with 0, and refs the index in the selected output of ts/agg operater
-    Names output_from_ts;
-    Names output_from_agg;
-    bool afterAgg;
-    const NamesAndTypesList & getCurrentColumns()
-    {
-        if (afterAgg)
-        {
-            return columns_from_agg;
-        }
-        return columns_from_ts;
-    }
-
-    const Names & getCurrentOutputColumns()
-    {
-        if (afterAgg)
-        {
-            return output_from_agg;
-        }
-        return output_from_ts;
-    }
-=======
 
 protected:
     Context & context;
@@ -95,7 +57,6 @@
     Names output_from_ts;
     Names output_from_agg;
     bool afterAgg;
->>>>>>> be4d80c1
 };
 
 } // namespace DB