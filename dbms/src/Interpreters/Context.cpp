// Copyright 2022 PingCAP, Ltd.
//
// Licensed under the Apache License, Version 2.0 (the "License");
// you may not use this file except in compliance with the License.
// You may obtain a copy of the License at
//
//     http://www.apache.org/licenses/LICENSE-2.0
//
// Unless required by applicable law or agreed to in writing, software
// distributed under the License is distributed on an "AS IS" BASIS,
// WITHOUT WARRANTIES OR CONDITIONS OF ANY KIND, either express or implied.
// See the License for the specific language governing permissions and
// limitations under the License.

#include <Common/Config/ConfigProcessor.h>
#include <Common/DNSCache.h>
#include <Common/FailPoint.h>
#include <Common/FmtUtils.h>
#include <Common/Macros.h>
#include <Common/Stopwatch.h>
#include <Common/TiFlashMetrics.h>
#include <Common/escapeForFileName.h>
#include <Common/formatReadable.h>
#include <Common/randomSeed.h>
#include <Common/setThreadName.h>
#include <DataStreams/FormatFactory.h>
#include <Databases/IDatabase.h>
#include <Debug/DBGInvoker.h>
#include <Encryption/DataKeyManager.h>
#include <Encryption/FileProvider.h>
#include <Encryption/RateLimiter.h>
#include <Flash/Coprocessor/DAGContext.h>
#include <IO/ReadBufferFromFile.h>
#include <IO/UncompressedCache.h>
#include <Interpreters/Context.h>
#include <Interpreters/ISecurityManager.h>
#include <Interpreters/ProcessList.h>
#include <Interpreters/QueryLog.h>
#include <Interpreters/Quota.h>
#include <Interpreters/RuntimeComponentsFactory.h>
#include <Interpreters/Settings.h>
#include <Interpreters/SharedQueries.h>
#include <Interpreters/SystemLog.h>
#include <Parsers/ASTCreateQuery.h>
#include <Parsers/ParserCreateQuery.h>
#include <Parsers/parseQuery.h>
#include <Poco/File.h>
#include <Poco/Mutex.h>
#include <Poco/Net/IPAddress.h>
#include <Poco/UUID.h>
#include <Storages/BackgroundProcessingPool.h>
#include <Storages/DeltaMerge/DeltaIndexManager.h>
#include <Storages/DeltaMerge/Index/MinMaxIndex.h>
#include <Storages/DeltaMerge/Remote/Manager.h>
#include <Storages/DeltaMerge/StoragePool.h>
#include <Storages/IStorage.h>
#include <Storages/MarkCache.h>
#include <Storages/Page/V3/PageStorageImpl.h>
#include <Storages/Page/universal/UniversalPageStorage.h>
#include <Storages/PathCapacityMetrics.h>
#include <Storages/PathPool.h>
#include <Storages/Transaction/BackgroundService.h>
#include <Storages/Transaction/TMTContext.h>
#include <TableFunctions/TableFunctionFactory.h>
#include <TiDB/Schema/SchemaSyncService.h>
#include <common/logger_useful.h>
#include <fiu.h>
#include <fmt/core.h>

#include <boost/functional/hash/hash.hpp>
#include <pcg_random.hpp>
#include <set>
#include <unordered_map>


namespace ProfileEvents
{
extern const Event ContextLock;
}

namespace CurrentMetrics
{
extern const Metric GlobalStorageRunMode;
} // namespace CurrentMetrics


namespace DB
{
namespace ErrorCodes
{
extern const int DATABASE_ACCESS_DENIED;
extern const int UNKNOWN_DATABASE;
extern const int UNKNOWN_TABLE;
extern const int TABLE_ALREADY_EXISTS;
extern const int TABLE_WAS_NOT_DROPPED;
extern const int DATABASE_ALREADY_EXISTS;
extern const int THERE_IS_NO_SESSION;
extern const int THERE_IS_NO_QUERY;
extern const int NO_ELEMENTS_IN_CONFIG;
extern const int DDL_GUARD_IS_ACTIVE;
extern const int TABLE_SIZE_EXCEEDS_MAX_DROP_SIZE_LIMIT;
extern const int SESSION_NOT_FOUND;
extern const int SESSION_IS_LOCKED;
extern const int CANNOT_GET_CREATE_TABLE_QUERY;
} // namespace ErrorCodes
namespace FailPoints
{
extern const char force_context_path[];
} // namespace FailPoints

struct UniversalPageStorageWrapper
{
    explicit UniversalPageStorageWrapper(Context & global_context_)
        :global_context(global_context_)
    {

    }
    Context & global_context;
    UniversalPageStoragePtr uni_page_storage;
    BackgroundProcessingPool::TaskHandle gc_handle;
    std::atomic<Timepoint> last_try_gc_time = Clock::now();

    void restore()
    {
        uni_page_storage->restore();
        gc_handle = global_context.getBackgroundPool().addTask(
            [this] {
                return this->gc();
            },
            false);
    }

    bool gc()
    {
        Timepoint now = Clock::now();
        const std::chrono::seconds try_gc_period(10);
        if (now < (last_try_gc_time.load() + try_gc_period))
            return false;

        last_try_gc_time = now;
        return this->uni_page_storage->gc();
    }

    ~UniversalPageStorageWrapper()
    {
        if (gc_handle)
        {
            global_context.getBackgroundPool().removeTask(gc_handle);
            gc_handle = nullptr;
        }
    }
};
using UniversalPageStorageWrapperPtr = std::shared_ptr<UniversalPageStorageWrapper>;


/** Set of known objects (environment), that could be used in query.
  * Shared (global) part. Order of members (especially, order of destruction) is very important.
  */
struct ContextShared
{
    Poco::Logger * log = &Poco::Logger::get("Context");

    std::shared_ptr<IRuntimeComponentsFactory> runtime_components_factory;

    /// For access of most of shared objects. Recursive mutex.
    mutable std::recursive_mutex mutex;
    /// Separate mutex for access of dictionaries. Separate mutex to avoid locks when server doing request to itself.
    mutable std::mutex embedded_dictionaries_mutex;
    mutable std::mutex external_dictionaries_mutex;

    String path; /// Path to the primary data directory, with a slash at the end.
    String tmp_path; /// The path to the temporary files that occur when processing the request.
    String flags_path; /// Path to the directory with some control flags for server maintenance.
    String user_files_path; /// Path to the directory with user provided files, usable by 'file' table function.
    PathPool path_pool; /// The data directories. RegionPersister and some Storage Engine like DeltaMerge will use this to manage data placement on disks.
    ConfigurationPtr config; /// Global configuration settings.

    /// The remote data souce service to store/read data.
    // Now it is a mount point of juicefs.
    String remote_data_source;

    Databases databases; /// List of databases and tables in them.
    FormatFactory format_factory; /// Formats.
    String default_profile_name; /// Default profile name used for default values.
    String system_profile_name; /// Profile used by system processes
    std::shared_ptr<ISecurityManager> security_manager; /// Known users.
    Quotas quotas; /// Known quotas for resource use.
    mutable UncompressedCachePtr uncompressed_cache; /// The cache of decompressed blocks.
    mutable DBGInvoker dbg_invoker; /// Execute inner functions, debug only.
    mutable MarkCachePtr mark_cache; /// Cache of marks in compressed files.
    mutable DM::MinMaxIndexCachePtr minmax_index_cache; /// Cache of minmax index in compressed files.
    mutable DM::DeltaIndexManagerPtr delta_index_manager; /// Manage the Delta Indies of Segments.
    ProcessList process_list; /// Executing queries at the moment.
    ViewDependencies view_dependencies; /// Current dependencies
    ConfigurationPtr users_config; /// Config with the users, profiles and quotas sections.
    BackgroundProcessingPoolPtr background_pool; /// The thread pool for the background work performed by the tables.
    BackgroundProcessingPoolPtr blockable_background_pool; /// The thread pool for the blockable background work performed by the tables.
    mutable TMTContextPtr tmt_context; /// Context of TiFlash. Note that this should be free before background_pool.
    MultiVersion<Macros> macros; /// Substitutions extracted from config.
    size_t max_table_size_to_drop = 50000000000lu; /// Protects MergeTree tables from accidental DROP (50GB by default)
    String format_schema_path; /// Path to a directory that contains schema files used by input formats.

    SharedQueriesPtr shared_queries; /// The cache of shared queries.
    SchemaSyncServicePtr schema_sync_service; /// Schema sync service instance.
    PathCapacityMetricsPtr path_capacity_ptr; /// Path capacity metrics
    FileProviderPtr file_provider; /// File provider.
    IORateLimiter io_rate_limiter;
    PageStorageRunMode storage_run_mode = PageStorageRunMode::UNI_PS;
    DM::GlobalStoragePoolPtr global_storage_pool;

    /// The PS instance available on Write Node.
    UniversalPageStorageWrapperPtr ps_write;

    /// The PS instance available on Read Node. The data could be volatile.
    UniversalPageStorageWrapperPtr ps_read;

    DM::Remote::ManagerPtr dm_remote_manager;

    /// Named sessions. The user could specify session identifier to reuse settings and temporary tables in subsequent requests.

    class SessionKeyHash
    {
    public:
        size_t operator()(const Context::SessionKey & key) const
        {
            size_t seed = 0;
            boost::hash_combine(seed, key.first);
            boost::hash_combine(seed, key.second);
            return seed;
        }
    };

    using Sessions = std::unordered_map<Context::SessionKey, std::shared_ptr<Context>, SessionKeyHash>;
    using CloseTimes = std::deque<std::vector<Context::SessionKey>>;
    mutable Sessions sessions;
    mutable CloseTimes close_times;
    std::chrono::steady_clock::duration close_interval = std::chrono::seconds(1);
    std::chrono::steady_clock::time_point close_cycle_time = std::chrono::steady_clock::now();
    UInt64 close_cycle = 0;

    bool shutdown_called = false;

    /// Do not allow simultaneous execution of DDL requests on the same table.
    /// database -> table -> exception_message
    /// For the duration of the operation, an element is placed here, and an object is returned, which deletes the element in the destructor.
    /// In case the element already exists, an exception is thrown. See class DDLGuard below.
    using DDLGuards = std::unordered_map<String, DDLGuard::Map>;
    DDLGuards ddl_guards;
    /// If you capture mutex and ddl_guards_mutex, then you need to grab them strictly in this order.
    mutable std::mutex ddl_guards_mutex;

    Stopwatch uptime_watch;

    Context::ApplicationType application_type = Context::ApplicationType::SERVER;

    pcg64 rng{randomSeed()};

    Context::ConfigReloadCallback config_reload_callback;

    explicit ContextShared(std::shared_ptr<IRuntimeComponentsFactory> runtime_components_factory_)
        : runtime_components_factory(std::move(runtime_components_factory_))
        , storage_run_mode(PageStorageRunMode::ONLY_V3)
    {
        /// TODO: make it singleton (?)
#ifndef MULTIPLE_CONTEXT_GTEST
        static std::atomic<size_t> num_calls{0};
        if (++num_calls > 1)
        {
            std::cerr << "Attempting to create multiple ContextShared instances. Stack trace:\n"
                      << StackTrace().toString();
            std::cerr.flush();
            std::terminate();
        }
#endif

        initialize();
    }


    ~ContextShared()
    {
        try
        {
            shutdown();
        }
        catch (...)
        {
            tryLogCurrentException(__PRETTY_FUNCTION__);
        }
    }


    /** Perform a complex job of destroying objects in advance.
      */
    void shutdown()
    {
        if (shutdown_called)
            return;
        shutdown_called = true;

        /** At this point, some tables may have threads that block our mutex.
          * To complete them correctly, we will copy the current list of tables,
          *  and ask them all to finish their work.
          * Then delete all objects with tables.
          */

        Databases current_databases;

        {
            std::lock_guard lock(mutex);
            current_databases = databases;
        }

        for (auto & database : current_databases)
            database.second->shutdown();

        {
            std::lock_guard lock(mutex);
            databases.clear();
        }
    }

private:
    void initialize()
    {
        security_manager = runtime_components_factory->createSecurityManager();
    }
};


Context::Context() = default;


Context Context::createGlobal(std::shared_ptr<IRuntimeComponentsFactory> runtime_components_factory)
{
    Context res;
    res.runtime_components_factory = runtime_components_factory;
    res.shared = std::make_shared<ContextShared>(runtime_components_factory);
    res.quota = std::make_shared<QuotaForIntervals>();
    res.timezone_info.init();
    return res;
}

Context Context::createGlobal()
{
    return createGlobal(std::make_unique<RuntimeComponentsFactory>());
}

Context::~Context()
{
    try
    {
        /// Destroy system logs while at least one Context is alive
        system_logs.reset();
    }
    catch (...)
    {
        tryLogCurrentException(__PRETTY_FUNCTION__);
    }
}


std::unique_lock<std::recursive_mutex> Context::getLock() const
{
    return std::unique_lock(shared->mutex);
}

ProcessList & Context::getProcessList()
{
    return shared->process_list;
}
const ProcessList & Context::getProcessList() const
{
    return shared->process_list;
}


Databases Context::getDatabases() const
{
    auto lock = getLock();
    return shared->databases;
}

Context::SessionKey Context::getSessionKey(const String & session_id) const
{
    const auto & user_name = client_info.current_user;

    if (user_name.empty())
        throw Exception("Empty user name.", ErrorCodes::LOGICAL_ERROR);

    return SessionKey(user_name, session_id);
}


void Context::scheduleCloseSession(const Context::SessionKey & key, std::chrono::steady_clock::duration timeout)
{
    const UInt64 close_index = timeout / shared->close_interval + 1;
    const auto new_close_cycle = shared->close_cycle + close_index;

    if (session_close_cycle != new_close_cycle)
    {
        session_close_cycle = new_close_cycle;
        if (shared->close_times.size() < close_index + 1)
            shared->close_times.resize(close_index + 1);
        shared->close_times[close_index].emplace_back(key);
    }
}


std::shared_ptr<Context> Context::acquireSession(const String & session_id, std::chrono::steady_clock::duration timeout, bool session_check) const
{
    auto lock = getLock();

    const auto & key = getSessionKey(session_id);
    auto it = shared->sessions.find(key);

    if (it == shared->sessions.end())
    {
        if (session_check)
            throw Exception("Session not found.", ErrorCodes::SESSION_NOT_FOUND);

        auto new_session = std::make_shared<Context>(*global_context);

        new_session->scheduleCloseSession(key, timeout);

        it = shared->sessions.insert(std::make_pair(key, std::move(new_session))).first;
    }
    else if (it->second->client_info.current_user != client_info.current_user)
    {
        throw Exception("Session belongs to a different user", ErrorCodes::LOGICAL_ERROR);
    }

    const auto & session = it->second;

    if (session->session_is_used)
        throw Exception("Session is locked by a concurrent client.", ErrorCodes::SESSION_IS_LOCKED);
    session->session_is_used = true;

    session->client_info = client_info;

    return session;
}


void Context::releaseSession(const String & session_id, std::chrono::steady_clock::duration timeout)
{
    auto lock = getLock();

    session_is_used = false;
    scheduleCloseSession(getSessionKey(session_id), timeout);
}


std::chrono::steady_clock::duration Context::closeSessions() const
{
    auto lock = getLock();

    const auto now = std::chrono::steady_clock::now();

    if (now < shared->close_cycle_time)
        return shared->close_cycle_time - now;

    const auto current_cycle = shared->close_cycle;

    ++shared->close_cycle;
    shared->close_cycle_time = now + shared->close_interval;

    if (shared->close_times.empty())
        return shared->close_interval;

    auto & sessions_to_close = shared->close_times.front();

    for (const auto & key : sessions_to_close)
    {
        const auto session = shared->sessions.find(key);

        if (session != shared->sessions.end() && session->second->session_close_cycle <= current_cycle)
        {
            if (session->second->session_is_used)
                session->second->scheduleCloseSession(key, std::chrono::seconds(0));
            else
                shared->sessions.erase(session);
        }
    }

    shared->close_times.pop_front();

    return shared->close_interval;
}


static String resolveDatabase(const String & database_name, const String & current_database)
{
    String res = database_name.empty() ? current_database : database_name;
    if (res.empty())
        throw Exception("Default database is not selected", ErrorCodes::UNKNOWN_DATABASE);
    return res;
}


DatabasePtr Context::getDatabase(const String & database_name) const
{
    auto lock = getLock();
    String db = resolveDatabase(database_name, current_database);
    assertDatabaseExists(db);
    return shared->databases[db];
}

DatabasePtr Context::tryGetDatabase(const String & database_name) const
{
    auto lock = getLock();
    String db = resolveDatabase(database_name, current_database);
    auto it = shared->databases.find(db);
    if (it == shared->databases.end())
        return {};
    return it->second;
}

String Context::getPath() const
{
    auto lock = getLock();
    // Now we only make this failpoint for gtest_database.
    fiu_return_on(FailPoints::force_context_path, fmt::format("{}{}/", shared->path, "DatabaseTiFlashTest"));
    return shared->path;
}

String Context::getTemporaryPath() const
{
    auto lock = getLock();
    return shared->tmp_path;
}

String Context::getFlagsPath() const
{
    auto lock = getLock();
    return shared->flags_path;
}

String Context::getUserFilesPath() const
{
    auto lock = getLock();
    return shared->user_files_path;
}

PathPool & Context::getPathPool() const
{
    auto lock = getLock();
    return shared->path_pool;
}

void Context::setPath(const String & path)
{
    auto lock = getLock();

    shared->path = path;

    if (shared->tmp_path.empty())
        shared->tmp_path = shared->path + "tmp/";

    if (shared->flags_path.empty())
        shared->flags_path = shared->path + "flags/";

    if (shared->user_files_path.empty())
        shared->user_files_path = shared->path + "user_files/";
}

void Context::setTemporaryPath(const String & path)
{
    auto lock = getLock();
    shared->tmp_path = path;
}

void Context::setFlagsPath(const String & path)
{
    auto lock = getLock();
    shared->flags_path = path;
}

void Context::setUserFilesPath(const String & path)
{
    auto lock = getLock();
    shared->user_files_path = path;
}

void Context::setPathPool(
    const Strings & main_data_paths,
    const Strings & latest_data_paths,
    const Strings & kvstore_paths,
    bool enable_raft_compatible_mode,
    PathCapacityMetricsPtr global_capacity_,
    FileProviderPtr file_provider_)
{
    auto lock = getLock();
    shared->path_pool = PathPool(
        main_data_paths,
        latest_data_paths,
        kvstore_paths,
        global_capacity_,
        file_provider_,
        enable_raft_compatible_mode);
}

void Context::setRemoteDataServiceSource(const String & source)
{
    auto lock = getLock();
    shared->remote_data_source = source;
}

const String & Context::remoteDataServiceSource() const
{
    auto lock = getLock();
    return shared->remote_data_source;
}

void Context::setConfig(const ConfigurationPtr & config)
{
    auto lock = getLock();
    shared->config = config;
}

Poco::Util::AbstractConfiguration & Context::getConfigRef() const
{
    auto lock = getLock();
    return shared->config ? *shared->config : Poco::Util::Application::instance().config();
}

void Context::setUsersConfig(const ConfigurationPtr & config)
{
    auto lock = getLock();
    shared->users_config = config;
    // parse "users.*"
    shared->security_manager->loadFromConfig(*shared->users_config);
    // parse "quotas.*"
    shared->quotas.loadFromConfig(*shared->users_config);
}

ConfigurationPtr Context::getUsersConfig()
{
    auto lock = getLock();
    return shared->users_config;
}

void Context::reloadDeltaTreeConfig(const Poco::Util::AbstractConfiguration & config)
{
    auto default_profile_name = config.getString("default_profile", "default");
    String elem = "profiles." + default_profile_name;
    if (!config.has(elem))
    {
        return;
    }
    Poco::Util::AbstractConfiguration::Keys config_keys;
    config.keys(elem, config_keys);
    String dt_config_reload_log = "reload delta tree ";
    for (const std::string & key : config_keys)
    {
        if (startsWith(key, "dt"))
        {
            String config_value = config.getString(elem + "." + key);
            if (settings.get(key) == config_value)
            {
                continue;
            }
            dt_config_reload_log += fmt::format("config name: {}, old: {}, new: {}; ", key, settings.get(key), config_value);
            settings.set(key, config_value);
        }
    }
    LOG_INFO(shared->log, dt_config_reload_log);
}

void Context::calculateUserSettings()
{
    auto lock = getLock();

    String profile_name = shared->security_manager->getUser(client_info.current_user)->profile;

    /// 1) Set default settings (hardcoded values)
    /// NOTE: we ignore global_context settings (from which it is usually copied)
    /// NOTE: global_context settings are immutable and not auto updated
    settings = Settings();

    /// 2) Apply settings from default profile ("profiles.*" in `users_config`)
    auto default_profile_name = getDefaultProfileName();
    if (profile_name != default_profile_name)
        settings.setProfile(default_profile_name, *shared->users_config);

    /// 3) Apply settings from current user
    settings.setProfile(profile_name, *shared->users_config);
}


void Context::setUser(const String & name, const String & password, const Poco::Net::SocketAddress & address, const String & quota_key)
{
    auto lock = getLock();

    auto user_props = shared->security_manager->authorizeAndGetUser(name, password, address.host());

    client_info.current_user = name;
    client_info.current_address = address;
    client_info.current_password = password;

    if (!quota_key.empty())
        client_info.quota_key = quota_key;

    calculateUserSettings();

    setQuota(user_props->quota, quota_key, name, address.host());
}


void Context::setQuota(const String & name, const String & quota_key, const String & user_name, const Poco::Net::IPAddress & address)
{
    auto lock = getLock();
    quota = shared->quotas.get(name, quota_key, user_name, address);
}


QuotaForIntervals & Context::getQuota()
{
    auto lock = getLock();
    return *quota;
}

void Context::checkDatabaseAccessRights(const std::string & database_name) const
{
    auto lock = getLock();
    checkDatabaseAccessRightsImpl(database_name);
}

void Context::checkDatabaseAccessRightsImpl(const std::string & database_name) const
{
    if (client_info.current_user.empty() || (database_name == "system"))
    {
        /// An unnamed user, i.e. server, has access to all databases.
        /// All users have access to the database system.
        return;
    }
    if (!shared->security_manager->hasAccessToDatabase(client_info.current_user, database_name))
        throw Exception(fmt::format("Access denied to database {}", database_name), ErrorCodes::DATABASE_ACCESS_DENIED);
}

void Context::addDependency(const DatabaseAndTableName & from, const DatabaseAndTableName & where)
{
    auto lock = getLock();
    checkDatabaseAccessRightsImpl(from.first);
    checkDatabaseAccessRightsImpl(where.first);
    shared->view_dependencies[from].insert(where);

    // Notify table of dependencies change
    auto table = tryGetTable(from.first, from.second);
    if (table != nullptr)
        table->updateDependencies();
}

void Context::removeDependency(const DatabaseAndTableName & from, const DatabaseAndTableName & where)
{
    auto lock = getLock();
    checkDatabaseAccessRightsImpl(from.first);
    checkDatabaseAccessRightsImpl(where.first);
    shared->view_dependencies[from].erase(where);

    // Notify table of dependencies change
    auto table = tryGetTable(from.first, from.second);
    if (table != nullptr)
        table->updateDependencies();
}

Dependencies Context::getDependencies(const String & database_name, const String & table_name) const
{
    auto lock = getLock();

    String db = resolveDatabase(database_name, current_database);

    if (database_name.empty() && tryGetExternalTable(table_name))
    {
        /// Table is temporary. Access granted.
    }
    else
    {
        checkDatabaseAccessRightsImpl(db);
    }

    auto iter = shared->view_dependencies.find(DatabaseAndTableName(db, table_name));
    if (iter == shared->view_dependencies.end())
        return {};

    return Dependencies(iter->second.begin(), iter->second.end());
}

bool Context::isTableExist(const String & database_name, const String & table_name) const
{
    auto lock = getLock();

    String db = resolveDatabase(database_name, current_database);
    checkDatabaseAccessRightsImpl(db);

    auto it = shared->databases.find(db);
    return shared->databases.end() != it
        && it->second->isTableExist(*this, table_name);
}

bool Context::isDatabaseExist(const String & database_name) const
{
    auto lock = getLock();
    String db = resolveDatabase(database_name, current_database);
    checkDatabaseAccessRightsImpl(db);
    return shared->databases.end() != shared->databases.find(db);
}

bool Context::isExternalTableExist(const String & table_name) const
{
    return external_tables.end() != external_tables.find(table_name);
}


void Context::assertTableExists(const String & database_name, const String & table_name) const
{
    auto lock = getLock();

    String db = resolveDatabase(database_name, current_database);
    checkDatabaseAccessRightsImpl(db);

    auto it = shared->databases.find(db);
    if (shared->databases.end() == it)
        throw Exception(fmt::format("Database {} doesn't exist", backQuoteIfNeed(db)), ErrorCodes::UNKNOWN_DATABASE);

    if (!it->second->isTableExist(*this, table_name))
        throw Exception(fmt::format("Table {}.{} doesn't exist.", backQuoteIfNeed(db), backQuoteIfNeed(table_name)), ErrorCodes::UNKNOWN_TABLE);
}


void Context::assertTableDoesntExist(const String & database_name, const String & table_name, bool check_database_access_rights) const
{
    auto lock = getLock();

    String db = resolveDatabase(database_name, current_database);
    if (check_database_access_rights)
        checkDatabaseAccessRightsImpl(db);

    auto it = shared->databases.find(db);
    if (shared->databases.end() != it && it->second->isTableExist(*this, table_name))
        throw Exception(fmt::format("Table {}.{} already exists.", backQuoteIfNeed(db), backQuoteIfNeed(table_name)), ErrorCodes::TABLE_ALREADY_EXISTS);
}


void Context::assertDatabaseExists(const String & database_name, bool check_database_access_rights) const
{
    auto lock = getLock();

    String db = resolveDatabase(database_name, current_database);
    if (check_database_access_rights)
        checkDatabaseAccessRightsImpl(db);

    if (shared->databases.end() == shared->databases.find(db))
        throw Exception(fmt::format("Database {} doesn't exist", backQuoteIfNeed(db)), ErrorCodes::UNKNOWN_DATABASE);
}


void Context::assertDatabaseDoesntExist(const String & database_name) const
{
    auto lock = getLock();

    String db = resolveDatabase(database_name, current_database);
    checkDatabaseAccessRightsImpl(db);

    if (shared->databases.end() != shared->databases.find(db))
        throw Exception(fmt::format("Database {} already exists.", backQuoteIfNeed(db)), ErrorCodes::DATABASE_ALREADY_EXISTS);
}


Tables Context::getExternalTables() const
{
    auto lock = getLock();

    Tables res;
    for (const auto & table : external_tables)
        res[table.first] = table.second.first;

    if (session_context && session_context != this)
    {
        Tables buf = session_context->getExternalTables();
        res.insert(buf.begin(), buf.end());
    }
    else if (global_context && global_context != this)
    {
        Tables buf = global_context->getExternalTables();
        res.insert(buf.begin(), buf.end());
    }
    return res;
}


StoragePtr Context::tryGetExternalTable(const String & table_name) const
{
    auto jt = external_tables.find(table_name);
    if (external_tables.end() == jt)
        return StoragePtr();

    return jt->second.first;
}


StoragePtr Context::getTable(const String & database_name, const String & table_name) const
{
    Exception exc;
    auto res = getTableImpl(database_name, table_name, &exc);
    if (!res)
        throw Exception(exc);
    return res;
}


StoragePtr Context::tryGetTable(const String & database_name, const String & table_name) const
{
    return getTableImpl(database_name, table_name, nullptr);
}


StoragePtr Context::getTableImpl(const String & database_name, const String & table_name, Exception * exception) const
{
    auto lock = getLock();

    if (database_name.empty())
    {
        StoragePtr res = tryGetExternalTable(table_name);
        if (res)
            return res;
    }

    String db = resolveDatabase(database_name, current_database);
    checkDatabaseAccessRightsImpl(db);

    auto it = shared->databases.find(db);
    if (shared->databases.end() == it)
    {
        if (exception)
            *exception = Exception(fmt::format("Database {} doesn't exist", backQuoteIfNeed(db)), ErrorCodes::UNKNOWN_DATABASE);
        return {};
    }

    auto table = it->second->tryGetTable(*this, table_name);
    if (!table)
    {
        if (exception)
            *exception = Exception(fmt::format("Table {}.{} doesn't exist.", backQuoteIfNeed(db), backQuoteIfNeed(table_name)), ErrorCodes::UNKNOWN_TABLE);
        return {};
    }

    return table;
}


void Context::addExternalTable(const String & table_name, const StoragePtr & storage, const ASTPtr & ast)
{
    if (external_tables.end() != external_tables.find(table_name))
        throw Exception(fmt::format("Temporary table {} already exists.", backQuoteIfNeed(table_name)), ErrorCodes::TABLE_ALREADY_EXISTS);

    external_tables[table_name] = std::pair(storage, ast);
}

StoragePtr Context::tryRemoveExternalTable(const String & table_name)
{
    auto it = external_tables.find(table_name);

    if (external_tables.end() == it)
        return StoragePtr();

    auto storage = it->second.first;
    external_tables.erase(it);
    return storage;
}


StoragePtr Context::executeTableFunction(const ASTPtr & table_expression)
{
    /// Slightly suboptimal.
    auto hash = table_expression->getTreeHash();
    String key = toString(hash.first) + '_' + toString(hash.second);

    StoragePtr & res = table_function_results[key];

    if (!res)
    {
        TableFunctionPtr table_function_ptr = TableFunctionFactory::instance().get(
            typeid_cast<const ASTFunction *>(table_expression.get())->name,
            *this);

        /// Run it and remember the result
        res = table_function_ptr->execute(table_expression, *this);
    }

    return res;
}


DDLGuard::DDLGuard(Map & map_, std::mutex & mutex_, std::unique_lock<std::mutex> && /*lock*/, const String & elem, const String & message)
    : map(map_)
    , mutex(mutex_)
{
    bool inserted;
    std::tie(it, inserted) = map.emplace(elem, message);
    if (!inserted)
        throw Exception(it->second, ErrorCodes::DDL_GUARD_IS_ACTIVE);
}

DDLGuard::~DDLGuard()
{
    std::lock_guard lock(mutex);
    map.erase(it);
}

std::unique_ptr<DDLGuard> Context::getDDLGuard(const String & database, const String & table, const String & message) const
{
    std::unique_lock lock(shared->ddl_guards_mutex);
    return std::make_unique<DDLGuard>(shared->ddl_guards[database], shared->ddl_guards_mutex, std::move(lock), table, message);
}


std::unique_ptr<DDLGuard> Context::getDDLGuardIfTableDoesntExist(const String & database, const String & table, const String & message) const
{
    auto lock = getLock();

    auto it = shared->databases.find(database);
    if (shared->databases.end() != it && it->second->isTableExist(*this, table))
        return {};

    return getDDLGuard(database, table, message);
}


void Context::addDatabase(const String & database_name, const DatabasePtr & database)
{
    auto lock = getLock();

    assertDatabaseDoesntExist(database_name);
    shared->databases[database_name] = database;
}


DatabasePtr Context::detachDatabase(const String & database_name)
{
    auto lock = getLock();

    auto res = getDatabase(database_name);
    shared->databases.erase(database_name);
    return res;
}


ASTPtr Context::getCreateTableQuery(const String & database_name, const String & table_name) const
{
    auto lock = getLock();

    String db = resolveDatabase(database_name, current_database);
    assertDatabaseExists(db);

    return shared->databases[db]->getCreateTableQuery(*this, table_name);
}

ASTPtr Context::getCreateExternalTableQuery(const String & table_name) const
{
    auto jt = external_tables.find(table_name);
    if (external_tables.end() == jt)
        throw Exception(fmt::format("Temporary table {} doesn't exist", backQuoteIfNeed(table_name)), ErrorCodes::UNKNOWN_TABLE);

    return jt->second.second;
}

ASTPtr Context::getCreateDatabaseQuery(const String & database_name) const
{
    auto lock = getLock();

    String db = resolveDatabase(database_name, current_database);
    assertDatabaseExists(db);

    return shared->databases[db]->getCreateDatabaseQuery(*this);
}

void Context::checkIsConfigLoaded() const
{
    if (shared->application_type == ApplicationType::SERVER && !is_config_loaded)
    {
        throw Exception("Configuration are used before load from configure file tiflash.toml, so the user config may not take effect.", ErrorCodes::LOGICAL_ERROR);
    }
}

Settings Context::getSettings() const
{
    checkIsConfigLoaded();
    return settings;
}


void Context::setSettings(const Settings & settings_)
{
    settings = settings_;
}


void Context::setSetting(const String & name, const Field & value)
{
    if (name == "profile")
    {
        auto lock = getLock();
        settings.setProfile(value.safeGet<String>(), *shared->users_config);
    }
    else
        settings.set(name, value);
}


void Context::setSetting(const String & name, const std::string & value)
{
    if (name == "profile")
    {
        auto lock = getLock();
        settings.setProfile(value, *shared->users_config);
    }
    else
        settings.set(name, value);
}


String Context::getCurrentDatabase() const
{
    return current_database;
}


String Context::getCurrentQueryId() const
{
    return client_info.current_query_id;
}


void Context::setCurrentDatabase(const String & name)
{
    auto lock = getLock();
    assertDatabaseExists(name);
    current_database = name;
}


void Context::setCurrentQueryId(const String & query_id)
{
    if (!client_info.current_query_id.empty())
        throw Exception("Logical error: attempt to set query_id twice", ErrorCodes::LOGICAL_ERROR);

    String query_id_to_set = query_id;

    if (query_id_to_set.empty()) /// If the user did not submit his query_id, then we generate it ourselves.
    {
        /// Generate random UUID, but using lower quality RNG,
        ///  because Poco::UUIDGenerator::generateRandom method is using /dev/random, that is very expensive.
        /// NOTE: Actually we don't need to use UUIDs for query identifiers.
        /// We could use any suitable string instead.

        union
        {
            char bytes[16];
            struct
            {
                UInt64 a;
                UInt64 b;
            };
        } random{};

        {
            auto lock = getLock();

            random.a = shared->rng();
            random.b = shared->rng();
        }

        /// Use protected constructor.
        struct UUID : Poco::UUID
        {
            UUID(const char * bytes, Poco::UUID::Version version)
                : Poco::UUID(bytes, version)
            {}
        };

        query_id_to_set = UUID(random.bytes, Poco::UUID::UUID_RANDOM).toString();
    }

    client_info.current_query_id = query_id_to_set;
}


String Context::getDefaultFormat() const
{
    return default_format.empty() ? "TabSeparated" : default_format;
}


void Context::setDefaultFormat(const String & name)
{
    default_format = name;
}

MultiVersion<Macros>::Version Context::getMacros() const
{
    return shared->macros.get();
}

void Context::setMacros(std::unique_ptr<Macros> && macros)
{
    shared->macros.set(std::move(macros));
}

const Context & Context::getQueryContext() const
{
    if (!query_context)
        throw Exception("There is no query", ErrorCodes::THERE_IS_NO_QUERY);
    return *query_context;
}

Context & Context::getQueryContext()
{
    if (!query_context)
        throw Exception("There is no query", ErrorCodes::THERE_IS_NO_QUERY);
    return *query_context;
}

const Context & Context::getSessionContext() const
{
    if (!session_context)
        throw Exception("There is no session", ErrorCodes::THERE_IS_NO_SESSION);
    return *session_context;
}

Context & Context::getSessionContext()
{
    if (!session_context)
        throw Exception("There is no session", ErrorCodes::THERE_IS_NO_SESSION);
    return *session_context;
}

const Context & Context::getGlobalContext() const
{
    if (!global_context)
        throw Exception("Logical error: there is no global context", ErrorCodes::LOGICAL_ERROR);
    return *global_context;
}

Context & Context::getGlobalContext()
{
    if (!global_context)
        throw Exception("Logical error: there is no global context", ErrorCodes::LOGICAL_ERROR);
    return *global_context;
}

const Settings & Context::getSettingsRef() const
{
    checkIsConfigLoaded();
    return settings;
}

Settings & Context::getSettingsRef()
{
    checkIsConfigLoaded();
    return settings;
}

void Context::setProgressCallback(ProgressCallback callback)
{
    /// Callback is set to a session or to a query. In the session, only one query is processed at a time. Therefore, the lock is not needed.
    progress_callback = callback;
}

ProgressCallback Context::getProgressCallback() const
{
    return progress_callback;
}


void Context::setProcessListElement(ProcessList::Element * elem)
{
    /// Set to a session or query. In the session, only one query is processed at a time. Therefore, the lock is not needed.
    process_list_elem = elem;
}

ProcessList::Element * Context::getProcessListElement() const
{
    return process_list_elem;
}

void Context::setDAGContext(DAGContext * dag_context_)
{
    dag_context = dag_context_;
}

DAGContext * Context::getDAGContext() const
{
    return dag_context;
}

void Context::setUncompressedCache(size_t max_size_in_bytes)
{
    auto lock = getLock();

    if (shared->uncompressed_cache)
        throw Exception("Uncompressed cache has been already created.", ErrorCodes::LOGICAL_ERROR);

    shared->uncompressed_cache = std::make_shared<UncompressedCache>(max_size_in_bytes);
}


UncompressedCachePtr Context::getUncompressedCache() const
{
    auto lock = getLock();
    return shared->uncompressed_cache;
}

void Context::dropUncompressedCache() const
{
    auto lock = getLock();
    if (shared->uncompressed_cache)
        shared->uncompressed_cache->reset();
}

DBGInvoker & Context::getDBGInvoker() const
{
    auto lock = getLock();
    return shared->dbg_invoker;
}

TMTContext & Context::getTMTContext() const
{
    auto lock = getLock();
    if (!shared->tmt_context)
        throw Exception("no tmt context");
    return *(shared->tmt_context);
}

void Context::setMarkCache(size_t cache_size_in_bytes)
{
    auto lock = getLock();

    if (shared->mark_cache)
        throw Exception("Mark cache has been already created.", ErrorCodes::LOGICAL_ERROR);

    shared->mark_cache = std::make_shared<MarkCache>(cache_size_in_bytes, std::chrono::seconds(settings.mark_cache_min_lifetime));
}


MarkCachePtr Context::getMarkCache() const
{
    auto lock = getLock();
    return shared->mark_cache;
}


void Context::dropMarkCache() const
{
    auto lock = getLock();
    if (shared->mark_cache)
        shared->mark_cache->reset();
}


void Context::setMinMaxIndexCache(size_t cache_size_in_bytes)
{
    auto lock = getLock();

    if (shared->minmax_index_cache)
        throw Exception("Minmax index cache has been already created.", ErrorCodes::LOGICAL_ERROR);

    shared->minmax_index_cache = std::make_shared<DM::MinMaxIndexCache>(cache_size_in_bytes, std::chrono::seconds(settings.mark_cache_min_lifetime));
}

DM::MinMaxIndexCachePtr Context::getMinMaxIndexCache() const
{
    auto lock = getLock();
    return shared->minmax_index_cache;
}

void Context::dropMinMaxIndexCache() const
{
    auto lock = getLock();
    if (shared->minmax_index_cache)
        shared->minmax_index_cache->reset();
}

bool Context::isDeltaIndexLimited() const
{
    // Don't need to use a lock here, as delta_index_manager should be set at starting up.
    if (!shared->delta_index_manager)
        return false;
    return shared->delta_index_manager->isLimit();
}

void Context::setDeltaIndexManager(size_t cache_size_in_bytes)
{
    auto lock = getLock();

    if (shared->delta_index_manager)
        throw Exception("DeltaIndexManager has been already created.", ErrorCodes::LOGICAL_ERROR);

    shared->delta_index_manager = std::make_shared<DM::DeltaIndexManager>(cache_size_in_bytes);
}

DM::DeltaIndexManagerPtr Context::getDeltaIndexManager() const
{
    auto lock = getLock();
    return shared->delta_index_manager;
}

void Context::dropCaches() const
{
    auto lock = getLock();

    if (shared->uncompressed_cache)
        shared->uncompressed_cache->reset();

    if (shared->mark_cache)
        shared->mark_cache->reset();
}

BackgroundProcessingPool & Context::initializeBackgroundPool(UInt16 pool_size)
{
    auto lock = getLock();
    if (!shared->background_pool)
        shared->background_pool = std::make_shared<BackgroundProcessingPool>(pool_size, "bg-");
    return *shared->background_pool;
}

BackgroundProcessingPool & Context::getBackgroundPool()
{
    auto lock = getLock();
    return *shared->background_pool;
}

BackgroundProcessingPool & Context::initializeBlockableBackgroundPool(UInt16 pool_size)
{
    auto lock = getLock();
    if (!shared->blockable_background_pool)
        shared->blockable_background_pool = std::make_shared<BackgroundProcessingPool>(pool_size, "bg-block-");
    return *shared->blockable_background_pool;
}

BackgroundProcessingPool & Context::getBlockableBackgroundPool()
{
    // TODO: maybe a better name for the pool
    auto lock = getLock();
    return *shared->blockable_background_pool;
}

void Context::createTMTContext(const TiFlashRaftConfig & raft_config, pingcap::ClusterConfig && cluster_config)
{
    auto lock = getLock();
    if (shared->tmt_context)
        throw Exception("TMTContext has already existed", ErrorCodes::LOGICAL_ERROR);
    shared->tmt_context = std::make_shared<TMTContext>(*this, raft_config, cluster_config);
}

void Context::initializePathCapacityMetric( //
    size_t global_capacity_quota, //
    const Strings & main_data_paths,
    const std::vector<size_t> & main_capacity_quota, //
    const Strings & latest_data_paths,
    const std::vector<size_t> & latest_capacity_quota)
{
    auto lock = getLock();
    if (shared->path_capacity_ptr)
        throw Exception("PathCapacityMetrics instance has already existed", ErrorCodes::LOGICAL_ERROR);
    shared->path_capacity_ptr = std::make_shared<PathCapacityMetrics>(
        global_capacity_quota,
        main_data_paths,
        main_capacity_quota,
        latest_data_paths,
        latest_capacity_quota);
}

PathCapacityMetricsPtr Context::getPathCapacity() const
{
    auto lock = getLock();
    if (!shared->path_capacity_ptr)
        throw Exception("PathCapacityMetrics is not initialized.", ErrorCodes::LOGICAL_ERROR);
    return shared->path_capacity_ptr;
}

void Context::initializeSchemaSyncService()
{
    auto lock = getLock();
    if (shared->schema_sync_service)
        throw Exception("Schema Sync Service has already been initialized.", ErrorCodes::LOGICAL_ERROR);
    shared->schema_sync_service = std::make_shared<SchemaSyncService>(*global_context);
}

SchemaSyncServicePtr & Context::getSchemaSyncService()
{
    auto lock = getLock();
    return shared->schema_sync_service;
}

void Context::initializeTiFlashMetrics() const
{
    auto lock = getLock();
    (void)TiFlashMetrics::instance();
}

void Context::initializeFileProvider(KeyManagerPtr key_manager, bool enable_encryption)
{
    auto lock = getLock();
    if (shared->file_provider)
        throw Exception("File provider has already been initialized.", ErrorCodes::LOGICAL_ERROR);
    shared->file_provider = std::make_shared<FileProvider>(key_manager, enable_encryption);
}

FileProviderPtr Context::getFileProvider() const
{
    auto lock = getLock();
    return shared->file_provider;
}

void Context::initializeRateLimiter(Poco::Util::AbstractConfiguration & config, BackgroundProcessingPool & bg_pool, BackgroundProcessingPool & blockable_bg_pool) const
{
    getIORateLimiter().init(config);
    auto tids = bg_pool.getThreadIds();
    auto blockable_tids = blockable_bg_pool.getThreadIds();
    tids.insert(tids.end(), blockable_tids.begin(), blockable_tids.end());
    getIORateLimiter().setBackgroundThreadIds(tids);
}

WriteLimiterPtr Context::getWriteLimiter() const
{
    return getIORateLimiter().getWriteLimiter();
}

IORateLimiter & Context::getIORateLimiter() const
{
    return shared->io_rate_limiter;
}

ReadLimiterPtr Context::getReadLimiter() const
{
    return getIORateLimiter().getReadLimiter();
}


static bool isPageStorageV2Existed(const PathPool & path_pool)
{
    for (const auto & path : path_pool.listKVStorePaths())
    {
        Poco::File dir(path);
        if (!dir.exists())
            continue;

        std::vector<std::string> files;
        dir.list(files);
        if (!files.empty())
        {
            for (const auto & file_name : files)
            {
                const auto & find_index = file_name.find("page");
                if (find_index != std::string::npos)
                {
                    return true;
                }
            }
            // KVStore is not empty, but can't find any of v2 data in it.
        }
    }

    // If not data in KVStore. It means V2 data must not existed.
    return false;
}

static bool isPageStorageV3Existed(const PathPool & path_pool)
{
    for (const auto & path : path_pool.listGlobalPagePaths())
    {
        Poco::File dir(path);
        if (!dir.exists())
            continue;

        std::vector<std::string> files;
        dir.list(files);
        if (!files.empty())
        {
            return true;
        }
    }
    return false;
}

void Context::initializePageStorageMode(const PathPool & path_pool, UInt64 storage_page_format_version)
{
    auto lock = getLock();

    /**
     * PageFormat::V2 + isPageStorageV3Existed is false + whatever isPageStorageV2Existed true or false = ONLY_V2
     * PageFormat::V2 + isPageStorageV3Existed is true  + whatever isPageStorageV2Existed true or false = ERROR Config
     * PageFormat::V3 + isPageStorageV2Existed is true  + whatever isPageStorageV3Existed true or false = MIX_MODE
     * PageFormat::V3 + isPageStorageV2Existed is false + whatever isPageStorageV3Existed true or false = ONLY_V3
     */

    switch (storage_page_format_version)
    {
    case PageFormat::V1:
    case PageFormat::V2:
    {
        if (isPageStorageV3Existed(path_pool))
        {
            throw Exception("Invalid config `storage.format_version`, Current page V3 data exist. But using the PageFormat::V2."
                            "If you are downgrading the format_version for this TiFlash node, you need to rebuild the data from scratch.",
                            ErrorCodes::LOGICAL_ERROR);
        }
        // not exist V3
        shared->storage_run_mode = PageStorageRunMode::ONLY_V2;
        return;
    }
    case PageFormat::V3:
    {
        shared->storage_run_mode = isPageStorageV2Existed(path_pool) ? PageStorageRunMode::MIX_MODE : PageStorageRunMode::ONLY_V3;
        return;
    }
    case PageFormat::V4:
    {
        shared->storage_run_mode = PageStorageRunMode::UNI_PS;
        return;
    }
    default:
        throw Exception(fmt::format("Can't detect the format version of Page [page_version={}]", storage_page_format_version),
                        ErrorCodes::LOGICAL_ERROR);
    }
}

PageStorageRunMode Context::getPageStorageRunMode() const
{
    auto lock = getLock();
    return shared->storage_run_mode;
}

void Context::setPageStorageRunMode(PageStorageRunMode run_mode) const
{
    auto lock = getLock();
    shared->storage_run_mode = run_mode;
}

bool Context::initializeGlobalStoragePoolIfNeed(const PathPool & path_pool)
{
    auto lock = getLock();
    if (shared->global_storage_pool)
    {
        // GlobalStoragePool may be initialized many times in some test cases for restore.
        LOG_WARNING(shared->log, "GlobalStoragePool has already been initialized.");
    }
    CurrentMetrics::set(CurrentMetrics::GlobalStorageRunMode, static_cast<UInt8>(shared->storage_run_mode));
    if (shared->storage_run_mode == PageStorageRunMode::MIX_MODE || shared->storage_run_mode == PageStorageRunMode::ONLY_V3)
    {
        try
        {
            shared->global_storage_pool = std::make_shared<DM::GlobalStoragePool>(path_pool, *this, settings);
            shared->global_storage_pool->restore();
            return true;
        }
        catch (...)
        {
            tryLogCurrentException(__PRETTY_FUNCTION__);
            throw;
        }
    }
    else
    {
        shared->global_storage_pool = nullptr;
        return false;
    }
}

DM::GlobalStoragePoolPtr Context::getGlobalStoragePool() const
{
    auto lock = getLock();
    return shared->global_storage_pool;
}

void Context::initializeWriteNodePageStorage(const PathPool & path_pool, const FileProviderPtr & file_provider)
{
    auto lock = getLock();
    RUNTIME_CHECK_MSG(shared->ps_write == nullptr, "UniversalPageStorage(WriteNode) has already been initialized");

    shared->ps_write = std::make_shared<UniversalPageStorageWrapper>();
    shared->ps_write->uni_page_storage = UniversalPageStorage::create("write", path_pool.getPSDiskDelegatorGlobalMulti("write"), {}, file_provider);
    shared->ps_write->restore(*this);
    LOG_INFO(shared->log, "initialized GlobalUniversalPageStorage(WriteNode)");
}

void Context::initializeReadNodePageStorage(const PathPool & path_pool, const FileProviderPtr & file_provider)
{
    auto lock = getLock();
    RUNTIME_CHECK_MSG(shared->ps_read == nullptr, "UniversalPageStorage(ReadNode) has already been initialized");

    shared->ps_read = std::make_shared<UniversalPageStorageWrapper>();
    shared->ps_read->uni_page_storage = UniversalPageStorage::create("read", path_pool.getPSDiskDelegatorGlobalMulti("read"), {}, file_provider);
    shared->ps_read->restore(*this);
    LOG_INFO(shared->log, "initialized GlobalUniversalPageStorage(ReadNode)");
}

void Context::initializeDeltaMergeRemoteManager()
{
    auto lock = getLock();
<<<<<<< HEAD

    if (remoteDataServiceSource().empty())
    {
        LOG_INFO(shared->log, "DeltaMerge Remote feature is not initialized because NFS directory is empty");
        return;
    }

    RUNTIME_CHECK_MSG(shared->ps_read != nullptr, "UniversalPageStorage(ReadNode) must be initialized first");
    RUNTIME_CHECK_MSG(shared->dm_remote_manager == nullptr, "DMRemoteManager has already been initialized");

    shared->dm_remote_manager = std::make_shared<DM::Remote::Manager>(*this, remoteDataServiceSource());
}

DM::Remote::ManagerPtr Context::getDMRemoteManager() const
{
    auto lock = getLock();
    return shared->dm_remote_manager;
}

UniversalPageStoragePtr Context::getWriteNodePageStorage() const
{
    auto lock = getLock();
    return shared->ps_write->uni_page_storage;
=======
    if (shared->uni_page_storage_wrapper)
    {
        // GlobalStoragePool may be initialized many times in some test cases for restore.
        LOG_WARNING(shared->log, "GlobalUniversalPageStorage has already been initialized.");
    }

    shared->uni_page_storage_wrapper = std::make_shared<UniversalPageStorageWrapper>(*this);
    shared->uni_page_storage_wrapper->uni_page_storage = UniversalPageStorage::create("global", path_pool.getPSDiskDelegatorGlobalMulti("global"), {}, file_provider);
    shared->uni_page_storage_wrapper->restore();
    LOG_INFO(shared->log, "initialized GlobalUniversalPageStorage");
>>>>>>> d8794143
}

UniversalPageStoragePtr Context::getReadNodePageStorage() const
{
    auto lock = getLock();
    return shared->ps_read->uni_page_storage;
}

UInt16 Context::getTCPPort() const
{
    auto lock = getLock();

    auto & config = getConfigRef();
    return config.getInt("tcp_port");
}


void Context::initializeSystemLogs()
{
    auto lock = getLock();
    system_logs = std::make_shared<SystemLogs>();
}


QueryLog * Context::getQueryLog()
{
    auto lock = getLock();

    if (!system_logs)
        return nullptr;

    if (!system_logs->query_log)
    {
        if (shared->shutdown_called)
            throw Exception("Logical error: query log should be destroyed before tables shutdown", ErrorCodes::LOGICAL_ERROR);

        if (!global_context)
            throw Exception("Logical error: no global context for query log", ErrorCodes::LOGICAL_ERROR);

        auto & config = getConfigRef();

        String database = config.getString("query_log.database", "system");
        String table = config.getString("query_log.table", "query_log");
        String partition_by = config.getString("query_log.partition_by", "toYYYYMM(event_date)");
        size_t flush_interval_milliseconds = config.getUInt64("query_log.flush_interval_milliseconds", DEFAULT_QUERY_LOG_FLUSH_INTERVAL_MILLISECONDS);

        String engine = "ENGINE = MergeTree PARTITION BY (" + partition_by + ") ORDER BY (event_date, event_time) SETTINGS index_granularity = 1024";

        system_logs->query_log = std::make_unique<QueryLog>(*global_context, database, table, engine, flush_interval_milliseconds);
    }

    return system_logs->query_log.get();
}


void Context::setMaxTableSizeToDrop(size_t max_size)
{
    // Is initialized at server startup
    shared->max_table_size_to_drop = max_size;
}

void Context::checkTableCanBeDropped(const String & database, const String & table, size_t table_size)
{
    size_t max_table_size_to_drop = shared->max_table_size_to_drop;

    if (!max_table_size_to_drop || table_size <= max_table_size_to_drop)
        return;

    Poco::File force_file(getFlagsPath() + "force_drop_table");
    bool force_file_exists = force_file.exists();

    if (force_file_exists)
    {
        try
        {
            force_file.remove();
            return;
        }
        catch (...)
        {
            /// User should recreate force file on each drop, it shouldn't be protected
            tryLogCurrentException("Drop table check", "Can't remove force file to enable table drop");
        }
    }

    String table_size_str = formatReadableSizeWithDecimalSuffix(table_size);
    String max_table_size_to_drop_str = formatReadableSizeWithDecimalSuffix(max_table_size_to_drop);

    std::string exception_msg = fmt::format("Table {0}.{1} was not dropped.\n"
                                            "Reason:\n"
                                            "1. Table size({2}) is greater than max_table_size_to_drop ({3})\n"
                                            "2. File '{4}' intended to force DROP {5}\n",
                                            "How to fix this:\n"
                                            "1. Either increase (or set to zero) max_table_size_to_drop in server config and restart ClickHouse\n"
                                            "2. Either create forcing file {4} and make sure that ClickHouse has write permission for it.\n"
                                            "Example:\nsudo touch '{4}' && sudo chmod 666 '{4}'",
                                            backQuoteIfNeed(database),
                                            backQuoteIfNeed(table),
                                            table_size_str,
                                            max_table_size_to_drop_str,
                                            force_file.path(),
                                            (force_file_exists ? "exists but not writeable (could not be removed)" : "doesn't exist"));

    throw Exception(exception_msg, ErrorCodes::TABLE_SIZE_EXCEEDS_MAX_DROP_SIZE_LIMIT);
}


BlockInputStreamPtr Context::getInputFormat(const String & name, ReadBuffer & buf, const Block & sample, size_t max_block_size) const
{
    return shared->format_factory.getInput(name, buf, sample, *this, max_block_size);
}

BlockOutputStreamPtr Context::getOutputFormat(const String & name, WriteBuffer & buf, const Block & sample) const
{
    return shared->format_factory.getOutput(name, buf, sample, *this);
}


time_t Context::getUptimeSeconds() const
{
    auto lock = getLock();
    return shared->uptime_watch.elapsedSeconds();
}


void Context::setConfigReloadCallback(ConfigReloadCallback && callback)
{
    /// Is initialized at server startup, so lock isn't required. Otherwise use mutex.
    shared->config_reload_callback = std::move(callback);
}

void Context::reloadConfig() const
{
    /// Use mutex if callback may be changed after startup.
    if (!shared->config_reload_callback)
        throw Exception("Can't reload config beacuse config_reload_callback is not set.", ErrorCodes::LOGICAL_ERROR);

    shared->config_reload_callback();
}


void Context::shutdown()
{
    system_logs.reset();
    shared->shutdown();
}


Context::ApplicationType Context::getApplicationType() const
{
    return shared->application_type;
}

void Context::setApplicationType(ApplicationType type)
{
    /// Lock isn't required, you should set it at start
    shared->application_type = type;
}

void Context::setDefaultProfiles(const Poco::Util::AbstractConfiguration & config)
{
    shared->default_profile_name = config.getString("default_profile", "default");
    shared->system_profile_name = config.getString("system_profile", shared->default_profile_name);
    setSetting("profile", shared->system_profile_name);
    is_config_loaded = true;
}

String Context::getDefaultProfileName() const
{
    return shared->default_profile_name;
}

String Context::getSystemProfileName() const
{
    return shared->system_profile_name;
}

String Context::getFormatSchemaPath() const
{
    return shared->format_schema_path;
}

void Context::setFormatSchemaPath(const String & path)
{
    shared->format_schema_path = path;
}

void Context::setUseL0Opt(bool use_l0)
{
    use_l0_opt = use_l0;
}

bool Context::useL0Opt() const
{
    return use_l0_opt;
}

SharedQueriesPtr Context::getSharedQueries()
{
    auto lock = getLock();

    if (!shared->shared_queries)
        shared->shared_queries = std::make_shared<SharedQueries>();
    return shared->shared_queries;
}

size_t Context::getMaxStreams() const
{
    size_t max_streams = settings.max_threads;
    bool is_cop_request = false;
    if (dag_context != nullptr)
    {
        if (isExecutorTest())
            max_streams = dag_context->initialize_concurrency;
        else if (!dag_context->isBatchCop() && !dag_context->isMPPTask())
        {
            is_cop_request = true;
            max_streams = 1;
        }
    }
    if (max_streams > 1)
        max_streams *= settings.max_streams_to_max_threads_ratio;
    if (max_streams == 0)
        max_streams = 1;
    if (unlikely(max_streams != 1 && is_cop_request))
        /// for cop request, the max_streams should be 1
        throw Exception("Cop request only support running with max_streams = 1");
    return max_streams;
}

bool Context::isMPPTest() const
{
    return test_mode == mpp_test || test_mode == cancel_test;
}

void Context::setMPPTest()
{
    test_mode = mpp_test;
}

bool Context::isCancelTest() const
{
    return test_mode == cancel_test;
}

void Context::setCancelTest()
{
    test_mode = cancel_test;
}

bool Context::isExecutorTest() const
{
    return test_mode == executor_test;
}

void Context::setExecutorTest()
{
    test_mode = executor_test;
}

bool Context::isCopTest() const
{
    return test_mode == cop_test;
}

void Context::setCopTest()
{
    test_mode = cop_test;
}

bool Context::isTest() const
{
    return test_mode != non_test;
}

void Context::setMockStorage(MockStorage & mock_storage_)
{
    mock_storage = mock_storage_;
}

MockStorage Context::mockStorage() const
{
    return mock_storage;
}

MockMPPServerInfo Context::mockMPPServerInfo() const
{
    return mpp_server_info;
}

void Context::setMockMPPServerInfo(MockMPPServerInfo & info)
{
    mpp_server_info = info;
}

SessionCleaner::~SessionCleaner()
{
    try
    {
        {
            std::lock_guard lock{mutex};
            quit = true;
        }

        cond.notify_one();

        thread.join();
    }
    catch (...)
    {
        DB::tryLogCurrentException(__PRETTY_FUNCTION__);
    }
}

void SessionCleaner::run()
{
    setThreadName("SessionCleaner");

    std::unique_lock lock{mutex};

    while (true)
    {
        auto interval = context.closeSessions();

        if (cond.wait_for(lock, interval, [this]() -> bool { return quit; }))
            break;
    }
}
} // namespace DB<|MERGE_RESOLUTION|>--- conflicted
+++ resolved
@@ -1677,11 +1677,15 @@
 void Context::initializeWriteNodePageStorage(const PathPool & path_pool, const FileProviderPtr & file_provider)
 {
     auto lock = getLock();
-    RUNTIME_CHECK_MSG(shared->ps_write == nullptr, "UniversalPageStorage(WriteNode) has already been initialized");
-
-    shared->ps_write = std::make_shared<UniversalPageStorageWrapper>();
+    if (shared->ps_write)
+    {
+        // GlobalStoragePool may be initialized many times in some test cases for restore.
+        LOG_WARNING(shared->log, "GlobalUniversalPageStorage(WriteNode) has already been initialized.");
+    }
+
+    shared->ps_write = std::make_shared<UniversalPageStorageWrapper>(*this);
     shared->ps_write->uni_page_storage = UniversalPageStorage::create("write", path_pool.getPSDiskDelegatorGlobalMulti("write"), {}, file_provider);
-    shared->ps_write->restore(*this);
+    shared->ps_write->restore();
     LOG_INFO(shared->log, "initialized GlobalUniversalPageStorage(WriteNode)");
 }
 
@@ -1692,14 +1696,13 @@
 
     shared->ps_read = std::make_shared<UniversalPageStorageWrapper>();
     shared->ps_read->uni_page_storage = UniversalPageStorage::create("read", path_pool.getPSDiskDelegatorGlobalMulti("read"), {}, file_provider);
-    shared->ps_read->restore(*this);
+    shared->ps_read->restore();
     LOG_INFO(shared->log, "initialized GlobalUniversalPageStorage(ReadNode)");
 }
 
 void Context::initializeDeltaMergeRemoteManager()
 {
     auto lock = getLock();
-<<<<<<< HEAD
 
     if (remoteDataServiceSource().empty())
     {
@@ -1723,18 +1726,6 @@
 {
     auto lock = getLock();
     return shared->ps_write->uni_page_storage;
-=======
-    if (shared->uni_page_storage_wrapper)
-    {
-        // GlobalStoragePool may be initialized many times in some test cases for restore.
-        LOG_WARNING(shared->log, "GlobalUniversalPageStorage has already been initialized.");
-    }
-
-    shared->uni_page_storage_wrapper = std::make_shared<UniversalPageStorageWrapper>(*this);
-    shared->uni_page_storage_wrapper->uni_page_storage = UniversalPageStorage::create("global", path_pool.getPSDiskDelegatorGlobalMulti("global"), {}, file_provider);
-    shared->uni_page_storage_wrapper->restore();
-    LOG_INFO(shared->log, "initialized GlobalUniversalPageStorage");
->>>>>>> d8794143
 }
 
 UniversalPageStoragePtr Context::getReadNodePageStorage() const
