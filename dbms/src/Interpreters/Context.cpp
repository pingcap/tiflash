--- conflicted
+++ resolved
@@ -24,13 +24,10 @@
 #include <Storages/MergeTree/BackgroundProcessingPool.h>
 #include <Storages/MergeTree/MergeList.h>
 #include <Storages/MergeTree/MergeTreeSettings.h>
-<<<<<<< HEAD
 #include <Storages/Transaction/SchemaSyncService.h>
 #include <Storages/Transaction/TMTContext.h>
-=======
 #include <Storages/PartPathSelector.h>
 #include <Storages/CompressionSettingsSelector.h>
->>>>>>> 33142ed9
 #include <TableFunctions/TableFunctionFactory.h>
 #include <Interpreters/Settings.h>
 #include <Interpreters/RuntimeComponentsFactory.h>
@@ -159,11 +156,8 @@
     SharedQueriesPtr shared_queries;                        /// The cache of shared queries.
     RaftServicePtr raft_service;                            /// Raft service instance.
     TiDBServicePtr tidb_service;                            /// TiDB service instance.
-<<<<<<< HEAD
     SchemaSyncServicePtr schema_sync_service;               /// Schema sync service instance.
-=======
     PartPathSelectorPtr part_path_selector_ptr;             /// PartPathSelector service instance.
->>>>>>> 33142ed9
 
     /// Named sessions. The user could specify session identifier to reuse settings and temporary tables in subsequent requests.
 
