// Copyright 2022 PingCAP, Ltd.
//
// Licensed under the Apache License, Version 2.0 (the "License");
// you may not use this file except in compliance with the License.
// You may obtain a copy of the License at
//
//     http://www.apache.org/licenses/LICENSE-2.0
//
// Unless required by applicable law or agreed to in writing, software
// distributed under the License is distributed on an "AS IS" BASIS,
// WITHOUT WARRANTIES OR CONDITIONS OF ANY KIND, either express or implied.
// See the License for the specific language governing permissions and
// limitations under the License.

#include <Common/Config/ConfigProcessor.h>
#include <Common/DNSCache.h>
#include <Common/FailPoint.h>
#include <Common/FmtUtils.h>
#include <Common/Macros.h>
#include <Common/Stopwatch.h>
#include <Common/TiFlashMetrics.h>
#include <Common/TiFlashSecurity.h>
#include <Common/escapeForFileName.h>
#include <Common/formatReadable.h>
#include <Common/randomSeed.h>
#include <Common/setThreadName.h>
#include <DataStreams/FormatFactory.h>
#include <Databases/IDatabase.h>
#include <Debug/DBGInvoker.h>
#include <Encryption/DataKeyManager.h>
#include <Encryption/FileProvider.h>
#include <Encryption/RateLimiter.h>
#include <Flash/Coprocessor/DAGContext.h>
#include <IO/ReadBufferFromFile.h>
#include <IO/UncompressedCache.h>
#include <Interpreters/Context.h>
#include <Interpreters/ISecurityManager.h>
#include <Interpreters/ProcessList.h>
#include <Interpreters/QueryLog.h>
#include <Interpreters/Quota.h>
#include <Interpreters/RuntimeComponentsFactory.h>
#include <Interpreters/Settings.h>
#include <Interpreters/SharedQueries.h>
#include <Interpreters/SystemLog.h>
#include <Parsers/ASTCreateQuery.h>
#include <Parsers/ParserCreateQuery.h>
#include <Parsers/parseQuery.h>
#include <Poco/File.h>
#include <Poco/Mutex.h>
#include <Poco/Net/IPAddress.h>
#include <Poco/UUID.h>
#include <Server/RaftConfigParser.h>
#include <Storages/BackgroundProcessingPool.h>
#include <Storages/DeltaMerge/DeltaIndexManager.h>
#include <Storages/DeltaMerge/Index/MinMaxIndex.h>
#include <Storages/DeltaMerge/Remote/Manager.h>
#include <Storages/DeltaMerge/StoragePool.h>
#include <Storages/IStorage.h>
#include <Storages/MarkCache.h>
#include <Storages/Page/V3/PageStorageImpl.h>
#include <Storages/Page/universal/UniversalPageStorage.h>
#include <Storages/PathCapacityMetrics.h>
#include <Storages/PathPool.h>
#include <Storages/Transaction/BackgroundService.h>
#include <Storages/Transaction/TMTContext.h>
#include <TableFunctions/TableFunctionFactory.h>
#include <TiDB/Schema/SchemaSyncService.h>
#include <common/logger_useful.h>
#include <fiu.h>
#include <fmt/core.h>

#include <boost/functional/hash/hash.hpp>
#include <pcg_random.hpp>
#include <set>
#include <unordered_map>


namespace ProfileEvents
{
extern const Event ContextLock;
}

namespace CurrentMetrics
{
extern const Metric GlobalStorageRunMode;
} // namespace CurrentMetrics


namespace DB
{
namespace ErrorCodes
{
extern const int DATABASE_ACCESS_DENIED;
extern const int UNKNOWN_DATABASE;
extern const int UNKNOWN_TABLE;
extern const int TABLE_ALREADY_EXISTS;
extern const int TABLE_WAS_NOT_DROPPED;
extern const int DATABASE_ALREADY_EXISTS;
extern const int THERE_IS_NO_SESSION;
extern const int THERE_IS_NO_QUERY;
extern const int NO_ELEMENTS_IN_CONFIG;
extern const int DDL_GUARD_IS_ACTIVE;
extern const int TABLE_SIZE_EXCEEDS_MAX_DROP_SIZE_LIMIT;
extern const int SESSION_NOT_FOUND;
extern const int SESSION_IS_LOCKED;
extern const int CANNOT_GET_CREATE_TABLE_QUERY;
} // namespace ErrorCodes
namespace FailPoints
{
extern const char force_context_path[];
} // namespace FailPoints

struct UniversalPageStorageWrapper
{
    explicit UniversalPageStorageWrapper(Context & global_context_)
        : global_context(global_context_)
    {
    }
    Context & global_context;
    UniversalPageStoragePtr uni_page_storage;
    BackgroundProcessingPool::TaskHandle gc_handle;
    std::atomic<Timepoint> last_try_gc_time = Clock::now();

    void restore()
    {
        uni_page_storage->restore();
        gc_handle = global_context.getBackgroundPool().addTask(
            [this] {
                return this->gc();
            },
            false);
    }

    bool gc()
    {
        Timepoint now = Clock::now();
        const std::chrono::seconds try_gc_period(10);
        if (now < (last_try_gc_time.load() + try_gc_period))
            return false;

        last_try_gc_time = now;
        return this->uni_page_storage->gc();
    }

    ~UniversalPageStorageWrapper()
    {
        if (gc_handle)
        {
            global_context.getBackgroundPool().removeTask(gc_handle);
            gc_handle = nullptr;
        }
    }
};
using UniversalPageStorageWrapperPtr = std::shared_ptr<UniversalPageStorageWrapper>;


/** Set of known objects (environment), that could be used in query.
  * Shared (global) part. Order of members (especially, order of destruction) is very important.
  */
struct ContextShared
{
    Poco::Logger * log = &Poco::Logger::get("Context");

    std::shared_ptr<IRuntimeComponentsFactory> runtime_components_factory;

    /// For access of most of shared objects. Recursive mutex.
    mutable std::recursive_mutex mutex;
    /// Separate mutex for access of dictionaries. Separate mutex to avoid locks when server doing request to itself.
    mutable std::mutex embedded_dictionaries_mutex;
    mutable std::mutex external_dictionaries_mutex;

    String path; /// Path to the primary data directory, with a slash at the end.
    String tmp_path; /// The path to the temporary files that occur when processing the request.
    String flags_path; /// Path to the directory with some control flags for server maintenance.
    String user_files_path; /// Path to the directory with user provided files, usable by 'file' table function.
    PathPool path_pool; /// The data directories. RegionPersister and some Storage Engine like DeltaMerge will use this to manage data placement on disks.
    ConfigurationPtr config; /// Global configuration settings.

    /// The remote data souce service to store/read data.
    // Now it is a mount point of juicefs.
    String remote_data_source;

    Databases databases; /// List of databases and tables in them.
    FormatFactory format_factory; /// Formats.
    String default_profile_name; /// Default profile name used for default values.
    String system_profile_name; /// Profile used by system processes
    std::shared_ptr<ISecurityManager> security_manager; /// Known users.
    Quotas quotas; /// Known quotas for resource use.
    mutable UncompressedCachePtr uncompressed_cache; /// The cache of decompressed blocks.
    mutable DBGInvoker dbg_invoker; /// Execute inner functions, debug only.
    mutable MarkCachePtr mark_cache; /// Cache of marks in compressed files.
    mutable DM::MinMaxIndexCachePtr minmax_index_cache; /// Cache of minmax index in compressed files.
    mutable DM::DeltaIndexManagerPtr delta_index_manager; /// Manage the Delta Indies of Segments.
    ProcessList process_list; /// Executing queries at the moment.
    ViewDependencies view_dependencies; /// Current dependencies
    ConfigurationPtr users_config; /// Config with the users, profiles and quotas sections.
    BackgroundProcessingPoolPtr background_pool; /// The thread pool for the background work performed by the tables.
    BackgroundProcessingPoolPtr blockable_background_pool; /// The thread pool for the blockable background work performed by the tables.
    BackgroundProcessingPoolPtr ps_compact_background_pool; /// The thread pool for the background work performed by the ps v2.
    mutable TMTContextPtr tmt_context; /// Context of TiFlash. Note that this should be free before background_pool.
    MultiVersion<Macros> macros; /// Substitutions extracted from config.
    size_t max_table_size_to_drop = 50000000000lu; /// Protects MergeTree tables from accidental DROP (50GB by default)
    String format_schema_path; /// Path to a directory that contains schema files used by input formats.

    SharedQueriesPtr shared_queries; /// The cache of shared queries.
    SchemaSyncServicePtr schema_sync_service; /// Schema sync service instance.
    PathCapacityMetricsPtr path_capacity_ptr; /// Path capacity metrics
    FileProviderPtr file_provider; /// File provider.
    IORateLimiter io_rate_limiter;
    PageStorageRunMode storage_run_mode = PageStorageRunMode::UNI_PS;
    DM::GlobalStoragePoolPtr global_storage_pool;
<<<<<<< HEAD

    /// The PS instance available on Write Node.
    UniversalPageStorageWrapperPtr ps_write;

    /// The PS instance available on Read Node. The data could be volatile.
    UniversalPageStorageWrapperPtr ps_read;

    DM::Remote::ManagerPtr dm_remote_manager;
=======
    TiFlashSecurityConfigPtr security_config;
>>>>>>> 87d7c9b1

    /// Named sessions. The user could specify session identifier to reuse settings and temporary tables in subsequent requests.

    class SessionKeyHash
    {
    public:
        size_t operator()(const Context::SessionKey & key) const
        {
            size_t seed = 0;
            boost::hash_combine(seed, key.first);
            boost::hash_combine(seed, key.second);
            return seed;
        }
    };

    using Sessions = std::unordered_map<Context::SessionKey, std::shared_ptr<Context>, SessionKeyHash>;
    using CloseTimes = std::deque<std::vector<Context::SessionKey>>;
    mutable Sessions sessions;
    mutable CloseTimes close_times;
    std::chrono::steady_clock::duration close_interval = std::chrono::seconds(1);
    std::chrono::steady_clock::time_point close_cycle_time = std::chrono::steady_clock::now();
    UInt64 close_cycle = 0;

    bool shutdown_called = false;

    /// Do not allow simultaneous execution of DDL requests on the same table.
    /// database -> table -> exception_message
    /// For the duration of the operation, an element is placed here, and an object is returned, which deletes the element in the destructor.
    /// In case the element already exists, an exception is thrown. See class DDLGuard below.
    using DDLGuards = std::unordered_map<String, DDLGuard::Map>;
    DDLGuards ddl_guards;
    /// If you capture mutex and ddl_guards_mutex, then you need to grab them strictly in this order.
    mutable std::mutex ddl_guards_mutex;

    Stopwatch uptime_watch;

    Context::ApplicationType application_type = Context::ApplicationType::SERVER;

    pcg64 rng{randomSeed()};

    Context::ConfigReloadCallback config_reload_callback;

    explicit ContextShared(std::shared_ptr<IRuntimeComponentsFactory> runtime_components_factory_)
        : runtime_components_factory(std::move(runtime_components_factory_))
        , storage_run_mode(PageStorageRunMode::ONLY_V3)
    {
        /// TODO: make it singleton (?)
#ifndef MULTIPLE_CONTEXT_GTEST
        static std::atomic<size_t> num_calls{0};
        if (++num_calls > 1)
        {
            std::cerr << "Attempting to create multiple ContextShared instances. Stack trace:\n"
                      << StackTrace().toString();
            std::cerr.flush();
            std::terminate();
        }
#endif

        initialize();
    }


    ~ContextShared()
    {
        try
        {
            shutdown();
        }
        catch (...)
        {
            tryLogCurrentException(__PRETTY_FUNCTION__);
        }
    }


    /** Perform a complex job of destroying objects in advance.
      */
    void shutdown()
    {
        if (shutdown_called)
            return;
        shutdown_called = true;

        /** At this point, some tables may have threads that block our mutex.
          * To complete them correctly, we will copy the current list of tables,
          *  and ask them all to finish their work.
          * Then delete all objects with tables.
          */

        Databases current_databases;

        {
            std::lock_guard lock(mutex);
            current_databases = databases;
        }

        for (auto & database : current_databases)
            database.second->shutdown();

        {
            std::lock_guard lock(mutex);
            databases.clear();
        }
    }

private:
    void initialize()
    {
        security_manager = runtime_components_factory->createSecurityManager();
    }
};


Context::Context() = default;


Context Context::createGlobal(std::shared_ptr<IRuntimeComponentsFactory> runtime_components_factory)
{
    Context res;
    res.runtime_components_factory = runtime_components_factory;
    res.shared = std::make_shared<ContextShared>(runtime_components_factory);
    res.quota = std::make_shared<QuotaForIntervals>();
    res.timezone_info.init();
    res.disaggregated_mode = DisaggregatedMode::None;
    return res;
}

Context Context::createGlobal()
{
    return createGlobal(std::make_unique<RuntimeComponentsFactory>());
}

Context::~Context()
{
    try
    {
        /// Destroy system logs while at least one Context is alive
        system_logs.reset();
    }
    catch (...)
    {
        tryLogCurrentException(__PRETTY_FUNCTION__);
    }
}


std::unique_lock<std::recursive_mutex> Context::getLock() const
{
    return std::unique_lock(shared->mutex);
}

ProcessList & Context::getProcessList()
{
    return shared->process_list;
}
const ProcessList & Context::getProcessList() const
{
    return shared->process_list;
}


Databases Context::getDatabases() const
{
    auto lock = getLock();
    return shared->databases;
}

Context::SessionKey Context::getSessionKey(const String & session_id) const
{
    const auto & user_name = client_info.current_user;

    if (user_name.empty())
        throw Exception("Empty user name.", ErrorCodes::LOGICAL_ERROR);

    return SessionKey(user_name, session_id);
}


void Context::scheduleCloseSession(const Context::SessionKey & key, std::chrono::steady_clock::duration timeout)
{
    const UInt64 close_index = timeout / shared->close_interval + 1;
    const auto new_close_cycle = shared->close_cycle + close_index;

    if (session_close_cycle != new_close_cycle)
    {
        session_close_cycle = new_close_cycle;
        if (shared->close_times.size() < close_index + 1)
            shared->close_times.resize(close_index + 1);
        shared->close_times[close_index].emplace_back(key);
    }
}


std::shared_ptr<Context> Context::acquireSession(const String & session_id, std::chrono::steady_clock::duration timeout, bool session_check) const
{
    auto lock = getLock();

    const auto & key = getSessionKey(session_id);
    auto it = shared->sessions.find(key);

    if (it == shared->sessions.end())
    {
        if (session_check)
            throw Exception("Session not found.", ErrorCodes::SESSION_NOT_FOUND);

        auto new_session = std::make_shared<Context>(*global_context);

        new_session->scheduleCloseSession(key, timeout);

        it = shared->sessions.insert(std::make_pair(key, std::move(new_session))).first;
    }
    else if (it->second->client_info.current_user != client_info.current_user)
    {
        throw Exception("Session belongs to a different user", ErrorCodes::LOGICAL_ERROR);
    }

    const auto & session = it->second;

    if (session->session_is_used)
        throw Exception("Session is locked by a concurrent client.", ErrorCodes::SESSION_IS_LOCKED);
    session->session_is_used = true;

    session->client_info = client_info;

    return session;
}


void Context::releaseSession(const String & session_id, std::chrono::steady_clock::duration timeout)
{
    auto lock = getLock();

    session_is_used = false;
    scheduleCloseSession(getSessionKey(session_id), timeout);
}


std::chrono::steady_clock::duration Context::closeSessions() const
{
    auto lock = getLock();

    const auto now = std::chrono::steady_clock::now();

    if (now < shared->close_cycle_time)
        return shared->close_cycle_time - now;

    const auto current_cycle = shared->close_cycle;

    ++shared->close_cycle;
    shared->close_cycle_time = now + shared->close_interval;

    if (shared->close_times.empty())
        return shared->close_interval;

    auto & sessions_to_close = shared->close_times.front();

    for (const auto & key : sessions_to_close)
    {
        const auto session = shared->sessions.find(key);

        if (session != shared->sessions.end() && session->second->session_close_cycle <= current_cycle)
        {
            if (session->second->session_is_used)
                session->second->scheduleCloseSession(key, std::chrono::seconds(0));
            else
                shared->sessions.erase(session);
        }
    }

    shared->close_times.pop_front();

    return shared->close_interval;
}


static String resolveDatabase(const String & database_name, const String & current_database)
{
    String res = database_name.empty() ? current_database : database_name;
    if (res.empty())
        throw Exception("Default database is not selected", ErrorCodes::UNKNOWN_DATABASE);
    return res;
}


DatabasePtr Context::getDatabase(const String & database_name) const
{
    auto lock = getLock();
    String db = resolveDatabase(database_name, current_database);
    assertDatabaseExists(db);
    return shared->databases[db];
}

DatabasePtr Context::tryGetDatabase(const String & database_name) const
{
    auto lock = getLock();
    String db = resolveDatabase(database_name, current_database);
    auto it = shared->databases.find(db);
    if (it == shared->databases.end())
        return {};
    return it->second;
}

String Context::getPath() const
{
    auto lock = getLock();
    // Now we only make this failpoint for gtest_database.
    fiu_return_on(FailPoints::force_context_path, fmt::format("{}{}/", shared->path, "DatabaseTiFlashTest"));
    return shared->path;
}

String Context::getTemporaryPath() const
{
    auto lock = getLock();
    return shared->tmp_path;
}

String Context::getFlagsPath() const
{
    auto lock = getLock();
    return shared->flags_path;
}

String Context::getUserFilesPath() const
{
    auto lock = getLock();
    return shared->user_files_path;
}

PathPool & Context::getPathPool() const
{
    auto lock = getLock();
    return shared->path_pool;
}

void Context::setPath(const String & path)
{
    auto lock = getLock();

    shared->path = path;

    if (shared->tmp_path.empty())
        shared->tmp_path = shared->path + "tmp/";

    if (shared->flags_path.empty())
        shared->flags_path = shared->path + "flags/";

    if (shared->user_files_path.empty())
        shared->user_files_path = shared->path + "user_files/";
}

void Context::setTemporaryPath(const String & path)
{
    auto lock = getLock();
    shared->tmp_path = path;
}

void Context::setFlagsPath(const String & path)
{
    auto lock = getLock();
    shared->flags_path = path;
}

void Context::setUserFilesPath(const String & path)
{
    auto lock = getLock();
    shared->user_files_path = path;
}

void Context::setPathPool(
    const Strings & main_data_paths,
    const Strings & latest_data_paths,
    const Strings & kvstore_paths,
    bool enable_raft_compatible_mode,
    PathCapacityMetricsPtr global_capacity_,
    FileProviderPtr file_provider_)
{
    auto lock = getLock();
    shared->path_pool = PathPool(
        main_data_paths,
        latest_data_paths,
        kvstore_paths,
        global_capacity_,
        file_provider_,
        enable_raft_compatible_mode);
}

void Context::setRemoteDataServiceSource(const String & source)
{
    auto lock = getLock();
    shared->remote_data_source = source;
}

const String & Context::remoteDataServiceSource() const
{
    auto lock = getLock();
    return shared->remote_data_source;
}

void Context::setConfig(const ConfigurationPtr & config)
{
    auto lock = getLock();
    shared->config = config;
}

Poco::Util::AbstractConfiguration & Context::getConfigRef() const
{
    auto lock = getLock();
    return shared->config ? *shared->config : Poco::Util::Application::instance().config();
}

void Context::setUsersConfig(const ConfigurationPtr & config)
{
    auto lock = getLock();
    shared->users_config = config;
    // parse "users.*"
    shared->security_manager->loadFromConfig(*shared->users_config);
    // parse "quotas.*"
    shared->quotas.loadFromConfig(*shared->users_config);
}

ConfigurationPtr Context::getUsersConfig()
{
    auto lock = getLock();
    return shared->users_config;
}

void Context::setSecurityConfig(Poco::Util::AbstractConfiguration & config, const LoggerPtr & log)
{
    LOG_INFO(log, "Setting secuirty config.");
    auto lock = getLock();
    shared->security_config = std::make_shared<TiFlashSecurityConfig>(log);
    shared->security_config->init(config);
}

TiFlashSecurityConfigPtr Context::getSecurityConfig()
{
    auto lock = getLock();
    return shared->security_config;
}

void Context::reloadDeltaTreeConfig(const Poco::Util::AbstractConfiguration & config)
{
    auto default_profile_name = config.getString("default_profile", "default");
    String elem = "profiles." + default_profile_name;
    if (!config.has(elem))
    {
        return;
    }
    Poco::Util::AbstractConfiguration::Keys config_keys;
    config.keys(elem, config_keys);
    String dt_config_reload_log = "reload delta tree ";
    for (const std::string & key : config_keys)
    {
        if (startsWith(key, "dt"))
        {
            String config_value = config.getString(elem + "." + key);
            if (settings.get(key) == config_value)
            {
                continue;
            }
            dt_config_reload_log += fmt::format("config name: {}, old: {}, new: {}; ", key, settings.get(key), config_value);
            settings.set(key, config_value);
        }
    }
    LOG_INFO(shared->log, dt_config_reload_log);
}

void Context::calculateUserSettings()
{
    auto lock = getLock();

    String profile_name = shared->security_manager->getUser(client_info.current_user)->profile;

    /// 1) Set default settings (hardcoded values)
    /// NOTE: we ignore global_context settings (from which it is usually copied)
    /// NOTE: global_context settings are immutable and not auto updated
    settings = Settings();

    /// 2) Apply settings from default profile ("profiles.*" in `users_config`)
    auto default_profile_name = getDefaultProfileName();
    if (profile_name != default_profile_name)
        settings.setProfile(default_profile_name, *shared->users_config);

    /// 3) Apply settings from current user
    settings.setProfile(profile_name, *shared->users_config);
}


void Context::setUser(const String & name, const String & password, const Poco::Net::SocketAddress & address, const String & quota_key)
{
    auto lock = getLock();

    auto user_props = shared->security_manager->authorizeAndGetUser(name, password, address.host());

    client_info.current_user = name;
    client_info.current_address = address;
    client_info.current_password = password;

    if (!quota_key.empty())
        client_info.quota_key = quota_key;

    calculateUserSettings();

    setQuota(user_props->quota, quota_key, name, address.host());
}


void Context::setQuota(const String & name, const String & quota_key, const String & user_name, const Poco::Net::IPAddress & address)
{
    auto lock = getLock();
    quota = shared->quotas.get(name, quota_key, user_name, address);
}


QuotaForIntervals & Context::getQuota()
{
    auto lock = getLock();
    return *quota;
}

void Context::checkDatabaseAccessRights(const std::string & database_name) const
{
    auto lock = getLock();
    checkDatabaseAccessRightsImpl(database_name);
}

void Context::checkDatabaseAccessRightsImpl(const std::string & database_name) const
{
    if (client_info.current_user.empty() || (database_name == "system"))
    {
        /// An unnamed user, i.e. server, has access to all databases.
        /// All users have access to the database system.
        return;
    }
    if (!shared->security_manager->hasAccessToDatabase(client_info.current_user, database_name))
        throw Exception(fmt::format("Access denied to database {}", database_name), ErrorCodes::DATABASE_ACCESS_DENIED);
}

void Context::addDependency(const DatabaseAndTableName & from, const DatabaseAndTableName & where)
{
    auto lock = getLock();
    checkDatabaseAccessRightsImpl(from.first);
    checkDatabaseAccessRightsImpl(where.first);
    shared->view_dependencies[from].insert(where);

    // Notify table of dependencies change
    auto table = tryGetTable(from.first, from.second);
    if (table != nullptr)
        table->updateDependencies();
}

void Context::removeDependency(const DatabaseAndTableName & from, const DatabaseAndTableName & where)
{
    auto lock = getLock();
    checkDatabaseAccessRightsImpl(from.first);
    checkDatabaseAccessRightsImpl(where.first);
    shared->view_dependencies[from].erase(where);

    // Notify table of dependencies change
    auto table = tryGetTable(from.first, from.second);
    if (table != nullptr)
        table->updateDependencies();
}

Dependencies Context::getDependencies(const String & database_name, const String & table_name) const
{
    auto lock = getLock();

    String db = resolveDatabase(database_name, current_database);

    if (database_name.empty() && tryGetExternalTable(table_name))
    {
        /// Table is temporary. Access granted.
    }
    else
    {
        checkDatabaseAccessRightsImpl(db);
    }

    auto iter = shared->view_dependencies.find(DatabaseAndTableName(db, table_name));
    if (iter == shared->view_dependencies.end())
        return {};

    return Dependencies(iter->second.begin(), iter->second.end());
}

bool Context::isTableExist(const String & database_name, const String & table_name) const
{
    auto lock = getLock();

    String db = resolveDatabase(database_name, current_database);
    checkDatabaseAccessRightsImpl(db);

    auto it = shared->databases.find(db);
    return shared->databases.end() != it
        && it->second->isTableExist(*this, table_name);
}

bool Context::isDatabaseExist(const String & database_name) const
{
    auto lock = getLock();
    String db = resolveDatabase(database_name, current_database);
    checkDatabaseAccessRightsImpl(db);
    return shared->databases.end() != shared->databases.find(db);
}

bool Context::isExternalTableExist(const String & table_name) const
{
    return external_tables.end() != external_tables.find(table_name);
}


void Context::assertTableExists(const String & database_name, const String & table_name) const
{
    auto lock = getLock();

    String db = resolveDatabase(database_name, current_database);
    checkDatabaseAccessRightsImpl(db);

    auto it = shared->databases.find(db);
    if (shared->databases.end() == it)
        throw Exception(fmt::format("Database {} doesn't exist", backQuoteIfNeed(db)), ErrorCodes::UNKNOWN_DATABASE);

    if (!it->second->isTableExist(*this, table_name))
        throw Exception(fmt::format("Table {}.{} doesn't exist.", backQuoteIfNeed(db), backQuoteIfNeed(table_name)), ErrorCodes::UNKNOWN_TABLE);
}


void Context::assertTableDoesntExist(const String & database_name, const String & table_name, bool check_database_access_rights) const
{
    auto lock = getLock();

    String db = resolveDatabase(database_name, current_database);
    if (check_database_access_rights)
        checkDatabaseAccessRightsImpl(db);

    auto it = shared->databases.find(db);
    if (shared->databases.end() != it && it->second->isTableExist(*this, table_name))
        throw Exception(fmt::format("Table {}.{} already exists.", backQuoteIfNeed(db), backQuoteIfNeed(table_name)), ErrorCodes::TABLE_ALREADY_EXISTS);
}


void Context::assertDatabaseExists(const String & database_name, bool check_database_access_rights) const
{
    auto lock = getLock();

    String db = resolveDatabase(database_name, current_database);
    if (check_database_access_rights)
        checkDatabaseAccessRightsImpl(db);

    if (shared->databases.end() == shared->databases.find(db))
        throw Exception(fmt::format("Database {} doesn't exist", backQuoteIfNeed(db)), ErrorCodes::UNKNOWN_DATABASE);
}


void Context::assertDatabaseDoesntExist(const String & database_name) const
{
    auto lock = getLock();

    String db = resolveDatabase(database_name, current_database);
    checkDatabaseAccessRightsImpl(db);

    if (shared->databases.end() != shared->databases.find(db))
        throw Exception(fmt::format("Database {} already exists.", backQuoteIfNeed(db)), ErrorCodes::DATABASE_ALREADY_EXISTS);
}


Tables Context::getExternalTables() const
{
    auto lock = getLock();

    Tables res;
    for (const auto & table : external_tables)
        res[table.first] = table.second.first;

    if (session_context && session_context != this)
    {
        Tables buf = session_context->getExternalTables();
        res.insert(buf.begin(), buf.end());
    }
    else if (global_context && global_context != this)
    {
        Tables buf = global_context->getExternalTables();
        res.insert(buf.begin(), buf.end());
    }
    return res;
}


StoragePtr Context::tryGetExternalTable(const String & table_name) const
{
    auto jt = external_tables.find(table_name);
    if (external_tables.end() == jt)
        return StoragePtr();

    return jt->second.first;
}


StoragePtr Context::getTable(const String & database_name, const String & table_name) const
{
    Exception exc;
    auto res = getTableImpl(database_name, table_name, &exc);
    if (!res)
        throw Exception(exc);
    return res;
}


StoragePtr Context::tryGetTable(const String & database_name, const String & table_name) const
{
    return getTableImpl(database_name, table_name, nullptr);
}


StoragePtr Context::getTableImpl(const String & database_name, const String & table_name, Exception * exception) const
{
    auto lock = getLock();

    if (database_name.empty())
    {
        StoragePtr res = tryGetExternalTable(table_name);
        if (res)
            return res;
    }

    String db = resolveDatabase(database_name, current_database);
    checkDatabaseAccessRightsImpl(db);

    auto it = shared->databases.find(db);
    if (shared->databases.end() == it)
    {
        if (exception)
            *exception = Exception(fmt::format("Database {} doesn't exist", backQuoteIfNeed(db)), ErrorCodes::UNKNOWN_DATABASE);
        return {};
    }

    auto table = it->second->tryGetTable(*this, table_name);
    if (!table)
    {
        if (exception)
            *exception = Exception(fmt::format("Table {}.{} doesn't exist.", backQuoteIfNeed(db), backQuoteIfNeed(table_name)), ErrorCodes::UNKNOWN_TABLE);
        return {};
    }

    return table;
}


void Context::addExternalTable(const String & table_name, const StoragePtr & storage, const ASTPtr & ast)
{
    if (external_tables.end() != external_tables.find(table_name))
        throw Exception(fmt::format("Temporary table {} already exists.", backQuoteIfNeed(table_name)), ErrorCodes::TABLE_ALREADY_EXISTS);

    external_tables[table_name] = std::pair(storage, ast);
}

StoragePtr Context::tryRemoveExternalTable(const String & table_name)
{
    auto it = external_tables.find(table_name);

    if (external_tables.end() == it)
        return StoragePtr();

    auto storage = it->second.first;
    external_tables.erase(it);
    return storage;
}


StoragePtr Context::executeTableFunction(const ASTPtr & table_expression)
{
    /// Slightly suboptimal.
    auto hash = table_expression->getTreeHash();
    String key = toString(hash.first) + '_' + toString(hash.second);

    StoragePtr & res = table_function_results[key];

    if (!res)
    {
        TableFunctionPtr table_function_ptr = TableFunctionFactory::instance().get(
            typeid_cast<const ASTFunction *>(table_expression.get())->name,
            *this);

        /// Run it and remember the result
        res = table_function_ptr->execute(table_expression, *this);
    }

    return res;
}


DDLGuard::DDLGuard(Map & map_, std::mutex & mutex_, std::unique_lock<std::mutex> && /*lock*/, const String & elem, const String & message)
    : map(map_)
    , mutex(mutex_)
{
    bool inserted;
    std::tie(it, inserted) = map.emplace(elem, message);
    if (!inserted)
        throw Exception(it->second, ErrorCodes::DDL_GUARD_IS_ACTIVE);
}

DDLGuard::~DDLGuard()
{
    std::lock_guard lock(mutex);
    map.erase(it);
}

std::unique_ptr<DDLGuard> Context::getDDLGuard(const String & database, const String & table, const String & message) const
{
    std::unique_lock lock(shared->ddl_guards_mutex);
    return std::make_unique<DDLGuard>(shared->ddl_guards[database], shared->ddl_guards_mutex, std::move(lock), table, message);
}


std::unique_ptr<DDLGuard> Context::getDDLGuardIfTableDoesntExist(const String & database, const String & table, const String & message) const
{
    auto lock = getLock();

    auto it = shared->databases.find(database);
    if (shared->databases.end() != it && it->second->isTableExist(*this, table))
        return {};

    return getDDLGuard(database, table, message);
}


void Context::addDatabase(const String & database_name, const DatabasePtr & database)
{
    auto lock = getLock();

    assertDatabaseDoesntExist(database_name);
    shared->databases[database_name] = database;
}


DatabasePtr Context::detachDatabase(const String & database_name)
{
    auto lock = getLock();

    auto res = getDatabase(database_name);
    shared->databases.erase(database_name);
    return res;
}


ASTPtr Context::getCreateTableQuery(const String & database_name, const String & table_name) const
{
    auto lock = getLock();

    String db = resolveDatabase(database_name, current_database);
    assertDatabaseExists(db);

    return shared->databases[db]->getCreateTableQuery(*this, table_name);
}

ASTPtr Context::getCreateExternalTableQuery(const String & table_name) const
{
    auto jt = external_tables.find(table_name);
    if (external_tables.end() == jt)
        throw Exception(fmt::format("Temporary table {} doesn't exist", backQuoteIfNeed(table_name)), ErrorCodes::UNKNOWN_TABLE);

    return jt->second.second;
}

ASTPtr Context::getCreateDatabaseQuery(const String & database_name) const
{
    auto lock = getLock();

    String db = resolveDatabase(database_name, current_database);
    assertDatabaseExists(db);

    return shared->databases[db]->getCreateDatabaseQuery(*this);
}

void Context::checkIsConfigLoaded() const
{
    if (shared->application_type == ApplicationType::SERVER && !is_config_loaded)
    {
        throw Exception("Configuration are used before load from configure file tiflash.toml, so the user config may not take effect.", ErrorCodes::LOGICAL_ERROR);
    }
}

Settings Context::getSettings() const
{
    checkIsConfigLoaded();
    return settings;
}


void Context::setSettings(const Settings & settings_)
{
    settings = settings_;
}


void Context::setSetting(const String & name, const Field & value)
{
    if (name == "profile")
    {
        auto lock = getLock();
        settings.setProfile(value.safeGet<String>(), *shared->users_config);
    }
    else
        settings.set(name, value);
}


void Context::setSetting(const String & name, const std::string & value)
{
    if (name == "profile")
    {
        auto lock = getLock();
        settings.setProfile(value, *shared->users_config);
    }
    else
        settings.set(name, value);
}


String Context::getCurrentDatabase() const
{
    return current_database;
}


String Context::getCurrentQueryId() const
{
    return client_info.current_query_id;
}


void Context::setCurrentDatabase(const String & name)
{
    auto lock = getLock();
    assertDatabaseExists(name);
    current_database = name;
}


void Context::setCurrentQueryId(const String & query_id)
{
    if (!client_info.current_query_id.empty())
        throw Exception("Logical error: attempt to set query_id twice", ErrorCodes::LOGICAL_ERROR);

    String query_id_to_set = query_id;

    if (query_id_to_set.empty()) /// If the user did not submit his query_id, then we generate it ourselves.
    {
        /// Generate random UUID, but using lower quality RNG,
        ///  because Poco::UUIDGenerator::generateRandom method is using /dev/random, that is very expensive.
        /// NOTE: Actually we don't need to use UUIDs for query identifiers.
        /// We could use any suitable string instead.

        union
        {
            char bytes[16];
            struct
            {
                UInt64 a;
                UInt64 b;
            };
        } random{};

        {
            auto lock = getLock();

            random.a = shared->rng();
            random.b = shared->rng();
        }

        /// Use protected constructor.
        struct UUID : Poco::UUID
        {
            UUID(const char * bytes, Poco::UUID::Version version)
                : Poco::UUID(bytes, version)
            {}
        };

        query_id_to_set = UUID(random.bytes, Poco::UUID::UUID_RANDOM).toString();
    }

    client_info.current_query_id = query_id_to_set;
}


String Context::getDefaultFormat() const
{
    return default_format.empty() ? "TabSeparated" : default_format;
}


void Context::setDefaultFormat(const String & name)
{
    default_format = name;
}

MultiVersion<Macros>::Version Context::getMacros() const
{
    return shared->macros.get();
}

void Context::setMacros(std::unique_ptr<Macros> && macros)
{
    shared->macros.set(std::move(macros));
}

const Context & Context::getQueryContext() const
{
    if (!query_context)
        throw Exception("There is no query", ErrorCodes::THERE_IS_NO_QUERY);
    return *query_context;
}

Context & Context::getQueryContext()
{
    if (!query_context)
        throw Exception("There is no query", ErrorCodes::THERE_IS_NO_QUERY);
    return *query_context;
}

const Context & Context::getSessionContext() const
{
    if (!session_context)
        throw Exception("There is no session", ErrorCodes::THERE_IS_NO_SESSION);
    return *session_context;
}

Context & Context::getSessionContext()
{
    if (!session_context)
        throw Exception("There is no session", ErrorCodes::THERE_IS_NO_SESSION);
    return *session_context;
}

const Context & Context::getGlobalContext() const
{
    if (!global_context)
        throw Exception("Logical error: there is no global context", ErrorCodes::LOGICAL_ERROR);
    return *global_context;
}

Context & Context::getGlobalContext()
{
    if (!global_context)
        throw Exception("Logical error: there is no global context", ErrorCodes::LOGICAL_ERROR);
    return *global_context;
}

const Settings & Context::getSettingsRef() const
{
    checkIsConfigLoaded();
    return settings;
}

Settings & Context::getSettingsRef()
{
    checkIsConfigLoaded();
    return settings;
}

void Context::setProgressCallback(ProgressCallback callback)
{
    /// Callback is set to a session or to a query. In the session, only one query is processed at a time. Therefore, the lock is not needed.
    progress_callback = callback;
}

ProgressCallback Context::getProgressCallback() const
{
    return progress_callback;
}


void Context::setProcessListElement(ProcessList::Element * elem)
{
    /// Set to a session or query. In the session, only one query is processed at a time. Therefore, the lock is not needed.
    process_list_elem = elem;
}

ProcessList::Element * Context::getProcessListElement() const
{
    return process_list_elem;
}

void Context::setDAGContext(DAGContext * dag_context_)
{
    dag_context = dag_context_;
}

DAGContext * Context::getDAGContext() const
{
    return dag_context;
}

void Context::setUncompressedCache(size_t max_size_in_bytes)
{
    auto lock = getLock();

    if (shared->uncompressed_cache)
        throw Exception("Uncompressed cache has been already created.", ErrorCodes::LOGICAL_ERROR);

    shared->uncompressed_cache = std::make_shared<UncompressedCache>(max_size_in_bytes);
}


UncompressedCachePtr Context::getUncompressedCache() const
{
    auto lock = getLock();
    return shared->uncompressed_cache;
}

void Context::dropUncompressedCache() const
{
    auto lock = getLock();
    if (shared->uncompressed_cache)
        shared->uncompressed_cache->reset();
}

DBGInvoker & Context::getDBGInvoker() const
{
    auto lock = getLock();
    return shared->dbg_invoker;
}

TMTContext & Context::getTMTContext() const
{
    auto lock = getLock();
    if (!shared->tmt_context)
        throw Exception("no tmt context");
    return *(shared->tmt_context);
}

void Context::setMarkCache(size_t cache_size_in_bytes)
{
    auto lock = getLock();

    if (shared->mark_cache)
        throw Exception("Mark cache has been already created.", ErrorCodes::LOGICAL_ERROR);

    shared->mark_cache = std::make_shared<MarkCache>(cache_size_in_bytes);
}


MarkCachePtr Context::getMarkCache() const
{
    auto lock = getLock();
    return shared->mark_cache;
}


void Context::dropMarkCache() const
{
    auto lock = getLock();
    if (shared->mark_cache)
        shared->mark_cache->reset();
}


void Context::setMinMaxIndexCache(size_t cache_size_in_bytes)
{
    auto lock = getLock();

    if (shared->minmax_index_cache)
        throw Exception("Minmax index cache has been already created.", ErrorCodes::LOGICAL_ERROR);

    shared->minmax_index_cache = std::make_shared<DM::MinMaxIndexCache>(cache_size_in_bytes);
}

DM::MinMaxIndexCachePtr Context::getMinMaxIndexCache() const
{
    auto lock = getLock();
    return shared->minmax_index_cache;
}

void Context::dropMinMaxIndexCache() const
{
    auto lock = getLock();
    if (shared->minmax_index_cache)
        shared->minmax_index_cache->reset();
}

bool Context::isDeltaIndexLimited() const
{
    // Don't need to use a lock here, as delta_index_manager should be set at starting up.
    if (!shared->delta_index_manager)
        return false;
    return shared->delta_index_manager->isLimit();
}

void Context::setDeltaIndexManager(size_t cache_size_in_bytes)
{
    auto lock = getLock();

    if (shared->delta_index_manager)
        throw Exception("DeltaIndexManager has been already created.", ErrorCodes::LOGICAL_ERROR);

    shared->delta_index_manager = std::make_shared<DM::DeltaIndexManager>(cache_size_in_bytes);
}

DM::DeltaIndexManagerPtr Context::getDeltaIndexManager() const
{
    auto lock = getLock();
    return shared->delta_index_manager;
}

void Context::dropCaches() const
{
    auto lock = getLock();

    if (shared->uncompressed_cache)
        shared->uncompressed_cache->reset();

    if (shared->mark_cache)
        shared->mark_cache->reset();
}

BackgroundProcessingPool & Context::initializeBackgroundPool(UInt16 pool_size)
{
    auto lock = getLock();
    if (!shared->background_pool)
        shared->background_pool = std::make_shared<BackgroundProcessingPool>(pool_size, "bg-");
    return *shared->background_pool;
}

BackgroundProcessingPool & Context::getBackgroundPool()
{
    auto lock = getLock();
    return *shared->background_pool;
}

BackgroundProcessingPool & Context::initializeBlockableBackgroundPool(UInt16 pool_size)
{
    auto lock = getLock();
    if (!shared->blockable_background_pool)
        shared->blockable_background_pool = std::make_shared<BackgroundProcessingPool>(pool_size, "bg-block-");
    return *shared->blockable_background_pool;
}

BackgroundProcessingPool & Context::getBlockableBackgroundPool()
{
    // TODO: maybe a better name for the pool
    auto lock = getLock();
    return *shared->blockable_background_pool;
}

BackgroundProcessingPool & Context::getPSBackgroundPool()
{
    auto lock = getLock();
    // use the same size as `background_pool_size`
    if (!shared->ps_compact_background_pool)
        shared->ps_compact_background_pool = std::make_shared<BackgroundProcessingPool>(settings.background_pool_size, "bg-page-");
    return *shared->ps_compact_background_pool;
}

void Context::createTMTContext(const TiFlashRaftConfig & raft_config, pingcap::ClusterConfig && cluster_config)
{
    auto lock = getLock();
    if (shared->tmt_context)
        throw Exception("TMTContext has already existed", ErrorCodes::LOGICAL_ERROR);
    shared->tmt_context = std::make_shared<TMTContext>(*this, raft_config, cluster_config);
}

void Context::initializePathCapacityMetric( //
    size_t global_capacity_quota, //
    const Strings & main_data_paths,
    const std::vector<size_t> & main_capacity_quota, //
    const Strings & latest_data_paths,
    const std::vector<size_t> & latest_capacity_quota)
{
    auto lock = getLock();
    if (shared->path_capacity_ptr)
        throw Exception("PathCapacityMetrics instance has already existed", ErrorCodes::LOGICAL_ERROR);
    shared->path_capacity_ptr = std::make_shared<PathCapacityMetrics>(
        global_capacity_quota,
        main_data_paths,
        main_capacity_quota,
        latest_data_paths,
        latest_capacity_quota);
}

PathCapacityMetricsPtr Context::getPathCapacity() const
{
    auto lock = getLock();
    if (!shared->path_capacity_ptr)
        throw Exception("PathCapacityMetrics is not initialized.", ErrorCodes::LOGICAL_ERROR);
    return shared->path_capacity_ptr;
}

void Context::initializeSchemaSyncService()
{
    auto lock = getLock();
    if (shared->schema_sync_service)
        throw Exception("Schema Sync Service has already been initialized.", ErrorCodes::LOGICAL_ERROR);
    shared->schema_sync_service = std::make_shared<SchemaSyncService>(*global_context);
}

SchemaSyncServicePtr & Context::getSchemaSyncService()
{
    auto lock = getLock();
    return shared->schema_sync_service;
}

void Context::initializeTiFlashMetrics() const
{
    auto lock = getLock();
    (void)TiFlashMetrics::instance();
}

void Context::initializeFileProvider(KeyManagerPtr key_manager, bool enable_encryption)
{
    auto lock = getLock();
    if (shared->file_provider)
        throw Exception("File provider has already been initialized.", ErrorCodes::LOGICAL_ERROR);
    shared->file_provider = std::make_shared<FileProvider>(key_manager, enable_encryption);
}

FileProviderPtr Context::getFileProvider() const
{
    auto lock = getLock();
    return shared->file_provider;
}

void Context::initializeRateLimiter(Poco::Util::AbstractConfiguration & config, BackgroundProcessingPool & bg_pool, BackgroundProcessingPool & blockable_bg_pool) const
{
    getIORateLimiter().init(config);
    auto tids = bg_pool.getThreadIds();
    auto blockable_tids = blockable_bg_pool.getThreadIds();
    tids.insert(tids.end(), blockable_tids.begin(), blockable_tids.end());
    getIORateLimiter().setBackgroundThreadIds(tids);
}

WriteLimiterPtr Context::getWriteLimiter() const
{
    return getIORateLimiter().getWriteLimiter();
}

IORateLimiter & Context::getIORateLimiter() const
{
    return shared->io_rate_limiter;
}

ReadLimiterPtr Context::getReadLimiter() const
{
    return getIORateLimiter().getReadLimiter();
}


static bool isPageStorageV2Existed(const PathPool & path_pool)
{
    for (const auto & path : path_pool.listKVStorePaths())
    {
        Poco::File dir(path);
        if (!dir.exists())
            continue;

        std::vector<std::string> files;
        dir.list(files);
        if (!files.empty())
        {
            for (const auto & file_name : files)
            {
                const auto & find_index = file_name.find("page");
                if (find_index != std::string::npos)
                {
                    return true;
                }
            }
            // KVStore is not empty, but can't find any of v2 data in it.
        }
    }

    // If not data in KVStore. It means V2 data must not existed.
    return false;
}

static bool isPageStorageV3Existed(const PathPool & path_pool)
{
    for (const auto & path : path_pool.listGlobalPagePaths())
    {
        Poco::File dir(path);
        if (!dir.exists())
            continue;

        std::vector<std::string> files;
        dir.list(files);
        if (!files.empty())
        {
            return true;
        }
    }
    return false;
}

void Context::initializePageStorageMode(const PathPool & path_pool, UInt64 storage_page_format_version)
{
    auto lock = getLock();

    /**
     * PageFormat::V2 + isPageStorageV3Existed is false + whatever isPageStorageV2Existed true or false = ONLY_V2
     * PageFormat::V2 + isPageStorageV3Existed is true  + whatever isPageStorageV2Existed true or false = ERROR Config
     * PageFormat::V3 + isPageStorageV2Existed is true  + whatever isPageStorageV3Existed true or false = MIX_MODE
     * PageFormat::V3 + isPageStorageV2Existed is false + whatever isPageStorageV3Existed true or false = ONLY_V3
     */

    switch (storage_page_format_version)
    {
    case PageFormat::V1:
    case PageFormat::V2:
    {
        if (isPageStorageV3Existed(path_pool))
        {
            throw Exception("Invalid config `storage.format_version`, Current page V3 data exist. But using the PageFormat::V2."
                            "If you are downgrading the format_version for this TiFlash node, you need to rebuild the data from scratch.",
                            ErrorCodes::LOGICAL_ERROR);
        }
        // not exist V3
        shared->storage_run_mode = PageStorageRunMode::ONLY_V2;
        return;
    }
    case PageFormat::V3:
    {
        shared->storage_run_mode = isPageStorageV2Existed(path_pool) ? PageStorageRunMode::MIX_MODE : PageStorageRunMode::ONLY_V3;
        return;
    }
    case PageFormat::V4:
    {
        shared->storage_run_mode = PageStorageRunMode::UNI_PS;
        return;
    }
    default:
        throw Exception(fmt::format("Can't detect the format version of Page [page_version={}]", storage_page_format_version),
                        ErrorCodes::LOGICAL_ERROR);
    }
}

PageStorageRunMode Context::getPageStorageRunMode() const
{
    auto lock = getLock();
    return shared->storage_run_mode;
}

void Context::setPageStorageRunMode(PageStorageRunMode run_mode) const
{
    auto lock = getLock();
    shared->storage_run_mode = run_mode;
}

bool Context::initializeGlobalStoragePoolIfNeed(const PathPool & path_pool)
{
    auto lock = getLock();
    if (shared->global_storage_pool)
    {
        // GlobalStoragePool may be initialized many times in some test cases for restore.
        LOG_WARNING(shared->log, "GlobalStoragePool has already been initialized.");
    }
    CurrentMetrics::set(CurrentMetrics::GlobalStorageRunMode, static_cast<UInt8>(shared->storage_run_mode));
    if (shared->storage_run_mode == PageStorageRunMode::MIX_MODE || shared->storage_run_mode == PageStorageRunMode::ONLY_V3)
    {
        try
        {
            shared->global_storage_pool = std::make_shared<DM::GlobalStoragePool>(path_pool, *this, settings);
            shared->global_storage_pool->restore();
            return true;
        }
        catch (...)
        {
            tryLogCurrentException(__PRETTY_FUNCTION__);
            throw;
        }
    }
    else
    {
        shared->global_storage_pool = nullptr;
        return false;
    }
}

DM::GlobalStoragePoolPtr Context::getGlobalStoragePool() const
{
    auto lock = getLock();
    return shared->global_storage_pool;
}

void Context::initializeWriteNodePageStorage(const PathPool & path_pool, const FileProviderPtr & file_provider)
{
    auto lock = getLock();
    if (shared->ps_write)
    {
        // GlobalStoragePool may be initialized many times in some test cases for restore.
        LOG_WARNING(shared->log, "GlobalUniversalPageStorage(WriteNode) has already been initialized.");
    }

    shared->ps_write = std::make_shared<UniversalPageStorageWrapper>(*this);
    shared->ps_write->uni_page_storage = UniversalPageStorage::create("write", path_pool.getPSDiskDelegatorGlobalMulti("write"), {}, file_provider);
    shared->ps_write->restore();
    LOG_INFO(shared->log, "initialized GlobalUniversalPageStorage(WriteNode)");
}

void Context::initializeReadNodePageStorage(const PathPool & path_pool, const FileProviderPtr & file_provider)
{
    auto lock = getLock();
    RUNTIME_CHECK_MSG(shared->ps_read == nullptr, "UniversalPageStorage(ReadNode) has already been initialized");

    shared->ps_read = std::make_shared<UniversalPageStorageWrapper>(*this);
    shared->ps_read->uni_page_storage = UniversalPageStorage::create("read", path_pool.getPSDiskDelegatorGlobalMulti("read"), {}, file_provider);
    shared->ps_read->restore();
    LOG_INFO(shared->log, "initialized GlobalUniversalPageStorage(ReadNode)");
}

void Context::initializeDeltaMergeRemoteManager()
{
    auto lock = getLock();

    if (remoteDataServiceSource().empty())
    {
        LOG_INFO(shared->log, "DeltaMerge Remote feature is not initialized because NFS directory is empty");
        return;
    }

    RUNTIME_CHECK_MSG(shared->ps_read != nullptr, "UniversalPageStorage(ReadNode) must be initialized first");
    RUNTIME_CHECK_MSG(shared->dm_remote_manager == nullptr, "DMRemoteManager has already been initialized");

    shared->dm_remote_manager = std::make_shared<DM::Remote::Manager>(*this, remoteDataServiceSource());
}

DM::Remote::ManagerPtr Context::getDMRemoteManager() const
{
    auto lock = getLock();
    return shared->dm_remote_manager;
}

UniversalPageStoragePtr Context::getWriteNodePageStorage() const
{
    auto lock = getLock();
    return shared->ps_write->uni_page_storage;
}

UniversalPageStoragePtr Context::getReadNodePageStorage() const
{
    auto lock = getLock();
    return shared->ps_read->uni_page_storage;
}

UInt16 Context::getTCPPort() const
{
    auto lock = getLock();

    auto & config = getConfigRef();
    return config.getInt("tcp_port");
}


void Context::initializeSystemLogs()
{
    auto lock = getLock();
    system_logs = std::make_shared<SystemLogs>();
}


QueryLog * Context::getQueryLog()
{
    auto lock = getLock();

    if (!system_logs)
        return nullptr;

    if (!system_logs->query_log)
    {
        if (shared->shutdown_called)
            throw Exception("Logical error: query log should be destroyed before tables shutdown", ErrorCodes::LOGICAL_ERROR);

        if (!global_context)
            throw Exception("Logical error: no global context for query log", ErrorCodes::LOGICAL_ERROR);

        auto & config = getConfigRef();

        String database = config.getString("query_log.database", "system");
        String table = config.getString("query_log.table", "query_log");
        String partition_by = config.getString("query_log.partition_by", "toYYYYMM(event_date)");
        size_t flush_interval_milliseconds = config.getUInt64("query_log.flush_interval_milliseconds", DEFAULT_QUERY_LOG_FLUSH_INTERVAL_MILLISECONDS);

        String engine = "ENGINE = MergeTree PARTITION BY (" + partition_by + ") ORDER BY (event_date, event_time) SETTINGS index_granularity = 1024";

        system_logs->query_log = std::make_unique<QueryLog>(*global_context, database, table, engine, flush_interval_milliseconds);
    }

    return system_logs->query_log.get();
}


void Context::setMaxTableSizeToDrop(size_t max_size)
{
    // Is initialized at server startup
    shared->max_table_size_to_drop = max_size;
}

void Context::checkTableCanBeDropped(const String & database, const String & table, size_t table_size)
{
    size_t max_table_size_to_drop = shared->max_table_size_to_drop;

    if (!max_table_size_to_drop || table_size <= max_table_size_to_drop)
        return;

    Poco::File force_file(getFlagsPath() + "force_drop_table");
    bool force_file_exists = force_file.exists();

    if (force_file_exists)
    {
        try
        {
            force_file.remove();
            return;
        }
        catch (...)
        {
            /// User should recreate force file on each drop, it shouldn't be protected
            tryLogCurrentException("Drop table check", "Can't remove force file to enable table drop");
        }
    }

    String table_size_str = formatReadableSizeWithDecimalSuffix(table_size);
    String max_table_size_to_drop_str = formatReadableSizeWithDecimalSuffix(max_table_size_to_drop);

    std::string exception_msg = fmt::format("Table {0}.{1} was not dropped.\n"
                                            "Reason:\n"
                                            "1. Table size({2}) is greater than max_table_size_to_drop ({3})\n"
                                            "2. File '{4}' intended to force DROP {5}\n",
                                            "How to fix this:\n"
                                            "1. Either increase (or set to zero) max_table_size_to_drop in server config and restart ClickHouse\n"
                                            "2. Either create forcing file {4} and make sure that ClickHouse has write permission for it.\n"
                                            "Example:\nsudo touch '{4}' && sudo chmod 666 '{4}'",
                                            backQuoteIfNeed(database),
                                            backQuoteIfNeed(table),
                                            table_size_str,
                                            max_table_size_to_drop_str,
                                            force_file.path(),
                                            (force_file_exists ? "exists but not writeable (could not be removed)" : "doesn't exist"));

    throw Exception(exception_msg, ErrorCodes::TABLE_SIZE_EXCEEDS_MAX_DROP_SIZE_LIMIT);
}


BlockInputStreamPtr Context::getInputFormat(const String & name, ReadBuffer & buf, const Block & sample, size_t max_block_size) const
{
    return shared->format_factory.getInput(name, buf, sample, *this, max_block_size);
}

BlockOutputStreamPtr Context::getOutputFormat(const String & name, WriteBuffer & buf, const Block & sample) const
{
    return shared->format_factory.getOutput(name, buf, sample, *this);
}


time_t Context::getUptimeSeconds() const
{
    auto lock = getLock();
    return shared->uptime_watch.elapsedSeconds();
}


void Context::setConfigReloadCallback(ConfigReloadCallback && callback)
{
    /// Is initialized at server startup, so lock isn't required. Otherwise use mutex.
    shared->config_reload_callback = std::move(callback);
}

void Context::reloadConfig() const
{
    /// Use mutex if callback may be changed after startup.
    if (!shared->config_reload_callback)
        throw Exception("Can't reload config beacuse config_reload_callback is not set.", ErrorCodes::LOGICAL_ERROR);

    shared->config_reload_callback();
}


void Context::shutdown()
{
    system_logs.reset();
    shared->shutdown();
}


Context::ApplicationType Context::getApplicationType() const
{
    return shared->application_type;
}

void Context::setApplicationType(ApplicationType type)
{
    /// Lock isn't required, you should set it at start
    shared->application_type = type;
}

void Context::setDefaultProfiles(const Poco::Util::AbstractConfiguration & config)
{
    shared->default_profile_name = config.getString("default_profile", "default");
    shared->system_profile_name = config.getString("system_profile", shared->default_profile_name);
    setSetting("profile", shared->system_profile_name);
    is_config_loaded = true;
}

String Context::getDefaultProfileName() const
{
    return shared->default_profile_name;
}

String Context::getSystemProfileName() const
{
    return shared->system_profile_name;
}

String Context::getFormatSchemaPath() const
{
    return shared->format_schema_path;
}

void Context::setFormatSchemaPath(const String & path)
{
    shared->format_schema_path = path;
}

void Context::setUseL0Opt(bool use_l0)
{
    use_l0_opt = use_l0;
}

bool Context::useL0Opt() const
{
    return use_l0_opt;
}

SharedQueriesPtr Context::getSharedQueries()
{
    auto lock = getLock();

    if (!shared->shared_queries)
        shared->shared_queries = std::make_shared<SharedQueries>();
    return shared->shared_queries;
}

size_t Context::getMaxStreams() const
{
    size_t max_streams = settings.max_threads;
    bool is_cop_request = false;
    if (dag_context != nullptr)
    {
        if (isExecutorTest())
            max_streams = dag_context->initialize_concurrency;
        else if (!dag_context->isBatchCop() && !dag_context->isMPPTask())
        {
            is_cop_request = true;
            max_streams = 1;
        }
    }
    if (max_streams > 1)
        max_streams *= settings.max_streams_to_max_threads_ratio;
    if (max_streams == 0)
        max_streams = 1;
    if (unlikely(max_streams != 1 && is_cop_request))
        /// for cop request, the max_streams should be 1
        throw Exception("Cop request only support running with max_streams = 1");
    return max_streams;
}

bool Context::isMPPTest() const
{
    return test_mode == mpp_test || test_mode == cancel_test;
}

void Context::setMPPTest()
{
    test_mode = mpp_test;
}

bool Context::isCancelTest() const
{
    return test_mode == cancel_test;
}

void Context::setCancelTest()
{
    test_mode = cancel_test;
}

bool Context::isExecutorTest() const
{
    return test_mode == executor_test;
}

void Context::setExecutorTest()
{
    test_mode = executor_test;
}

bool Context::isCopTest() const
{
    return test_mode == cop_test;
}

void Context::setCopTest()
{
    test_mode = cop_test;
}

bool Context::isTest() const
{
    return test_mode != non_test;
}

void Context::setMockStorage(MockStorage & mock_storage_)
{
    mock_storage = mock_storage_;
}

MockStorage Context::mockStorage() const
{
    return mock_storage;
}

MockMPPServerInfo Context::mockMPPServerInfo() const
{
    return mpp_server_info;
}

void Context::setMockMPPServerInfo(MockMPPServerInfo & info)
{
    mpp_server_info = info;
}

SessionCleaner::~SessionCleaner()
{
    try
    {
        {
            std::lock_guard lock{mutex};
            quit = true;
        }

        cond.notify_one();

        thread.join();
    }
    catch (...)
    {
        DB::tryLogCurrentException(__PRETTY_FUNCTION__);
    }
}

void SessionCleaner::run()
{
    setThreadName("SessionCleaner");

    std::unique_lock lock{mutex};

    while (true)
    {
        auto interval = context.closeSessions();

        if (cond.wait_for(lock, interval, [this]() -> bool { return quit; }))
            break;
    }
}
} // namespace DB<|MERGE_RESOLUTION|>--- conflicted
+++ resolved
@@ -209,7 +209,6 @@
     IORateLimiter io_rate_limiter;
     PageStorageRunMode storage_run_mode = PageStorageRunMode::UNI_PS;
     DM::GlobalStoragePoolPtr global_storage_pool;
-<<<<<<< HEAD
 
     /// The PS instance available on Write Node.
     UniversalPageStorageWrapperPtr ps_write;
@@ -218,9 +217,8 @@
     UniversalPageStorageWrapperPtr ps_read;
 
     DM::Remote::ManagerPtr dm_remote_manager;
-=======
+
     TiFlashSecurityConfigPtr security_config;
->>>>>>> 87d7c9b1
 
     /// Named sessions. The user could specify session identifier to reuse settings and temporary tables in subsequent requests.
 
