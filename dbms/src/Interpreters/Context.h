--- conflicted
+++ resolved
@@ -82,17 +82,15 @@
 using TiDBServicePtr = std::shared_ptr<TiDBService>;
 class SchemaSyncService;
 using SchemaSyncServicePtr = std::shared_ptr<SchemaSyncService>;
-<<<<<<< HEAD
 class PathPool;
 
 namespace DM
 {
 class MinMaxIndexCache;
 }
-=======
+
 class TiFlashMetrics;
 using TiFlashMetricsPtr = std::shared_ptr<TiFlashMetrics>;
->>>>>>> 02ebe5e2
 
 /// (database name, table name)
 using DatabaseAndTableName = std::pair<String, String>;
@@ -378,14 +376,9 @@
                           const std::string & learner_key,
                           const std::string & learner_value,
                           const std::unordered_set<std::string> & ignore_databases,
-<<<<<<< HEAD
                           const std::string & kvstore_path,
-                          const std::string & flash_service_address,
                           ::TiDB::StorageEngine engine,
                           bool disable_bg_tasks);
-=======
-                          const std::string & kvstore_path);
->>>>>>> 02ebe5e2
 
     void initializeSchemaSyncService();
     SchemaSyncServicePtr & getSchemaSyncService();
