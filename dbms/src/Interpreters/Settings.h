--- conflicted
+++ resolved
@@ -279,11 +279,7 @@
     M(SettingFloat, dt_bg_gc_delta_delete_ratio_to_trigger_gc, 0.3, "Trigger segment's gc when the ratio of delta delete range to stable exceeds this ratio.")                                                                          \
     M(SettingUInt64, dt_insert_max_rows, 0, "Max rows of insert blocks when write into DeltaTree Engine. By default 0 means no limit.")                                                                                                 \
     M(SettingBool, dt_enable_rough_set_filter, true, "Whether to parse where expression as Rough Set Index filter or not.")                                                                                                             \
-<<<<<<< HEAD
-    M(SettingBool, dt_raw_filter_range, true, "[unused] Do range filter or not when read data in raw mode in DeltaTree Engine.")                                                                                                                 \
-=======
     M(SettingBool, dt_raw_filter_range, true, "[unused] Do range filter or not when read data in raw mode in DeltaTree Engine.")                                                                                                        \
->>>>>>> 49b6cf96
     M(SettingBool, dt_read_delta_only, false, "Only read delta data in DeltaTree Engine.")                                                                                                                                              \
     M(SettingBool, dt_read_stable_only, false, "Only read stable data in DeltaTree Engine.")                                                                                                                                            \
     M(SettingBool, dt_enable_logical_split, false, "Enable logical split or not in DeltaTree Engine.")                                                                                                                                  \
