// Copyright 2023 PingCAP, Ltd.
//
// Licensed under the Apache License, Version 2.0 (the "License");
// you may not use this file except in compliance with the License.
// You may obtain a copy of the License at
//
//     http://www.apache.org/licenses/LICENSE-2.0
//
// Unless required by applicable law or agreed to in writing, software
// distributed under the License is distributed on an "AS IS" BASIS,
// WITHOUT WARRANTIES OR CONDITIONS OF ANY KIND, either express or implied.
// See the License for the specific language governing permissions and
// limitations under the License.

#pragma once

#include <Common/Checksum.h>
#include <Core/Defines.h>
#include <Core/Field.h>
#include <Interpreters/SettingsCommon.h>
#include <Poco/Util/AbstractConfiguration.h>


namespace DB
{
namespace Constant
{
inline static constexpr UInt64 MB = 1024UL * 1024UL;
}

/** Settings of query execution.
  */
struct Settings
{
    /** List of settings: type, name, default value.
      *
      * This looks rather unconvenient. It is done that way to avoid repeating settings in different places.
      * Note: as an alternative, we could implement settings to be completely dynamic in form of map: String -> Field,
      *  but we are not going to do it, because settings is used everywhere as static struct fields.
      */

// clang-format off
#define APPLY_FOR_SETTINGS(M)                                                                                                                                                                                                           \
    M(SettingString, regions, "", "Deprecated. the region need to be read.")                                                                                                                                                            \
    M(SettingBool, resolve_locks, false, "resolve locks for TiDB transaction")                                                                                                                                                          \
    M(SettingBool, group_by_collation_sensitive, false, "do group by with collation info.")                                                                                                                                             \
    M(SettingUInt64, read_tso, DEFAULT_MAX_READ_TSO, "read tso of TiDB transaction")                                                                                                                                                    \
    M(SettingInt64, dag_records_per_chunk, DEFAULT_DAG_RECORDS_PER_CHUNK, "default chunk size of a DAG response.")                                                                                                                      \
    M(SettingInt64, batch_send_min_limit, DEFAULT_BATCH_SEND_MIN_LIMIT, "default minimal chunk size of exchanging data among TiFlash.")                                                                                                 \
    M(SettingInt64, batch_send_min_limit_compression, -1, "default minimal chunk size of exchanging data among TiFlash when using data compression.")                                                                                   \
    M(SettingInt64, schema_version, DEFAULT_UNSPECIFIED_SCHEMA_VERSION, "TiDB query schema version.")                                                                                                                                   \
    M(SettingUInt64, mpp_task_timeout, DEFAULT_MPP_TASK_TIMEOUT, "mpp task max endurable time.")                                                                                                                                        \
    M(SettingUInt64, mpp_task_running_timeout, DEFAULT_MPP_TASK_RUNNING_TIMEOUT, "mpp task max time that running without any progress.")                                                                                                \
    M(SettingUInt64, mpp_task_waiting_timeout, DEFAULT_MPP_TASK_WAITING_TIMEOUT, "mpp task max time that waiting first data block from source input stream.")                                                                           \
    M(SettingUInt64, disagg_task_snapshot_timeout, DEFAULT_DISAGG_TASK_TIMEOUT_SEC, "disagg task max endurable time, unit is second.")                                                                                                  \
    M(SettingInt64, safe_point_update_interval_seconds, 1, "The interval in seconds to update safe point from PD.")                                                                                                                     \
    M(SettingUInt64, min_compress_block_size, DEFAULT_MIN_COMPRESS_BLOCK_SIZE, "The actual size of the block to compress, if the uncompressed data less than max_compress_block_size is no less than this value "                       \
                                                                               "and no less than the volume of data for one mark.")                                                                                                     \
    M(SettingUInt64, max_compress_block_size, DEFAULT_MAX_COMPRESS_BLOCK_SIZE, "The maximum size of blocks of uncompressed data before compressing for writing to a table.")                                                            \
    M(SettingUInt64, max_block_size, DEFAULT_BLOCK_SIZE, "Maximum block size for reading")                                                                                                                                              \
    M(SettingUInt64, max_insert_block_size, DEFAULT_INSERT_BLOCK_SIZE, "The maximum block size for insertion, if we control the creation of blocks for insertion.")                                                                     \
    M(SettingUInt64, min_insert_block_size_rows, DEFAULT_INSERT_BLOCK_SIZE, "Squash blocks passed to INSERT query to specified size in rows, if blocks are not big enough.")                                                            \
    M(SettingUInt64, min_insert_block_size_bytes, (DEFAULT_INSERT_BLOCK_SIZE * 256), "Squash blocks passed to INSERT query to specified size in bytes, if blocks are not big enough.")                                                  \
    M(SettingMaxThreads, max_threads, 0, "The maximum number of threads to execute the request. By default, it is determined automatically.")                                                                                           \
    M(SettingUInt64, cop_pool_size, 0, "The number of threads to handle cop requests. By default, it is determined automatically.")                                                                                                     \
    M(SettingInt64, cop_pool_handle_limit, 0, "The maximum number of requests can be handled by cop pool, include executing and queuing tasks. More cop requests will get error \"TiFlash Server is Busy\". -1 means unlimited, 0 means determined automatically (10 times of cop-pool-size).") \
    M(SettingInt64, cop_pool_max_queued_seconds, 15, "The maximum queuing duration of coprocessor task, unit is second. When task starts to run, it checks whether queued more than this config, if so, it will directly return error \"TiFlash Server is Busy\". <=0 means unlimited, default is 15. The upper limit of this config is 20.")                                                                                                     \
    M(SettingUInt64, batch_cop_pool_size, 0, "The number of threads to handle batch cop requests. By default, it is determined automatically.")                                                                                         \
    M(SettingUInt64, max_read_buffer_size, DBMS_DEFAULT_BUFFER_SIZE, "The maximum size of the buffer to read from the filesystem.")                                                                                                     \
    M(SettingUInt64, max_distributed_connections, DEFAULT_MAX_DISTRIBUTED_CONNECTIONS, "The maximum number of connections for distributed processing of one query (should be greater than max_threads).")                               \
    M(SettingUInt64, max_query_size, DEFAULT_MAX_QUERY_SIZE, "Which part of the query can be read into RAM for parsing (the remaining data for INSERT, if any, is read later)")                                                         \
    M(SettingUInt64, interactive_delay, DEFAULT_INTERACTIVE_DELAY, "The interval in microseconds to check if the request is cancelled, and to send progress info.")                                                                     \
    M(SettingSeconds, connect_timeout, DBMS_DEFAULT_CONNECT_TIMEOUT_SEC, "Connection timeout if there are no replicas.")                                                                                                                \
    M(SettingMilliseconds, connect_timeout_with_failover_ms, DBMS_DEFAULT_CONNECT_TIMEOUT_WITH_FAILOVER_MS, "Connection timeout for selecting first healthy replica.")                                                                  \
    M(SettingSeconds, receive_timeout, DBMS_DEFAULT_RECEIVE_TIMEOUT_SEC, "")                                                                                                                                                            \
    M(SettingSeconds, send_timeout, DBMS_DEFAULT_SEND_TIMEOUT_SEC, "")                                                                                                                                                                  \
    M(SettingMilliseconds, queue_max_wait_ms, DEFAULT_QUERIES_QUEUE_WAIT_TIME_MS, "The wait time in the request queue, if the number of concurrent requests exceeds the maximum.")                                                      \
    M(SettingUInt64, poll_interval, DBMS_DEFAULT_POLL_INTERVAL, "Block at the query wait loop on the server for the specified number of seconds.")                                                                                      \
    M(SettingUInt64, connections_with_failover_max_tries, DBMS_CONNECTION_POOL_WITH_FAILOVER_DEFAULT_MAX_TRIES, "The maximum number of attempts to connect to replicas.")                                                               \
    M(SettingBool, extremes, false, "Calculate minimums and maximums of the result columns. They can be output in JSON-formats.")                                                                                                       \
    M(SettingBool, use_uncompressed_cache, true, "Whether to use the cache of uncompressed blocks.")                                                                                                                                    \
    M(SettingBool, replace_running_query, false, "Whether the running request should be canceled with the same id as the new one.")                                                                                                     \
    M(SettingUInt64, background_pool_size, DBMS_DEFAULT_BACKGROUND_POOL_SIZE, "Number of threads performing background work for tables (for example, merging in merge tree). Only has meaning at server "                               \
                                                                              "startup.")                                                                                                                                               \
                                                                                                                                                                                                                                        \
    M(SettingBool, optimize_move_to_prewhere, true, "Allows disabling WHERE to PREWHERE optimization in SELECT queries from MergeTree.")                                                                                                \
                                                                                                                                                                                                                                        \
    M(SettingLoadBalancing, load_balancing, LoadBalancing::RANDOM, "Which replicas (among healthy replicas) to preferably send a query to (on the first attempt) for distributed processing.")                                          \
                                                                                                                                                                                                                                        \
    M(SettingUInt64, group_by_two_level_threshold, 100000, "From what number of keys, a two-level aggregation starts. 0 - the threshold is not set.")                                                                                   \
    M(SettingUInt64, group_by_two_level_threshold_bytes, 100000000, "From what size of the aggregation state in bytes, a two-level aggregation begins to be used. 0 - the threshold is not set. "                                       \
                                                                    "Two-level aggregation is used when at least one of the thresholds is triggered.")                                                                                  \
    M(SettingUInt64, aggregation_memory_efficient_merge_threads, 0, "Number of threads to use for merge intermediate aggregation results in memory efficient mode. When bigger, then more memory is "                                   \
                                                                    "consumed. 0 means - same as 'max_threads'.")                                                                                                                       \
                                                                                                                                                                                                                                        \
    M(SettingUInt64, optimize_min_equality_disjunction_chain_length, 3, "The minimum length of the expression `expr = x1 OR ... expr = xN` for optimization ")                                                                          \
                                                                                                                                                                                                                                        \
    M(SettingUInt64, min_bytes_to_use_direct_io, 0, "The minimum number of bytes for input/output operations is bypassing the page cache. 0 - disabled.")                                                                               \
                                                                                                                                                                                                                                        \
                                                                                                                                                                                                                                        \
    M(SettingCompressionMethod, network_compression_method, CompressionMethod::LZ4, "Allows you to select the method of data compression when writing.")                                                                                \
                                                                                                                                                                                                                                        \
    M(SettingInt64, network_zstd_compression_level, 1, "Allows you to select the level of ZSTD compression.")                                                                                                                           \
    M(SettingUInt64, priority, 0, "Priority of the query. 1 - the highest, higher value - lower priority; 0 - do not use priorities.")                                                                                                  \
                                                                                                                                                                                                                                        \
    M(SettingBool, log_queries, 0, "Log requests and write the log to the system table.")                                                                                                                                               \
                                                                                                                                                                                                                                        \
    M(SettingUInt64, log_queries_cut_to_length, 100000, "If query length is greater than specified threshold (in bytes), then cut query when writing to query log. Also limit length of "                                               \
                                                        "printed query in ordinary text log.")                                                                                                                                          \
                                                                                                                                                                                                                                        \
    M(SettingUInt64, max_concurrent_queries_for_user, 0, "The maximum number of concurrent requests per user.")                                                                                                                         \
                                                                                                                                                                                                                                        \
                                                                                                                                                                                                                                        \
    M(SettingFloat, memory_tracker_fault_probability, 0., "For testing of `exception safety` - throw an exception every time you allocate memory with the specified probability.")                                                      \
                                                                                                                                                                                                                                        \
    M(SettingInt64, memory_tracker_accuracy_diff_for_test, 0, "For testing of the accuracy of the memory tracker - throw an exception when real_rss is much larger than tracked amount.")                                               \
                                                                                                                                                                                                                                        \
    M(SettingBool, enable_http_compression, 0, "Compress the result if the client over HTTP said that it understands data compressed by gzip or deflate.")                                                                              \
    M(SettingInt64, http_zlib_compression_level, 3, "Compression level - used if the client on HTTP said that it understands data compressed by gzip or deflate.")                                                                      \
                                                                                                                                                                                                                                        \
    M(SettingBool, http_native_compression_disable_checksumming_on_decompress, 0, "If you uncompress the POST data from the client compressed by the native format, do not check the checksum.")                                        \
                                                                                                                                                                                                                                        \
    M(SettingString, count_distinct_implementation, "uniqExact", "What aggregate function to use for implementation of count(DISTINCT ...)")                                                                                            \
                                                                                                                                                                                                                                        \
    M(SettingBool, output_format_write_statistics, true, "Write statistics about read rows, bytes, time elapsed in suitable output formats.")                                                                                           \
                                                                                                                                                                                                                                        \
    M(SettingBool, add_http_cors_header, false, "Write add http CORS header.")                                                                                                                                                          \
                                                                                                                                                                                                                                        \
    M(SettingBool, input_format_skip_unknown_fields, false, "Skip columns with unknown names from input data (it works for JSONEachRow and TSKV formats).")                                                                             \
                                                                                                                                                                                                                                        \
    M(SettingBool, input_format_values_interpret_expressions, true, "For Values format: if field could not be parsed by streaming parser, run SQL parser and try to interpret it as SQL expression.")                                   \
                                                                                                                                                                                                                                        \
    M(SettingBool, output_format_json_quote_64bit_integers, true, "Controls quoting of 64-bit integers in JSON output format.")                                                                                                         \
                                                                                                                                                                                                                                        \
    M(SettingBool, output_format_json_quote_denormals, false, "Enables '+nan', '-nan', '+inf', '-inf' outputs in JSON output format.")                                                                                                  \
                                                                                                                                                                                                                                        \
    M(SettingUInt64, output_format_pretty_max_rows, 10000, "Rows limit for Pretty formats.")                                                                                                                                            \
                                                                                                                                                                                                                                        \
    M(SettingBool, use_client_time_zone, false, "Use client timezone for interpreting DateTime string values, instead of adopting server timezone.")                                                                                    \
                                                                                                                                                                                                                                        \
    M(SettingBool, send_progress_in_http_headers, false, "Send progress notifications using X-ClickHouse-Progress headers. Some clients do not support high amount of HTTP headers "                                                    \
                                                         "(Python requests in particular), so it is disabled by default.")                                                                                                              \
                                                                                                                                                                                                                                        \
    M(SettingUInt64, http_headers_progress_interval_ms, 100, "Do not send HTTP headers X-ClickHouse-Progress more frequently than at each specified interval.")                                                                         \
                                                                                                                                                                                                                                        \
    M(SettingBool, fsync_metadata, 1, "Do fsync after changing metadata for tables and databases (.sql files). Could be disabled in case of poor latency on server "                                                                    \
                                      "with high load of DDL queries and high load of disk subsystem.")                                                                                                                                 \
                                                                                                                                                                                                                                        \
    M(SettingSeconds, http_connection_timeout, DEFAULT_HTTP_READ_BUFFER_CONNECTION_TIMEOUT, "HTTP connection timeout.")                                                                                                                 \
    M(SettingSeconds, http_send_timeout, DEFAULT_HTTP_READ_BUFFER_TIMEOUT, "HTTP send timeout")                                                                                                                                         \
    M(SettingSeconds, http_receive_timeout, DEFAULT_HTTP_READ_BUFFER_TIMEOUT, "HTTP receive timeout")                                                                                                                                   \
    M(SettingBool, use_index_for_in_with_subqueries, true, "Try using an index if there is a subquery or a table expression on the right side of the IN operator.")                                                                     \
                                                                                                                                                                                                                                        \
    M(SettingUInt64, max_bytes_before_external_group_by, 0, "")                                                                                                                                                                         \
                                                                                                                                                                                                                                        \
    M(SettingUInt64, max_bytes_before_external_sort, 0, "")                                                                                                                                                                             \
                                                                                                                                                                                                                                        \
                                                                                                                                                                                                                                        \
    /* TODO: Check also when merging and finalizing aggregate functions. */                                                                                                                                                             \
                                                                                                                                                                                                                                        \
                                                                                                                                                                                                                                        \
    M(SettingUInt64, max_ast_depth, 1000, "Maximum depth of query syntax tree. Checked after parsing.")                                                                                                                                 \
    M(SettingUInt64, max_ast_elements, 50000, "Maximum size of query syntax tree in number of nodes. Checked after parsing.")                                                                                                           \
    M(SettingUInt64, max_expanded_ast_elements, 500000, "Maximum size of query syntax tree in number of nodes after expansion of aliases and the asterisk.")                                                                            \
                                                                                                                                                                                                                                        \
    M(SettingUInt64, readonly, 0, "0 - everything is allowed. 1 - only read requests. 2 - only read requests, as well as changing settings, except for the "                                                                            \
                                  "'readonly' setting.")                                                                                                                                                                                \
                                                                                                                                                                                                                                        \
    M(SettingString, query_id, "", "The query_id, only for testing.")                                                                                                                                                                   \
                                                                                                                                                                                                                                        \
    M(SettingUInt64, dt_segment_limit_rows, 1000000, "Base rows of segments in DeltaTree Engine.")                                                                                                                                      \
    M(SettingUInt64, dt_segment_limit_size, 536870912, "Base size of segments in DeltaTree Engine. 500MB by default.")                                                                                                                  \
    M(SettingUInt64, dt_segment_force_split_size, 1610612736, "The threshold of the foreground split segment. in DeltaTree Engine. 1.5GB by default.")                                                                                  \
    M(SettingUInt64, dt_segment_delta_limit_rows, 80000, "Max rows of segment delta in DeltaTree Engine")                                                                                                                               \
    M(SettingUInt64, dt_segment_delta_limit_size, 42991616, "Max size of segment delta in DeltaTree Engine. 41 MB by default.")                                                                                                         \
    M(SettingUInt64, dt_segment_force_merge_delta_deletes, 10, "Delta delete ranges before force merge into stable.")                                                                                                                   \
    M(SettingUInt64, dt_segment_force_merge_delta_rows, 134217728, "Delta rows before force merge into stable.")                                                                                                                        \
    M(SettingUInt64, dt_segment_force_merge_delta_size, 1073741824, "Delta size before force merge into stable. 1 GB by default.")                                                                                                      \
    M(SettingUInt64, dt_segment_stop_write_delta_rows, 268435456, "Delta rows before stop new writes.")                                                                                                                                 \
    M(SettingUInt64, dt_segment_stop_write_delta_size, 2147483648, "Delta size before stop new writes. 2 GB by default.")                                                                                                               \
    M(SettingUInt64, dt_segment_delta_cache_limit_rows, 4096, "Max rows of cache in segment delta in DeltaTree Engine.")                                                                                                                \
    M(SettingUInt64, dt_segment_delta_cache_limit_size, 4194304, "Max size of cache in segment delta in DeltaTree Engine. 4 MB by default.")                                                                                            \
    M(SettingUInt64, dt_segment_delta_small_pack_rows, 2048, "Deprecated. Reserved for backward compatibility. Use dt_segment_delta_small_column_file_rows instead")                                                                    \
    M(SettingUInt64, dt_segment_delta_small_pack_size, 8388608, "Deprecated. Reserved for backward compatibility. Use dt_segment_delta_small_column_file_size instead")                                                                 \
    M(SettingUInt64, dt_segment_delta_small_column_file_rows, 2048, "Determine whether a column file in delta is small or not. 8MB by default.")                                                                                        \
    M(SettingUInt64, dt_segment_delta_small_column_file_size, 8388608, "Determine whether a column file in delta is small or not. 8MB by default.")                                                                                     \
    M(SettingUInt64, dt_segment_stable_pack_rows, DEFAULT_MERGE_BLOCK_SIZE, "Expected stable pack rows in DeltaTree Engine.")                                                                                                           \
    M(SettingFloat, dt_segment_wait_duration_factor, 1, "The factor of wait duration in a write stall.")                                                                                                                                \
    M(SettingUInt64, dt_bg_gc_check_interval, 60, "Background gc thread check interval, the unit is second.")                                                                                                                           \
    M(SettingInt64, dt_bg_gc_max_segments_to_check_every_round, 100, "Max segments to check in every gc round, value less than or equal to 0 means gc no segments.")                                                                    \
    M(SettingFloat, dt_bg_gc_ratio_threhold_to_trigger_gc, 1.2, "Trigger segment's gc when the ratio of invalid version exceed this threhold. Values smaller than or equal to 1.0 means gc all "                                        \
                                                                "segments")                                                                                                                                                             \
    M(SettingFloat, dt_bg_gc_delta_delete_ratio_to_trigger_gc, 0.3, "Trigger segment's gc when the ratio of delta delete range to stable exceeds this ratio.")                                                                          \
    M(SettingUInt64, dt_insert_max_rows, 0, "Max rows of insert blocks when write into DeltaTree Engine. By default 0 means no limit.")                                                                                                 \
    M(SettingBool, dt_enable_rough_set_filter, true, "Whether to parse where expression as Rough Set Index filter or not.")                                                                                                             \
    M(SettingBool, dt_raw_filter_range, true, "[unused] Do range filter or not when read data in raw mode in DeltaTree Engine.")                                                                                                        \
    M(SettingBool, dt_read_delta_only, false, "Only read delta data in DeltaTree Engine.")                                                                                                                                              \
    M(SettingBool, dt_read_stable_only, false, "Only read stable data in DeltaTree Engine.")                                                                                                                                            \
    M(SettingBool, dt_enable_logical_split, false, "Enable logical split or not in DeltaTree Engine.")                                                                                                                                  \
    M(SettingBool, dt_flush_after_write, false, "Flush cache or not after write in DeltaTree Engine.")                                                                                                                                  \
    M(SettingBool, dt_enable_relevant_place, false, "Enable relevant place or not in DeltaTree Engine.")                                                                                                                                \
    M(SettingBool, dt_enable_skippable_place, true, "Enable skippable place or not in DeltaTree Engine.")                                                                                                                               \
    M(SettingBool, dt_enable_stable_column_cache, true, "Enable column cache for StorageDeltaMerge.")                                                                                                                                   \
    \
    /* These PageStorage V2 settings are deprecated */ \
    M(SettingUInt64, dt_open_file_max_idle_seconds, 15, "Deprecated. Max idle time of opening files, 0 means infinite.")                                                                                                                \
    M(SettingUInt64, dt_page_num_max_expect_legacy_files, 100, "Deprecated. Max number of legacy file expected")                                                                                                                        \
    M(SettingFloat, dt_page_num_max_gc_valid_rate, 1.0, "Deprecated. Max valid rate of deciding a page file can be compact when existing legacy files are more over than "                                                              \
                                                        "`dt_storage_num_max_expect_legacy_files`")                                                                                                                                     \
    M(SettingFloat, dt_page_gc_low_write_prob, 0.10, "Deprecated. Probability to run gc when write there is few writes.")                                                                                                               \
    \
    M(SettingUInt64, dt_storage_pool_log_write_slots, 4, "Deprecated. Max write concurrency for each StoragePool.log.")                                                                                                                 \
    M(SettingUInt64, dt_storage_pool_log_gc_min_file_num, 10, "Deprecated. Min number of page files to compact")                                                                                                                        \
    M(SettingUInt64, dt_storage_pool_log_gc_min_legacy_num, 3, "Deprecated. Min number of legacy page files to compact")                                                                                                                \
    M(SettingUInt64, dt_storage_pool_log_gc_min_bytes, 128 * Constant::MB, "Deprecated. Min bytes of page data to compact")                                                                                                             \
    M(SettingFloat, dt_storage_pool_log_gc_max_valid_rate, 0.35, "Deprecated. Max valid rate of deciding a page file can be compact")                                                                                                   \
                                                                                                                                                                                                                                        \
    M(SettingUInt64, dt_storage_pool_data_write_slots, 1, "Deprecated. Max write concurrency for each StoragePool.data.")                                                                                                               \
    M(SettingUInt64, dt_storage_pool_data_gc_min_file_num, 10, "Deprecated. Min number of page files to compact")                                                                                                                       \
    M(SettingUInt64, dt_storage_pool_data_gc_min_legacy_num, 3, "Deprecated. Min number of legacy page files to compact")                                                                                                               \
    M(SettingUInt64, dt_storage_pool_data_gc_min_bytes, 128 * Constant::MB, "Deprecated. Min bytes of page data to compact")                                                                                                            \
    M(SettingFloat, dt_storage_pool_data_gc_max_valid_rate, 0.35, "Deprecated. Max valid rate of deciding a page file can be compact")                                                                                                  \
                                                                                                                                                                                                                                        \
    M(SettingUInt64, dt_storage_pool_meta_write_slots, 2, "Deprecated. Max write concurrency for each StoragePool.meta.")                                                                                                               \
    M(SettingUInt64, dt_storage_pool_meta_gc_min_file_num, 10, "Deprecated. Min number of page files to compact")                                                                                                                       \
    M(SettingUInt64, dt_storage_pool_meta_gc_min_legacy_num, 3, "Deprecated. Min number of legacy page files to compact")                                                                                                               \
    M(SettingUInt64, dt_storage_pool_meta_gc_min_bytes, 128 * Constant::MB, "Deprecated. Min bytes of page data to compact")                                                                                                            \
    M(SettingFloat, dt_storage_pool_meta_gc_max_valid_rate, 0.35, "Deprecated. Max valid rate of deciding a page file can be compact")                                                                                                  \
                                                                                                                                                                                                                                        \
    M(SettingUInt64, dt_checksum_frame_size, DBMS_DEFAULT_BUFFER_SIZE, "Frame size for delta tree stable storage")                                                                                                                      \
                                                                                                                                                                                                                                        \
    M(SettingDouble, dt_page_gc_threshold, 0.5, "Max valid rate of deciding to do a GC in PageStorage")                                                                                                                                 \
    M(SettingBool, dt_enable_read_thread, true, "Enable storage read thread or not")                                                                                                                                                    \
    M(SettingBool, dt_enable_bitmap_filter, true, "Use bitmap filter to read data or not")                                                                                                                                              \
    M(SettingDouble, dt_read_thread_count_scale, 1.0, "Number of read thread = number of logical cpu cores * dt_read_thread_count_scale.  Only has meaning at server startup.")                                                         \
    M(SettingDouble, dt_filecache_max_downloading_count_scale, 1.0, "Max downloading task count of FileCache = io thread count * dt_filecache_max_downloading_count_scale.")                                                            \
    M(SettingUInt64, dt_filecache_min_age_seconds, 1800, "Files of the same priority can only be evicted from files that were not accessed within `dt_filecache_min_age_seconds` seconds.")                                             \
    M(SettingUInt64, dt_small_file_size_threshold, 128 * 1024, "When S3 is enabled, file size less than dt_small_file_size_threshold will be merged before uploading to S3")                                                            \
    M(SettingDouble, dt_merged_file_max_size, 1024 * 1024, "Small files are merged into one or more files not larger than dt_merged_file_max_size")                                                                                     \
    M(SettingDouble, io_thread_count_scale, 5.0, "Number of thread of IOThreadPool = number of logical cpu cores * io_thread_count_scale.  Only has meaning at server startup.")                                                        \
                                                                                                                                                                                                                                        \
    M(SettingChecksumAlgorithm, dt_checksum_algorithm, ChecksumAlgo::XXH3, "Checksum algorithm for delta tree stable storage")                                                                                                          \
    M(SettingCompressionMethod, dt_compression_method, CompressionMethod::LZ4, "The method of data compression when writing.")                                                                                                          \
    M(SettingInt64, dt_compression_level, 1, "The compression level.")                                                                                                                                                                  \
    \
    M(SettingInt64, remote_checkpoint_interval_seconds, 30, "The interval of uploading checkpoint to the remote store. Unit is second.")                                                                                                \
    M(SettingInt64, remote_gc_method, 1, "The method of running GC task on the remote store. 1 - lifecycle, 2 - scan.")                                                                                                                 \
    M(SettingInt64, remote_gc_interval_seconds, 3600, "The interval of running GC task on the remote store. Unit is second.")                                                                                                           \
    M(SettingInt64, remote_gc_min_age_seconds, 3600, "The file will NOT be compacted when the time difference between the last modification is less than this threshold")                                                               \
    M(SettingDouble, remote_gc_ratio, 0.5, "The files with valid rate less than this threshold will be compacted")                                                                                                                      \
    M(SettingInt64, remote_gc_small_size, 128 * 1024, "The files with total size less than this threshold will be compacted")                                                                                                           \
    M(SettingDouble, disagg_read_concurrency_scale, 20.0, "Scale * logical cpu cores = disaggregated read IO concurrency.")                                                                                                             \
    \
    M(SettingInt64, fap_wait_checkpoint_timeout_seconds, 60, "The max time wait for a usable checkpoint for FAP. Unit is second.")                                                                                                      \
    \
    M(SettingUInt64, max_rows_in_set, 0, "Maximum size of the set (in number of elements) resulting from the execution of the IN section.")                                                                                             \
    M(SettingUInt64, max_bytes_in_set, 0, "Maximum size of the set (in bytes in memory) resulting from the execution of the IN section.")                                                                                               \
    M(SettingOverflowMode<false>, set_overflow_mode, OverflowMode::THROW, "What to do when the limit is exceeded.")                                                                                                                     \
                                                                                                                                                                                                                                        \
    M(SettingUInt64, max_rows_to_transfer, 0, "Maximum size (in rows) of the transmitted external table obtained when the GLOBAL IN/JOIN section is executed.")                                                                         \
    M(SettingUInt64, max_bytes_to_transfer, 0, "Maximum size (in uncompressed bytes) of the transmitted external table obtained when the GLOBAL IN/JOIN section is executed.")                                                          \
    M(SettingOverflowMode<false>, transfer_overflow_mode, OverflowMode::THROW, "What to do when the limit is exceeded.")                                                                                                                \
                                                                                                                                                                                                                                        \
    M(SettingUInt64, max_rows_in_distinct, 0, "Maximum number of elements during execution of DISTINCT.")                                                                                                                               \
    M(SettingUInt64, max_bytes_in_distinct, 0, "Maximum total size of state (in uncompressed bytes) in memory for the execution of DISTINCT.")                                                                                          \
    M(SettingOverflowMode<false>, distinct_overflow_mode, OverflowMode::THROW, "What to do when the limit is exceeded.")                                                                                                                \
                                                                                                                                                                                                                                        \
    M(SettingMemoryLimit, max_memory_usage, UInt64(0), "Maximum memory usage for processing of single query. Can either be an UInt64 (means memory limit in bytes), "                                                                   \
                        "or be a float-point number (means memory limit in percent of total RAM, from 0.0 to 1.0). 0 or 0.0 means unlimited.")                                                                                          \
    M(SettingMemoryLimit, max_memory_usage_for_user, UInt64(0), "Maximum memory usage for processing all concurrently running queries for the user. Can either be an UInt64 (means memory limit in bytes), "                            \
                        "or be a float-point number (means memory limit in percent of total RAM, from 0.0 to 1.0). 0 or 0.0 means unlimited.")                                                                                          \
    M(SettingMemoryLimit, max_memory_usage_for_all_queries, 0.80, "Maximum memory usage for processing all concurrently running queries on the server. Can either be an UInt64 (means memory limit in bytes), "                         \
                        "or be a float-point number (means memory limit in percent of total RAM, from 0.0 to 1.0). 0 or 0.0 means unlimited.")                                                                                          \
    M(SettingUInt64, bytes_that_rss_larger_than_limit, 1073741824, "How many bytes RSS(Resident Set Size) can be larger than limit(max_memory_usage_for_all_queries). Default: 1GB ")                                                   \
                                                                                                                                                                                                                                        \
    M(SettingUInt64, max_network_bandwidth, 0, "The maximum speed of data exchange over the network in bytes per second for a query. Zero means unlimited.")                                                                            \
    M(SettingUInt64, max_network_bytes, 0, "The maximum number of bytes (compressed) to receive or transmit over the network for execution of the query.")                                                                              \
    M(SettingUInt64, max_network_bandwidth_for_user, 0, "The maximum speed of data exchange over the network in bytes per second for all concurrently running user queries. Zero means "                                                \
                                                        "unlimited.")                                                                                                                                                                   \
    M(SettingUInt64, max_network_bandwidth_for_all_users, 0, "The maximum speed of data exchange over the network in bytes per second for all concurrently running queries. Zero means "                                                \
                                                             "unlimited.")                                                                                                                                                              \
    M(SettingUInt64, task_scheduler_thread_soft_limit, 5000, "The soft limit of threads for min_tso task scheduler.")                                                                                                                   \
    M(SettingUInt64, task_scheduler_thread_hard_limit, 10000, "The hard limit of threads for min_tso task scheduler.")                                                                                                                  \
    M(SettingUInt64, task_scheduler_active_set_soft_limit, 0, "The soft limit of count of active query set for min_tso task scheduler.")                                                                                                \
    M(SettingUInt64, max_grpc_pollers, 200, "The maximum number of grpc thread pool's non-temporary threads, better tune it up to avoid frequent creation/destruction of threads.")                                                     \
    M(SettingBool, enable_elastic_threadpool, true, "Enable elastic thread pool for thread create usages.")                                                                                                                             \
    M(SettingUInt64, elastic_threadpool_init_cap, 400, "The size of elastic thread pool.")                                                                                                                                              \
    M(SettingUInt64, elastic_threadpool_shrink_period_ms, 300000, "The shrink period(ms) of elastic thread pool.")                                                                                                                      \
    M(SettingBool, enable_local_tunnel, true, "Enable local data transfer between local MPP tasks.")                                                                                                                                    \
    M(SettingBool, enable_async_grpc_client, true, "Enable async grpc in MPP.")                                                                                                                                                         \
    M(SettingUInt64, grpc_completion_queue_pool_size, 0, "The size of gRPC completion queue pool. 0 means using hardware_concurrency.")                                                                                                 \
    M(SettingBool, enable_async_server, true, "Enable async rpc server.")                                                                                                                                                               \
    M(SettingUInt64, async_pollers_per_cq, 200, "grpc async pollers per cqs")                                                                                                                                                           \
    M(SettingUInt64, async_cqs, 1, "grpc async cqs")                                                                                                                                                                                    \
    M(SettingUInt64, preallocated_request_count_per_poller, 20, "grpc preallocated_request_count_per_poller")                                                                                                                           \
    M(SettingUInt64, manual_compact_pool_size, 1, "The number of worker threads to handle manual compact requests.")                                                                                                                    \
    M(SettingUInt64, manual_compact_max_concurrency, 10, "Max concurrent tasks. It should be larger than pool size.")                                                                                                                   \
    M(SettingUInt64, manual_compact_more_until_ms, 60000, "Continuously compact more segments until reaching specified elapsed time. If 0 is specified, only one segment will be compacted each round.")                                \
    M(SettingUInt64, max_bytes_before_external_join, 0, "max bytes used by join before spill, 0 as the default value, 0 means no limit")                                                                                                \
    M(SettingInt64, join_restore_concurrency, 0, "join restore concurrency, negative value means restore join serially, 0 means TiFlash choose restore concurrency automatically, 0 as the default value")                              \
    M(SettingUInt64, max_cached_data_bytes_in_spiller, 1024ULL * 1024 * 100, "Max cached data bytes in spiller before spilling, 100MB as the default value, 0 means no limit")                                                          \
    M(SettingUInt64, max_spilled_rows_per_file, 200000, "Max spilled data rows per spill file, 200000 as the default value, 0 means no limit.")                                                                                         \
    M(SettingUInt64, max_spilled_bytes_per_file, 0, "Max spilled data bytes per spill file, 0 as the default value, 0 means no limit.")                                                                                                 \
    M(SettingBool, enable_planner, true, "Enable planner")                                                                                                                                                                              \
    M(SettingBool, enable_pipeline, false, "Enable pipeline model")                                                                                                                                                                     \
<<<<<<< HEAD
    M(SettingUInt64, pipeline_cpu_task_thread_pool_size, 0, "The size of cpu task thread pool. 0 means using number_of_logical_cpu_cores.")                                                                                             \
    M(SettingUInt64, pipeline_io_task_thread_pool_size, 0, "The size of io task thread pool. 0 means using number_of_logical_cpu_cores.")                                                                                               \
    M(SettingUInt64, local_tunnel_version, 1, "1: not refined, 2: refined")
=======
    M(SettingUInt64, pipeline_task_thread_pool_size, 0, "The size of task thread pool. 0 means using number_of_logical_cpu_cores.")                                                                                                     \
    M(SettingUInt64, local_tunnel_version, 2, "1: not refined, 2: refined")
>>>>>>> 650810ee
// clang-format on
#define DECLARE(TYPE, NAME, DEFAULT, DESCRIPTION) TYPE NAME{DEFAULT};

    APPLY_FOR_SETTINGS(DECLARE)

#undef DECLARE

    /// Set setting by name.
    void set(const String & name, const Field & value);

    /// Set setting by name. Read value, serialized in binary form from buffer (for inter-server communication).
    void set(const String & name, ReadBuffer & buf);

    /// Skip value, serialized in binary form in buffer.
    void ignore(const String & name, ReadBuffer & buf);

    /// Set setting by name. Read value in text form from string (for example, from configuration file or from URL parameter).
    void set(const String & name, const String & value);

    /// Get setting by name. Converts value to String.
    String get(const String & name) const;

    bool tryGet(const String & name, String & value) const;

    /** Set multiple settings from "profile" (in server configuration file (users.xml), profiles contain groups of multiple settings).
      * The profile can also be set using the `set` functions, like the profile setting.
      */
    void setProfile(const String & profile_name, Poco::Util::AbstractConfiguration & config);

    /// Load settings from configuration file, at "path" prefix in configuration.
    void loadSettingsFromConfig(const String & path, const Poco::Util::AbstractConfiguration & config);

    /// Read settings from buffer. They are serialized as list of contiguous name-value pairs, finished with empty name.
    /// If readonly=1 is set, ignore read settings.
    void deserialize(ReadBuffer & buf);

    /// Write changed settings to buffer. (For example, to be sent to remote server.)
    void serialize(WriteBuffer & buf) const;
};


} // namespace DB<|MERGE_RESOLUTION|>--- conflicted
+++ resolved
@@ -303,14 +303,9 @@
     M(SettingUInt64, max_spilled_bytes_per_file, 0, "Max spilled data bytes per spill file, 0 as the default value, 0 means no limit.")                                                                                                 \
     M(SettingBool, enable_planner, true, "Enable planner")                                                                                                                                                                              \
     M(SettingBool, enable_pipeline, false, "Enable pipeline model")                                                                                                                                                                     \
-<<<<<<< HEAD
     M(SettingUInt64, pipeline_cpu_task_thread_pool_size, 0, "The size of cpu task thread pool. 0 means using number_of_logical_cpu_cores.")                                                                                             \
     M(SettingUInt64, pipeline_io_task_thread_pool_size, 0, "The size of io task thread pool. 0 means using number_of_logical_cpu_cores.")                                                                                               \
-    M(SettingUInt64, local_tunnel_version, 1, "1: not refined, 2: refined")
-=======
-    M(SettingUInt64, pipeline_task_thread_pool_size, 0, "The size of task thread pool. 0 means using number_of_logical_cpu_cores.")                                                                                                     \
     M(SettingUInt64, local_tunnel_version, 2, "1: not refined, 2: refined")
->>>>>>> 650810ee
 // clang-format on
 #define DECLARE(TYPE, NAME, DEFAULT, DESCRIPTION) TYPE NAME{DEFAULT};
 
