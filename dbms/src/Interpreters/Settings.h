--- conflicted
+++ resolved
@@ -312,13 +312,10 @@
     M(SettingInt64, max_buffered_bytes_in_executor, 200LL * 1024 * 1024, "The max buffered size in each executor, 0 mean unlimited, use 200MB as the default value")                                                                    \
     M(SettingUInt64, ddl_sync_interval_seconds, 60, "The interval of background DDL sync schema in seconds")                                                                                                                            \
     M(SettingUInt64, ddl_restart_wait_seconds, 180, "The wait time for sync schema in seconds when restart")                                                                                                                            \
-<<<<<<< HEAD
-    M(SettingInt64, remote_read_queue_size, 0, "size of remote read queue, 0 means it is determined automatically")                                                                                                                                \
+    M(SettingFloat, auto_memory_revoke_trigger_threshold, 0.7, "Trigger auto memory revocation when the memory usage is above this percentage.")                                                                                        \
+    M(SettingFloat, auto_memory_revoke_target_threshold, 0.5, "When auto revoking memory, try to revoke enough that the memory usage is filled below the target percentage at the end.")                                                 \
+    M(SettingInt64, remote_read_queue_size, 0, "size of remote read queue, 0 means it is determined automatically")                                                                                                                     \
     M(SettingBool, enable_cop_stream_for_remote_read, true, "Enable cop stream for remote read")
-=======
-    M(SettingFloat, auto_memory_revoke_trigger_threshold, 0.7, "Trigger auto memory revocation when the memory usage is above this percentage.")                                                                                        \
-    M(SettingFloat, auto_memory_revoke_target_threshold, 0.5, "When auto revoking memory, try to revoke enough that the memory usage is filled below the target percentage at the end.")
->>>>>>> a220251e
 
 
 // clang-format on
