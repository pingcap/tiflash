--- conflicted
+++ resolved
@@ -272,11 +272,7 @@
     M(SettingUInt64, dt_segment_delta_small_column_file_size, 8388608, "Determine whether a column file in delta is small or not. 8MB by default.")                                                                                     \
     M(SettingUInt64, dt_segment_stable_pack_rows, DEFAULT_MERGE_BLOCK_SIZE, "Expected stable pack rows in DeltaTree Engine.")                                                                                                           \
     M(SettingFloat, dt_segment_wait_duration_factor, 1, "The factor of wait duration in a write stall.")                                                                                                                                \
-<<<<<<< HEAD
-    M(SettingUInt64, dt_bg_gc_check_interval, 60, "Background gc thread check interval, the unit is second.")                                                                                                                            \
-=======
     M(SettingUInt64, dt_bg_gc_check_interval, 60, "Background gc thread check interval, the unit is second.")                                                                                                                           \
->>>>>>> 4619605b
     M(SettingInt64, dt_bg_gc_max_segments_to_check_every_round, 100, "Max segments to check in every gc round, value less than or equal to 0 means gc no segments.")                                                                    \
     M(SettingFloat, dt_bg_gc_ratio_threhold_to_trigger_gc, 1.2, "Trigger segment's gc when the ratio of invalid version exceed this threhold. Values smaller than or equal to 1.0 means gc all "                                        \
                                                                 "segments")                                                                                                                                                             \
@@ -367,13 +363,8 @@
     M(SettingUInt64, preallocated_request_count_per_poller, 20, "grpc preallocated_request_count_per_poller")                                                                                                                           \
     M(SettingUInt64, manual_compact_pool_size, 1, "The number of worker threads to handle manual compact requests.")                                                                                                                    \
     M(SettingUInt64, manual_compact_max_concurrency, 10, "Max concurrent tasks. It should be larger than pool size.")                                                                                                                   \
-<<<<<<< HEAD
     M(SettingUInt64, manual_compact_more_until_ms, 60000, "Continuously compact more segments until reaching specified elapsed time. If 0 is specified, only one segment will be compacted each round.")                                \
     M(SettingBool, enable_planner, true, "Enable planner")
-=======
-    M(SettingUInt64, manual_compact_more_until_ms, 60000, "Continuously compact more segments until reaching specified elapsed time. If 0 is specified, only one segment will be compacted each round.")
-
->>>>>>> 4619605b
 // clang-format on
 #define DECLARE(TYPE, NAME, DEFAULT, DESCRIPTION) TYPE NAME{DEFAULT};
 
