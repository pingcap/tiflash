// Copyright 2022 PingCAP, Ltd.
//
// Licensed under the Apache License, Version 2.0 (the "License");
// you may not use this file except in compliance with the License.
// You may obtain a copy of the License at
//
//     http://www.apache.org/licenses/LICENSE-2.0
//
// Unless required by applicable law or agreed to in writing, software
// distributed under the License is distributed on an "AS IS" BASIS,
// WITHOUT WARRANTIES OR CONDITIONS OF ANY KIND, either express or implied.
// See the License for the specific language governing permissions and
// limitations under the License.

#pragma once

#include <Common/Checksum.h>
#include <Core/Defines.h>
#include <Core/Field.h>
#include <Interpreters/SettingsCommon.h>
#include <Poco/Util/AbstractConfiguration.h>


namespace DB
{
namespace Constant
{
inline static constexpr UInt64 MB = 1024UL * 1024UL;
}

/** Settings of query execution.
  */
struct Settings
{
    /// For initialization from empty initializer-list to be "value initialization", not "aggregate initialization" in C++14.
    /// http://en.cppreference.com/w/cpp/language/aggregate_initialization
    Settings() = default;
    /** List of settings: type, name, default value.
      *
      * This looks rather unconvenient. It is done that way to avoid repeating settings in different places.
      * Note: as an alternative, we could implement settings to be completely dynamic in form of map: String -> Field,
      *  but we are not going to do it, because settings is used everywhere as static struct fields.
      */

// clang-format off
#define APPLY_FOR_SETTINGS(M)                                                                                                                                                                                                           \
    M(SettingString, regions, "", "the region need to be read.")                                                                                                                                                                        \
    M(SettingBool, resolve_locks, false, "tmt resolve locks.")                                                                                                                                                                          \
    M(SettingBool, group_by_collation_sensitive, false, "do group by with collation info.")                                                                                                                                             \
    M(SettingUInt64, read_tso, DEFAULT_MAX_READ_TSO, "tmt read tso.")                                                                                                                                                                   \
    M(SettingInt64, dag_records_per_chunk, DEFAULT_DAG_RECORDS_PER_CHUNK, "default chunk size of a DAG response.")                                                                                                                      \
    M(SettingInt64, batch_send_min_limit, DEFAULT_BATCH_SEND_MIN_LIMIT, "default minimal chunk size of exchanging data among TiFlash.")                                                                                                 \
    M(SettingInt64, schema_version, DEFAULT_UNSPECIFIED_SCHEMA_VERSION, "tmt schema version.")                                                                                                                                          \
    M(SettingUInt64, mpp_task_timeout, DEFAULT_MPP_TASK_TIMEOUT, "mpp task max endurable time.")                                                                                                                                        \
    M(SettingUInt64, mpp_task_running_timeout, DEFAULT_MPP_TASK_RUNNING_TIMEOUT, "mpp task max time that running without any progress.")                                                                                                \
    M(SettingUInt64, mpp_task_waiting_timeout, DEFAULT_MPP_TASK_WAITING_TIMEOUT, "mpp task max time that waiting first data block from source input stream.")                                                                           \
    M(SettingInt64, safe_point_update_interval_seconds, 1, "The interval in seconds to update safe point from PD.")                                                                                                                     \
    M(SettingUInt64, batch_commands_threads, 0, "Number of threads to use for handling batch commands concurrently. 0 means - same as 'max_threads'.")                                                                                  \
    M(SettingUInt64, min_compress_block_size, DEFAULT_MIN_COMPRESS_BLOCK_SIZE, "The actual size of the block to compress, if the uncompressed data less than max_compress_block_size is no less than this value "                       \
                                                                               "and no less than the volume of data for one mark.")                                                                                                     \
    M(SettingUInt64, max_compress_block_size, DEFAULT_MAX_COMPRESS_BLOCK_SIZE, "The maximum size of blocks of uncompressed data before compressing for writing to a table.")                                                            \
    M(SettingUInt64, max_block_size, DEFAULT_BLOCK_SIZE, "Maximum block size for reading")                                                                                                                                              \
    M(SettingUInt64, max_insert_block_size, DEFAULT_INSERT_BLOCK_SIZE, "The maximum block size for insertion, if we control the creation of blocks for insertion.")                                                                     \
    M(SettingUInt64, min_insert_block_size_rows, DEFAULT_INSERT_BLOCK_SIZE, "Squash blocks passed to INSERT query to specified size in rows, if blocks are not big enough.")                                                            \
    M(SettingUInt64, min_insert_block_size_bytes, (DEFAULT_INSERT_BLOCK_SIZE * 256), "Squash blocks passed to INSERT query to specified size in bytes, if blocks are not big enough.")                                                  \
    M(SettingMaxThreads, max_threads, 0, "The maximum number of threads to execute the request. By default, it is determined automatically.")                                                                                           \
    M(SettingUInt64, cop_pool_size, 0, "The number of threads to handle cop requests. By default, it is determined automatically.")                                                                                                     \
    M(SettingUInt64, batch_cop_pool_size, 0, "The number of threads to handle batch cop requests. By default, it is determined automatically.")                                                                                         \
    M(SettingUInt64, max_read_buffer_size, DBMS_DEFAULT_BUFFER_SIZE, "The maximum size of the buffer to read from the filesystem.")                                                                                                     \
    M(SettingUInt64, max_distributed_connections, DEFAULT_MAX_DISTRIBUTED_CONNECTIONS, "The maximum number of connections for distributed processing of one query (should be greater than max_threads).")                               \
    M(SettingUInt64, max_query_size, DEFAULT_MAX_QUERY_SIZE, "Which part of the query can be read into RAM for parsing (the remaining data for INSERT, if any, is read later)")                                                         \
    M(SettingUInt64, interactive_delay, DEFAULT_INTERACTIVE_DELAY, "The interval in microseconds to check if the request is cancelled, and to send progress info.")                                                                     \
    M(SettingSeconds, connect_timeout, DBMS_DEFAULT_CONNECT_TIMEOUT_SEC, "Connection timeout if there are no replicas.")                                                                                                                \
    M(SettingMilliseconds, connect_timeout_with_failover_ms, DBMS_DEFAULT_CONNECT_TIMEOUT_WITH_FAILOVER_MS, "Connection timeout for selecting first healthy replica.")                                                                  \
    M(SettingSeconds, receive_timeout, DBMS_DEFAULT_RECEIVE_TIMEOUT_SEC, "")                                                                                                                                                            \
    M(SettingSeconds, send_timeout, DBMS_DEFAULT_SEND_TIMEOUT_SEC, "")                                                                                                                                                                  \
    M(SettingMilliseconds, queue_max_wait_ms, DEFAULT_QUERIES_QUEUE_WAIT_TIME_MS, "The wait time in the request queue, if the number of concurrent requests exceeds the maximum.")                                                      \
    M(SettingUInt64, poll_interval, DBMS_DEFAULT_POLL_INTERVAL, "Block at the query wait loop on the server for the specified number of seconds.")                                                                                      \
    M(SettingUInt64, connections_with_failover_max_tries, DBMS_CONNECTION_POOL_WITH_FAILOVER_DEFAULT_MAX_TRIES, "The maximum number of attempts to connect to replicas.")                                                               \
    M(SettingBool, extremes, false, "Calculate minimums and maximums of the result columns. They can be output in JSON-formats.")                                                                                                       \
    M(SettingBool, use_uncompressed_cache, true, "Whether to use the cache of uncompressed blocks.")                                                                                                                                    \
    M(SettingBool, replace_running_query, false, "Whether the running request should be canceled with the same id as the new one.")                                                                                                     \
    M(SettingUInt64, background_pool_size, DBMS_DEFAULT_BACKGROUND_POOL_SIZE, "Number of threads performing background work for tables (for example, merging in merge tree). Only has meaning at server "                               \
                                                                              "startup.")                                                                                                                                               \
                                                                                                                                                                                                                                        \
    M(SettingBool, optimize_move_to_prewhere, true, "Allows disabling WHERE to PREWHERE optimization in SELECT queries from MergeTree.")                                                                                                \
                                                                                                                                                                                                                                        \
    M(SettingLoadBalancing, load_balancing, LoadBalancing::RANDOM, "Which replicas (among healthy replicas) to preferably send a query to (on the first attempt) for distributed processing.")                                          \
                                                                                                                                                                                                                                        \
    M(SettingTotalsMode, totals_mode, TotalsMode::AFTER_HAVING_EXCLUSIVE, "How to calculate TOTALS when HAVING is present, as well as when max_rows_to_group_by and group_by_overflow_mode = ‘any’ are "                                \
                                                                          "present.")                                                                                                                                                   \
    M(SettingFloat, totals_auto_threshold, 0.5, "The threshold for totals_mode = 'auto'.")                                                                                                                                              \
                                                                                                                                                                                                                                        \
    M(SettingBool, compile, false, "Whether query compilation is enabled.")                                                                                                                                                             \
    M(SettingUInt64, min_count_to_compile, 3, "The number of structurally identical queries before they are compiled.")                                                                                                                 \
    M(SettingUInt64, group_by_two_level_threshold, 100000, "From what number of keys, a two-level aggregation starts. 0 - the threshold is not set.")                                                                                   \
    M(SettingUInt64, group_by_two_level_threshold_bytes, 100000000, "From what size of the aggregation state in bytes, a two-level aggregation begins to be used. 0 - the threshold is not set. "                                       \
                                                                    "Two-level aggregation is used when at least one of the thresholds is triggered.")                                                                                  \
    M(SettingBool, distributed_aggregation_memory_efficient, false, "Is the memory-saving mode of distributed aggregation enabled.")                                                                                                    \
    M(SettingUInt64, aggregation_memory_efficient_merge_threads, 0, "Number of threads to use for merge intermediate aggregation results in memory efficient mode. When bigger, then more memory is "                                   \
                                                                    "consumed. 0 means - same as 'max_threads'.")                                                                                                                       \
                                                                                                                                                                                                                                        \
    M(SettingUInt64, max_parallel_replicas, 1, "The maximum number of replicas of each shard used when the query is executed. For consistency (to get different parts of the "                                                          \
                                               "same partition), this option only works for the specified sampling key. The lag of the replicas is not controlled.")                                                                    \
    M(SettingUInt64, parallel_replicas_count, 0, "")                                                                                                                                                                                    \
    M(SettingUInt64, parallel_replica_offset, 0, "")                                                                                                                                                                                    \
                                                                                                                                                                                                                                        \
    M(SettingBool, skip_unavailable_shards, false, "Silently skip unavailable shards.")                                                                                                                                                 \
                                                                                                                                                                                                                                        \
    M(SettingUInt64, optimize_min_equality_disjunction_chain_length, 3, "The minimum length of the expression `expr = x1 OR ... expr = xN` for optimization ")                                                                          \
                                                                                                                                                                                                                                        \
    M(SettingUInt64, min_bytes_to_use_direct_io, 0, "The minimum number of bytes for input/output operations is bypassing the page cache. 0 - disabled.")                                                                               \
                                                                                                                                                                                                                                        \
    M(SettingUInt64, mark_cache_min_lifetime, 0, "If the maximum size of mark_cache is exceeded, delete only records older than mark_cache_min_lifetime seconds.")                                                                      \
                                                                                                                                                                                                                                        \
    M(SettingFloat, max_streams_to_max_threads_ratio, 1, "Allows you to use more sources than the number of threads - to more evenly distribute work across threads. It is assumed that "                                               \
                                                         "this is a temporary solution, since it will be possible in the future to make the number of sources equal to the number of "                                                  \
                                                         "threads, but for each source to dynamically select available work for itself.")                                                                                               \
                                                                                                                                                                                                                                        \
    M(SettingCompressionMethod, network_compression_method, CompressionMethod::LZ4, "Allows you to select the method of data compression when writing.")                                                                                \
                                                                                                                                                                                                                                        \
    M(SettingInt64, network_zstd_compression_level, 1, "Allows you to select the level of ZSTD compression.")                                                                                                                           \
    M(SettingUInt64, priority, 0, "Priority of the query. 1 - the highest, higher value - lower priority; 0 - do not use priorities.")                                                                                                  \
                                                                                                                                                                                                                                        \
    M(SettingBool, log_queries, 0, "Log requests and write the log to the system table.")                                                                                                                                               \
                                                                                                                                                                                                                                        \
    M(SettingUInt64, log_queries_cut_to_length, 100000, "If query length is greater than specified threshold (in bytes), then cut query when writing to query log. Also limit length of "                                               \
                                                        "printed query in ordinary text log.")                                                                                                                                          \
                                                                                                                                                                                                                                        \
    M(SettingUInt64, max_concurrent_queries_for_user, 0, "The maximum number of concurrent requests per user.")                                                                                                                         \
                                                                                                                                                                                                                                        \
    M(SettingBool, insert_deduplicate, true, "For INSERT queries in the replicated table, specifies that deduplication of insertings blocks should be preformed")                                                                       \
                                                                                                                                                                                                                                        \
    M(SettingUInt64, insert_quorum, 0, "For INSERT queries in the replicated table, wait writing for the specified number of replicas and linearize the addition of the "                                                               \
                                       "data. 0 - disabled.")                                                                                                                                                                           \
    M(SettingMilliseconds, insert_quorum_timeout, 600000, "")                                                                                                                                                                           \
    M(SettingUInt64, select_sequential_consistency, 0, "For SELECT queries from the replicated table, throw an exception if the replica does not have a chunk written with the quorum; "                                                \
                                                       "do not read the parts that have not yet been written with the quorum.")                                                                                                         \
    M(SettingUInt64, table_function_remote_max_addresses, 1000, "The maximum number of different shards and the maximum number of replicas of one shard in the `remote` function.")                                                     \
    M(SettingMilliseconds, read_backoff_min_latency_ms, 1000, "Setting to reduce the number of threads in case of slow reads. Pay attention only to reads that took at least that much time.")                                          \
    M(SettingUInt64, read_backoff_max_throughput, 1048576, "Settings to reduce the number of threads in case of slow reads. Count events when the read bandwidth is less than that many "                                               \
                                                           "bytes per second.")                                                                                                                                                         \
    M(SettingMilliseconds, read_backoff_min_interval_between_events_ms, 1000, "Settings to reduce the number of threads in case of slow reads. Do not pay attention to the event, if the previous one has "                             \
                                                                              "passed less than a certain amount of time.")                                                                                                             \
    M(SettingUInt64, read_backoff_min_events, 2, "Settings to reduce the number of threads in case of slow reads. The number of events after which the number of threads will be "                                                      \
                                                 "reduced.")                                                                                                                                                                            \
                                                                                                                                                                                                                                        \
    M(SettingFloat, memory_tracker_fault_probability, 0., "For testing of `exception safety` - throw an exception every time you allocate memory with the specified probability.")                                                      \
                                                                                                                                                                                                                                        \
    M(SettingInt64 , memory_tracker_accuracy_diff_for_test, 0, "For testing of the accuracy of the memory tracker - throw an exception when real_rss is much larger than tracked amount.")                                                       \
                                                                                                                                                                                                                                        \
    M(SettingBool, enable_http_compression, 0, "Compress the result if the client over HTTP said that it understands data compressed by gzip or deflate.")                                                                              \
    M(SettingInt64, http_zlib_compression_level, 3, "Compression level - used if the client on HTTP said that it understands data compressed by gzip or deflate.")                                                                      \
                                                                                                                                                                                                                                        \
    M(SettingBool, http_native_compression_disable_checksumming_on_decompress, 0, "If you uncompress the POST data from the client compressed by the native format, do not check the checksum.")                                        \
                                                                                                                                                                                                                                        \
    M(SettingString, count_distinct_implementation, "uniqExact", "What aggregate function to use for implementation of count(DISTINCT ...)")                                                                                            \
                                                                                                                                                                                                                                        \
    M(SettingBool, output_format_write_statistics, true, "Write statistics about read rows, bytes, time elapsed in suitable output formats.")                                                                                           \
                                                                                                                                                                                                                                        \
    M(SettingBool, add_http_cors_header, false, "Write add http CORS header.")                                                                                                                                                          \
                                                                                                                                                                                                                                        \
    M(SettingBool, input_format_skip_unknown_fields, false, "Skip columns with unknown names from input data (it works for JSONEachRow and TSKV formats).")                                                                             \
                                                                                                                                                                                                                                        \
    M(SettingBool, input_format_values_interpret_expressions, true, "For Values format: if field could not be parsed by streaming parser, run SQL parser and try to interpret it as SQL expression.")                                   \
                                                                                                                                                                                                                                        \
    M(SettingBool, output_format_json_quote_64bit_integers, true, "Controls quoting of 64-bit integers in JSON output format.")                                                                                                         \
                                                                                                                                                                                                                                        \
    M(SettingBool, output_format_json_quote_denormals, false, "Enables '+nan', '-nan', '+inf', '-inf' outputs in JSON output format.")                                                                                                  \
                                                                                                                                                                                                                                        \
    M(SettingUInt64, output_format_pretty_max_rows, 10000, "Rows limit for Pretty formats.")                                                                                                                                            \
                                                                                                                                                                                                                                        \
    M(SettingBool, use_client_time_zone, false, "Use client timezone for interpreting DateTime string values, instead of adopting server timezone.")                                                                                    \
                                                                                                                                                                                                                                        \
    M(SettingBool, send_progress_in_http_headers, false, "Send progress notifications using X-ClickHouse-Progress headers. Some clients do not support high amount of HTTP headers "                                                    \
                                                         "(Python requests in particular), so it is disabled by default.")                                                                                                              \
                                                                                                                                                                                                                                        \
    M(SettingUInt64, http_headers_progress_interval_ms, 100, "Do not send HTTP headers X-ClickHouse-Progress more frequently than at each specified interval.")                                                                         \
                                                                                                                                                                                                                                        \
    M(SettingBool, fsync_metadata, 1, "Do fsync after changing metadata for tables and databases (.sql files). Could be disabled in case of poor latency on server "                                                                    \
                                      "with high load of DDL queries and high load of disk subsystem.")                                                                                                                                 \
                                                                                                                                                                                                                                        \
    M(SettingUInt64, input_format_allow_errors_num, 0, "Maximum absolute amount of errors while reading text formats (like CSV, TSV). In case of error, if both absolute and relative "                                                 \
                                                       "values are non-zero, and at least absolute or relative amount of errors is lower than corresponding value, will skip until next "                                               \
                                                       "line and continue.")                                                                                                                                                            \
    M(SettingFloat, input_format_allow_errors_ratio, 0, "Maximum relative amount of errors while reading text formats (like CSV, TSV). In case of error, if both absolute and relative "                                                \
                                                        "values are non-zero, and at least absolute or relative amount of errors is lower than corresponding value, will skip until next "                                              \
                                                        "line and continue.")                                                                                                                                                           \
                                                                                                                                                                                                                                        \
    M(SettingBool, join_use_nulls, 0, "Use NULLs for non-joined rows of outer JOINs. If false, use default value of corresponding columns data type.")                                                                                  \
                                                                                                                                                                                                                                        \
    M(SettingUInt64, preferred_block_size_bytes, 1000000, "")                                                                                                                                                                           \
                                                                                                                                                                                                                                        \
    M(SettingUInt64, max_replica_delay_for_distributed_queries, 300, "If set, distributed queries of Replicated tables will choose servers with replication delay in seconds less than the specified "                                  \
                                                                     "value (not inclusive). Zero means do not take delay into account.")                                                                                               \
    M(SettingBool, fallback_to_stale_replicas_for_distributed_queries, 1, "Suppose max_replica_delay_for_distributed_queries is set and all replicas for the queried table are stale. If this setting is "                              \
                                                                          "enabled, the query will be performed anyway, otherwise the error will be reported.")                                                                         \
    M(SettingUInt64, preferred_max_column_in_block_size_bytes, 0, "Limit on max column size in block while reading. Helps to decrease cache misses count. Should be close to L2 cache size.")                                           \
                                                                                                                                                                                                                                        \
    M(SettingBool, insert_distributed_sync, false, "If setting is enabled, insert query into distributed waits until data will be sent to all nodes in cluster.")                                                                       \
    M(SettingBool, insert_allow_materialized_columns, 0, "If setting is enabled, Allow materialized columns in INSERT.")                                                                                                                \
    M(SettingSeconds, http_connection_timeout, DEFAULT_HTTP_READ_BUFFER_CONNECTION_TIMEOUT, "HTTP connection timeout.")                                                                                                                 \
    M(SettingSeconds, http_send_timeout, DEFAULT_HTTP_READ_BUFFER_TIMEOUT, "HTTP send timeout")                                                                                                                                         \
    M(SettingSeconds, http_receive_timeout, DEFAULT_HTTP_READ_BUFFER_TIMEOUT, "HTTP receive timeout")                                                                                                                                   \
    M(SettingBool, use_index_for_in_with_subqueries, true, "Try using an index if there is a subquery or a table expression on the right side of the IN operator.")                                                                     \
                                                                                                                                                                                                                                        \
    M(SettingBool, empty_result_for_aggregation_by_empty_set, false, "Return empty result when aggregating without keys on empty set.")                                                                                                 \
                                                                                                                                                                                                                                        \
    /** Limits during query execution are part of the settings. \
      * Used to provide a more safe execution of queries from the user interface. \
      * Basically, limits are checked for each block (not every row). That is, the limits can be slightly violated. \
      * Almost all limits apply only to SELECTs. \
      * Almost all limits apply to each stream individually. \
      */                                                                                                                                                                                                                                \
                                                                                                                                                                                                                                        \
    M(SettingUInt64, max_rows_to_read, 0, "Limit on read rows from the most 'deep' sources. That is, only in the deepest subquery. When reading from a remote server, it "                                                              \
                                          "is only checked on a remote server.")                                                                                                                                                        \
    M(SettingUInt64, max_bytes_to_read, 0, "Limit on read bytes (after decompression) from the most 'deep' sources. That is, only in the deepest subquery. When reading "                                                               \
                                           "from a remote server, it is only checked on a remote server.")                                                                                                                              \
    M(SettingOverflowMode<false>, read_overflow_mode, OverflowMode::THROW, "What to do when the limit is exceeded.")                                                                                                                    \
                                                                                                                                                                                                                                        \
    M(SettingUInt64, max_rows_to_group_by, 0, "")                                                                                                                                                                                       \
    M(SettingOverflowMode<true>, group_by_overflow_mode, OverflowMode::THROW, "What to do when the limit is exceeded.")                                                                                                                 \
    M(SettingUInt64, max_bytes_before_external_group_by, 0, "")                                                                                                                                                                         \
                                                                                                                                                                                                                                        \
    M(SettingUInt64, max_rows_to_sort, 0, "")                                                                                                                                                                                           \
    M(SettingUInt64, max_bytes_to_sort, 0, "")                                                                                                                                                                                          \
    M(SettingOverflowMode<false>, sort_overflow_mode, OverflowMode::THROW, "What to do when the limit is exceeded.")                                                                                                                    \
    M(SettingUInt64, max_bytes_before_external_sort, 0, "")                                                                                                                                                                             \
                                                                                                                                                                                                                                        \
    M(SettingUInt64, max_result_rows, 0, "Limit on result size in rows. Also checked for intermediate data sent from remote servers.")                                                                                                  \
    M(SettingUInt64, max_result_bytes, 0, "Limit on result size in bytes (uncompressed). Also checked for intermediate data sent from remote servers.")                                                                                 \
    M(SettingOverflowMode<false>, result_overflow_mode, OverflowMode::THROW, "What to do when the limit is exceeded.")                                                                                                                  \
                                                                                                                                                                                                                                        \
    /* TODO: Check also when merging and finalizing aggregate functions. */                                                                                                                                                             \
    M(SettingSeconds, max_execution_time, 0, "")                                                                                                                                                                                        \
    M(SettingOverflowMode<false>, timeout_overflow_mode, OverflowMode::THROW, "What to do when the limit is exceeded.")                                                                                                                 \
                                                                                                                                                                                                                                        \
    M(SettingUInt64, min_execution_speed, 0, "In rows per second.")                                                                                                                                                                     \
    M(SettingSeconds, timeout_before_checking_execution_speed, 0, "Check that the speed is not too low after the specified time has elapsed.")                                                                                          \
                                                                                                                                                                                                                                        \
    M(SettingUInt64, max_columns_to_read, 0, "")                                                                                                                                                                                        \
    M(SettingUInt64, max_temporary_columns, 0, "")                                                                                                                                                                                      \
    M(SettingUInt64, max_temporary_non_const_columns, 0, "")                                                                                                                                                                            \
                                                                                                                                                                                                                                        \
    M(SettingUInt64, max_subquery_depth, 100, "")                                                                                                                                                                                       \
    M(SettingUInt64, max_pipeline_depth, 1000, "")                                                                                                                                                                                      \
    M(SettingUInt64, max_ast_depth, 1000, "Maximum depth of query syntax tree. Checked after parsing.")                                                                                                                                 \
    M(SettingUInt64, max_ast_elements, 50000, "Maximum size of query syntax tree in number of nodes. Checked after parsing.")                                                                                                           \
    M(SettingUInt64, max_expanded_ast_elements, 500000, "Maximum size of query syntax tree in number of nodes after expansion of aliases and the asterisk.")                                                                            \
                                                                                                                                                                                                                                        \
    M(SettingUInt64, readonly, 0, "0 - everything is allowed. 1 - only read requests. 2 - only read requests, as well as changing settings, except for the "                                                                            \
                                  "'readonly' setting.")                                                                                                                                                                                \
                                                                                                                                                                                                                                        \
    M(SettingUInt64, shared_query_clients, 0, "How many clients will share the same query_id. If > 0, enable shared query mode.")                                                                                                       \
    M(SettingString, query_id, "", "The query_id, only for testing.")                                                                                                                                                                   \
    M(SettingUInt64, mutable_deduper, 5, "The deduper used by MutableMergeTree storage. By default 5. 0: OriginStreams, 1: OriginUnity, 2: ReplacingUnity, 3: "                                                                         \
                                         "ReplacingPartitioning, 4: DedupPartitioning, 5: ReplacingPartitioningOpt.")                                                                                                                   \
    M(SettingUInt64, dt_segment_limit_rows, 1000000, "Base rows of segments in DeltaTree Engine.")                                                                                                                                      \
    M(SettingUInt64, dt_segment_limit_size, 536870912, "Base size of segments in DeltaTree Engine. 500MB by default.")                                                                                                                  \
    M(SettingUInt64, dt_segment_force_split_size, 1610612736, "The threshold of the foreground split segment. in DeltaTree Engine. 1.5GB by default.")                                                                                  \
    M(SettingUInt64, dt_segment_delta_limit_rows, 80000, "Max rows of segment delta in DeltaTree Engine")                                                                                                                               \
    M(SettingUInt64, dt_segment_delta_limit_size, 42991616, "Max size of segment delta in DeltaTree Engine. 41 MB by default.")                                                                                                         \
    M(SettingUInt64, dt_segment_force_merge_delta_deletes, 10, "Delta delete ranges before force merge into stable.")                                                                                                                   \
    M(SettingUInt64, dt_segment_force_merge_delta_rows, 134217728, "Delta rows before force merge into stable.")                                                                                                                        \
    M(SettingUInt64, dt_segment_force_merge_delta_size, 1073741824, "Delta size before force merge into stable. 1 GB by default.")                                                                                                      \
    M(SettingUInt64, dt_segment_stop_write_delta_rows, 268435456, "Delta rows before stop new writes.")                                                                                                                                 \
    M(SettingUInt64, dt_segment_stop_write_delta_size, 2147483648, "Delta size before stop new writes. 2 GB by default.")                                                                                                               \
    M(SettingUInt64, dt_segment_delta_cache_limit_rows, 4096, "Max rows of cache in segment delta in DeltaTree Engine.")                                                                                                                \
    M(SettingUInt64, dt_segment_delta_cache_limit_size, 4194304, "Max size of cache in segment delta in DeltaTree Engine. 4 MB by default.")                                                                                            \
    M(SettingUInt64, dt_segment_delta_small_pack_rows, 2048, "Deprecated. Reserved for backward compatibility. Use dt_segment_delta_small_column_file_rows instead")                                                                    \
    M(SettingUInt64, dt_segment_delta_small_pack_size, 8388608, "Deprecated. Reserved for backward compatibility. Use dt_segment_delta_small_column_file_size instead")                                                                 \
    M(SettingUInt64, dt_segment_delta_small_column_file_rows, 2048, "Determine whether a column file in delta is small or not. 8MB by default.")                                                                                        \
    M(SettingUInt64, dt_segment_delta_small_column_file_size, 8388608, "Determine whether a column file in delta is small or not. 8MB by default.")                                                                                     \
    M(SettingUInt64, dt_segment_stable_pack_rows, DEFAULT_MERGE_BLOCK_SIZE, "Expected stable pack rows in DeltaTree Engine.")                                                                                                           \
    M(SettingFloat, dt_segment_wait_duration_factor, 1, "The factor of wait duration in a write stall.")                                                                                                                                \
    M(SettingUInt64, dt_bg_gc_check_interval, 60, "Background gc thread check interval, the unit is second.")                                                                                                                           \
    M(SettingInt64, dt_bg_gc_max_segments_to_check_every_round, 100, "Max segments to check in every gc round, value less than or equal to 0 means gc no segments.")                                                                    \
    M(SettingFloat, dt_bg_gc_ratio_threhold_to_trigger_gc, 1.2, "Trigger segment's gc when the ratio of invalid version exceed this threhold. Values smaller than or equal to 1.0 means gc all "                                        \
                                                                "segments")                                                                                                                                                             \
    M(SettingFloat, dt_bg_gc_delta_delete_ratio_to_trigger_gc, 0.3, "Trigger segment's gc when the ratio of delta delete range to stable exceeds this ratio.")                                                                          \
    M(SettingUInt64, dt_insert_max_rows, 0, "Max rows of insert blocks when write into DeltaTree Engine. By default 0 means no limit.")                                                                                                 \
    M(SettingBool, dt_enable_rough_set_filter, true, "Whether to parse where expression as Rough Set Index filter or not.")                                                                                                             \
    M(SettingBool, dt_raw_filter_range, true, "[unused] Do range filter or not when read data in raw mode in DeltaTree Engine.")                                                                                                        \
    M(SettingBool, dt_read_delta_only, false, "Only read delta data in DeltaTree Engine.")                                                                                                                                              \
    M(SettingBool, dt_read_stable_only, false, "Only read stable data in DeltaTree Engine.")                                                                                                                                            \
    M(SettingBool, dt_enable_logical_split, false, "Enable logical split or not in DeltaTree Engine.")                                                                                                                                  \
    M(SettingBool, dt_flush_after_write, false, "Flush cache or not after write in DeltaTree Engine.")                                                                                                                                  \
    M(SettingBool, dt_enable_relevant_place, false, "Enable relevant place or not in DeltaTree Engine.")                                                                                                                                \
    M(SettingBool, dt_enable_skippable_place, true, "Enable skippable place or not in DeltaTree Engine.")                                                                                                                               \
    M(SettingBool, dt_enable_stable_column_cache, true, "Enable column cache for StorageDeltaMerge.")                                                                                                                                   \
    M(SettingBool, dt_enable_single_file_mode_dmfile, false, "Enable write DMFile in single file mode.")                                                                                                                                \
    M(SettingUInt64, dt_open_file_max_idle_seconds, 15, "Max idle time of opening files, 0 means infinite.")                                                                                                                            \
    M(SettingUInt64, dt_page_num_max_expect_legacy_files, 100, "Max number of legacy file expected")                                                                                                                                    \
    M(SettingFloat, dt_page_num_max_gc_valid_rate, 1.0, "Max valid rate of deciding a page file can be compact when exising legacy files are more over than "                                                                           \
                                                        "`dt_stroage_num_max_expect_legacy_files`")                                                                                                                                     \
    M(SettingFloat, dt_page_gc_low_write_prob, 0.10, "Probability to run gc when write there is few writes.")                                                                                                                           \
                                                                                                                                                                                                                                        \
                                                                                                                                                                                                                                        \
    M(SettingUInt64, dt_storage_pool_log_write_slots, 4, "Max write concurrency for each StoragePool.log.")                                                                                                                             \
    M(SettingUInt64, dt_storage_pool_log_gc_min_file_num, 10, "Min number of page files to compact")                                                                                                                                    \
    M(SettingUInt64, dt_storage_pool_log_gc_min_legacy_num, 3, "Min number of legacy page files to compact")                                                                                                                            \
    M(SettingUInt64, dt_storage_pool_log_gc_min_bytes, 128 * Constant::MB, "Min bytes of page data to compact")                                                                                                                         \
    M(SettingFloat, dt_storage_pool_log_gc_max_valid_rate, 0.35, "Max valid rate of deciding a page file can be compact")                                                                                                               \
                                                                                                                                                                                                                                        \
    M(SettingUInt64, dt_storage_pool_data_write_slots, 1, "Max write concurrency for each StoragePool.data.")                                                                                                                           \
    M(SettingUInt64, dt_storage_pool_data_gc_min_file_num, 10, "Min number of page files to compact")                                                                                                                                   \
    M(SettingUInt64, dt_storage_pool_data_gc_min_legacy_num, 3, "Min number of legacy page files to compact")                                                                                                                           \
    M(SettingUInt64, dt_storage_pool_data_gc_min_bytes, 128 * Constant::MB, "Min bytes of page data to compact")                                                                                                                        \
    M(SettingFloat, dt_storage_pool_data_gc_max_valid_rate, 0.35, "Max valid rate of deciding a page file can be compact")                                                                                                              \
                                                                                                                                                                                                                                        \
    M(SettingUInt64, dt_storage_pool_meta_write_slots, 2, "Max write concurrency for each StoragePool.meta.")                                                                                                                           \
    M(SettingUInt64, dt_storage_pool_meta_gc_min_file_num, 10, "Min number of page files to compact")                                                                                                                                   \
    M(SettingUInt64, dt_storage_pool_meta_gc_min_legacy_num, 3, "Min number of legacy page files to compact")                                                                                                                           \
    M(SettingUInt64, dt_storage_pool_meta_gc_min_bytes, 128 * Constant::MB, "Min bytes of page data to compact")                                                                                                                        \
    M(SettingFloat, dt_storage_pool_meta_gc_max_valid_rate, 0.35, "Max valid rate of deciding a page file can be compact")                                                                                                              \
                                                                                                                                                                                                                                        \
    M(SettingUInt64, dt_checksum_frame_size, DBMS_DEFAULT_BUFFER_SIZE, "Frame size for delta tree stable storage")                                                                                                                      \
                                                                                                                                                                                                                                        \
    M(SettingDouble, dt_page_gc_threshold, 0.5, "Max valid rate of deciding to do a GC in PageStorage")                                                                                                                                 \
<<<<<<< HEAD
    M(SettingBool, dt_enable_read_thread, false, "Enable storage read thread or not")                                                                                                                                                   \
    M(SettingBool, dt_enable_bitmap_filter, true, "Use bitmap filter to read data or not")                                                                                                                                             \
=======
    M(SettingBool, dt_enable_read_thread, true, "Enable storage read thread or not")                                                                                                                                                   \
>>>>>>> e77d01c1
                                                                                                                                                                                                                                        \
    M(SettingChecksumAlgorithm, dt_checksum_algorithm, ChecksumAlgo::XXH3, "Checksum algorithm for delta tree stable storage")                                                                                                          \
    M(SettingCompressionMethod, dt_compression_method, CompressionMethod::LZ4, "The method of data compression when writing.")                                                                                                          \
    M(SettingInt64, dt_compression_level, 1, "The compression level.")                                                                                                                                                                  \
    M(SettingUInt64, max_rows_in_set, 0, "Maximum size of the set (in number of elements) resulting from the execution of the IN section.")                                                                                             \
    M(SettingUInt64, max_bytes_in_set, 0, "Maximum size of the set (in bytes in memory) resulting from the execution of the IN section.")                                                                                               \
    M(SettingOverflowMode<false>, set_overflow_mode, OverflowMode::THROW, "What to do when the limit is exceeded.")                                                                                                                     \
                                                                                                                                                                                                                                        \
    M(SettingUInt64, max_rows_to_transfer, 0, "Maximum size (in rows) of the transmitted external table obtained when the GLOBAL IN/JOIN section is executed.")                                                                         \
    M(SettingUInt64, max_bytes_to_transfer, 0, "Maximum size (in uncompressed bytes) of the transmitted external table obtained when the GLOBAL IN/JOIN section is executed.")                                                          \
    M(SettingOverflowMode<false>, transfer_overflow_mode, OverflowMode::THROW, "What to do when the limit is exceeded.")                                                                                                                \
                                                                                                                                                                                                                                        \
    M(SettingUInt64, max_rows_in_distinct, 0, "Maximum number of elements during execution of DISTINCT.")                                                                                                                               \
    M(SettingUInt64, max_bytes_in_distinct, 0, "Maximum total size of state (in uncompressed bytes) in memory for the execution of DISTINCT.")                                                                                          \
    M(SettingOverflowMode<false>, distinct_overflow_mode, OverflowMode::THROW, "What to do when the limit is exceeded.")                                                                                                                \
                                                                                                                                                                                                                                        \
    M(SettingUInt64, max_memory_usage, 0, "Maximum memory usage for processing of single query. Zero means unlimited.")                                                                                                                 \
    M(SettingUInt64, max_memory_usage_for_user, 0, "Maximum memory usage for processing all concurrently running queries for the user. Zero means unlimited.")                                                                          \
    M(SettingUInt64, max_memory_usage_for_all_queries, 0, "Maximum memory usage for processing all concurrently running queries on the server. Zero means unlimited.")                                                                  \
    M(SettingUInt64, bytes_that_rss_larger_than_limit, 1073741824, "How many bytes RSS(Resident Set Size) can be larger than limit(max_memory_usage_for_all_queries). Default: 1GB ")                                                   \
                                                                                                                                                                                                                                        \
    M(SettingUInt64, max_network_bandwidth, 0, "The maximum speed of data exchange over the network in bytes per second for a query. Zero means unlimited.")                                                                            \
    M(SettingUInt64, max_network_bytes, 0, "The maximum number of bytes (compressed) to receive or transmit over the network for execution of the query.")                                                                              \
    M(SettingUInt64, max_network_bandwidth_for_user, 0, "The maximum speed of data exchange over the network in bytes per second for all concurrently running user queries. Zero means "                                                \
                                                        "unlimited.")                                                                                                                                                                   \
    M(SettingUInt64, max_network_bandwidth_for_all_users, 0, "The maximum speed of data exchange over the network in bytes per second for all concurrently running queries. Zero means "                                                \
                                                             "unlimited.")                                                                                                                                                              \
    M(SettingUInt64, task_scheduler_thread_soft_limit, 5000, "The soft limit of threads for min_tso task scheduler.")                                                                                                                   \
    M(SettingUInt64, task_scheduler_thread_hard_limit, 10000, "The hard limit of threads for min_tso task scheduler.")                                                                                                                  \
    M(SettingUInt64, task_scheduler_active_set_soft_limit, 0, "The soft limit of count of active query set for min_tso task scheduler.")                                                                                                                   \
    M(SettingUInt64, max_grpc_pollers, 200, "The maximum number of grpc thread pool's non-temporary threads, better tune it up to avoid frequent creation/destruction of threads.")                                                     \
    M(SettingBool, enable_elastic_threadpool, true, "Enable elastic thread pool for thread create usages.")                                                                                                                             \
    M(SettingUInt64, elastic_threadpool_init_cap, 400, "The size of elastic thread pool.")                                                                                                                                              \
    M(SettingUInt64, elastic_threadpool_shrink_period_ms, 300000, "The shrink period(ms) of elastic thread pool.")                                                                                                                      \
    M(SettingBool, enable_local_tunnel, true, "Enable local data transfer between local MPP tasks.")                                                                                                                                    \
    M(SettingBool, enable_async_grpc_client, true, "Enable async grpc in MPP.")                                                                                                                                                         \
    M(SettingUInt64, grpc_completion_queue_pool_size, 0, "The size of gRPC completion queue pool. 0 means using hardware_concurrency.")                                                                                                 \
    M(SettingBool, enable_async_server, true, "Enable async rpc server.")                                                                                                                                                               \
    M(SettingUInt64, async_pollers_per_cq, 200, "grpc async pollers per cqs")                                                                                                                                                           \
    M(SettingUInt64, async_cqs, 1, "grpc async cqs")                                                                                                                                                                                    \
    M(SettingUInt64, preallocated_request_count_per_poller, 20, "grpc preallocated_request_count_per_poller")                                                                                                                           \
                                                                                                                                                                                                                                        \
    M(SettingUInt64, manual_compact_pool_size, 1, "The number of worker threads to handle manual compact requests.")                                                                                                                    \
    M(SettingUInt64, manual_compact_max_concurrency, 10, "Max concurrent tasks. It should be larger than pool size.")                                                                                                                   \
    M(SettingUInt64, manual_compact_more_until_ms, 60000, "Continuously compact more segments until reaching specified elapsed time. If 0 is specified, only one segment will be compacted each round.")                                \
                                                                                                                                                                                                                                        \
    M(SettingBool, enable_planner, true, "Enable planner")
// clang-format on
#define DECLARE(TYPE, NAME, DEFAULT, DESCRIPTION) TYPE NAME{DEFAULT};

    APPLY_FOR_SETTINGS(DECLARE)

#undef DECLARE

    /// Set setting by name.
    void set(const String & name, const Field & value);

    /// Set setting by name. Read value, serialized in binary form from buffer (for inter-server communication).
    void set(const String & name, ReadBuffer & buf);

    /// Skip value, serialized in binary form in buffer.
    void ignore(const String & name, ReadBuffer & buf);

    /// Set setting by name. Read value in text form from string (for example, from configuration file or from URL parameter).
    void set(const String & name, const String & value);

    /// Get setting by name. Converts value to String.
    String get(const String & name) const;

    bool tryGet(const String & name, String & value) const;

    /** Set multiple settings from "profile" (in server configuration file (users.xml), profiles contain groups of multiple settings).
      * The profile can also be set using the `set` functions, like the profile setting.
      */
    void setProfile(const String & profile_name, Poco::Util::AbstractConfiguration & config);

    /// Load settings from configuration file, at "path" prefix in configuration.
    void loadSettingsFromConfig(const String & path, const Poco::Util::AbstractConfiguration & config);

    /// Read settings from buffer. They are serialized as list of contiguous name-value pairs, finished with empty name.
    /// If readonly=1 is set, ignore read settings.
    void deserialize(ReadBuffer & buf);

    /// Write changed settings to buffer. (For example, to be sent to remote server.)
    void serialize(WriteBuffer & buf) const;
};


} // namespace DB<|MERGE_RESOLUTION|>--- conflicted
+++ resolved
@@ -318,12 +318,8 @@
     M(SettingUInt64, dt_checksum_frame_size, DBMS_DEFAULT_BUFFER_SIZE, "Frame size for delta tree stable storage")                                                                                                                      \
                                                                                                                                                                                                                                         \
     M(SettingDouble, dt_page_gc_threshold, 0.5, "Max valid rate of deciding to do a GC in PageStorage")                                                                                                                                 \
-<<<<<<< HEAD
     M(SettingBool, dt_enable_read_thread, false, "Enable storage read thread or not")                                                                                                                                                   \
-    M(SettingBool, dt_enable_bitmap_filter, true, "Use bitmap filter to read data or not")                                                                                                                                             \
-=======
-    M(SettingBool, dt_enable_read_thread, true, "Enable storage read thread or not")                                                                                                                                                   \
->>>>>>> e77d01c1
+    M(SettingBool, dt_enable_bitmap_filter, true, "Use bitmap filter to read data or not")                                                                                                                                              \
                                                                                                                                                                                                                                         \
     M(SettingChecksumAlgorithm, dt_checksum_algorithm, ChecksumAlgo::XXH3, "Checksum algorithm for delta tree stable storage")                                                                                                          \
     M(SettingCompressionMethod, dt_compression_method, CompressionMethod::LZ4, "The method of data compression when writing.")                                                                                                          \
