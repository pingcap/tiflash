// Copyright 2023 PingCAP, Ltd.
//
// Licensed under the Apache License, Version 2.0 (the "License");
// you may not use this file except in compliance with the License.
// You may obtain a copy of the License at
//
//     http://www.apache.org/licenses/LICENSE-2.0
//
// Unless required by applicable law or agreed to in writing, software
// distributed under the License is distributed on an "AS IS" BASIS,
// WITHOUT WARRANTIES OR CONDITIONS OF ANY KIND, either express or implied.
// See the License for the specific language governing permissions and
// limitations under the License.

#pragma once

#include <Common/Checksum.h>
#include <Core/Defines.h>
#include <Core/Field.h>
#include <Interpreters/SettingsCommon.h>
#include <Poco/Util/AbstractConfiguration.h>


namespace DB
{
namespace Constant
{
inline static constexpr UInt64 MB = 1024UL * 1024UL;
}

/** Settings of query execution.
  */
struct Settings
{
    /// For initialization from empty initializer-list to be "value initialization", not "aggregate initialization" in C++14.
    /// http://en.cppreference.com/w/cpp/language/aggregate_initialization
    Settings() = default;
    /** List of settings: type, name, default value.
      *
      * This looks rather unconvenient. It is done that way to avoid repeating settings in different places.
      * Note: as an alternative, we could implement settings to be completely dynamic in form of map: String -> Field,
      *  but we are not going to do it, because settings is used everywhere as static struct fields.
      */

// clang-format off
#define APPLY_FOR_SETTINGS(M)                                                                                                                                                                                                           \
    M(SettingString, regions, "", "the region need to be read.")                                                                                                                                                                        \
    M(SettingBool, resolve_locks, false, "tmt resolve locks.")                                                                                                                                                                          \
    M(SettingBool, group_by_collation_sensitive, false, "do group by with collation info.")                                                                                                                                             \
    M(SettingUInt64, read_tso, DEFAULT_MAX_READ_TSO, "tmt read tso.")                                                                                                                                                                   \
    M(SettingInt64, dag_records_per_chunk, DEFAULT_DAG_RECORDS_PER_CHUNK, "default chunk size of a DAG response.")                                                                                                                      \
    M(SettingInt64, batch_send_min_limit, DEFAULT_BATCH_SEND_MIN_LIMIT, "default minimal chunk size of exchanging data among TiFlash.")                                                                                                 \
    M(SettingInt64, batch_send_min_limit_compression, -1, "default minimal chunk size of exchanging data among TiFlash when using data compression.") \
    M(SettingInt64, schema_version, DEFAULT_UNSPECIFIED_SCHEMA_VERSION, "tmt schema version.")                                                                                                                                          \
    M(SettingUInt64, mpp_task_timeout, DEFAULT_MPP_TASK_TIMEOUT, "mpp task max endurable time.")                                                                                                                                        \
    M(SettingUInt64, mpp_task_running_timeout, DEFAULT_MPP_TASK_RUNNING_TIMEOUT, "mpp task max time that running without any progress.")                                                                                                \
    M(SettingUInt64, mpp_task_waiting_timeout, DEFAULT_MPP_TASK_WAITING_TIMEOUT, "mpp task max time that waiting first data block from source input stream.")                                                                           \
    M(SettingInt64, safe_point_update_interval_seconds, 1, "The interval in seconds to update safe point from PD.")                                                                                                                     \
    M(SettingUInt64, min_compress_block_size, DEFAULT_MIN_COMPRESS_BLOCK_SIZE, "The actual size of the block to compress, if the uncompressed data less than max_compress_block_size is no less than this value "                       \
                                                                               "and no less than the volume of data for one mark.")                                                                                                     \
    M(SettingUInt64, max_compress_block_size, DEFAULT_MAX_COMPRESS_BLOCK_SIZE, "The maximum size of blocks of uncompressed data before compressing for writing to a table.")                                                            \
    M(SettingUInt64, max_block_size, DEFAULT_BLOCK_SIZE, "Maximum block size for reading")                                                                                                                                              \
    M(SettingUInt64, max_insert_block_size, DEFAULT_INSERT_BLOCK_SIZE, "The maximum block size for insertion, if we control the creation of blocks for insertion.")                                                                     \
    M(SettingUInt64, min_insert_block_size_rows, DEFAULT_INSERT_BLOCK_SIZE, "Squash blocks passed to INSERT query to specified size in rows, if blocks are not big enough.")                                                            \
    M(SettingUInt64, min_insert_block_size_bytes, (DEFAULT_INSERT_BLOCK_SIZE * 256), "Squash blocks passed to INSERT query to specified size in bytes, if blocks are not big enough.")                                                  \
    M(SettingMaxThreads, max_threads, 0, "The maximum number of threads to execute the request. By default, it is determined automatically.")                                                                                           \
    M(SettingUInt64, cop_pool_size, 0, "The number of threads to handle cop requests. By default, it is determined automatically.")                                                                                                     \
    M(SettingInt64, cop_pool_handle_limit, 0, "The maximum number of requests can be handled by cop pool, include executing and queuing tasks. More cop requests will get error \"TiFlash Server is Busy\". -1 means unlimited, 0 means determined automatically (10 times of cop-pool-size).") \
    M(SettingInt64, cop_pool_max_queued_seconds, 15, "The maximum queuing duration of coprocessor task, unit is second. When task starts to run, it checks whether queued more than this config, if so, it will directly return error \"TiFlash Server is Busy\". <=0 means unlimited, default is 15. The upper limit of this config is 20.")                                                                                                     \
    M(SettingUInt64, batch_cop_pool_size, 0, "The number of threads to handle batch cop requests. By default, it is determined automatically.")                                                                                         \
    M(SettingUInt64, max_read_buffer_size, DBMS_DEFAULT_BUFFER_SIZE, "The maximum size of the buffer to read from the filesystem.")                                                                                                     \
    M(SettingUInt64, max_distributed_connections, DEFAULT_MAX_DISTRIBUTED_CONNECTIONS, "The maximum number of connections for distributed processing of one query (should be greater than max_threads).")                               \
    M(SettingUInt64, max_query_size, DEFAULT_MAX_QUERY_SIZE, "Which part of the query can be read into RAM for parsing (the remaining data for INSERT, if any, is read later)")                                                         \
    M(SettingUInt64, interactive_delay, DEFAULT_INTERACTIVE_DELAY, "The interval in microseconds to check if the request is cancelled, and to send progress info.")                                                                     \
    M(SettingSeconds, connect_timeout, DBMS_DEFAULT_CONNECT_TIMEOUT_SEC, "Connection timeout if there are no replicas.")                                                                                                                \
    M(SettingMilliseconds, connect_timeout_with_failover_ms, DBMS_DEFAULT_CONNECT_TIMEOUT_WITH_FAILOVER_MS, "Connection timeout for selecting first healthy replica.")                                                                  \
    M(SettingSeconds, receive_timeout, DBMS_DEFAULT_RECEIVE_TIMEOUT_SEC, "")                                                                                                                                                            \
    M(SettingSeconds, send_timeout, DBMS_DEFAULT_SEND_TIMEOUT_SEC, "")                                                                                                                                                                  \
    M(SettingMilliseconds, queue_max_wait_ms, DEFAULT_QUERIES_QUEUE_WAIT_TIME_MS, "The wait time in the request queue, if the number of concurrent requests exceeds the maximum.")                                                      \
    M(SettingUInt64, poll_interval, DBMS_DEFAULT_POLL_INTERVAL, "Block at the query wait loop on the server for the specified number of seconds.")                                                                                      \
    M(SettingUInt64, connections_with_failover_max_tries, DBMS_CONNECTION_POOL_WITH_FAILOVER_DEFAULT_MAX_TRIES, "The maximum number of attempts to connect to replicas.")                                                               \
    M(SettingBool, extremes, false, "Calculate minimums and maximums of the result columns. They can be output in JSON-formats.")                                                                                                       \
    M(SettingBool, use_uncompressed_cache, true, "Whether to use the cache of uncompressed blocks.")                                                                                                                                    \
    M(SettingBool, replace_running_query, false, "Whether the running request should be canceled with the same id as the new one.")                                                                                                     \
    M(SettingUInt64, background_pool_size, DBMS_DEFAULT_BACKGROUND_POOL_SIZE, "Number of threads performing background work for tables (for example, merging in merge tree). Only has meaning at server "                               \
                                                                              "startup.")                                                                                                                                               \
                                                                                                                                                                                                                                        \
    M(SettingBool, optimize_move_to_prewhere, true, "Allows disabling WHERE to PREWHERE optimization in SELECT queries from MergeTree.")                                                                                                \
                                                                                                                                                                                                                                        \
    M(SettingLoadBalancing, load_balancing, LoadBalancing::RANDOM, "Which replicas (among healthy replicas) to preferably send a query to (on the first attempt) for distributed processing.")                                          \
                                                                                                                                                                                                                                        \
    M(SettingTotalsMode, totals_mode, TotalsMode::AFTER_HAVING_EXCLUSIVE, "How to calculate TOTALS when HAVING is present.")                                                                                                            \
                                                                                                                                                                                                                                        \
    M(SettingUInt64, group_by_two_level_threshold, 100000, "From what number of keys, a two-level aggregation starts. 0 - the threshold is not set.")                                                                                   \
    M(SettingUInt64, group_by_two_level_threshold_bytes, 100000000, "From what size of the aggregation state in bytes, a two-level aggregation begins to be used. 0 - the threshold is not set. "                                       \
                                                                    "Two-level aggregation is used when at least one of the thresholds is triggered.")                                                                                  \
    M(SettingUInt64, aggregation_memory_efficient_merge_threads, 0, "Number of threads to use for merge intermediate aggregation results in memory efficient mode. When bigger, then more memory is "                                   \
                                                                    "consumed. 0 means - same as 'max_threads'.")                                                                                                                       \
                                                                                                                                                                                                                                        \
    M(SettingUInt64, max_parallel_replicas, 1, "The maximum number of replicas of each shard used when the query is executed. For consistency (to get different parts of the "                                                          \
                                               "same partition), this option only works for the specified sampling key. The lag of the replicas is not controlled.")                                                                    \
    M(SettingUInt64, parallel_replicas_count, 0, "")                                                                                                                                                                                    \
    M(SettingUInt64, parallel_replica_offset, 0, "")                                                                                                                                                                                    \
                                                                                                                                                                                                                                        \
    M(SettingBool, skip_unavailable_shards, false, "Silently skip unavailable shards.")                                                                                                                                                 \
                                                                                                                                                                                                                                        \
    M(SettingUInt64, optimize_min_equality_disjunction_chain_length, 3, "The minimum length of the expression `expr = x1 OR ... expr = xN` for optimization ")                                                                          \
                                                                                                                                                                                                                                        \
    M(SettingUInt64, min_bytes_to_use_direct_io, 0, "The minimum number of bytes for input/output operations is bypassing the page cache. 0 - disabled.")                                                                               \
    M(SettingUInt64, mark_cache_min_lifetime, 0, "Deprecated setting. Do not affect the mark cache")                                                                                                                                    \
                                                                                                                                                                                                                                        \
                                                                                                                                                                                                                                        \
    M(SettingCompressionMethod, network_compression_method, CompressionMethod::LZ4, "Allows you to select the method of data compression when writing.")                                                                                \
                                                                                                                                                                                                                                        \
    M(SettingInt64, network_zstd_compression_level, 1, "Allows you to select the level of ZSTD compression.")                                                                                                                           \
    M(SettingUInt64, priority, 0, "Priority of the query. 1 - the highest, higher value - lower priority; 0 - do not use priorities.")                                                                                                  \
                                                                                                                                                                                                                                        \
    M(SettingBool, log_queries, 0, "Log requests and write the log to the system table.")                                                                                                                                               \
                                                                                                                                                                                                                                        \
    M(SettingUInt64, log_queries_cut_to_length, 100000, "If query length is greater than specified threshold (in bytes), then cut query when writing to query log. Also limit length of "                                               \
                                                        "printed query in ordinary text log.")                                                                                                                                          \
                                                                                                                                                                                                                                        \
    M(SettingUInt64, max_concurrent_queries_for_user, 0, "The maximum number of concurrent requests per user.")                                                                                                                         \
                                                                                                                                                                                                                                        \
                                                                                                                                                                                                                                        \
    M(SettingFloat, memory_tracker_fault_probability, 0., "For testing of `exception safety` - throw an exception every time you allocate memory with the specified probability.")                                                      \
                                                                                                                                                                                                                                        \
    M(SettingInt64 , memory_tracker_accuracy_diff_for_test, 0, "For testing of the accuracy of the memory tracker - throw an exception when real_rss is much larger than tracked amount.")                                              \
                                                                                                                                                                                                                                        \
    M(SettingBool, enable_http_compression, 0, "Compress the result if the client over HTTP said that it understands data compressed by gzip or deflate.")                                                                              \
    M(SettingInt64, http_zlib_compression_level, 3, "Compression level - used if the client on HTTP said that it understands data compressed by gzip or deflate.")                                                                      \
                                                                                                                                                                                                                                        \
    M(SettingBool, http_native_compression_disable_checksumming_on_decompress, 0, "If you uncompress the POST data from the client compressed by the native format, do not check the checksum.")                                        \
                                                                                                                                                                                                                                        \
    M(SettingString, count_distinct_implementation, "uniqExact", "What aggregate function to use for implementation of count(DISTINCT ...)")                                                                                            \
                                                                                                                                                                                                                                        \
    M(SettingBool, output_format_write_statistics, true, "Write statistics about read rows, bytes, time elapsed in suitable output formats.")                                                                                           \
                                                                                                                                                                                                                                        \
    M(SettingBool, add_http_cors_header, false, "Write add http CORS header.")                                                                                                                                                          \
                                                                                                                                                                                                                                        \
    M(SettingBool, input_format_skip_unknown_fields, false, "Skip columns with unknown names from input data (it works for JSONEachRow and TSKV formats).")                                                                             \
                                                                                                                                                                                                                                        \
    M(SettingBool, input_format_values_interpret_expressions, true, "For Values format: if field could not be parsed by streaming parser, run SQL parser and try to interpret it as SQL expression.")                                   \
                                                                                                                                                                                                                                        \
    M(SettingBool, output_format_json_quote_64bit_integers, true, "Controls quoting of 64-bit integers in JSON output format.")                                                                                                         \
                                                                                                                                                                                                                                        \
    M(SettingBool, output_format_json_quote_denormals, false, "Enables '+nan', '-nan', '+inf', '-inf' outputs in JSON output format.")                                                                                                  \
                                                                                                                                                                                                                                        \
    M(SettingUInt64, output_format_pretty_max_rows, 10000, "Rows limit for Pretty formats.")                                                                                                                                            \
                                                                                                                                                                                                                                        \
    M(SettingBool, use_client_time_zone, false, "Use client timezone for interpreting DateTime string values, instead of adopting server timezone.")                                                                                    \
                                                                                                                                                                                                                                        \
    M(SettingBool, send_progress_in_http_headers, false, "Send progress notifications using X-ClickHouse-Progress headers. Some clients do not support high amount of HTTP headers "                                                    \
                                                         "(Python requests in particular), so it is disabled by default.")                                                                                                              \
                                                                                                                                                                                                                                        \
    M(SettingUInt64, http_headers_progress_interval_ms, 100, "Do not send HTTP headers X-ClickHouse-Progress more frequently than at each specified interval.")                                                                         \
                                                                                                                                                                                                                                        \
    M(SettingBool, fsync_metadata, 1, "Do fsync after changing metadata for tables and databases (.sql files). Could be disabled in case of poor latency on server "                                                                    \
                                      "with high load of DDL queries and high load of disk subsystem.")                                                                                                                                 \
                                                                                                                                                                                                                                        \
    M(SettingUInt64, max_replica_delay_for_distributed_queries, 300, "If set, distributed queries of Replicated tables will choose servers with replication delay in seconds less than the specified "                                  \
                                                                     "value (not inclusive). Zero means do not take delay into account.")                                                                                               \
    M(SettingBool, fallback_to_stale_replicas_for_distributed_queries, 1, "Suppose max_replica_delay_for_distributed_queries is set and all replicas for the queried table are stale. If this setting is "                              \
                                                                          "enabled, the query will be performed anyway, otherwise the error will be reported.")                                                                         \
                                                                                                                                                                                                                                        \
    M(SettingSeconds, http_connection_timeout, DEFAULT_HTTP_READ_BUFFER_CONNECTION_TIMEOUT, "HTTP connection timeout.")                                                                                                                 \
    M(SettingSeconds, http_send_timeout, DEFAULT_HTTP_READ_BUFFER_TIMEOUT, "HTTP send timeout")                                                                                                                                         \
    M(SettingSeconds, http_receive_timeout, DEFAULT_HTTP_READ_BUFFER_TIMEOUT, "HTTP receive timeout")                                                                                                                                   \
    M(SettingBool, use_index_for_in_with_subqueries, true, "Try using an index if there is a subquery or a table expression on the right side of the IN operator.")                                                                     \
                                                                                                                                                                                                                                        \
    M(SettingUInt64, max_bytes_before_external_group_by, 0, "")                                                                                                                                                                         \
                                                                                                                                                                                                                                        \
    M(SettingUInt64, max_bytes_before_external_sort, 0, "")                                                                                                                                                                             \
                                                                                                                                                                                                                                        \
                                                                                                                                                                                                                                        \
    /* TODO: Check also when merging and finalizing aggregate functions. */                                                                                                                                                             \
                                                                                                                                                                                                                                        \
                                                                                                                                                                                                                                        \
    M(SettingUInt64, max_ast_depth, 1000, "Maximum depth of query syntax tree. Checked after parsing.")                                                                                                                                 \
    M(SettingUInt64, max_ast_elements, 50000, "Maximum size of query syntax tree in number of nodes. Checked after parsing.")                                                                                                           \
    M(SettingUInt64, max_expanded_ast_elements, 500000, "Maximum size of query syntax tree in number of nodes after expansion of aliases and the asterisk.")                                                                            \
                                                                                                                                                                                                                                        \
    M(SettingUInt64, readonly, 0, "0 - everything is allowed. 1 - only read requests. 2 - only read requests, as well as changing settings, except for the "                                                                            \
                                  "'readonly' setting.")                                                                                                                                                                                \
                                                                                                                                                                                                                                        \
    M(SettingString, query_id, "", "The query_id, only for testing.")                                                                                                                                                                   \
    M(SettingUInt64, mutable_deduper, 5, "The deduper used by MutableMergeTree storage. By default 5. 0: OriginStreams, 1: OriginUnity, 2: ReplacingUnity, 3: "                                                                         \
                                         "ReplacingPartitioning, 4: DedupPartitioning, 5: ReplacingPartitioningOpt.")                                                                                                                   \
    M(SettingUInt64, dt_segment_limit_rows, 1000000, "Base rows of segments in DeltaTree Engine.")                                                                                                                                      \
    M(SettingUInt64, dt_segment_limit_size, 536870912, "Base size of segments in DeltaTree Engine. 500MB by default.")                                                                                                                  \
    M(SettingUInt64, dt_segment_force_split_size, 1610612736, "The threshold of the foreground split segment. in DeltaTree Engine. 1.5GB by default.")                                                                                  \
    M(SettingUInt64, dt_segment_delta_limit_rows, 80000, "Max rows of segment delta in DeltaTree Engine")                                                                                                                               \
    M(SettingUInt64, dt_segment_delta_limit_size, 42991616, "Max size of segment delta in DeltaTree Engine. 41 MB by default.")                                                                                                         \
    M(SettingUInt64, dt_segment_force_merge_delta_deletes, 10, "Delta delete ranges before force merge into stable.")                                                                                                                   \
    M(SettingUInt64, dt_segment_force_merge_delta_rows, 134217728, "Delta rows before force merge into stable.")                                                                                                                        \
    M(SettingUInt64, dt_segment_force_merge_delta_size, 1073741824, "Delta size before force merge into stable. 1 GB by default.")                                                                                                      \
    M(SettingUInt64, dt_segment_stop_write_delta_rows, 268435456, "Delta rows before stop new writes.")                                                                                                                                 \
    M(SettingUInt64, dt_segment_stop_write_delta_size, 2147483648, "Delta size before stop new writes. 2 GB by default.")                                                                                                               \
    M(SettingUInt64, dt_segment_delta_cache_limit_rows, 4096, "Max rows of cache in segment delta in DeltaTree Engine.")                                                                                                                \
    M(SettingUInt64, dt_segment_delta_cache_limit_size, 4194304, "Max size of cache in segment delta in DeltaTree Engine. 4 MB by default.")                                                                                            \
    M(SettingUInt64, dt_segment_delta_small_pack_rows, 2048, "Deprecated. Reserved for backward compatibility. Use dt_segment_delta_small_column_file_rows instead")                                                                    \
    M(SettingUInt64, dt_segment_delta_small_pack_size, 8388608, "Deprecated. Reserved for backward compatibility. Use dt_segment_delta_small_column_file_size instead")                                                                 \
    M(SettingUInt64, dt_segment_delta_small_column_file_rows, 2048, "Determine whether a column file in delta is small or not. 8MB by default.")                                                                                        \
    M(SettingUInt64, dt_segment_delta_small_column_file_size, 8388608, "Determine whether a column file in delta is small or not. 8MB by default.")                                                                                     \
    M(SettingUInt64, dt_segment_stable_pack_rows, DEFAULT_MERGE_BLOCK_SIZE, "Expected stable pack rows in DeltaTree Engine.")                                                                                                           \
    M(SettingFloat, dt_segment_wait_duration_factor, 1, "The factor of wait duration in a write stall.")                                                                                                                                \
    M(SettingUInt64, dt_bg_gc_check_interval, 60, "Background gc thread check interval, the unit is second.")                                                                                                                           \
    M(SettingInt64, dt_bg_gc_max_segments_to_check_every_round, 100, "Max segments to check in every gc round, value less than or equal to 0 means gc no segments.")                                                                    \
    M(SettingFloat, dt_bg_gc_ratio_threhold_to_trigger_gc, 1.2, "Trigger segment's gc when the ratio of invalid version exceed this threhold. Values smaller than or equal to 1.0 means gc all "                                        \
                                                                "segments")                                                                                                                                                             \
    M(SettingFloat, dt_bg_gc_delta_delete_ratio_to_trigger_gc, 0.3, "Trigger segment's gc when the ratio of delta delete range to stable exceeds this ratio.")                                                                          \
    M(SettingUInt64, dt_insert_max_rows, 0, "Max rows of insert blocks when write into DeltaTree Engine. By default 0 means no limit.")                                                                                                 \
    M(SettingBool, dt_enable_rough_set_filter, true, "Whether to parse where expression as Rough Set Index filter or not.")                                                                                                             \
    M(SettingBool, dt_raw_filter_range, true, "[unused] Do range filter or not when read data in raw mode in DeltaTree Engine.")                                                                                                        \
    M(SettingBool, dt_read_delta_only, false, "Only read delta data in DeltaTree Engine.")                                                                                                                                              \
    M(SettingBool, dt_read_stable_only, false, "Only read stable data in DeltaTree Engine.")                                                                                                                                            \
    M(SettingBool, dt_enable_logical_split, false, "Enable logical split or not in DeltaTree Engine.")                                                                                                                                  \
    M(SettingBool, dt_flush_after_write, false, "Flush cache or not after write in DeltaTree Engine.")                                                                                                                                  \
    M(SettingBool, dt_enable_relevant_place, false, "Enable relevant place or not in DeltaTree Engine.")                                                                                                                                \
    M(SettingBool, dt_enable_skippable_place, true, "Enable skippable place or not in DeltaTree Engine.")                                                                                                                               \
    M(SettingBool, dt_enable_stable_column_cache, true, "Enable column cache for StorageDeltaMerge.")                                                                                                                                   \
    M(SettingBool, dt_enable_single_file_mode_dmfile, false, "Enable write DMFile in single file mode.")                                                                                                                                \
    M(SettingUInt64, dt_open_file_max_idle_seconds, 15, "Max idle time of opening files, 0 means infinite.")                                                                                                                            \
    M(SettingUInt64, dt_page_num_max_expect_legacy_files, 100, "Max number of legacy file expected")                                                                                                                                    \
    M(SettingFloat, dt_page_num_max_gc_valid_rate, 1.0, "Max valid rate of deciding a page file can be compact when exising legacy files are more over than "                                                                           \
                                                        "`dt_stroage_num_max_expect_legacy_files`")                                                                                                                                     \
    M(SettingFloat, dt_page_gc_low_write_prob, 0.10, "Probability to run gc when write there is few writes.")                                                                                                                           \
                                                                                                                                                                                                                                        \
                                                                                                                                                                                                                                        \
    M(SettingUInt64, dt_storage_pool_log_write_slots, 4, "Max write concurrency for each StoragePool.log.")                                                                                                                             \
    M(SettingUInt64, dt_storage_pool_log_gc_min_file_num, 10, "Min number of page files to compact")                                                                                                                                    \
    M(SettingUInt64, dt_storage_pool_log_gc_min_legacy_num, 3, "Min number of legacy page files to compact")                                                                                                                            \
    M(SettingUInt64, dt_storage_pool_log_gc_min_bytes, 128 * Constant::MB, "Min bytes of page data to compact")                                                                                                                         \
    M(SettingFloat, dt_storage_pool_log_gc_max_valid_rate, 0.35, "Max valid rate of deciding a page file can be compact")                                                                                                               \
                                                                                                                                                                                                                                        \
    M(SettingUInt64, dt_storage_pool_data_write_slots, 1, "Max write concurrency for each StoragePool.data.")                                                                                                                           \
    M(SettingUInt64, dt_storage_pool_data_gc_min_file_num, 10, "Min number of page files to compact")                                                                                                                                   \
    M(SettingUInt64, dt_storage_pool_data_gc_min_legacy_num, 3, "Min number of legacy page files to compact")                                                                                                                           \
    M(SettingUInt64, dt_storage_pool_data_gc_min_bytes, 128 * Constant::MB, "Min bytes of page data to compact")                                                                                                                        \
    M(SettingFloat, dt_storage_pool_data_gc_max_valid_rate, 0.35, "Max valid rate of deciding a page file can be compact")                                                                                                              \
                                                                                                                                                                                                                                        \
    M(SettingUInt64, dt_storage_pool_meta_write_slots, 2, "Max write concurrency for each StoragePool.meta.")                                                                                                                           \
    M(SettingUInt64, dt_storage_pool_meta_gc_min_file_num, 10, "Min number of page files to compact")                                                                                                                                   \
    M(SettingUInt64, dt_storage_pool_meta_gc_min_legacy_num, 3, "Min number of legacy page files to compact")                                                                                                                           \
    M(SettingUInt64, dt_storage_pool_meta_gc_min_bytes, 128 * Constant::MB, "Min bytes of page data to compact")                                                                                                                        \
    M(SettingFloat, dt_storage_pool_meta_gc_max_valid_rate, 0.35, "Max valid rate of deciding a page file can be compact")                                                                                                              \
                                                                                                                                                                                                                                        \
    M(SettingUInt64, dt_checksum_frame_size, DBMS_DEFAULT_BUFFER_SIZE, "Frame size for delta tree stable storage")                                                                                                                      \
                                                                                                                                                                                                                                        \
    M(SettingDouble, dt_page_gc_threshold, 0.5, "Max valid rate of deciding to do a GC in PageStorage")                                                                                                                                 \
    M(SettingBool, dt_enable_read_thread, true, "Enable storage read thread or not")                                                                                                                                                    \
                                                                                                                                                                                                                                        \
    M(SettingChecksumAlgorithm, dt_checksum_algorithm, ChecksumAlgo::XXH3, "Checksum algorithm for delta tree stable storage")                                                                                                          \
    M(SettingCompressionMethod, dt_compression_method, CompressionMethod::LZ4, "The method of data compression when writing.")                                                                                                          \
    M(SettingInt64, dt_compression_level, 1, "The compression level.")                                                                                                                                                                  \
    M(SettingUInt64, max_rows_in_set, 0, "Maximum size of the set (in number of elements) resulting from the execution of the IN section.")                                                                                             \
    M(SettingUInt64, max_bytes_in_set, 0, "Maximum size of the set (in bytes in memory) resulting from the execution of the IN section.")                                                                                               \
    M(SettingOverflowMode<false>, set_overflow_mode, OverflowMode::THROW, "What to do when the limit is exceeded.")                                                                                                                     \
                                                                                                                                                                                                                                        \
    M(SettingUInt64, max_rows_to_transfer, 0, "Maximum size (in rows) of the transmitted external table obtained when the GLOBAL IN/JOIN section is executed.")                                                                         \
    M(SettingUInt64, max_bytes_to_transfer, 0, "Maximum size (in uncompressed bytes) of the transmitted external table obtained when the GLOBAL IN/JOIN section is executed.")                                                          \
    M(SettingOverflowMode<false>, transfer_overflow_mode, OverflowMode::THROW, "What to do when the limit is exceeded.")                                                                                                                \
                                                                                                                                                                                                                                        \
    M(SettingUInt64, max_rows_in_distinct, 0, "Maximum number of elements during execution of DISTINCT.")                                                                                                                               \
    M(SettingUInt64, max_bytes_in_distinct, 0, "Maximum total size of state (in uncompressed bytes) in memory for the execution of DISTINCT.")                                                                                          \
    M(SettingOverflowMode<false>, distinct_overflow_mode, OverflowMode::THROW, "What to do when the limit is exceeded.")                                                                                                                \
                                                                                                                                                                                                                                        \
    M(SettingMemoryLimit, max_memory_usage, UInt64(0), "Maximum memory usage for processing of single query. Can either be an UInt64 (means memory limit in bytes), "                                                                   \
                        "or be a float-point number (means memory limit in percent of total RAM, from 0.0 to 1.0). 0 or 0.0 means unlimited.")                                                                                          \
    M(SettingMemoryLimit, max_memory_usage_for_user, UInt64(0), "Maximum memory usage for processing all concurrently running queries for the user. Can either be an UInt64 (means memory limit in bytes), "                            \
                        "or be a float-point number (means memory limit in percent of total RAM, from 0.0 to 1.0). 0 or 0.0 means unlimited.")                                                                                          \
    M(SettingMemoryLimit, max_memory_usage_for_all_queries, 0.80, "Maximum memory usage for processing all concurrently running queries on the server. Can either be an UInt64 (means memory limit in bytes), "                         \
                        "or be a float-point number (means memory limit in percent of total RAM, from 0.0 to 1.0). 0 or 0.0 means unlimited.")                                                                                          \
    M(SettingUInt64, bytes_that_rss_larger_than_limit, 1073741824, "How many bytes RSS(Resident Set Size) can be larger than limit(max_memory_usage_for_all_queries). Default: 1GB ")                                                   \
                                                                                                                                                                                                                                        \
    M(SettingUInt64, max_network_bandwidth, 0, "The maximum speed of data exchange over the network in bytes per second for a query. Zero means unlimited.")                                                                            \
    M(SettingUInt64, max_network_bytes, 0, "The maximum number of bytes (compressed) to receive or transmit over the network for execution of the query.")                                                                              \
    M(SettingUInt64, max_network_bandwidth_for_user, 0, "The maximum speed of data exchange over the network in bytes per second for all concurrently running user queries. Zero means "                                                \
                                                        "unlimited.")                                                                                                                                                                   \
    M(SettingUInt64, max_network_bandwidth_for_all_users, 0, "The maximum speed of data exchange over the network in bytes per second for all concurrently running queries. Zero means "                                                \
                                                             "unlimited.")                                                                                                                                                              \
    M(SettingUInt64, task_scheduler_thread_soft_limit, 5000, "The soft limit of threads for min_tso task scheduler.")                                                                                                                   \
    M(SettingUInt64, task_scheduler_thread_hard_limit, 10000, "The hard limit of threads for min_tso task scheduler.")                                                                                                                  \
    M(SettingUInt64, task_scheduler_active_set_soft_limit, 0, "The soft limit of count of active query set for min_tso task scheduler.")                                                                                                \
    M(SettingUInt64, max_grpc_pollers, 200, "The maximum number of grpc thread pool's non-temporary threads, better tune it up to avoid frequent creation/destruction of threads.")                                                     \
    M(SettingBool, enable_elastic_threadpool, true, "Enable elastic thread pool for thread create usages.")                                                                                                                             \
    M(SettingUInt64, elastic_threadpool_init_cap, 400, "The size of elastic thread pool.")                                                                                                                                              \
    M(SettingUInt64, elastic_threadpool_shrink_period_ms, 300000, "The shrink period(ms) of elastic thread pool.")                                                                                                                      \
    M(SettingBool, enable_local_tunnel, true, "Enable local data transfer between local MPP tasks.")                                                                                                                                    \
    M(SettingBool, enable_async_grpc_client, true, "Enable async grpc in MPP.")                                                                                                                                                         \
    M(SettingUInt64, grpc_completion_queue_pool_size, 0, "The size of gRPC completion queue pool. 0 means using hardware_concurrency.")                                                                                                 \
    M(SettingBool, enable_async_server, true, "Enable async rpc server.")                                                                                                                                                               \
    M(SettingUInt64, async_pollers_per_cq, 200, "grpc async pollers per cqs")                                                                                                                                                           \
    M(SettingUInt64, async_cqs, 1, "grpc async cqs")                                                                                                                                                                                    \
    M(SettingUInt64, preallocated_request_count_per_poller, 20, "grpc preallocated_request_count_per_poller")                                                                                                                           \
                                                                                                                                                                                                                                        \
    M(SettingUInt64, manual_compact_pool_size, 1, "The number of worker threads to handle manual compact requests.")                                                                                                                    \
    M(SettingUInt64, manual_compact_max_concurrency, 10, "Max concurrent tasks. It should be larger than pool size.")                                                                                                                   \
    M(SettingUInt64, manual_compact_more_until_ms, 60000, "Continuously compact more segments until reaching specified elapsed time. If 0 is specified, only one segment will be compacted each round.")                                \
    M(SettingUInt64, max_spilled_size_per_spill, 1024ULL * 1024 * 1024, "Max spilled data size per spill, 1GB as the default value.")                                                                                                   \
                                                                                                                                                                                                                                        \
<<<<<<< HEAD
    M(SettingBool, enable_planner, true, "Enable planner") \
    M(SettingBool, enable_refined_local_tunnel, true, "Enable refined local tunnel")
=======
    M(SettingBool, enable_planner, true, "Enable planner")                                                                                                                                                                              \
    M(SettingBool, enable_pipeline, false, "Enable pipeline model")                                                                                                                                                                     \
    M(SettingUInt64, pipeline_task_thread_pool_size, 0, "The size of task thread pool. 0 means using number_of_logical_cpu_cores.")
>>>>>>> e5cc6154
// clang-format on
#define DECLARE(TYPE, NAME, DEFAULT, DESCRIPTION) TYPE NAME{DEFAULT};

    APPLY_FOR_SETTINGS(DECLARE)

#undef DECLARE

    /// Set setting by name.
    void set(const String & name, const Field & value);

    /// Set setting by name. Read value, serialized in binary form from buffer (for inter-server communication).
    void set(const String & name, ReadBuffer & buf);

    /// Skip value, serialized in binary form in buffer.
    void ignore(const String & name, ReadBuffer & buf);

    /// Set setting by name. Read value in text form from string (for example, from configuration file or from URL parameter).
    void set(const String & name, const String & value);

    /// Get setting by name. Converts value to String.
    String get(const String & name) const;

    bool tryGet(const String & name, String & value) const;

    /** Set multiple settings from "profile" (in server configuration file (users.xml), profiles contain groups of multiple settings).
      * The profile can also be set using the `set` functions, like the profile setting.
      */
    void setProfile(const String & profile_name, Poco::Util::AbstractConfiguration & config);

    /// Load settings from configuration file, at "path" prefix in configuration.
    void loadSettingsFromConfig(const String & path, const Poco::Util::AbstractConfiguration & config);

    /// Read settings from buffer. They are serialized as list of contiguous name-value pairs, finished with empty name.
    /// If readonly=1 is set, ignore read settings.
    void deserialize(ReadBuffer & buf);

    /// Write changed settings to buffer. (For example, to be sent to remote server.)
    void serialize(WriteBuffer & buf) const;
};


} // namespace DB<|MERGE_RESOLUTION|>--- conflicted
+++ resolved
@@ -299,14 +299,10 @@
     M(SettingUInt64, manual_compact_more_until_ms, 60000, "Continuously compact more segments until reaching specified elapsed time. If 0 is specified, only one segment will be compacted each round.")                                \
     M(SettingUInt64, max_spilled_size_per_spill, 1024ULL * 1024 * 1024, "Max spilled data size per spill, 1GB as the default value.")                                                                                                   \
                                                                                                                                                                                                                                         \
-<<<<<<< HEAD
-    M(SettingBool, enable_planner, true, "Enable planner") \
-    M(SettingBool, enable_refined_local_tunnel, true, "Enable refined local tunnel")
-=======
     M(SettingBool, enable_planner, true, "Enable planner")                                                                                                                                                                              \
     M(SettingBool, enable_pipeline, false, "Enable pipeline model")                                                                                                                                                                     \
     M(SettingUInt64, pipeline_task_thread_pool_size, 0, "The size of task thread pool. 0 means using number_of_logical_cpu_cores.")
->>>>>>> e5cc6154
+    M(SettingBool, enable_refined_local_tunnel, true, "Enable refined local tunnel")
 // clang-format on
 #define DECLARE(TYPE, NAME, DEFAULT, DESCRIPTION) TYPE NAME{DEFAULT};
 
