#pragma once

#include <Common/Checksum.h>
#include <Core/Defines.h>
#include <Core/Field.h>
#include <Interpreters/SettingsCommon.h>
#include <Poco/Util/AbstractConfiguration.h>


namespace DB
{
namespace Constant
{
inline static constexpr UInt64 MB = 1024UL * 1024UL;
}

/** Settings of query execution.
  */
struct Settings
{
    /// For initialization from empty initializer-list to be "value initialization", not "aggregate initialization" in C++14.
    /// http://en.cppreference.com/w/cpp/language/aggregate_initialization
    Settings() = default;
    /** List of settings: type, name, default value.
      *
      * This looks rather unconvenient. It is done that way to avoid repeating settings in different places.
      * Note: as an alternative, we could implement settings to be completely dynamic in form of map: String -> Field,
      *  but we are not going to do it, because settings is used everywhere as static struct fields.
      */

// clang-format off
#define APPLY_FOR_SETTINGS(M)                                                                                                                                                                                                           \
    M(SettingString, regions, "", "the region need to be read.")                                                                                                                                                                        \
    M(SettingBool, resolve_locks, false, "tmt resolve locks.")                                                                                                                                                                          \
    M(SettingBool, group_by_collation_sensitive, false, "do group by with collation info.")                                                                                                                                             \
    M(SettingUInt64, read_tso, DEFAULT_MAX_READ_TSO, "tmt read tso.")                                                                                                                                                                   \
    M(SettingInt64, dag_records_per_chunk, DEFAULT_DAG_RECORDS_PER_CHUNK, "default chunk size of a DAG response.")                                                                                                                      \
    M(SettingInt64, batch_send_min_limit, DEFAULT_BATCH_SEND_MIN_LIMIT, "default minial chunk size of exchanging data among TiFlash.")                                                                                                  \
    M(SettingInt64, schema_version, DEFAULT_UNSPECIFIED_SCHEMA_VERSION, "tmt schema version.")                                                                                                                                          \
    M(SettingUInt64, mpp_task_timeout, DEFAULT_MPP_TASK_TIMEOUT, "mpp task max endurable time.")                                                                                                                                        \
    M(SettingUInt64, mpp_task_running_timeout, DEFAULT_MPP_TASK_RUNNING_TIMEOUT, "mpp task max time that running without any progress.")                                                                                                \
    M(SettingUInt64, mpp_task_waiting_timeout, DEFAULT_MPP_TASK_WAITING_TIMEOUT, "mpp task max time that waiting first data block from source input stream.")                                                                           \
    M(SettingInt64, safe_point_update_interval_seconds, 1, "The interval in seconds to update safe point from PD.")                                                                                                                     \
    M(SettingUInt64, batch_commands_threads, 0, "Number of threads to use for handling batch commands concurrently. 0 means - same as 'max_threads'.")                                                                                  \
    M(SettingUInt64, min_compress_block_size, DEFAULT_MIN_COMPRESS_BLOCK_SIZE, "The actual size of the block to compress, if the uncompressed data less than max_compress_block_size is no less than this value "                       \
                                                                               "and no less than the volume of data for one mark.")                                                                                                     \
    M(SettingUInt64, max_compress_block_size, DEFAULT_MAX_COMPRESS_BLOCK_SIZE, "The maximum size of blocks of uncompressed data before compressing for writing to a table.")                                                            \
    M(SettingUInt64, max_block_size, DEFAULT_BLOCK_SIZE, "Maximum block size for reading")                                                                                                                                              \
    M(SettingUInt64, max_insert_block_size, DEFAULT_INSERT_BLOCK_SIZE, "The maximum block size for insertion, if we control the creation of blocks for insertion.")                                                                     \
    M(SettingUInt64, min_insert_block_size_rows, DEFAULT_INSERT_BLOCK_SIZE, "Squash blocks passed to INSERT query to specified size in rows, if blocks are not big enough.")                                                            \
    M(SettingUInt64, min_insert_block_size_bytes, (DEFAULT_INSERT_BLOCK_SIZE * 256), "Squash blocks passed to INSERT query to specified size in bytes, if blocks are not big enough.")                                                  \
    M(SettingMaxThreads, max_threads, 0, "The maximum number of threads to execute the request. By default, it is determined automatically.")                                                                                           \
    M(SettingUInt64, cop_pool_size, 0, "The number of threads to handle cop requests. By default, it is determined automatically.")                                                                                                     \
    M(SettingUInt64, batch_cop_pool_size, 0, "The number of threads to handle batch cop requests. By default, it is determined automatically.")                                                                                         \
    M(SettingUInt64, max_read_buffer_size, DBMS_DEFAULT_BUFFER_SIZE, "The maximum size of the buffer to read from the filesystem.")                                                                                                     \
    M(SettingUInt64, max_distributed_connections, DEFAULT_MAX_DISTRIBUTED_CONNECTIONS, "The maximum number of connections for distributed processing of one query (should be greater than max_threads).")                               \
    M(SettingUInt64, max_query_size, DEFAULT_MAX_QUERY_SIZE, "Which part of the query can be read into RAM for parsing (the remaining data for INSERT, if any, is read later)")                                                         \
    M(SettingUInt64, interactive_delay, DEFAULT_INTERACTIVE_DELAY, "The interval in microseconds to check if the request is cancelled, and to send progress info.")                                                                     \
    M(SettingSeconds, connect_timeout, DBMS_DEFAULT_CONNECT_TIMEOUT_SEC, "Connection timeout if there are no replicas.")                                                                                                                \
    M(SettingMilliseconds, connect_timeout_with_failover_ms, DBMS_DEFAULT_CONNECT_TIMEOUT_WITH_FAILOVER_MS, "Connection timeout for selecting first healthy replica.")                                                                  \
    M(SettingSeconds, receive_timeout, DBMS_DEFAULT_RECEIVE_TIMEOUT_SEC, "")                                                                                                                                                            \
    M(SettingSeconds, send_timeout, DBMS_DEFAULT_SEND_TIMEOUT_SEC, "")                                                                                                                                                                  \
    M(SettingMilliseconds, queue_max_wait_ms, DEFAULT_QUERIES_QUEUE_WAIT_TIME_MS, "The wait time in the request queue, if the number of concurrent requests exceeds the maximum.")                                                      \
    M(SettingUInt64, poll_interval, DBMS_DEFAULT_POLL_INTERVAL, "Block at the query wait loop on the server for the specified number of seconds.")                                                                                      \
    M(SettingUInt64, connections_with_failover_max_tries, DBMS_CONNECTION_POOL_WITH_FAILOVER_DEFAULT_MAX_TRIES, "The maximum number of attempts to connect to replicas.")                                                               \
    M(SettingBool, extremes, false, "Calculate minimums and maximums of the result columns. They can be output in JSON-formats.")                                                                                                       \
    M(SettingBool, use_uncompressed_cache, true, "Whether to use the cache of uncompressed blocks.")                                                                                                                                    \
    M(SettingBool, replace_running_query, false, "Whether the running request should be canceled with the same id as the new one.")                                                                                                     \
    M(SettingUInt64, background_pool_size, DBMS_DEFAULT_BACKGROUND_POOL_SIZE, "Number of threads performing background work for tables (for example, merging in merge tree). Only has meaning at server "                               \
                                                                              "startup.")                                                                                                                                               \
                                                                                                                                                                                                                                        \
    M(SettingBool, optimize_move_to_prewhere, true, "Allows disabling WHERE to PREWHERE optimization in SELECT queries from MergeTree.")                                                                                                \
                                                                                                                                                                                                                                        \
    M(SettingLoadBalancing, load_balancing, LoadBalancing::RANDOM, "Which replicas (among healthy replicas) to preferably send a query to (on the first attempt) for distributed processing.")                                          \
                                                                                                                                                                                                                                        \
    M(SettingTotalsMode, totals_mode, TotalsMode::AFTER_HAVING_EXCLUSIVE, "How to calculate TOTALS when HAVING is present, as well as when max_rows_to_group_by and group_by_overflow_mode = ‘any’ are "                                \
                                                                          "present.")                                                                                                                                                   \
    M(SettingFloat, totals_auto_threshold, 0.5, "The threshold for totals_mode = 'auto'.")                                                                                                                                              \
                                                                                                                                                                                                                                        \
    M(SettingBool, compile, false, "Whether query compilation is enabled.")                                                                                                                                                             \
    M(SettingUInt64, min_count_to_compile, 3, "The number of structurally identical queries before they are compiled.")                                                                                                                 \
    M(SettingUInt64, group_by_two_level_threshold, 100000, "From what number of keys, a two-level aggregation starts. 0 - the threshold is not set.")                                                                                   \
    M(SettingUInt64, group_by_two_level_threshold_bytes, 100000000, "From what size of the aggregation state in bytes, a two-level aggregation begins to be used. 0 - the threshold is not set. "                                       \
                                                                    "Two-level aggregation is used when at least one of the thresholds is triggered.")                                                                                  \
    M(SettingBool, distributed_aggregation_memory_efficient, false, "Is the memory-saving mode of distributed aggregation enabled.")                                                                                                    \
    M(SettingUInt64, aggregation_memory_efficient_merge_threads, 0, "Number of threads to use for merge intermediate aggregation results in memory efficient mode. When bigger, then more memory is "                                   \
                                                                    "consumed. 0 means - same as 'max_threads'.")                                                                                                                       \
                                                                                                                                                                                                                                        \
    M(SettingUInt64, max_parallel_replicas, 1, "The maximum number of replicas of each shard used when the query is executed. For consistency (to get different parts of the "                                                          \
                                               "same partition), this option only works for the specified sampling key. The lag of the replicas is not controlled.")                                                                    \
    M(SettingUInt64, parallel_replicas_count, 0, "")                                                                                                                                                                                    \
    M(SettingUInt64, parallel_replica_offset, 0, "")                                                                                                                                                                                    \
                                                                                                                                                                                                                                        \
    M(SettingBool, skip_unavailable_shards, false, "Silently skip unavailable shards.")                                                                                                                                                 \
                                                                                                                                                                                                                                        \
    M(SettingUInt64, optimize_min_equality_disjunction_chain_length, 3, "The minimum length of the expression `expr = x1 OR ... expr = xN` for optimization ")                                                                          \
                                                                                                                                                                                                                                        \
    M(SettingUInt64, min_bytes_to_use_direct_io, 0, "The minimum number of bytes for input/output operations is bypassing the page cache. 0 - disabled.")                                                                               \
                                                                                                                                                                                                                                        \
    M(SettingUInt64, mark_cache_min_lifetime, 0, "If the maximum size of mark_cache is exceeded, delete only records older than mark_cache_min_lifetime seconds.")                                                                      \
                                                                                                                                                                                                                                        \
    M(SettingFloat, max_streams_to_max_threads_ratio, 1, "Allows you to use more sources than the number of threads - to more evenly distribute work across threads. It is assumed that "                                               \
                                                         "this is a temporary solution, since it will be possible in the future to make the number of sources equal to the number of "                                                  \
                                                         "threads, but for each source to dynamically select available work for itself.")                                                                                               \
                                                                                                                                                                                                                                        \
    M(SettingCompressionMethod, network_compression_method, CompressionMethod::LZ4, "Allows you to select the method of data compression when writing.")                                                                                \
                                                                                                                                                                                                                                        \
    M(SettingInt64, network_zstd_compression_level, 1, "Allows you to select the level of ZSTD compression.")                                                                                                                           \
    M(SettingUInt64, priority, 0, "Priority of the query. 1 - the highest, higher value - lower priority; 0 - do not use priorities.")                                                                                                  \
                                                                                                                                                                                                                                        \
    M(SettingBool, log_queries, 0, "Log requests and write the log to the system table.")                                                                                                                                               \
                                                                                                                                                                                                                                        \
    M(SettingUInt64, log_queries_cut_to_length, 100000, "If query length is greater than specified threshold (in bytes), then cut query when writing to query log. Also limit length of "                                               \
                                                        "printed query in ordinary text log.")                                                                                                                                          \
                                                                                                                                                                                                                                        \
    M(SettingUInt64, max_concurrent_queries_for_user, 0, "The maximum number of concurrent requests per user.")                                                                                                                         \
                                                                                                                                                                                                                                        \
    M(SettingBool, insert_deduplicate, true, "For INSERT queries in the replicated table, specifies that deduplication of insertings blocks should be preformed")                                                                       \
                                                                                                                                                                                                                                        \
    M(SettingUInt64, insert_quorum, 0, "For INSERT queries in the replicated table, wait writing for the specified number of replicas and linearize the addition of the "                                                               \
                                       "data. 0 - disabled.")                                                                                                                                                                           \
    M(SettingMilliseconds, insert_quorum_timeout, 600000, "")                                                                                                                                                                           \
    M(SettingUInt64, select_sequential_consistency, 0, "For SELECT queries from the replicated table, throw an exception if the replica does not have a chunk written with the quorum; "                                                \
                                                       "do not read the parts that have not yet been written with the quorum.")                                                                                                         \
    M(SettingUInt64, table_function_remote_max_addresses, 1000, "The maximum number of different shards and the maximum number of replicas of one shard in the `remote` function.")                                                     \
    M(SettingMilliseconds, read_backoff_min_latency_ms, 1000, "Setting to reduce the number of threads in case of slow reads. Pay attention only to reads that took at least that much time.")                                          \
    M(SettingUInt64, read_backoff_max_throughput, 1048576, "Settings to reduce the number of threads in case of slow reads. Count events when the read bandwidth is less than that many "                                               \
                                                           "bytes per second.")                                                                                                                                                         \
    M(SettingMilliseconds, read_backoff_min_interval_between_events_ms, 1000, "Settings to reduce the number of threads in case of slow reads. Do not pay attention to the event, if the previous one has "                             \
                                                                              "passed less than a certain amount of time.")                                                                                                             \
    M(SettingUInt64, read_backoff_min_events, 2, "Settings to reduce the number of threads in case of slow reads. The number of events after which the number of threads will be "                                                      \
                                                 "reduced.")                                                                                                                                                                            \
                                                                                                                                                                                                                                        \
    M(SettingFloat, memory_tracker_fault_probability, 0., "For testing of `exception safety` - throw an exception every time you allocate memory with the specified probability.")                                                      \
                                                                                                                                                                                                                                        \
    M(SettingBool, enable_http_compression, 0, "Compress the result if the client over HTTP said that it understands data compressed by gzip or deflate.")                                                                              \
    M(SettingInt64, http_zlib_compression_level, 3, "Compression level - used if the client on HTTP said that it understands data compressed by gzip or deflate.")                                                                      \
                                                                                                                                                                                                                                        \
    M(SettingBool, http_native_compression_disable_checksumming_on_decompress, 0, "If you uncompress the POST data from the client compressed by the native format, do not check the checksum.")                                        \
                                                                                                                                                                                                                                        \
    M(SettingString, count_distinct_implementation, "uniqExact", "What aggregate function to use for implementation of count(DISTINCT ...)")                                                                                            \
                                                                                                                                                                                                                                        \
    M(SettingBool, output_format_write_statistics, true, "Write statistics about read rows, bytes, time elapsed in suitable output formats.")                                                                                           \
                                                                                                                                                                                                                                        \
    M(SettingBool, add_http_cors_header, false, "Write add http CORS header.")                                                                                                                                                          \
                                                                                                                                                                                                                                        \
    M(SettingBool, input_format_skip_unknown_fields, false, "Skip columns with unknown names from input data (it works for JSONEachRow and TSKV formats).")                                                                             \
                                                                                                                                                                                                                                        \
    M(SettingBool, input_format_values_interpret_expressions, true, "For Values format: if field could not be parsed by streaming parser, run SQL parser and try to interpret it as SQL expression.")                                   \
                                                                                                                                                                                                                                        \
    M(SettingBool, output_format_json_quote_64bit_integers, true, "Controls quoting of 64-bit integers in JSON output format.")                                                                                                         \
                                                                                                                                                                                                                                        \
    M(SettingBool, output_format_json_quote_denormals, false, "Enables '+nan', '-nan', '+inf', '-inf' outputs in JSON output format.")                                                                                                  \
                                                                                                                                                                                                                                        \
    M(SettingUInt64, output_format_pretty_max_rows, 10000, "Rows limit for Pretty formats.")                                                                                                                                            \
                                                                                                                                                                                                                                        \
    M(SettingBool, use_client_time_zone, false, "Use client timezone for interpreting DateTime string values, instead of adopting server timezone.")                                                                                    \
                                                                                                                                                                                                                                        \
    M(SettingBool, send_progress_in_http_headers, false, "Send progress notifications using X-ClickHouse-Progress headers. Some clients do not support high amount of HTTP headers "                                                    \
                                                         "(Python requests in particular), so it is disabled by default.")                                                                                                              \
                                                                                                                                                                                                                                        \
    M(SettingUInt64, http_headers_progress_interval_ms, 100, "Do not send HTTP headers X-ClickHouse-Progress more frequently than at each specified interval.")                                                                         \
                                                                                                                                                                                                                                        \
    M(SettingBool, fsync_metadata, 1, "Do fsync after changing metadata for tables and databases (.sql files). Could be disabled in case of poor latency on server "                                                                    \
                                      "with high load of DDL queries and high load of disk subsystem.")                                                                                                                                 \
                                                                                                                                                                                                                                        \
    M(SettingUInt64, input_format_allow_errors_num, 0, "Maximum absolute amount of errors while reading text formats (like CSV, TSV). In case of error, if both absolute and relative "                                                 \
                                                       "values are non-zero, and at least absolute or relative amount of errors is lower than corresponding value, will skip until next "                                               \
                                                       "line and continue.")                                                                                                                                                            \
    M(SettingFloat, input_format_allow_errors_ratio, 0, "Maximum relative amount of errors while reading text formats (like CSV, TSV). In case of error, if both absolute and relative "                                                \
                                                        "values are non-zero, and at least absolute or relative amount of errors is lower than corresponding value, will skip until next "                                              \
                                                        "line and continue.")                                                                                                                                                           \
                                                                                                                                                                                                                                        \
    M(SettingBool, join_use_nulls, 0, "Use NULLs for non-joined rows of outer JOINs. If false, use default value of corresponding columns data type.")                                                                                  \
                                                                                                                                                                                                                                        \
    M(SettingUInt64, preferred_block_size_bytes, 1000000, "")                                                                                                                                                                           \
                                                                                                                                                                                                                                        \
    M(SettingUInt64, max_replica_delay_for_distributed_queries, 300, "If set, distributed queries of Replicated tables will choose servers with replication delay in seconds less than the specified "                                  \
                                                                     "value (not inclusive). Zero means do not take delay into account.")                                                                                               \
    M(SettingBool, fallback_to_stale_replicas_for_distributed_queries, 1, "Suppose max_replica_delay_for_distributed_queries is set and all replicas for the queried table are stale. If this setting is "                              \
                                                                          "enabled, the query will be performed anyway, otherwise the error will be reported.")                                                                         \
    M(SettingUInt64, preferred_max_column_in_block_size_bytes, 0, "Limit on max column size in block while reading. Helps to decrease cache misses count. Should be close to L2 cache size.")                                           \
                                                                                                                                                                                                                                        \
    M(SettingBool, insert_distributed_sync, false, "If setting is enabled, insert query into distributed waits until data will be sent to all nodes in cluster.")                                                                       \
    M(SettingBool, insert_allow_materialized_columns, 0, "If setting is enabled, Allow materialized columns in INSERT.")                                                                                                                \
    M(SettingSeconds, http_connection_timeout, DEFAULT_HTTP_READ_BUFFER_CONNECTION_TIMEOUT, "HTTP connection timeout.")                                                                                                                 \
    M(SettingSeconds, http_send_timeout, DEFAULT_HTTP_READ_BUFFER_TIMEOUT, "HTTP send timeout")                                                                                                                                         \
    M(SettingSeconds, http_receive_timeout, DEFAULT_HTTP_READ_BUFFER_TIMEOUT, "HTTP receive timeout")                                                                                                                                   \
    M(SettingBool, use_index_for_in_with_subqueries, true, "Try using an index if there is a subquery or a table expression on the right side of the IN operator.")                                                                     \
                                                                                                                                                                                                                                        \
    M(SettingBool, empty_result_for_aggregation_by_empty_set, false, "Return empty result when aggregating without keys on empty set.")                                                                                                 \
                                                                                                                                                                                                                                        \
    /** Limits during query execution are part of the settings. \
      * Used to provide a more safe execution of queries from the user interface. \
      * Basically, limits are checked for each block (not every row). That is, the limits can be slightly violated. \
      * Almost all limits apply only to SELECTs. \
      * Almost all limits apply to each stream individually. \
      */                                                                                                                                                                       \
                                                                                                                                                                                                                                        \
    M(SettingUInt64, max_rows_to_read, 0, "Limit on read rows from the most 'deep' sources. That is, only in the deepest subquery. When reading from a remote server, it "                                                              \
                                          "is only checked on a remote server.")                                                                                                                                                        \
    M(SettingUInt64, max_bytes_to_read, 0, "Limit on read bytes (after decompression) from the most 'deep' sources. That is, only in the deepest subquery. When reading "                                                               \
                                           "from a remote server, it is only checked on a remote server.")                                                                                                                              \
    M(SettingOverflowMode<false>, read_overflow_mode, OverflowMode::THROW, "What to do when the limit is exceeded.")                                                                                                                    \
                                                                                                                                                                                                                                        \
    M(SettingUInt64, max_rows_to_group_by, 0, "")                                                                                                                                                                                       \
    M(SettingOverflowMode<true>, group_by_overflow_mode, OverflowMode::THROW, "What to do when the limit is exceeded.")                                                                                                                 \
    M(SettingUInt64, max_bytes_before_external_group_by, 0, "")                                                                                                                                                                         \
                                                                                                                                                                                                                                        \
    M(SettingUInt64, max_rows_to_sort, 0, "")                                                                                                                                                                                           \
    M(SettingUInt64, max_bytes_to_sort, 0, "")                                                                                                                                                                                          \
    M(SettingOverflowMode<false>, sort_overflow_mode, OverflowMode::THROW, "What to do when the limit is exceeded.")                                                                                                                    \
    M(SettingUInt64, max_bytes_before_external_sort, 0, "")                                                                                                                                                                             \
                                                                                                                                                                                                                                        \
    M(SettingUInt64, max_result_rows, 0, "Limit on result size in rows. Also checked for intermediate data sent from remote servers.")                                                                                                  \
    M(SettingUInt64, max_result_bytes, 0, "Limit on result size in bytes (uncompressed). Also checked for intermediate data sent from remote servers.")                                                                                 \
    M(SettingOverflowMode<false>, result_overflow_mode, OverflowMode::THROW, "What to do when the limit is exceeded.")                                                                                                                  \
                                                                                                                                                                                                                                        \
    /* TODO: Check also when merging and finalizing aggregate functions. */                                                                                                                                                             \
    M(SettingSeconds, max_execution_time, 0, "")                                                                                                                                                                                        \
    M(SettingOverflowMode<false>, timeout_overflow_mode, OverflowMode::THROW, "What to do when the limit is exceeded.")                                                                                                                 \
                                                                                                                                                                                                                                        \
    M(SettingUInt64, min_execution_speed, 0, "In rows per second.")                                                                                                                                                                     \
    M(SettingSeconds, timeout_before_checking_execution_speed, 0, "Check that the speed is not too low after the specified time has elapsed.")                                                                                          \
                                                                                                                                                                                                                                        \
    M(SettingUInt64, max_columns_to_read, 0, "")                                                                                                                                                                                        \
    M(SettingUInt64, max_temporary_columns, 0, "")                                                                                                                                                                                      \
    M(SettingUInt64, max_temporary_non_const_columns, 0, "")                                                                                                                                                                            \
                                                                                                                                                                                                                                        \
    M(SettingUInt64, max_subquery_depth, 100, "")                                                                                                                                                                                       \
    M(SettingUInt64, max_pipeline_depth, 1000, "")                                                                                                                                                                                      \
    M(SettingUInt64, max_ast_depth, 1000, "Maximum depth of query syntax tree. Checked after parsing.")                                                                                                                                 \
    M(SettingUInt64, max_ast_elements, 50000, "Maximum size of query syntax tree in number of nodes. Checked after parsing.")                                                                                                           \
    M(SettingUInt64, max_expanded_ast_elements, 500000, "Maximum size of query syntax tree in number of nodes after expansion of aliases and the asterisk.")                                                                            \
                                                                                                                                                                                                                                        \
    M(SettingUInt64, readonly, 0, "0 - everything is allowed. 1 - only read requests. 2 - only read requests, as well as changing settings, except for the "                                                                            \
                                  "'readonly' setting.")                                                                                                                                                                                \
                                                                                                                                                                                                                                        \
    M(SettingUInt64, shared_query_clients, 0, "How many clients will share the same query_id. If > 0, enable shared query mode.")                                                                                                       \
    M(SettingString, query_id, "", "The query_id, only for testing.")                                                                                                                                                                   \
    M(SettingUInt64, mutable_deduper, 5, "The deduper used by MutableMergeTree storage. By default 5. 0: OriginStreams, 1: OriginUnity, 2: ReplacingUnity, 3: "                                                                         \
                                         "ReplacingPartitioning, 4: DedupPartitioning, 5: ReplacingPartitioningOpt.")                                                                                                                   \
    M(SettingUInt64, dt_segment_limit_rows, 1000000, "Base rows of segments in DeltaTree Engine.")                                                                                                                                      \
    M(SettingUInt64, dt_segment_limit_size, 536870912, "Base size of segments in DeltaTree Engine. 500MB by default.")                                                                                                                  \
    M(SettingUInt64, dt_segment_force_split_size, 1610612736, "The threshold of the foreground split segment. in DeltaTree Engine. 1.5GB by default.")                                                                                  \
    M(SettingUInt64, dt_segment_delta_limit_rows, 80000, "Max rows of segment delta in DeltaTree Engine")                                                                                                                               \
    M(SettingUInt64, dt_segment_delta_limit_size, 42991616, "Max size of segment delta in DeltaTree Engine. 41 MB by default.")                                                                                                         \
    M(SettingUInt64, dt_segment_force_merge_delta_deletes, 10, "Delta delete ranges before force merge into stable.")                                                                                                                   \
    M(SettingUInt64, dt_segment_force_merge_delta_rows, 134217728, "Delta rows before force merge into stable.")                                                                                                                        \
    M(SettingUInt64, dt_segment_force_merge_delta_size, 1073741824, "Delta size before force merge into stable. 1 GB by default.")                                                                                                      \
    M(SettingUInt64, dt_segment_stop_write_delta_rows, 268435456, "Delta rows before stop new writes.")                                                                                                                                 \
    M(SettingUInt64, dt_segment_stop_write_delta_size, 2147483648, "Delta size before stop new writes. 2 GB by default.")                                                                                                               \
    M(SettingUInt64, dt_segment_delta_cache_limit_rows, 4096, "Max rows of cache in segment delta in DeltaTree Engine.")                                                                                                                \
    M(SettingUInt64, dt_segment_delta_cache_limit_size, 4194304, "Max size of cache in segment delta in DeltaTree Engine. 4 MB by default.")                                                                                            \
    M(SettingUInt64, dt_segment_delta_small_pack_rows, 2048, "Deprecated. Reserved for backward compatibility. Use dt_segment_delta_small_column_file_rows instead")                                                                    \
    M(SettingUInt64, dt_segment_delta_small_pack_size, 8388608, "Deprecated. Reserved for backward compatibility. Use dt_segment_delta_small_column_file_size instead")                                                                 \
    M(SettingUInt64, dt_segment_delta_small_column_file_rows, 2048, "Determine whether a column file in delta is small or not. 8MB by default.")                                                                                        \
    M(SettingUInt64, dt_segment_delta_small_column_file_size, 8388608, "Determine whether a column file in delta is small or not. 8MB by default.")                                                                                     \
    M(SettingUInt64, dt_segment_stable_pack_rows, DEFAULT_MERGE_BLOCK_SIZE, "Expected stable pack rows in DeltaTree Engine.")                                                                                                           \
    M(SettingFloat, dt_segment_wait_duration_factor, 1, "The factor of wait duration in a write stall.")                                                                                                                                \
    M(SettingUInt64, dt_bg_gc_check_interval, 5, "Background gc thread check interval, the unit is second.")                                                                                                                          \
    M(SettingInt64, dt_bg_gc_max_segments_to_check_every_round, 100, "Max segments to check in every gc round, value less than or equal to 0 means gc no segments.")                                                                     \
    M(SettingFloat, dt_bg_gc_ratio_threhold_to_trigger_gc, 1.2, "Trigger segment's gc when the ratio of invalid version exceed this threhold. Values smaller than or equal to 1.0 means gc all "                                        \
                                                                "segments")                                                                                                                                                             \
    M(SettingFloat, dt_bg_gc_delta_delete_ratio_to_trigger_gc, 0.3, "Trigger segment's gc when the ratio of delta delete range to stable exceeds this ratio.")                                                                          \
    M(SettingUInt64, dt_insert_max_rows, 0, "Max rows of insert blocks when write into DeltaTree Engine. By default 0 means no limit.")                                                                                                 \
    M(SettingBool, dt_enable_rough_set_filter, true, "Whether to parse where expression as Rough Set Index filter or not.")                                                                                                             \
    M(SettingBool, dt_raw_filter_range, true, "Do range filter or not when read data in raw mode in DeltaTree Engine.")                                                                                                                 \
    M(SettingBool, dt_read_delta_only, false, "Only read delta data in DeltaTree Engine.")                                                                                                                                              \
    M(SettingBool, dt_read_stable_only, false, "Only read stable data in DeltaTree Engine.")                                                                                                                                            \
    M(SettingBool, dt_enable_logical_split, false, "Enable logical split or not in DeltaTree Engine.")                                                                                                                                   \
    M(SettingBool, dt_flush_after_write, false, "Flush cache or not after write in DeltaTree Engine.")                                                                                                                                  \
    M(SettingBool, dt_enable_relevant_place, false, "Enable relevant place or not in DeltaTree Engine.")                                                                                                                                \
    M(SettingBool, dt_enable_skippable_place, true, "Enable skippable place or not in DeltaTree Engine.")                                                                                                                               \
    M(SettingBool, dt_enable_stable_column_cache, true, "Enable column cache for StorageDeltaMerge.")                                                                                                                                   \
    M(SettingBool, dt_enable_single_file_mode_dmfile, false, "Enable write DMFile in single file mode.")                                                                                                                                \
    M(SettingUInt64, dt_open_file_max_idle_seconds, 15, "Max idle time of opening files, 0 means infinite.")                                                                                                                            \
    M(SettingUInt64, dt_page_num_max_expect_legacy_files, 100, "Max number of legacy file expected")                                                                                                                                    \
    M(SettingFloat, dt_page_num_max_gc_valid_rate, 1.0, "Max valid rate of deciding a page file can be compact when exising legacy files are more over than "                                                                           \
                                                        "`dt_stroage_num_max_expect_legacy_files`")                                                                                                                                     \
    M(SettingFloat, dt_page_gc_low_write_prob, 0.10, "Probability to run gc when write there is few writes.")                                                                                                                           \
                                                                                                                                                                                                                                        \
    M(SettingUInt64, dt_storage_pool_log_write_slots, 4, "Max write concurrency for each StoragePool.log.")                                                                                                                             \
    M(SettingUInt64, dt_storage_pool_log_gc_min_file_num, 10, "Min number of page files to compact")                                                                                                                                    \
    M(SettingUInt64, dt_storage_pool_log_gc_min_legacy_num, 3, "Min number of legacy page files to compact")                                                                                                                            \
    M(SettingUInt64, dt_storage_pool_log_gc_min_bytes, 128 * Constant::MB, "Min bytes of page data to compact")                                                                                                                         \
    M(SettingFloat, dt_storage_pool_log_gc_max_valid_rate, 0.35, "Max valid rate of deciding a page file can be compact")                                                                                                               \
    M(SettingDouble, dt_storage_pool_log_gc_force_hardlink_rate, 2, "Max valid rate of deciding a page file can do hardlink")                                                                                                           \
                                                                                                                                                                                                                                        \
    M(SettingUInt64, dt_storage_pool_data_write_slots, 1, "Max write concurrency for each StoragePool.data.")                                                                                                                           \
    M(SettingUInt64, dt_storage_pool_data_gc_min_file_num, 10, "Min number of page files to compact")                                                                                                                                   \
    M(SettingUInt64, dt_storage_pool_data_gc_min_legacy_num, 3, "Min number of legacy page files to compact")                                                                                                                           \
    M(SettingUInt64, dt_storage_pool_data_gc_min_bytes, 128 * Constant::MB, "Min bytes of page data to compact")                                                                                                                        \
    M(SettingFloat, dt_storage_pool_data_gc_max_valid_rate, 0.35, "Max valid rate of deciding a page file can be compact")                                                                                                              \
    M(SettingDouble, dt_storage_pool_data_gc_force_hardlink_rate, 2, "Max valid rate of deciding a page file can do hardlink")                                                                                                          \
                                                                                                                                                                                                                                        \
    M(SettingUInt64, dt_storage_pool_meta_write_slots, 2, "Max write concurrency for each StoragePool.meta.")                                                                                                                           \
    M(SettingUInt64, dt_storage_pool_meta_gc_min_file_num, 10, "Min number of page files to compact")                                                                                                                                   \
    M(SettingUInt64, dt_storage_pool_meta_gc_min_legacy_num, 3, "Min number of legacy page files to compact")                                                                                                                           \
    M(SettingUInt64, dt_storage_pool_meta_gc_min_bytes, 128 * Constant::MB, "Min bytes of page data to compact")                                                                                                                        \
    M(SettingFloat, dt_storage_pool_meta_gc_max_valid_rate, 0.35, "Max valid rate of deciding a page file can be compact")                                                                                                              \
    M(SettingDouble, dt_storage_pool_meta_gc_force_hardlink_rate, 2, "Max valid rate of deciding a page file can do hardlink")                                                                                                          \
                                                                                                                                                                                                                                        \
    M(SettingUInt64, dt_checksum_frame_size, DBMS_DEFAULT_BUFFER_SIZE, "Frame size for delta tree stable storage")                                                                                                                      \
    M(SettingChecksumAlgorithm, dt_checksum_algorithm, ChecksumAlgo::XXH3, "Checksum algorithm for delta tree stable storage")                                                                                                          \
    M(SettingCompressionMethod, dt_compression_method, CompressionMethod::LZ4, "The method of data compression when writing.")                                                                                     \
    M(SettingInt64, dt_compression_level, 1, "The compression level.")                                                                                                                                             \
    M(SettingUInt64, max_rows_in_set, 0, "Maximum size of the set (in number of elements) resulting from the execution of the IN section.")                                                                                             \
    M(SettingUInt64, max_bytes_in_set, 0, "Maximum size of the set (in bytes in memory) resulting from the execution of the IN section.")                                                                                               \
    M(SettingOverflowMode<false>, set_overflow_mode, OverflowMode::THROW, "What to do when the limit is exceeded.")                                                                                                                     \
                                                                                                                                                                                                                                        \
    M(SettingUInt64, max_rows_in_join, 0, "Maximum size of the hash table for JOIN (in number of rows).")                                                                                                                               \
    M(SettingUInt64, max_bytes_in_join, 0, "Maximum size of the hash table for JOIN (in number of bytes in memory).")                                                                                                                   \
    M(SettingOverflowMode<false>, join_overflow_mode, OverflowMode::THROW, "What to do when the limit is exceeded.")                                                                                                                    \
                                                                                                                                                                                                                                        \
    M(SettingUInt64, max_rows_to_transfer, 0, "Maximum size (in rows) of the transmitted external table obtained when the GLOBAL IN/JOIN section is executed.")                                                                         \
    M(SettingUInt64, max_bytes_to_transfer, 0, "Maximum size (in uncompressed bytes) of the transmitted external table obtained when the GLOBAL IN/JOIN section is executed.")                                                          \
    M(SettingOverflowMode<false>, transfer_overflow_mode, OverflowMode::THROW, "What to do when the limit is exceeded.")                                                                                                                \
                                                                                                                                                                                                                                        \
    M(SettingUInt64, max_rows_in_distinct, 0, "Maximum number of elements during execution of DISTINCT.")                                                                                                                               \
    M(SettingUInt64, max_bytes_in_distinct, 0, "Maximum total size of state (in uncompressed bytes) in memory for the execution of DISTINCT.")                                                                                          \
    M(SettingOverflowMode<false>, distinct_overflow_mode, OverflowMode::THROW, "What to do when the limit is exceeded.")                                                                                                                \
                                                                                                                                                                                                                                        \
    M(SettingBool, join_concurrent_build, true, "Build hash table concurrently for join.")                                                                                                                                              \
    M(SettingUInt64, max_memory_usage, 0, "Maximum memory usage for processing of single query. Zero means unlimited.")                                                                                                                 \
    M(SettingUInt64, max_memory_usage_for_user, 0, "Maximum memory usage for processing all concurrently running queries for the user. Zero means unlimited.")                                                                          \
    M(SettingUInt64, max_memory_usage_for_all_queries, 0, "Maximum memory usage for processing all concurrently running queries on the server. Zero means unlimited.")                                                                  \
                                                                                                                                                                                                                                        \
    M(SettingUInt64, max_network_bandwidth, 0, "The maximum speed of data exchange over the network in bytes per second for a query. Zero means unlimited.")                                                                            \
    M(SettingUInt64, max_network_bytes, 0, "The maximum number of bytes (compressed) to receive or transmit over the network for execution of the query.")                                                                              \
    M(SettingUInt64, max_network_bandwidth_for_user, 0, "The maximum speed of data exchange over the network in bytes per second for all concurrently running user queries. Zero means "                                                \
                                                        "unlimited.")                                                                                                                                                                   \
    M(SettingUInt64, max_network_bandwidth_for_all_users, 0, "The maximum speed of data exchange over the network in bytes per second for all concurrently running queries. Zero means "                                                \
                                                             "unlimited.")                                                                                                                                                              \
                                                                                                                                                                                                                                        \
    M(SettingUInt64, max_grpc_pollers, 200, "The maximum number of grpc thread pool's non-temporary threads, better tune it up to avoid frequent creation/destruction of threads.")                                                     \
    M(SettingBool, enable_elastic_threadpool, true, "Enable elastic thread pool for thread create usages.")                                                                                                                             \
    M(SettingUInt64, elastic_threadpool_init_cap, 400, "The size of elastic thread pool.")                                                                                                                                              \
    M(SettingUInt64, elastic_threadpool_shrink_period_ms, 300000, "The shrink period(ms) of elastic thread pool.")                                                                                                                      \
    M(SettingBool, enable_local_tunnel, true, "Enable local data transfer between local MPP tasks.")                                                                                                                                    \
<<<<<<< HEAD
    M(SettingBool, enable_async_grpc_client, true, "Enable async grpc in MPP.")                                                                                                                                                                \
    M(SettingUInt64, grpc_completion_queue_pool_size, 0, "The size of gRPC completion queue pool. 0 means using hardware_concurrency.")
=======
    M(SettingBool, enable_async_server, true, "Enable async rpc server.")                                                                                                                                                               \
    M(SettingUInt64, async_pollers_per_cq, 100, "grpc async pollers per cqs")                                                                                                                                                             \
    M(SettingUInt64, async_cqs, 1, "grpc async cqs")                                                                                                                                                                                   \
    M(SettingUInt64, preallocated_request_count_per_poller, 20, "grpc preallocated_request_count_per_poller")
>>>>>>> 41f18b51
// clang-format on
#define DECLARE(TYPE, NAME, DEFAULT, DESCRIPTION) TYPE NAME{DEFAULT};

    APPLY_FOR_SETTINGS(DECLARE)

#undef DECLARE

    /// Set setting by name.
    void set(const String & name, const Field & value);

    /// Set setting by name. Read value, serialized in binary form from buffer (for inter-server communication).
    void set(const String & name, ReadBuffer & buf);

    /// Skip value, serialized in binary form in buffer.
    void ignore(const String & name, ReadBuffer & buf);

    /// Set setting by name. Read value in text form from string (for example, from configuration file or from URL parameter).
    void set(const String & name, const String & value);

    /// Get setting by name. Converts value to String.
    String get(const String & name) const;

    bool tryGet(const String & name, String & value) const;

    /** Set multiple settings from "profile" (in server configuration file (users.xml), profiles contain groups of multiple settings).
      * The profile can also be set using the `set` functions, like the profile setting.
      */
    void setProfile(const String & profile_name, Poco::Util::AbstractConfiguration & config);

    /// Load settings from configuration file, at "path" prefix in configuration.
    void loadSettingsFromConfig(const String & path, const Poco::Util::AbstractConfiguration & config);

    /// Read settings from buffer. They are serialized as list of contiguous name-value pairs, finished with empty name.
    /// If readonly=1 is set, ignore read settings.
    void deserialize(ReadBuffer & buf);

    /// Write changed settings to buffer. (For example, to be sent to remote server.)
    void serialize(WriteBuffer & buf) const;
};


} // namespace DB<|MERGE_RESOLUTION|>--- conflicted
+++ resolved
@@ -338,15 +338,12 @@
     M(SettingUInt64, elastic_threadpool_init_cap, 400, "The size of elastic thread pool.")                                                                                                                                              \
     M(SettingUInt64, elastic_threadpool_shrink_period_ms, 300000, "The shrink period(ms) of elastic thread pool.")                                                                                                                      \
     M(SettingBool, enable_local_tunnel, true, "Enable local data transfer between local MPP tasks.")                                                                                                                                    \
-<<<<<<< HEAD
     M(SettingBool, enable_async_grpc_client, true, "Enable async grpc in MPP.")                                                                                                                                                                \
-    M(SettingUInt64, grpc_completion_queue_pool_size, 0, "The size of gRPC completion queue pool. 0 means using hardware_concurrency.")
-=======
+    M(SettingUInt64, grpc_completion_queue_pool_size, 0, "The size of gRPC completion queue pool. 0 means using hardware_concurrency.")\
     M(SettingBool, enable_async_server, true, "Enable async rpc server.")                                                                                                                                                               \
     M(SettingUInt64, async_pollers_per_cq, 100, "grpc async pollers per cqs")                                                                                                                                                             \
     M(SettingUInt64, async_cqs, 1, "grpc async cqs")                                                                                                                                                                                   \
     M(SettingUInt64, preallocated_request_count_per_poller, 20, "grpc preallocated_request_count_per_poller")
->>>>>>> 41f18b51
 // clang-format on
 #define DECLARE(TYPE, NAME, DEFAULT, DESCRIPTION) TYPE NAME{DEFAULT};
 
