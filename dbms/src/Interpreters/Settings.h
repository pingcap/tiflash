// Copyright 2023 PingCAP, Ltd.
//
// Licensed under the Apache License, Version 2.0 (the "License");
// you may not use this file except in compliance with the License.
// You may obtain a copy of the License at
//
//     http://www.apache.org/licenses/LICENSE-2.0
//
// Unless required by applicable law or agreed to in writing, software
// distributed under the License is distributed on an "AS IS" BASIS,
// WITHOUT WARRANTIES OR CONDITIONS OF ANY KIND, either express or implied.
// See the License for the specific language governing permissions and
// limitations under the License.

#pragma once

#include <Common/Checksum.h>
#include <Core/Defines.h>
#include <Core/Field.h>
#include <Interpreters/SettingsCommon.h>
#include <Poco/Util/AbstractConfiguration.h>


namespace DB
{
namespace Constant
{
inline static constexpr UInt64 MB = 1024UL * 1024UL;
}

/** Settings of query execution.
  */
struct Settings
{
    /** List of settings: type, name, default value.
      *
      * This looks rather unconvenient. It is done that way to avoid repeating settings in different places.
      * Note: as an alternative, we could implement settings to be completely dynamic in form of map: String -> Field,
      *  but we are not going to do it, because settings is used everywhere as static struct fields.
      */

// clang-format off
#define APPLY_FOR_SETTINGS(M)                                                                                                                                                                                                           \
    M(SettingString, regions, "", "Deprecated. the region need to be read.")                                                                                                                                                            \
    M(SettingBool, resolve_locks, false, "resolve locks for TiDB transaction")                                                                                                                                                          \
    M(SettingBool, group_by_collation_sensitive, false, "do group by with collation info.")                                                                                                                                             \
    M(SettingUInt64, read_tso, DEFAULT_MAX_READ_TSO, "read tso of TiDB transaction")                                                                                                                                                    \
    M(SettingInt64, dag_records_per_chunk, DEFAULT_DAG_RECORDS_PER_CHUNK, "default chunk size of a DAG response.")                                                                                                                      \
    M(SettingInt64, batch_send_min_limit, DEFAULT_BATCH_SEND_MIN_LIMIT, "default minimal chunk size of exchanging data among TiFlash.")                                                                                                 \
    M(SettingInt64, batch_send_min_limit_compression, -1, "default minimal chunk size of exchanging data among TiFlash when using data compression.")                                                                                   \
    M(SettingInt64, schema_version, DEFAULT_UNSPECIFIED_SCHEMA_VERSION, "TiDB query schema version.")                                                                                                                                   \
    M(SettingUInt64, mpp_task_timeout, DEFAULT_MPP_TASK_TIMEOUT, "mpp task max endurable time.")                                                                                                                                        \
    M(SettingUInt64, mpp_task_running_timeout, DEFAULT_MPP_TASK_RUNNING_TIMEOUT, "mpp task max time that running without any progress.")                                                                                                \
    M(SettingUInt64, mpp_task_waiting_timeout, DEFAULT_MPP_TASK_WAITING_TIMEOUT, "mpp task max time that waiting first data block from source input stream.")                                                                           \
    M(SettingUInt64, disagg_task_snapshot_timeout, DEFAULT_DISAGG_TASK_TIMEOUT_SEC, "disagg task max endurable time, unit is second.")                                                                                                  \
    M(SettingInt64, safe_point_update_interval_seconds, 1, "The interval in seconds to update safe point from PD.")                                                                                                                     \
    M(SettingUInt64, min_compress_block_size, DEFAULT_MIN_COMPRESS_BLOCK_SIZE, "The actual size of the block to compress, if the uncompressed data less than max_compress_block_size is no less than this value "                       \
                                                                               "and no less than the volume of data for one mark.")                                                                                                     \
    M(SettingUInt64, max_compress_block_size, DEFAULT_MAX_COMPRESS_BLOCK_SIZE, "The maximum size of blocks of uncompressed data before compressing for writing to a table.")                                                            \
    M(SettingUInt64, max_block_size, DEFAULT_BLOCK_SIZE, "Maximum block size for reading")                                                                                                                                              \
    M(SettingUInt64, max_insert_block_size, DEFAULT_INSERT_BLOCK_SIZE, "The maximum block size for insertion, if we control the creation of blocks for insertion.")                                                                     \
    M(SettingUInt64, min_insert_block_size_rows, DEFAULT_INSERT_BLOCK_SIZE, "Squash blocks passed to INSERT query to specified size in rows, if blocks are not big enough.")                                                            \
    M(SettingUInt64, min_insert_block_size_bytes, (DEFAULT_INSERT_BLOCK_SIZE * 256), "Squash blocks passed to INSERT query to specified size in bytes, if blocks are not big enough.")                                                  \
    M(SettingMaxThreads, max_threads, 0, "The maximum number of threads to execute the request. By default, it is determined automatically.")                                                                                           \
    M(SettingUInt64, cop_pool_size, 0, "The number of threads to handle cop requests. By default, it is determined automatically.")                                                                                                     \
    M(SettingInt64, cop_pool_handle_limit, 0, "The maximum number of requests can be handled by cop pool, include executing and queuing tasks. More cop requests will get error \"TiFlash Server is Busy\". -1 means unlimited, 0 means determined automatically (10 times of cop-pool-size).") \
    M(SettingInt64, cop_pool_max_queued_seconds, 15, "The maximum queuing duration of coprocessor task, unit is second. When task starts to run, it checks whether queued more than this config, if so, it will directly return error \"TiFlash Server is Busy\". <=0 means unlimited, default is 15. The upper limit of this config is 20.")                                                                                                     \
    M(SettingUInt64, batch_cop_pool_size, 0, "The number of threads to handle batch cop requests. By default, it is determined automatically.")                                                                                         \
    M(SettingUInt64, max_read_buffer_size, DBMS_DEFAULT_BUFFER_SIZE, "The maximum size of the buffer to read from the filesystem.")                                                                                                     \
    M(SettingUInt64, max_distributed_connections, DEFAULT_MAX_DISTRIBUTED_CONNECTIONS, "The maximum number of connections for distributed processing of one query (should be greater than max_threads).")                               \
    M(SettingUInt64, max_query_size, DEFAULT_MAX_QUERY_SIZE, "Which part of the query can be read into RAM for parsing (the remaining data for INSERT, if any, is read later)")                                                         \
    M(SettingUInt64, interactive_delay, DEFAULT_INTERACTIVE_DELAY, "The interval in microseconds to check if the request is cancelled, and to send progress info.")                                                                     \
    M(SettingSeconds, connect_timeout, DBMS_DEFAULT_CONNECT_TIMEOUT_SEC, "Connection timeout if there are no replicas.")                                                                                                                \
    M(SettingMilliseconds, connect_timeout_with_failover_ms, DBMS_DEFAULT_CONNECT_TIMEOUT_WITH_FAILOVER_MS, "Connection timeout for selecting first healthy replica.")                                                                  \
    M(SettingSeconds, receive_timeout, DBMS_DEFAULT_RECEIVE_TIMEOUT_SEC, "")                                                                                                                                                            \
    M(SettingSeconds, send_timeout, DBMS_DEFAULT_SEND_TIMEOUT_SEC, "")                                                                                                                                                                  \
    M(SettingMilliseconds, queue_max_wait_ms, DEFAULT_QUERIES_QUEUE_WAIT_TIME_MS, "The wait time in the request queue, if the number of concurrent requests exceeds the maximum.")                                                      \
    M(SettingUInt64, poll_interval, DBMS_DEFAULT_POLL_INTERVAL, "Block at the query wait loop on the server for the specified number of seconds.")                                                                                      \
    M(SettingUInt64, connections_with_failover_max_tries, DBMS_CONNECTION_POOL_WITH_FAILOVER_DEFAULT_MAX_TRIES, "The maximum number of attempts to connect to replicas.")                                                               \
    M(SettingBool, extremes, false, "Calculate minimums and maximums of the result columns. They can be output in JSON-formats.")                                                                                                       \
    M(SettingBool, use_uncompressed_cache, true, "Whether to use the cache of uncompressed blocks.")                                                                                                                                    \
    M(SettingBool, replace_running_query, false, "Whether the running request should be canceled with the same id as the new one.")                                                                                                     \
    M(SettingUInt64, background_pool_size, DBMS_DEFAULT_BACKGROUND_POOL_SIZE, "Number of threads performing background work for tables (for example, merging in merge tree). Only has meaning at server "                               \
                                                                              "startup.")                                                                                                                                               \
                                                                                                                                                                                                                                        \
    M(SettingBool, optimize_move_to_prewhere, true, "Allows disabling WHERE to PREWHERE optimization in SELECT queries from MergeTree.")                                                                                                \
                                                                                                                                                                                                                                        \
    M(SettingLoadBalancing, load_balancing, LoadBalancing::RANDOM, "Which replicas (among healthy replicas) to preferably send a query to (on the first attempt) for distributed processing.")                                          \
                                                                                                                                                                                                                                        \
    M(SettingUInt64, group_by_two_level_threshold, 100000, "From what number of keys, a two-level aggregation starts. 0 - the threshold is not set.")                                                                                   \
    M(SettingUInt64, group_by_two_level_threshold_bytes, 100000000, "From what size of the aggregation state in bytes, a two-level aggregation begins to be used. 0 - the threshold is not set. "                                       \
                                                                    "Two-level aggregation is used when at least one of the thresholds is triggered.")                                                                                  \
    M(SettingUInt64, aggregation_memory_efficient_merge_threads, 0, "Number of threads to use for merge intermediate aggregation results in memory efficient mode. When bigger, then more memory is "                                   \
                                                                    "consumed. 0 means - same as 'max_threads'.")                                                                                                                       \
                                                                                                                                                                                                                                        \
    M(SettingUInt64, optimize_min_equality_disjunction_chain_length, 3, "The minimum length of the expression `expr = x1 OR ... expr = xN` for optimization ")                                                                          \
                                                                                                                                                                                                                                        \
    M(SettingUInt64, min_bytes_to_use_direct_io, 0, "The minimum number of bytes for input/output operations is bypassing the page cache. 0 - disabled.")                                                                               \
                                                                                                                                                                                                                                        \
                                                                                                                                                                                                                                        \
    M(SettingCompressionMethod, network_compression_method, CompressionMethod::LZ4, "Allows you to select the method of data compression when writing.")                                                                                \
                                                                                                                                                                                                                                        \
    M(SettingInt64, network_zstd_compression_level, 1, "Allows you to select the level of ZSTD compression.")                                                                                                                           \
    M(SettingUInt64, priority, 0, "Priority of the query. 1 - the highest, higher value - lower priority; 0 - do not use priorities.")                                                                                                  \
                                                                                                                                                                                                                                        \
    M(SettingBool, log_queries, 0, "Log requests and write the log to the system table.")                                                                                                                                               \
                                                                                                                                                                                                                                        \
    M(SettingUInt64, log_queries_cut_to_length, 100000, "If query length is greater than specified threshold (in bytes), then cut query when writing to query log. Also limit length of "                                               \
                                                        "printed query in ordinary text log.")                                                                                                                                          \
                                                                                                                                                                                                                                        \
    M(SettingUInt64, max_concurrent_queries_for_user, 0, "The maximum number of concurrent requests per user.")                                                                                                                         \
                                                                                                                                                                                                                                        \
                                                                                                                                                                                                                                        \
    M(SettingFloat, memory_tracker_fault_probability, 0., "For testing of `exception safety` - throw an exception every time you allocate memory with the specified probability.")                                                      \
                                                                                                                                                                                                                                        \
    M(SettingInt64, memory_tracker_accuracy_diff_for_test, 0, "For testing of the accuracy of the memory tracker - throw an exception when real_rss is much larger than tracked amount.")                                               \
                                                                                                                                                                                                                                        \
    M(SettingString, count_distinct_implementation, "uniqExact", "What aggregate function to use for implementation of count(DISTINCT ...)")                                                                                            \
                                                                                                                                                                                                                                        \
    M(SettingBool, output_format_write_statistics, true, "Write statistics about read rows, bytes, time elapsed in suitable output formats.")                                                                                           \
                                                                                                                                                                                                                                        \
    M(SettingBool, input_format_skip_unknown_fields, false, "Skip columns with unknown names from input data (it works for JSONEachRow and TSKV formats).")                                                                             \
                                                                                                                                                                                                                                        \
    M(SettingBool, input_format_values_interpret_expressions, true, "For Values format: if field could not be parsed by streaming parser, run SQL parser and try to interpret it as SQL expression.")                                   \
                                                                                                                                                                                                                                        \
    M(SettingBool, output_format_json_quote_64bit_integers, true, "Controls quoting of 64-bit integers in JSON output format.")                                                                                                         \
                                                                                                                                                                                                                                        \
    M(SettingBool, output_format_json_quote_denormals, false, "Enables '+nan', '-nan', '+inf', '-inf' outputs in JSON output format.")                                                                                                  \
                                                                                                                                                                                                                                        \
    M(SettingUInt64, output_format_pretty_max_rows, 10000, "Rows limit for Pretty formats.")                                                                                                                                            \
                                                                                                                                                                                                                                        \
    M(SettingBool, use_client_time_zone, false, "Use client timezone for interpreting DateTime string values, instead of adopting server timezone.")                                                                                    \
                                                                                                                                                                                                                                        \
    M(SettingBool, fsync_metadata, 1, "Do fsync after changing metadata for tables and databases (.sql files). Could be disabled in case of poor latency on server "                                                                    \
                                      "with high load of DDL queries and high load of disk subsystem.")                                                                                                                                 \
                                                                                                                                                                                                                                        \
    M(SettingBool, use_index_for_in_with_subqueries, true, "Try using an index if there is a subquery or a table expression on the right side of the IN operator.")                                                                     \
                                                                                                                                                                                                                                        \
    M(SettingUInt64, max_bytes_before_external_group_by, 0, "")                                                                                                                                                                         \
                                                                                                                                                                                                                                        \
    M(SettingUInt64, max_bytes_before_external_sort, 0, "")                                                                                                                                                                             \
                                                                                                                                                                                                                                        \
                                                                                                                                                                                                                                        \
    /* TODO: Check also when merging and finalizing aggregate functions. */                                                                                                                                                             \
                                                                                                                                                                                                                                        \
                                                                                                                                                                                                                                        \
    M(SettingUInt64, max_ast_depth, 1000, "Maximum depth of query syntax tree. Checked after parsing.")                                                                                                                                 \
    M(SettingUInt64, max_ast_elements, 50000, "Maximum size of query syntax tree in number of nodes. Checked after parsing.")                                                                                                           \
    M(SettingUInt64, max_expanded_ast_elements, 500000, "Maximum size of query syntax tree in number of nodes after expansion of aliases and the asterisk.")                                                                            \
                                                                                                                                                                                                                                        \
    M(SettingUInt64, readonly, 0, "0 - everything is allowed. 1 - only read requests. 2 - only read requests, as well as changing settings, except for the "                                                                            \
                                  "'readonly' setting.")                                                                                                                                                                                \
                                                                                                                                                                                                                                        \
    M(SettingString, query_id, "", "The query_id, only for testing.")                                                                                                                                                                   \
                                                                                                                                                                                                                                        \
    M(SettingUInt64, dt_segment_limit_rows, 1000000, "Base rows of segments in DeltaTree Engine.")                                                                                                                                      \
    M(SettingUInt64, dt_segment_limit_size, 536870912, "Base size of segments in DeltaTree Engine. 500MB by default.")                                                                                                                  \
    M(SettingUInt64, dt_segment_force_split_size, 1610612736, "The threshold of the foreground split segment. in DeltaTree Engine. 1.5GB by default.")                                                                                  \
    M(SettingUInt64, dt_segment_delta_limit_rows, 80000, "Max rows of segment delta in DeltaTree Engine")                                                                                                                               \
    M(SettingUInt64, dt_segment_delta_limit_size, 42991616, "Max size of segment delta in DeltaTree Engine. 41 MB by default.")                                                                                                         \
    M(SettingUInt64, dt_segment_force_merge_delta_deletes, 10, "Delta delete ranges before force merge into stable.")                                                                                                                   \
    M(SettingUInt64, dt_segment_force_merge_delta_rows, 134217728, "Delta rows before force merge into stable.")                                                                                                                        \
    M(SettingUInt64, dt_segment_force_merge_delta_size, 1073741824, "Delta size before force merge into stable. 1 GB by default.")                                                                                                      \
    M(SettingUInt64, dt_segment_stop_write_delta_rows, 268435456, "Delta rows before stop new writes.")                                                                                                                                 \
    M(SettingUInt64, dt_segment_stop_write_delta_size, 2147483648, "Delta size before stop new writes. 2 GB by default.")                                                                                                               \
    M(SettingUInt64, dt_segment_delta_cache_limit_rows, 4096, "Max rows of cache in segment delta in DeltaTree Engine.")                                                                                                                \
    M(SettingUInt64, dt_segment_delta_cache_limit_size, 4194304, "Max size of cache in segment delta in DeltaTree Engine. 4 MB by default.")                                                                                            \
    M(SettingUInt64, dt_segment_delta_small_pack_rows, 2048, "Deprecated. Reserved for backward compatibility. Use dt_segment_delta_small_column_file_rows instead")                                                                    \
    M(SettingUInt64, dt_segment_delta_small_pack_size, 8388608, "Deprecated. Reserved for backward compatibility. Use dt_segment_delta_small_column_file_size instead")                                                                 \
    M(SettingUInt64, dt_segment_delta_small_column_file_rows, 2048, "Determine whether a column file in delta is small or not. 8MB by default.")                                                                                        \
    M(SettingUInt64, dt_segment_delta_small_column_file_size, 8388608, "Determine whether a column file in delta is small or not. 8MB by default.")                                                                                     \
    M(SettingUInt64, dt_segment_stable_pack_rows, DEFAULT_MERGE_BLOCK_SIZE, "Expected stable pack rows in DeltaTree Engine.")                                                                                                           \
    M(SettingFloat, dt_segment_wait_duration_factor, 1, "The factor of wait duration in a write stall.")                                                                                                                                \
    M(SettingUInt64, dt_bg_gc_check_interval, 60, "Background gc thread check interval, the unit is second.")                                                                                                                           \
    M(SettingInt64, dt_bg_gc_max_segments_to_check_every_round, 100, "Max segments to check in every gc round, value less than or equal to 0 means gc no segments.")                                                                    \
    M(SettingFloat, dt_bg_gc_ratio_threhold_to_trigger_gc, 1.2, "Trigger segment's gc when the ratio of invalid version exceed this threhold. Values smaller than or equal to 1.0 means gc all "                                        \
                                                                "segments")                                                                                                                                                             \
    M(SettingFloat, dt_bg_gc_delta_delete_ratio_to_trigger_gc, 0.3, "Trigger segment's gc when the ratio of delta delete range to stable exceeds this ratio.")                                                                          \
    M(SettingUInt64, dt_insert_max_rows, 0, "Max rows of insert blocks when write into DeltaTree Engine. By default 0 means no limit.")                                                                                                 \
    M(SettingBool, dt_enable_rough_set_filter, true, "Whether to parse where expression as Rough Set Index filter or not.")                                                                                                             \
    M(SettingBool, dt_raw_filter_range, true, "[unused] Do range filter or not when read data in raw mode in DeltaTree Engine.")                                                                                                        \
    M(SettingBool, dt_read_delta_only, false, "Only read delta data in DeltaTree Engine.")                                                                                                                                              \
    M(SettingBool, dt_read_stable_only, false, "Only read stable data in DeltaTree Engine.")                                                                                                                                            \
    M(SettingBool, dt_enable_logical_split, false, "Enable logical split or not in DeltaTree Engine.")                                                                                                                                  \
    M(SettingBool, dt_flush_after_write, false, "Flush cache or not after write in DeltaTree Engine.")                                                                                                                                  \
    M(SettingBool, dt_enable_relevant_place, false, "Enable relevant place or not in DeltaTree Engine.")                                                                                                                                \
    M(SettingBool, dt_enable_skippable_place, true, "Enable skippable place or not in DeltaTree Engine.")                                                                                                                               \
    M(SettingBool, dt_enable_stable_column_cache, true, "Enable column cache for StorageDeltaMerge.")                                                                                                                                   \
    \
    /* These PageStorage V2 settings are deprecated */ \
    M(SettingUInt64, dt_open_file_max_idle_seconds, 15, "Deprecated. Max idle time of opening files, 0 means infinite.")                                                                                                                \
    M(SettingUInt64, dt_page_num_max_expect_legacy_files, 100, "Deprecated. Max number of legacy file expected")                                                                                                                        \
    M(SettingFloat, dt_page_num_max_gc_valid_rate, 1.0, "Deprecated. Max valid rate of deciding a page file can be compact when existing legacy files are more over than "                                                              \
                                                        "`dt_storage_num_max_expect_legacy_files`")                                                                                                                                     \
    M(SettingFloat, dt_page_gc_low_write_prob, 0.10, "Deprecated. Probability to run gc when write there is few writes.")                                                                                                               \
    \
    M(SettingUInt64, dt_storage_pool_log_write_slots, 4, "Deprecated. Max write concurrency for each StoragePool.log.")                                                                                                                 \
    M(SettingUInt64, dt_storage_pool_log_gc_min_file_num, 10, "Deprecated. Min number of page files to compact")                                                                                                                        \
    M(SettingUInt64, dt_storage_pool_log_gc_min_legacy_num, 3, "Deprecated. Min number of legacy page files to compact")                                                                                                                \
    M(SettingUInt64, dt_storage_pool_log_gc_min_bytes, 128 * Constant::MB, "Deprecated. Min bytes of page data to compact")                                                                                                             \
    M(SettingFloat, dt_storage_pool_log_gc_max_valid_rate, 0.35, "Deprecated. Max valid rate of deciding a page file can be compact")                                                                                                   \
                                                                                                                                                                                                                                        \
    M(SettingUInt64, dt_storage_pool_data_write_slots, 1, "Deprecated. Max write concurrency for each StoragePool.data.")                                                                                                               \
    M(SettingUInt64, dt_storage_pool_data_gc_min_file_num, 10, "Deprecated. Min number of page files to compact")                                                                                                                       \
    M(SettingUInt64, dt_storage_pool_data_gc_min_legacy_num, 3, "Deprecated. Min number of legacy page files to compact")                                                                                                               \
    M(SettingUInt64, dt_storage_pool_data_gc_min_bytes, 128 * Constant::MB, "Deprecated. Min bytes of page data to compact")                                                                                                            \
    M(SettingFloat, dt_storage_pool_data_gc_max_valid_rate, 0.35, "Deprecated. Max valid rate of deciding a page file can be compact")                                                                                                  \
                                                                                                                                                                                                                                        \
    M(SettingUInt64, dt_storage_pool_meta_write_slots, 2, "Deprecated. Max write concurrency for each StoragePool.meta.")                                                                                                               \
    M(SettingUInt64, dt_storage_pool_meta_gc_min_file_num, 10, "Deprecated. Min number of page files to compact")                                                                                                                       \
    M(SettingUInt64, dt_storage_pool_meta_gc_min_legacy_num, 3, "Deprecated. Min number of legacy page files to compact")                                                                                                               \
    M(SettingUInt64, dt_storage_pool_meta_gc_min_bytes, 128 * Constant::MB, "Deprecated. Min bytes of page data to compact")                                                                                                            \
    M(SettingFloat, dt_storage_pool_meta_gc_max_valid_rate, 0.35, "Deprecated. Max valid rate of deciding a page file can be compact")                                                                                                  \
                                                                                                                                                                                                                                        \
    M(SettingUInt64, dt_checksum_frame_size, DBMS_DEFAULT_BUFFER_SIZE, "Frame size for delta tree stable storage")                                                                                                                      \
                                                                                                                                                                                                                                        \
    M(SettingDouble, dt_page_gc_threshold, 0.5, "Max valid rate of deciding to do a GC in PageStorage")                                                                                                                                 \
    M(SettingBool, dt_enable_read_thread, true, "Enable storage read thread or not")                                                                                                                                                    \
    M(SettingBool, dt_enable_bitmap_filter, true, "Use bitmap filter to read data or not")                                                                                                                                              \
    M(SettingDouble, dt_read_thread_count_scale, 1.0, "Number of read thread = number of logical cpu cores * dt_read_thread_count_scale.  Only has meaning at server startup.")                                                         \
    M(SettingDouble, dt_filecache_max_downloading_count_scale, 1.0, "Max downloading task count of FileCache = io thread count * dt_filecache_max_downloading_count_scale.")                                                            \
    M(SettingUInt64, dt_filecache_min_age_seconds, 1800, "Files of the same priority can only be evicted from files that were not accessed within `dt_filecache_min_age_seconds` seconds.")                                             \
    M(SettingUInt64, dt_small_file_size_threshold, 128 * 1024, "When S3 is enabled, file size less than dt_small_file_size_threshold will be merged before uploading to S3")                                                            \
    M(SettingDouble, dt_merged_file_max_size, 1024 * 1024, "Small files are merged into one or more files not larger than dt_merged_file_max_size")                                                                                     \
    M(SettingDouble, io_thread_count_scale, 5.0, "Number of thread of IOThreadPool = number of logical cpu cores * io_thread_count_scale.  Only has meaning at server startup.")                                                        \
    M(SettingUInt64, init_thread_count_scale, 100, "Number of thread = number of logical cpu cores * init_thread_count_scale. It just works for thread pool for initStores and loadMetadata")                                           \
                                                                                                                                                                                                                                        \
    M(SettingChecksumAlgorithm, dt_checksum_algorithm, ChecksumAlgo::XXH3, "Checksum algorithm for delta tree stable storage")                                                                                                          \
    M(SettingCompressionMethod, dt_compression_method, CompressionMethod::LZ4, "The method of data compression when writing.")                                                                                                          \
    M(SettingInt64, dt_compression_level, 1, "The compression level.")                                                                                                                                                                  \
    \
    M(SettingInt64, remote_checkpoint_interval_seconds, 30, "The interval of uploading checkpoint to the remote store. Unit is second.")                                                                                                \
    M(SettingInt64, remote_gc_method, 1, "The method of running GC task on the remote store. 1 - lifecycle, 2 - scan.")                                                                                                                 \
    M(SettingInt64, remote_gc_interval_seconds, 3600, "The interval of running GC task on the remote store. Unit is second.")                                                                                                           \
    M(SettingInt64, remote_gc_verify_consistency, 0, "Verify the consistenct of valid locks when doing GC")                                                                                                                             \
    M(SettingInt64, remote_gc_min_age_seconds, 3600, "The file will NOT be compacted when the time difference between the last modification is less than this threshold")                                                               \
    M(SettingDouble, remote_gc_ratio, 0.5, "The files with valid rate less than this threshold will be compacted")                                                                                                                      \
    M(SettingInt64, remote_gc_small_size, 128 * 1024, "The files with total size less than this threshold will be compacted")                                                                                                           \
    M(SettingDouble, disagg_read_concurrency_scale, 20.0, "Scale * logical cpu cores = disaggregated read IO concurrency.")                                                                                                             \
    \
    M(SettingInt64, fap_wait_checkpoint_timeout_seconds, 60, "The max time wait for a usable checkpoint for FAP. Unit is second.")                                                                                                      \
    \
    M(SettingUInt64, max_rows_in_set, 0, "Maximum size of the set (in number of elements) resulting from the execution of the IN section.")                                                                                             \
    M(SettingUInt64, max_bytes_in_set, 0, "Maximum size of the set (in bytes in memory) resulting from the execution of the IN section.")                                                                                               \
    M(SettingOverflowMode<false>, set_overflow_mode, OverflowMode::THROW, "What to do when the limit is exceeded.")                                                                                                                     \
                                                                                                                                                                                                                                        \
    M(SettingUInt64, max_rows_to_transfer, 0, "Maximum size (in rows) of the transmitted external table obtained when the GLOBAL IN/JOIN section is executed.")                                                                         \
    M(SettingUInt64, max_bytes_to_transfer, 0, "Maximum size (in uncompressed bytes) of the transmitted external table obtained when the GLOBAL IN/JOIN section is executed.")                                                          \
    M(SettingOverflowMode<false>, transfer_overflow_mode, OverflowMode::THROW, "What to do when the limit is exceeded.")                                                                                                                \
                                                                                                                                                                                                                                        \
    M(SettingUInt64, max_rows_in_distinct, 0, "Maximum number of elements during execution of DISTINCT.")                                                                                                                               \
    M(SettingUInt64, max_bytes_in_distinct, 0, "Maximum total size of state (in uncompressed bytes) in memory for the execution of DISTINCT.")                                                                                          \
    M(SettingOverflowMode<false>, distinct_overflow_mode, OverflowMode::THROW, "What to do when the limit is exceeded.")                                                                                                                \
                                                                                                                                                                                                                                        \
    M(SettingMemoryLimit, max_memory_usage, UInt64(0), "Maximum memory usage for processing of single query. Can either be an UInt64 (means memory limit in bytes), "                                                                   \
                        "or be a float-point number (means memory limit in percent of total RAM, from 0.0 to 1.0). 0 or 0.0 means unlimited.")                                                                                          \
    M(SettingMemoryLimit, max_memory_usage_for_user, UInt64(0), "Maximum memory usage for processing all concurrently running queries for the user. Can either be an UInt64 (means memory limit in bytes), "                            \
                        "or be a float-point number (means memory limit in percent of total RAM, from 0.0 to 1.0). 0 or 0.0 means unlimited.")                                                                                          \
    M(SettingMemoryLimit, max_memory_usage_for_all_queries, 0.80, "Maximum memory usage for processing all concurrently running queries on the server. Can either be an UInt64 (means memory limit in bytes), "                         \
                        "or be a float-point number (means memory limit in percent of total RAM, from 0.0 to 1.0). 0 or 0.0 means unlimited.")                                                                                          \
    M(SettingUInt64, bytes_that_rss_larger_than_limit, 1073741824, "How many bytes RSS(Resident Set Size) can be larger than limit(max_memory_usage_for_all_queries). Default: 1GB ")                                                   \
                                                                                                                                                                                                                                        \
    M(SettingUInt64, max_network_bandwidth, 0, "The maximum speed of data exchange over the network in bytes per second for a query. Zero means unlimited.")                                                                            \
    M(SettingUInt64, max_network_bytes, 0, "The maximum number of bytes (compressed) to receive or transmit over the network for execution of the query.")                                                                              \
    M(SettingUInt64, max_network_bandwidth_for_user, 0, "The maximum speed of data exchange over the network in bytes per second for all concurrently running user queries. Zero means "                                                \
                                                        "unlimited.")                                                                                                                                                                   \
    M(SettingUInt64, max_network_bandwidth_for_all_users, 0, "The maximum speed of data exchange over the network in bytes per second for all concurrently running queries. Zero means "                                                \
                                                             "unlimited.")                                                                                                                                                              \
    M(SettingUInt64, task_scheduler_thread_soft_limit, 5000, "The soft limit of threads for min_tso task scheduler.")                                                                                                                   \
    M(SettingUInt64, task_scheduler_thread_hard_limit, 10000, "The hard limit of threads for min_tso task scheduler.")                                                                                                                  \
    M(SettingUInt64, task_scheduler_active_set_soft_limit, 0, "The soft limit of count of active query set for min_tso task scheduler.")                                                                                                \
    M(SettingUInt64, max_grpc_pollers, 200, "The maximum number of grpc thread pool's non-temporary threads, better tune it up to avoid frequent creation/destruction of threads.")                                                     \
    M(SettingBool, enable_elastic_threadpool, true, "Enable elastic thread pool for thread create usages.")                                                                                                                             \
    M(SettingUInt64, elastic_threadpool_init_cap, 400, "The size of elastic thread pool.")                                                                                                                                              \
    M(SettingUInt64, elastic_threadpool_shrink_period_ms, 300000, "The shrink period(ms) of elastic thread pool.")                                                                                                                      \
    M(SettingBool, enable_local_tunnel, true, "Enable local data transfer between local MPP tasks.")                                                                                                                                    \
    M(SettingBool, enable_async_grpc_client, true, "Enable async grpc in MPP.")                                                                                                                                                         \
    M(SettingUInt64, grpc_completion_queue_pool_size, 0, "The size of gRPC completion queue pool. 0 means using hardware_concurrency.")                                                                                                 \
    M(SettingBool, enable_async_server, true, "Enable async rpc server.")                                                                                                                                                               \
    M(SettingUInt64, async_pollers_per_cq, 200, "grpc async pollers per cqs")                                                                                                                                                           \
    M(SettingUInt64, async_cqs, 1, "grpc async cqs")                                                                                                                                                                                    \
    M(SettingUInt64, preallocated_request_count_per_poller, 20, "grpc preallocated_request_count_per_poller")                                                                                                                           \
    M(SettingUInt64, manual_compact_pool_size, 1, "The number of worker threads to handle manual compact requests.")                                                                                                                    \
    M(SettingUInt64, manual_compact_max_concurrency, 10, "Max concurrent tasks. It should be larger than pool size.")                                                                                                                   \
    M(SettingUInt64, manual_compact_more_until_ms, 60000, "Continuously compact more segments until reaching specified elapsed time. If 0 is specified, only one segment will be compacted each round.")                                \
    M(SettingUInt64, max_bytes_before_external_join, 0, "max bytes used by join before spill, 0 as the default value, 0 means no limit")                                                                                                \
    M(SettingInt64, join_restore_concurrency, 0, "join restore concurrency, negative value means restore join serially, 0 means TiFlash choose restore concurrency automatically, 0 as the default value")                              \
    M(SettingUInt64, max_cached_data_bytes_in_spiller, 1024ULL * 1024 * 100, "Max cached data bytes in spiller before spilling, 100MB as the default value, 0 means no limit")                                                          \
    M(SettingUInt64, max_spilled_rows_per_file, 200000, "Max spilled data rows per spill file, 200000 as the default value, 0 means no limit.")                                                                                         \
    M(SettingUInt64, max_spilled_bytes_per_file, 0, "Max spilled data bytes per spill file, 0 as the default value, 0 means no limit.")                                                                                                 \
    M(SettingBool, enable_planner, true, "Enable planner")                                                                                                                                                                              \
    M(SettingBool, enable_pipeline, false, "Enable pipeline model")                                                                                                                                                                     \
    M(SettingUInt64, pipeline_cpu_task_thread_pool_size, 0, "The size of cpu task thread pool. 0 means using number_of_logical_cpu_cores.")                                                                                             \
    M(SettingUInt64, pipeline_io_task_thread_pool_size, 0, "The size of io task thread pool. 0 means using number_of_logical_cpu_cores.")                                                                                               \
    M(SettingUInt64, local_tunnel_version, 2, "1: not refined, 2: refined")                                                                                                                                                             \
<<<<<<< HEAD
    M(SettingBool, force_push_down_all_filters_to_scan, false, "Push down all filters to scan, only used for test")
=======
    M(SettingUInt64, async_recv_version, 2, "1: reactor mode, 2: no additional threads")                                                                                                                                                \
    M(SettingUInt64, recv_queue_size, 0, "size of ExchangeReceiver queue, 0 means the size is set to data_source_mpp_task_num * 50")

>>>>>>> 12bda10f
// clang-format on
#define DECLARE(TYPE, NAME, DEFAULT, DESCRIPTION) TYPE NAME{DEFAULT};

    APPLY_FOR_SETTINGS(DECLARE)

#undef DECLARE

    /// Set setting by name.
    void set(const String & name, const Field & value);

    /// Set setting by name. Read value, serialized in binary form from buffer (for inter-server communication).
    void set(const String & name, ReadBuffer & buf);

    /// Skip value, serialized in binary form in buffer.
    void ignore(const String & name, ReadBuffer & buf);

    /// Set setting by name. Read value in text form from string (for example, from configuration file or from URL parameter).
    void set(const String & name, const String & value);

    /// Get setting by name. Converts value to String.
    String get(const String & name) const;

    bool tryGet(const String & name, String & value) const;

    /** Set multiple settings from "profile" (in server configuration file (users.xml), profiles contain groups of multiple settings).
      * The profile can also be set using the `set` functions, like the profile setting.
      */
    void setProfile(const String & profile_name, Poco::Util::AbstractConfiguration & config);

    /// Load settings from configuration file, at "path" prefix in configuration.
    void loadSettingsFromConfig(const String & path, const Poco::Util::AbstractConfiguration & config);

    /// Read settings from buffer. They are serialized as list of contiguous name-value pairs, finished with empty name.
    /// If readonly=1 is set, ignore read settings.
    void deserialize(ReadBuffer & buf);

    /// Write changed settings to buffer. (For example, to be sent to remote server.)
    void serialize(WriteBuffer & buf) const;
};


} // namespace DB<|MERGE_RESOLUTION|>--- conflicted
+++ resolved
@@ -293,13 +293,10 @@
     M(SettingUInt64, pipeline_cpu_task_thread_pool_size, 0, "The size of cpu task thread pool. 0 means using number_of_logical_cpu_cores.")                                                                                             \
     M(SettingUInt64, pipeline_io_task_thread_pool_size, 0, "The size of io task thread pool. 0 means using number_of_logical_cpu_cores.")                                                                                               \
     M(SettingUInt64, local_tunnel_version, 2, "1: not refined, 2: refined")                                                                                                                                                             \
-<<<<<<< HEAD
     M(SettingBool, force_push_down_all_filters_to_scan, false, "Push down all filters to scan, only used for test")
-=======
     M(SettingUInt64, async_recv_version, 2, "1: reactor mode, 2: no additional threads")                                                                                                                                                \
     M(SettingUInt64, recv_queue_size, 0, "size of ExchangeReceiver queue, 0 means the size is set to data_source_mpp_task_num * 50")
 
->>>>>>> 12bda10f
 // clang-format on
 #define DECLARE(TYPE, NAME, DEFAULT, DESCRIPTION) TYPE NAME{DEFAULT};
 
