// Copyright 2023 PingCAP, Ltd.
//
// Licensed under the Apache License, Version 2.0 (the "License");
// you may not use this file except in compliance with the License.
// You may obtain a copy of the License at
//
//     http://www.apache.org/licenses/LICENSE-2.0
//
// Unless required by applicable law or agreed to in writing, software
// distributed under the License is distributed on an "AS IS" BASIS,
// WITHOUT WARRANTIES OR CONDITIONS OF ANY KIND, either express or implied.
// See the License for the specific language governing permissions and
// limitations under the License.

#pragma once

#include <Common/Checksum.h>
#include <Core/Defines.h>
#include <Core/Field.h>
#include <Interpreters/SettingsCommon.h>
#include <Poco/Util/AbstractConfiguration.h>


namespace DB
{
namespace Constant
{
inline static constexpr UInt64 MB = 1024UL * 1024UL;
}

/** Settings of query execution.
  */
struct Settings
{
    /** List of settings: type, name, default value.
      *
      * This looks rather unconvenient. It is done that way to avoid repeating settings in different places.
      * Note: as an alternative, we could implement settings to be completely dynamic in form of map: String -> Field,
      *  but we are not going to do it, because settings is used everywhere as static struct fields.
      */

// clang-format off
#define APPLY_FOR_SETTINGS(M)                                                                                                                                                                                                           \
    M(SettingString, regions, "", "Deprecated. the region need to be read.")                                                                                                                                                            \
    M(SettingBool, resolve_locks, false, "resolve locks for TiDB transaction")                                                                                                                                                          \
    M(SettingBool, group_by_collation_sensitive, false, "do group by with collation info.")                                                                                                                                             \
    M(SettingUInt64, read_tso, DEFAULT_MAX_READ_TSO, "read tso of TiDB transaction")                                                                                                                                                    \
    M(SettingInt64, dag_records_per_chunk, DEFAULT_DAG_RECORDS_PER_CHUNK, "default chunk size of a DAG response.")                                                                                                                      \
    M(SettingInt64, batch_send_min_limit, DEFAULT_BATCH_SEND_MIN_LIMIT, "default minimal chunk size of exchanging data among TiFlash.")                                                                                                 \
    M(SettingInt64, batch_send_min_limit_compression, -1, "default minimal chunk size of exchanging data among TiFlash when using data compression.")                                                                                   \
    M(SettingInt64, schema_version, DEFAULT_UNSPECIFIED_SCHEMA_VERSION, "TiDB query schema version.")                                                                                                                                   \
    M(SettingUInt64, mpp_task_timeout, DEFAULT_MPP_TASK_TIMEOUT, "mpp task max endurable time.")                                                                                                                                        \
    M(SettingUInt64, mpp_task_running_timeout, DEFAULT_MPP_TASK_RUNNING_TIMEOUT, "mpp task max time that running without any progress.")                                                                                                \
    M(SettingUInt64, mpp_task_waiting_timeout, DEFAULT_MPP_TASK_WAITING_TIMEOUT, "mpp task max time that waiting first data block from source input stream.")                                                                           \
    M(SettingUInt64, disagg_task_snapshot_timeout, DEFAULT_DISAGG_TASK_TIMEOUT_SEC, "disagg task max endurable time, unit is second.")                                                                                                  \
    M(SettingInt64, safe_point_update_interval_seconds, 1, "The interval in seconds to update safe point from PD.")                                                                                                                     \
    M(SettingUInt64, min_compress_block_size, DEFAULT_MIN_COMPRESS_BLOCK_SIZE, "The actual size of the block to compress, if the uncompressed data less than max_compress_block_size is no less than this value "                       \
                                                                               "and no less than the volume of data for one mark.")                                                                                                     \
    M(SettingUInt64, max_compress_block_size, DEFAULT_MAX_COMPRESS_BLOCK_SIZE, "The maximum size of blocks of uncompressed data before compressing for writing to a table.")                                                            \
    M(SettingUInt64, max_block_size, DEFAULT_BLOCK_SIZE, "Maximum block size for reading")                                                                                                                                              \
    M(SettingUInt64, max_insert_block_size, DEFAULT_INSERT_BLOCK_SIZE, "The maximum block size for insertion, if we control the creation of blocks for insertion.")                                                                     \
    M(SettingUInt64, min_insert_block_size_rows, DEFAULT_INSERT_BLOCK_SIZE, "Squash blocks passed to INSERT query to specified size in rows, if blocks are not big enough.")                                                            \
    M(SettingUInt64, min_insert_block_size_bytes, (DEFAULT_INSERT_BLOCK_SIZE * 256), "Squash blocks passed to INSERT query to specified size in bytes, if blocks are not big enough.")                                                  \
    M(SettingMaxThreads, max_threads, 0, "The maximum number of threads to execute the request. By default, it is determined automatically.")                                                                                           \
    M(SettingUInt64, cop_pool_size, 0, "The number of threads to handle cop requests. By default, it is determined automatically.")                                                                                                     \
    M(SettingInt64, cop_pool_handle_limit, 0, "The maximum number of requests can be handled by cop pool, include executing and queuing tasks. More cop requests will get error \"TiFlash Server is Busy\". -1 means unlimited, 0 means determined automatically (10 times of cop-pool-size).") \
    M(SettingInt64, cop_pool_max_queued_seconds, 15, "The maximum queuing duration of coprocessor task, unit is second. When task starts to run, it checks whether queued more than this config, if so, it will directly return error \"TiFlash Server is Busy\". <=0 means unlimited, default is 15. The upper limit of this config is 20.")                                                                                                     \
    M(SettingUInt64, batch_cop_pool_size, 0, "The number of threads to handle batch cop requests. By default, it is determined automatically.")                                                                                         \
    M(SettingUInt64, max_read_buffer_size, DBMS_DEFAULT_BUFFER_SIZE, "The maximum size of the buffer to read from the filesystem.")                                                                                                     \
    M(SettingUInt64, max_distributed_connections, DEFAULT_MAX_DISTRIBUTED_CONNECTIONS, "The maximum number of connections for distributed processing of one query (should be greater than max_threads).")                               \
    M(SettingUInt64, max_query_size, DEFAULT_MAX_QUERY_SIZE, "Which part of the query can be read into RAM for parsing (the remaining data for INSERT, if any, is read later)")                                                         \
    M(SettingUInt64, interactive_delay, DEFAULT_INTERACTIVE_DELAY, "The interval in microseconds to check if the request is cancelled, and to send progress info.")                                                                     \
    M(SettingSeconds, connect_timeout, DBMS_DEFAULT_CONNECT_TIMEOUT_SEC, "Connection timeout if there are no replicas.")                                                                                                                \
    M(SettingMilliseconds, connect_timeout_with_failover_ms, DBMS_DEFAULT_CONNECT_TIMEOUT_WITH_FAILOVER_MS, "Connection timeout for selecting first healthy replica.")                                                                  \
    M(SettingSeconds, receive_timeout, DBMS_DEFAULT_RECEIVE_TIMEOUT_SEC, "")                                                                                                                                                            \
    M(SettingSeconds, send_timeout, DBMS_DEFAULT_SEND_TIMEOUT_SEC, "")                                                                                                                                                                  \
    M(SettingMilliseconds, queue_max_wait_ms, DEFAULT_QUERIES_QUEUE_WAIT_TIME_MS, "The wait time in the request queue, if the number of concurrent requests exceeds the maximum.")                                                      \
    M(SettingUInt64, poll_interval, DBMS_DEFAULT_POLL_INTERVAL, "Block at the query wait loop on the server for the specified number of seconds.")                                                                                      \
    M(SettingUInt64, connections_with_failover_max_tries, DBMS_CONNECTION_POOL_WITH_FAILOVER_DEFAULT_MAX_TRIES, "The maximum number of attempts to connect to replicas.")                                                               \
    M(SettingBool, extremes, false, "Calculate minimums and maximums of the result columns. They can be output in JSON-formats.")                                                                                                       \
    M(SettingBool, use_uncompressed_cache, true, "Whether to use the cache of uncompressed blocks.")                                                                                                                                    \
    M(SettingBool, replace_running_query, false, "Whether the running request should be canceled with the same id as the new one.")                                                                                                     \
    M(SettingUInt64, background_pool_size, DBMS_DEFAULT_BACKGROUND_POOL_SIZE, "Number of threads performing background work for tables (for example, merging in merge tree). Only has meaning at server "                               \
                                                                              "startup.")                                                                                                                                               \
                                                                                                                                                                                                                                        \
    M(SettingBool, optimize_move_to_prewhere, true, "Allows disabling WHERE to PREWHERE optimization in SELECT queries from MergeTree.")                                                                                                \
                                                                                                                                                                                                                                        \
    M(SettingLoadBalancing, load_balancing, LoadBalancing::RANDOM, "Which replicas (among healthy replicas) to preferably send a query to (on the first attempt) for distributed processing.")                                          \
                                                                                                                                                                                                                                        \
    M(SettingUInt64, group_by_two_level_threshold, 100000, "From what number of keys, a two-level aggregation starts. 0 - the threshold is not set.")                                                                                   \
    M(SettingUInt64, group_by_two_level_threshold_bytes, 100000000, "From what size of the aggregation state in bytes, a two-level aggregation begins to be used. 0 - the threshold is not set. "                                       \
                                                                    "Two-level aggregation is used when at least one of the thresholds is triggered.")                                                                                  \
    M(SettingUInt64, aggregation_memory_efficient_merge_threads, 0, "Number of threads to use for merge intermediate aggregation results in memory efficient mode. When bigger, then more memory is "                                   \
                                                                    "consumed. 0 means - same as 'max_threads'.")                                                                                                                       \
                                                                                                                                                                                                                                        \
    M(SettingUInt64, optimize_min_equality_disjunction_chain_length, 3, "The minimum length of the expression `expr = x1 OR ... expr = xN` for optimization ")                                                                          \
                                                                                                                                                                                                                                        \
    M(SettingUInt64, min_bytes_to_use_direct_io, 0, "The minimum number of bytes for input/output operations is bypassing the page cache. 0 - disabled.")                                                                               \
                                                                                                                                                                                                                                        \
                                                                                                                                                                                                                                        \
    M(SettingCompressionMethod, network_compression_method, CompressionMethod::LZ4, "Allows you to select the method of data compression when writing.")                                                                                \
                                                                                                                                                                                                                                        \
    M(SettingInt64, network_zstd_compression_level, 1, "Allows you to select the level of ZSTD compression.")                                                                                                                           \
    M(SettingUInt64, priority, 0, "Priority of the query. 1 - the highest, higher value - lower priority; 0 - do not use priorities.")                                                                                                  \
                                                                                                                                                                                                                                        \
    M(SettingBool, log_queries, 0, "Log requests and write the log to the system table.")                                                                                                                                               \
                                                                                                                                                                                                                                        \
    M(SettingUInt64, log_queries_cut_to_length, 100000, "If query length is greater than specified threshold (in bytes), then cut query when writing to query log. Also limit length of "                                               \
                                                        "printed query in ordinary text log.")                                                                                                                                          \
                                                                                                                                                                                                                                        \
    M(SettingUInt64, max_concurrent_queries_for_user, 0, "The maximum number of concurrent requests per user.")                                                                                                                         \
                                                                                                                                                                                                                                        \
                                                                                                                                                                                                                                        \
    M(SettingFloat, memory_tracker_fault_probability, 0., "For testing of `exception safety` - throw an exception every time you allocate memory with the specified probability.")                                                      \
                                                                                                                                                                                                                                        \
    M(SettingInt64, memory_tracker_accuracy_diff_for_test, 0, "For testing of the accuracy of the memory tracker - throw an exception when real_rss is much larger than tracked amount.")                                               \
                                                                                                                                                                                                                                        \
    M(SettingBool, enable_http_compression, 0, "Compress the result if the client over HTTP said that it understands data compressed by gzip or deflate.")                                                                              \
    M(SettingInt64, http_zlib_compression_level, 3, "Compression level - used if the client on HTTP said that it understands data compressed by gzip or deflate.")                                                                      \
                                                                                                                                                                                                                                        \
    M(SettingBool, http_native_compression_disable_checksumming_on_decompress, 0, "If you uncompress the POST data from the client compressed by the native format, do not check the checksum.")                                        \
                                                                                                                                                                                                                                        \
    M(SettingString, count_distinct_implementation, "uniqExact", "What aggregate function to use for implementation of count(DISTINCT ...)")                                                                                            \
                                                                                                                                                                                                                                        \
    M(SettingBool, output_format_write_statistics, true, "Write statistics about read rows, bytes, time elapsed in suitable output formats.")                                                                                           \
                                                                                                                                                                                                                                        \
    M(SettingBool, add_http_cors_header, false, "Write add http CORS header.")                                                                                                                                                          \
                                                                                                                                                                                                                                        \
    M(SettingBool, input_format_skip_unknown_fields, false, "Skip columns with unknown names from input data (it works for JSONEachRow and TSKV formats).")                                                                             \
                                                                                                                                                                                                                                        \
    M(SettingBool, input_format_values_interpret_expressions, true, "For Values format: if field could not be parsed by streaming parser, run SQL parser and try to interpret it as SQL expression.")                                   \
                                                                                                                                                                                                                                        \
    M(SettingBool, output_format_json_quote_64bit_integers, true, "Controls quoting of 64-bit integers in JSON output format.")                                                                                                         \
                                                                                                                                                                                                                                        \
    M(SettingBool, output_format_json_quote_denormals, false, "Enables '+nan', '-nan', '+inf', '-inf' outputs in JSON output format.")                                                                                                  \
                                                                                                                                                                                                                                        \
    M(SettingUInt64, output_format_pretty_max_rows, 10000, "Rows limit for Pretty formats.")                                                                                                                                            \
                                                                                                                                                                                                                                        \
    M(SettingBool, use_client_time_zone, false, "Use client timezone for interpreting DateTime string values, instead of adopting server timezone.")                                                                                    \
                                                                                                                                                                                                                                        \
    M(SettingBool, send_progress_in_http_headers, false, "Send progress notifications using X-ClickHouse-Progress headers. Some clients do not support high amount of HTTP headers "                                                    \
                                                         "(Python requests in particular), so it is disabled by default.")                                                                                                              \
                                                                                                                                                                                                                                        \
    M(SettingUInt64, http_headers_progress_interval_ms, 100, "Do not send HTTP headers X-ClickHouse-Progress more frequently than at each specified interval.")                                                                         \
                                                                                                                                                                                                                                        \
    M(SettingBool, fsync_metadata, 1, "Do fsync after changing metadata for tables and databases (.sql files). Could be disabled in case of poor latency on server "                                                                    \
                                      "with high load of DDL queries and high load of disk subsystem.")                                                                                                                                 \
                                                                                                                                                                                                                                        \
    M(SettingSeconds, http_connection_timeout, DEFAULT_HTTP_READ_BUFFER_CONNECTION_TIMEOUT, "HTTP connection timeout.")                                                                                                                 \
    M(SettingSeconds, http_send_timeout, DEFAULT_HTTP_READ_BUFFER_TIMEOUT, "HTTP send timeout")                                                                                                                                         \
    M(SettingSeconds, http_receive_timeout, DEFAULT_HTTP_READ_BUFFER_TIMEOUT, "HTTP receive timeout")                                                                                                                                   \
    M(SettingBool, use_index_for_in_with_subqueries, true, "Try using an index if there is a subquery or a table expression on the right side of the IN operator.")                                                                     \
                                                                                                                                                                                                                                        \
    M(SettingUInt64, max_bytes_before_external_group_by, 0, "")                                                                                                                                                                         \
                                                                                                                                                                                                                                        \
    M(SettingUInt64, max_bytes_before_external_sort, 0, "")                                                                                                                                                                             \
                                                                                                                                                                                                                                        \
                                                                                                                                                                                                                                        \
    /* TODO: Check also when merging and finalizing aggregate functions. */                                                                                                                                                             \
                                                                                                                                                                                                                                        \
                                                                                                                                                                                                                                        \
    M(SettingUInt64, max_ast_depth, 1000, "Maximum depth of query syntax tree. Checked after parsing.")                                                                                                                                 \
    M(SettingUInt64, max_ast_elements, 50000, "Maximum size of query syntax tree in number of nodes. Checked after parsing.")                                                                                                           \
    M(SettingUInt64, max_expanded_ast_elements, 500000, "Maximum size of query syntax tree in number of nodes after expansion of aliases and the asterisk.")                                                                            \
                                                                                                                                                                                                                                        \
    M(SettingUInt64, readonly, 0, "0 - everything is allowed. 1 - only read requests. 2 - only read requests, as well as changing settings, except for the "                                                                            \
                                  "'readonly' setting.")                                                                                                                                                                                \
                                                                                                                                                                                                                                        \
    M(SettingString, query_id, "", "The query_id, only for testing.")                                                                                                                                                                   \
                                                                                                                                                                                                                                        \
    M(SettingUInt64, dt_segment_limit_rows, 1000000, "Base rows of segments in DeltaTree Engine.")                                                                                                                                      \
    M(SettingUInt64, dt_segment_limit_size, 536870912, "Base size of segments in DeltaTree Engine. 500MB by default.")                                                                                                                  \
    M(SettingUInt64, dt_segment_force_split_size, 1610612736, "The threshold of the foreground split segment. in DeltaTree Engine. 1.5GB by default.")                                                                                  \
    M(SettingUInt64, dt_segment_delta_limit_rows, 80000, "Max rows of segment delta in DeltaTree Engine")                                                                                                                               \
    M(SettingUInt64, dt_segment_delta_limit_size, 42991616, "Max size of segment delta in DeltaTree Engine. 41 MB by default.")                                                                                                         \
    M(SettingUInt64, dt_segment_force_merge_delta_deletes, 10, "Delta delete ranges before force merge into stable.")                                                                                                                   \
    M(SettingUInt64, dt_segment_force_merge_delta_rows, 134217728, "Delta rows before force merge into stable.")                                                                                                                        \
    M(SettingUInt64, dt_segment_force_merge_delta_size, 1073741824, "Delta size before force merge into stable. 1 GB by default.")                                                                                                      \
    M(SettingUInt64, dt_segment_stop_write_delta_rows, 268435456, "Delta rows before stop new writes.")                                                                                                                                 \
    M(SettingUInt64, dt_segment_stop_write_delta_size, 2147483648, "Delta size before stop new writes. 2 GB by default.")                                                                                                               \
    M(SettingUInt64, dt_segment_delta_cache_limit_rows, 4096, "Max rows of cache in segment delta in DeltaTree Engine.")                                                                                                                \
    M(SettingUInt64, dt_segment_delta_cache_limit_size, 4194304, "Max size of cache in segment delta in DeltaTree Engine. 4 MB by default.")                                                                                            \
    M(SettingUInt64, dt_segment_delta_small_pack_rows, 2048, "Deprecated. Reserved for backward compatibility. Use dt_segment_delta_small_column_file_rows instead")                                                                    \
    M(SettingUInt64, dt_segment_delta_small_pack_size, 8388608, "Deprecated. Reserved for backward compatibility. Use dt_segment_delta_small_column_file_size instead")                                                                 \
    M(SettingUInt64, dt_segment_delta_small_column_file_rows, 2048, "Determine whether a column file in delta is small or not. 8MB by default.")                                                                                        \
    M(SettingUInt64, dt_segment_delta_small_column_file_size, 8388608, "Determine whether a column file in delta is small or not. 8MB by default.")                                                                                     \
    M(SettingUInt64, dt_segment_stable_pack_rows, DEFAULT_MERGE_BLOCK_SIZE, "Expected stable pack rows in DeltaTree Engine.")                                                                                                           \
    M(SettingFloat, dt_segment_wait_duration_factor, 1, "The factor of wait duration in a write stall.")                                                                                                                                \
    M(SettingUInt64, dt_bg_gc_check_interval, 60, "Background gc thread check interval, the unit is second.")                                                                                                                           \
    M(SettingInt64, dt_bg_gc_max_segments_to_check_every_round, 100, "Max segments to check in every gc round, value less than or equal to 0 means gc no segments.")                                                                    \
    M(SettingFloat, dt_bg_gc_ratio_threhold_to_trigger_gc, 1.2, "Trigger segment's gc when the ratio of invalid version exceed this threhold. Values smaller than or equal to 1.0 means gc all "                                        \
                                                                "segments")                                                                                                                                                             \
    M(SettingFloat, dt_bg_gc_delta_delete_ratio_to_trigger_gc, 0.3, "Trigger segment's gc when the ratio of delta delete range to stable exceeds this ratio.")                                                                          \
    M(SettingUInt64, dt_insert_max_rows, 0, "Max rows of insert blocks when write into DeltaTree Engine. By default 0 means no limit.")                                                                                                 \
    M(SettingBool, dt_enable_rough_set_filter, true, "Whether to parse where expression as Rough Set Index filter or not.")                                                                                                             \
    M(SettingBool, dt_raw_filter_range, true, "[unused] Do range filter or not when read data in raw mode in DeltaTree Engine.")                                                                                                        \
    M(SettingBool, dt_read_delta_only, false, "Only read delta data in DeltaTree Engine.")                                                                                                                                              \
    M(SettingBool, dt_read_stable_only, false, "Only read stable data in DeltaTree Engine.")                                                                                                                                            \
    M(SettingBool, dt_enable_logical_split, false, "Enable logical split or not in DeltaTree Engine.")                                                                                                                                  \
    M(SettingBool, dt_flush_after_write, false, "Flush cache or not after write in DeltaTree Engine.")                                                                                                                                  \
    M(SettingBool, dt_enable_relevant_place, false, "Enable relevant place or not in DeltaTree Engine.")                                                                                                                                \
    M(SettingBool, dt_enable_skippable_place, true, "Enable skippable place or not in DeltaTree Engine.")                                                                                                                               \
    M(SettingBool, dt_enable_stable_column_cache, true, "Enable column cache for StorageDeltaMerge.")                                                                                                                                   \
    \
    /* These PageStorage V2 settings are deprecated */ \
    M(SettingUInt64, dt_open_file_max_idle_seconds, 15, "Deprecated. Max idle time of opening files, 0 means infinite.")                                                                                                                \
    M(SettingUInt64, dt_page_num_max_expect_legacy_files, 100, "Deprecated. Max number of legacy file expected")                                                                                                                        \
    M(SettingFloat, dt_page_num_max_gc_valid_rate, 1.0, "Deprecated. Max valid rate of deciding a page file can be compact when existing legacy files are more over than "                                                              \
                                                        "`dt_storage_num_max_expect_legacy_files`")                                                                                                                                     \
    M(SettingFloat, dt_page_gc_low_write_prob, 0.10, "Deprecated. Probability to run gc when write there is few writes.")                                                                                                               \
    \
    M(SettingUInt64, dt_storage_pool_log_write_slots, 4, "Deprecated. Max write concurrency for each StoragePool.log.")                                                                                                                 \
    M(SettingUInt64, dt_storage_pool_log_gc_min_file_num, 10, "Deprecated. Min number of page files to compact")                                                                                                                        \
    M(SettingUInt64, dt_storage_pool_log_gc_min_legacy_num, 3, "Deprecated. Min number of legacy page files to compact")                                                                                                                \
    M(SettingUInt64, dt_storage_pool_log_gc_min_bytes, 128 * Constant::MB, "Deprecated. Min bytes of page data to compact")                                                                                                             \
    M(SettingFloat, dt_storage_pool_log_gc_max_valid_rate, 0.35, "Deprecated. Max valid rate of deciding a page file can be compact")                                                                                                   \
                                                                                                                                                                                                                                        \
    M(SettingUInt64, dt_storage_pool_data_write_slots, 1, "Deprecated. Max write concurrency for each StoragePool.data.")                                                                                                               \
    M(SettingUInt64, dt_storage_pool_data_gc_min_file_num, 10, "Deprecated. Min number of page files to compact")                                                                                                                       \
    M(SettingUInt64, dt_storage_pool_data_gc_min_legacy_num, 3, "Deprecated. Min number of legacy page files to compact")                                                                                                               \
    M(SettingUInt64, dt_storage_pool_data_gc_min_bytes, 128 * Constant::MB, "Deprecated. Min bytes of page data to compact")                                                                                                            \
    M(SettingFloat, dt_storage_pool_data_gc_max_valid_rate, 0.35, "Deprecated. Max valid rate of deciding a page file can be compact")                                                                                                  \
                                                                                                                                                                                                                                        \
    M(SettingUInt64, dt_storage_pool_meta_write_slots, 2, "Deprecated. Max write concurrency for each StoragePool.meta.")                                                                                                               \
    M(SettingUInt64, dt_storage_pool_meta_gc_min_file_num, 10, "Deprecated. Min number of page files to compact")                                                                                                                       \
    M(SettingUInt64, dt_storage_pool_meta_gc_min_legacy_num, 3, "Deprecated. Min number of legacy page files to compact")                                                                                                               \
    M(SettingUInt64, dt_storage_pool_meta_gc_min_bytes, 128 * Constant::MB, "Deprecated. Min bytes of page data to compact")                                                                                                            \
    M(SettingFloat, dt_storage_pool_meta_gc_max_valid_rate, 0.35, "Deprecated. Max valid rate of deciding a page file can be compact")                                                                                                  \
                                                                                                                                                                                                                                        \
    M(SettingUInt64, dt_checksum_frame_size, DBMS_DEFAULT_BUFFER_SIZE, "Frame size for delta tree stable storage")                                                                                                                      \
                                                                                                                                                                                                                                        \
    M(SettingDouble, dt_page_gc_threshold, 0.5, "Max valid rate of deciding to do a GC in PageStorage")                                                                                                                                 \
    M(SettingBool, dt_enable_read_thread, true, "Enable storage read thread or not")                                                                                                                                                    \
    M(SettingBool, dt_enable_bitmap_filter, true, "Use bitmap filter to read data or not")                                                                                                                                              \
    M(SettingDouble, dt_read_thread_count_scale, 1.0, "Number of read thread = number of logical cpu cores * dt_read_thread_count_scale.  Only has meaning at server startup.")                                                         \
    M(SettingDouble, dt_filecache_max_downloading_count_scale, 1.0, "Max downloading task count of FileCache = io thread count * dt_filecache_max_downloading_count_scale.")                                                            \
    M(SettingUInt64, dt_filecache_min_age_seconds, 1800, "Files of the same priority can only be evicted from files that were not accessed within `dt_filecache_min_age_seconds` seconds.")                                             \
    M(SettingUInt64, dt_small_file_size_threshold, 128 * 1024, "When S3 is enabled, file size less than dt_small_file_size_threshold will be merged before uploading to S3")                                                            \
    M(SettingDouble, dt_merged_file_max_size, 1024 * 1024, "Small files are merged into one or more files not larger than dt_merged_file_max_size")                                                                                     \
    M(SettingDouble, io_thread_count_scale, 5.0, "Number of thread of IOThreadPool = number of logical cpu cores * io_thread_count_scale.  Only has meaning at server startup.")                                                        \
    M(SettingUInt64, init_thread_count_scale, 100, "Number of thread = number of logical cpu cores * init_thread_count_scale. It just works for thread pool for initStores and loadMetadata")                                           \
                                                                                                                                                                                                                                        \
    M(SettingChecksumAlgorithm, dt_checksum_algorithm, ChecksumAlgo::XXH3, "Checksum algorithm for delta tree stable storage")                                                                                                          \
    M(SettingCompressionMethod, dt_compression_method, CompressionMethod::LZ4, "The method of data compression when writing.")                                                                                                          \
    M(SettingInt64, dt_compression_level, 1, "The compression level.")                                                                                                                                                                  \
    \
    M(SettingInt64, remote_checkpoint_interval_seconds, 30, "The interval of uploading checkpoint to the remote store. Unit is second.")                                                                                                \
    M(SettingInt64, remote_gc_method, 1, "The method of running GC task on the remote store. 1 - lifecycle, 2 - scan.")                                                                                                                 \
    M(SettingInt64, remote_gc_interval_seconds, 3600, "The interval of running GC task on the remote store. Unit is second.")                                                                                                           \
    M(SettingInt64, remote_gc_min_age_seconds, 3600, "The file will NOT be compacted when the time difference between the last modification is less than this threshold")                                                               \
    M(SettingDouble, remote_gc_ratio, 0.5, "The files with valid rate less than this threshold will be compacted")                                                                                                                      \
    M(SettingInt64, remote_gc_small_size, 128 * 1024, "The files with total size less than this threshold will be compacted")                                                                                                           \
    M(SettingDouble, disagg_read_concurrency_scale, 20.0, "Scale * logical cpu cores = disaggregated read IO concurrency.")                                                                                                             \
    \
    M(SettingInt64, fap_wait_checkpoint_timeout_seconds, 60, "The max time wait for a usable checkpoint for FAP. Unit is second.")                                                                                                      \
    \
    M(SettingUInt64, max_rows_in_set, 0, "Maximum size of the set (in number of elements) resulting from the execution of the IN section.")                                                                                             \
    M(SettingUInt64, max_bytes_in_set, 0, "Maximum size of the set (in bytes in memory) resulting from the execution of the IN section.")                                                                                               \
    M(SettingOverflowMode<false>, set_overflow_mode, OverflowMode::THROW, "What to do when the limit is exceeded.")                                                                                                                     \
                                                                                                                                                                                                                                        \
    M(SettingUInt64, max_rows_to_transfer, 0, "Maximum size (in rows) of the transmitted external table obtained when the GLOBAL IN/JOIN section is executed.")                                                                         \
    M(SettingUInt64, max_bytes_to_transfer, 0, "Maximum size (in uncompressed bytes) of the transmitted external table obtained when the GLOBAL IN/JOIN section is executed.")                                                          \
    M(SettingOverflowMode<false>, transfer_overflow_mode, OverflowMode::THROW, "What to do when the limit is exceeded.")                                                                                                                \
                                                                                                                                                                                                                                        \
    M(SettingUInt64, max_rows_in_distinct, 0, "Maximum number of elements during execution of DISTINCT.")                                                                                                                               \
    M(SettingUInt64, max_bytes_in_distinct, 0, "Maximum total size of state (in uncompressed bytes) in memory for the execution of DISTINCT.")                                                                                          \
    M(SettingOverflowMode<false>, distinct_overflow_mode, OverflowMode::THROW, "What to do when the limit is exceeded.")                                                                                                                \
                                                                                                                                                                                                                                        \
    M(SettingMemoryLimit, max_memory_usage, UInt64(0), "Maximum memory usage for processing of single query. Can either be an UInt64 (means memory limit in bytes), "                                                                   \
                        "or be a float-point number (means memory limit in percent of total RAM, from 0.0 to 1.0). 0 or 0.0 means unlimited.")                                                                                          \
    M(SettingMemoryLimit, max_memory_usage_for_user, UInt64(0), "Maximum memory usage for processing all concurrently running queries for the user. Can either be an UInt64 (means memory limit in bytes), "                            \
                        "or be a float-point number (means memory limit in percent of total RAM, from 0.0 to 1.0). 0 or 0.0 means unlimited.")                                                                                          \
    M(SettingMemoryLimit, max_memory_usage_for_all_queries, 0.80, "Maximum memory usage for processing all concurrently running queries on the server. Can either be an UInt64 (means memory limit in bytes), "                         \
                        "or be a float-point number (means memory limit in percent of total RAM, from 0.0 to 1.0). 0 or 0.0 means unlimited.")                                                                                          \
    M(SettingUInt64, bytes_that_rss_larger_than_limit, 1073741824, "How many bytes RSS(Resident Set Size) can be larger than limit(max_memory_usage_for_all_queries). Default: 1GB ")                                                   \
                                                                                                                                                                                                                                        \
    M(SettingUInt64, max_network_bandwidth, 0, "The maximum speed of data exchange over the network in bytes per second for a query. Zero means unlimited.")                                                                            \
    M(SettingUInt64, max_network_bytes, 0, "The maximum number of bytes (compressed) to receive or transmit over the network for execution of the query.")                                                                              \
    M(SettingUInt64, max_network_bandwidth_for_user, 0, "The maximum speed of data exchange over the network in bytes per second for all concurrently running user queries. Zero means "                                                \
                                                        "unlimited.")                                                                                                                                                                   \
    M(SettingUInt64, max_network_bandwidth_for_all_users, 0, "The maximum speed of data exchange over the network in bytes per second for all concurrently running queries. Zero means "                                                \
                                                             "unlimited.")                                                                                                                                                              \
    M(SettingUInt64, task_scheduler_thread_soft_limit, 5000, "The soft limit of threads for min_tso task scheduler.")                                                                                                                   \
    M(SettingUInt64, task_scheduler_thread_hard_limit, 10000, "The hard limit of threads for min_tso task scheduler.")                                                                                                                  \
    M(SettingUInt64, task_scheduler_active_set_soft_limit, 0, "The soft limit of count of active query set for min_tso task scheduler.")                                                                                                \
    M(SettingUInt64, max_grpc_pollers, 200, "The maximum number of grpc thread pool's non-temporary threads, better tune it up to avoid frequent creation/destruction of threads.")                                                     \
    M(SettingBool, enable_elastic_threadpool, true, "Enable elastic thread pool for thread create usages.")                                                                                                                             \
    M(SettingUInt64, elastic_threadpool_init_cap, 400, "The size of elastic thread pool.")                                                                                                                                              \
    M(SettingUInt64, elastic_threadpool_shrink_period_ms, 300000, "The shrink period(ms) of elastic thread pool.")                                                                                                                      \
    M(SettingBool, enable_local_tunnel, true, "Enable local data transfer between local MPP tasks.")                                                                                                                                    \
    M(SettingBool, enable_async_grpc_client, true, "Enable async grpc in MPP.")                                                                                                                                                         \
    M(SettingUInt64, grpc_completion_queue_pool_size, 0, "The size of gRPC completion queue pool. 0 means using hardware_concurrency.")                                                                                                 \
    M(SettingBool, enable_async_server, true, "Enable async rpc server.")                                                                                                                                                               \
    M(SettingUInt64, async_pollers_per_cq, 200, "grpc async pollers per cqs")                                                                                                                                                           \
    M(SettingUInt64, async_cqs, 1, "grpc async cqs")                                                                                                                                                                                    \
    M(SettingUInt64, preallocated_request_count_per_poller, 20, "grpc preallocated_request_count_per_poller")                                                                                                                           \
    M(SettingUInt64, manual_compact_pool_size, 1, "The number of worker threads to handle manual compact requests.")                                                                                                                    \
    M(SettingUInt64, manual_compact_max_concurrency, 10, "Max concurrent tasks. It should be larger than pool size.")                                                                                                                   \
    M(SettingUInt64, manual_compact_more_until_ms, 60000, "Continuously compact more segments until reaching specified elapsed time. If 0 is specified, only one segment will be compacted each round.")                                \
    M(SettingUInt64, max_bytes_before_external_join, 0, "max bytes used by join before spill, 0 as the default value, 0 means no limit")                                                                                                \
    M(SettingInt64, join_restore_concurrency, 0, "join restore concurrency, negative value means restore join serially, 0 means TiFlash choose restore concurrency automatically, 0 as the default value")                              \
    M(SettingUInt64, max_cached_data_bytes_in_spiller, 1024ULL * 1024 * 100, "Max cached data bytes in spiller before spilling, 100MB as the default value, 0 means no limit")                                                          \
    M(SettingUInt64, max_spilled_rows_per_file, 200000, "Max spilled data rows per spill file, 200000 as the default value, 0 means no limit.")                                                                                         \
    M(SettingUInt64, max_spilled_bytes_per_file, 0, "Max spilled data bytes per spill file, 0 as the default value, 0 means no limit.")                                                                                                 \
    M(SettingBool, enable_planner, true, "Enable planner")                                                                                                                                                                              \
    M(SettingBool, enable_pipeline, false, "Enable pipeline model")                                                                                                                                                                     \
    M(SettingUInt64, pipeline_task_thread_pool_size, 0, "The size of task thread pool. 0 means using number_of_logical_cpu_cores.")                                                                                                     \
<<<<<<< HEAD
    M(SettingUInt64, local_tunnel_version, 1, "1: not refined, 2: refined") \
    M(SettingUInt64, init_thread_count_scale, 100, "Number of thread = number of logical cpu cores * init_thread_count_scale. It just works for thread pool for initStores and loadMetadata")
=======
    M(SettingUInt64, local_tunnel_version, 2, "1: not refined, 2: refined")
>>>>>>> 23c43aca
// clang-format on
#define DECLARE(TYPE, NAME, DEFAULT, DESCRIPTION) TYPE NAME{DEFAULT};

    APPLY_FOR_SETTINGS(DECLARE)

#undef DECLARE

    /// Set setting by name.
    void set(const String & name, const Field & value);

    /// Set setting by name. Read value, serialized in binary form from buffer (for inter-server communication).
    void set(const String & name, ReadBuffer & buf);

    /// Skip value, serialized in binary form in buffer.
    void ignore(const String & name, ReadBuffer & buf);

    /// Set setting by name. Read value in text form from string (for example, from configuration file or from URL parameter).
    void set(const String & name, const String & value);

    /// Get setting by name. Converts value to String.
    String get(const String & name) const;

    bool tryGet(const String & name, String & value) const;

    /** Set multiple settings from "profile" (in server configuration file (users.xml), profiles contain groups of multiple settings).
      * The profile can also be set using the `set` functions, like the profile setting.
      */
    void setProfile(const String & profile_name, Poco::Util::AbstractConfiguration & config);

    /// Load settings from configuration file, at "path" prefix in configuration.
    void loadSettingsFromConfig(const String & path, const Poco::Util::AbstractConfiguration & config);

    /// Read settings from buffer. They are serialized as list of contiguous name-value pairs, finished with empty name.
    /// If readonly=1 is set, ignore read settings.
    void deserialize(ReadBuffer & buf);

    /// Write changed settings to buffer. (For example, to be sent to remote server.)
    void serialize(WriteBuffer & buf) const;
};


} // namespace DB<|MERGE_RESOLUTION|>--- conflicted
+++ resolved
@@ -305,12 +305,7 @@
     M(SettingBool, enable_planner, true, "Enable planner")                                                                                                                                                                              \
     M(SettingBool, enable_pipeline, false, "Enable pipeline model")                                                                                                                                                                     \
     M(SettingUInt64, pipeline_task_thread_pool_size, 0, "The size of task thread pool. 0 means using number_of_logical_cpu_cores.")                                                                                                     \
-<<<<<<< HEAD
-    M(SettingUInt64, local_tunnel_version, 1, "1: not refined, 2: refined") \
-    M(SettingUInt64, init_thread_count_scale, 100, "Number of thread = number of logical cpu cores * init_thread_count_scale. It just works for thread pool for initStores and loadMetadata")
-=======
     M(SettingUInt64, local_tunnel_version, 2, "1: not refined, 2: refined")
->>>>>>> 23c43aca
 // clang-format on
 #define DECLARE(TYPE, NAME, DEFAULT, DESCRIPTION) TYPE NAME{DEFAULT};
 
