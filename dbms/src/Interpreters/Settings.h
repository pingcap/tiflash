#pragma once

#include <Common/Checksum.h>
#include <Core/Defines.h>
#include <Core/Field.h>
#include <Interpreters/SettingsCommon.h>
#include <Poco/Util/AbstractConfiguration.h>


namespace DB
{
namespace Constant
{
inline static constexpr UInt64 MB = 1024UL * 1024UL;
}

/** Settings of query execution.
  */
struct Settings
{
    /// For initialization from empty initializer-list to be "value initialization", not "aggregate initialization" in C++14.
    /// http://en.cppreference.com/w/cpp/language/aggregate_initialization
    Settings() = default;
    /** List of settings: type, name, default value.
      *
      * This looks rather unconvenient. It is done that way to avoid repeating settings in different places.
      * Note: as an alternative, we could implement settings to be completely dynamic in form of map: String -> Field,
      *  but we are not going to do it, because settings is used everywhere as static struct fields.
      */

// clang-format off
#define APPLY_FOR_SETTINGS(M)                                                                                                                                                                                                           \
    M(SettingString, regions, "", "the region need to be read.")                                                                                                                                                                        \
    M(SettingBool, resolve_locks, false, "tmt resolve locks.")                                                                                                                                                                          \
    M(SettingBool, group_by_collation_sensitive, false, "do group by with collation info.")                                                                                                                                             \
    M(SettingUInt64, read_tso, DEFAULT_MAX_READ_TSO, "tmt read tso.")                                                                                                                                                                   \
    M(SettingInt64, dag_records_per_chunk, DEFAULT_DAG_RECORDS_PER_CHUNK, "default chunk size of a DAG response.")                                                                                                                      \
    M(SettingInt64, batch_send_min_limit, DEFAULT_BATCH_SEND_MIN_LIMIT, "default minial chunk size of exchanging data among TiFlash.")                                                                                                  \
    M(SettingInt64, schema_version, DEFAULT_UNSPECIFIED_SCHEMA_VERSION, "tmt schema version.")                                                                                                                                          \
    M(SettingUInt64, mpp_task_timeout, DEFAULT_MPP_TASK_TIMEOUT, "mpp task max endurable time.")                                                                                                                                        \
    M(SettingUInt64, mpp_task_running_timeout, DEFAULT_MPP_TASK_RUNNING_TIMEOUT, "mpp task max time that running without any progress.")                                                                                                \
    M(SettingUInt64, mpp_task_waiting_timeout, DEFAULT_MPP_TASK_WAITING_TIMEOUT, "mpp task max time that waiting first data block from source input stream.")                                                                           \
    M(SettingInt64, safe_point_update_interval_seconds, 1, "The interval in seconds to update safe point from PD.")                                                                                                                     \
    M(SettingUInt64, batch_commands_threads, 0, "Number of threads to use for handling batch commands concurrently. 0 means - same as 'max_threads'.")                                                                                  \
    M(SettingUInt64, min_compress_block_size, DEFAULT_MIN_COMPRESS_BLOCK_SIZE, "The actual size of the block to compress, if the uncompressed data less than max_compress_block_size is no less than this value "                       \
                                                                               "and no less than the volume of data for one mark.")                                                                                                     \
    M(SettingUInt64, max_compress_block_size, DEFAULT_MAX_COMPRESS_BLOCK_SIZE, "The maximum size of blocks of uncompressed data before compressing for writing to a table.")                                                            \
    M(SettingUInt64, max_block_size, DEFAULT_BLOCK_SIZE, "Maximum block size for reading")                                                                                                                                              \
    M(SettingUInt64, max_insert_block_size, DEFAULT_INSERT_BLOCK_SIZE, "The maximum block size for insertion, if we control the creation of blocks for insertion.")                                                                     \
    M(SettingUInt64, min_insert_block_size_rows, DEFAULT_INSERT_BLOCK_SIZE, "Squash blocks passed to INSERT query to specified size in rows, if blocks are not big enough.")                                                            \
    M(SettingUInt64, min_insert_block_size_bytes, (DEFAULT_INSERT_BLOCK_SIZE * 256), "Squash blocks passed to INSERT query to specified size in bytes, if blocks are not big enough.")                                                  \
    M(SettingMaxThreads, max_threads, 0, "The maximum number of threads to execute the request. By default, it is determined automatically.")                                                                                           \
    M(SettingUInt64, cop_pool_size, 0, "The number of threads to handle cop requests. By default, it is determined automatically.")                                                                                                     \
    M(SettingUInt64, batch_cop_pool_size, 0, "The number of threads to handle batch cop requests. By default, it is determined automatically.")                                                                                         \
    M(SettingUInt64, max_read_buffer_size, DBMS_DEFAULT_BUFFER_SIZE, "The maximum size of the buffer to read from the filesystem.")                                                                                                     \
    M(SettingUInt64, max_distributed_connections, DEFAULT_MAX_DISTRIBUTED_CONNECTIONS, "The maximum number of connections for distributed processing of one query (should be greater than max_threads).")                               \
    M(SettingUInt64, max_query_size, DEFAULT_MAX_QUERY_SIZE, "Which part of the query can be read into RAM for parsing (the remaining data for INSERT, if any, is read later)")                                                         \
    M(SettingUInt64, interactive_delay, DEFAULT_INTERACTIVE_DELAY, "The interval in microseconds to check if the request is cancelled, and to send progress info.")                                                                     \
    M(SettingSeconds, connect_timeout, DBMS_DEFAULT_CONNECT_TIMEOUT_SEC, "Connection timeout if there are no replicas.")                                                                                                                \
    M(SettingMilliseconds, connect_timeout_with_failover_ms, DBMS_DEFAULT_CONNECT_TIMEOUT_WITH_FAILOVER_MS, "Connection timeout for selecting first healthy replica.")                                                                  \
    M(SettingSeconds, receive_timeout, DBMS_DEFAULT_RECEIVE_TIMEOUT_SEC, "")                                                                                                                                                            \
    M(SettingSeconds, send_timeout, DBMS_DEFAULT_SEND_TIMEOUT_SEC, "")                                                                                                                                                                  \
    M(SettingMilliseconds, queue_max_wait_ms, DEFAULT_QUERIES_QUEUE_WAIT_TIME_MS, "The wait time in the request queue, if the number of concurrent requests exceeds the maximum.")                                                      \
    M(SettingUInt64, poll_interval, DBMS_DEFAULT_POLL_INTERVAL, "Block at the query wait loop on the server for the specified number of seconds.")                                                                                      \
    M(SettingUInt64, connections_with_failover_max_tries, DBMS_CONNECTION_POOL_WITH_FAILOVER_DEFAULT_MAX_TRIES, "The maximum number of attempts to connect to replicas.")                                                               \
    M(SettingBool, extremes, false, "Calculate minimums and maximums of the result columns. They can be output in JSON-formats.")                                                                                                       \
    M(SettingBool, use_uncompressed_cache, true, "Whether to use the cache of uncompressed blocks.")                                                                                                                                    \
    M(SettingBool, replace_running_query, false, "Whether the running request should be canceled with the same id as the new one.")                                                                                                     \
    M(SettingUInt64, background_pool_size, DBMS_DEFAULT_BACKGROUND_POOL_SIZE, "Number of threads performing background work for tables (for example, merging in merge tree). Only has meaning at server "                               \
                                                                              "startup.")                                                                                                                                               \
                                                                                                                                                                                                                                        \
    M(SettingBool, optimize_move_to_prewhere, true, "Allows disabling WHERE to PREWHERE optimization in SELECT queries from MergeTree.")                                                                                                \
                                                                                                                                                                                                                                        \
    M(SettingLoadBalancing, load_balancing, LoadBalancing::RANDOM, "Which replicas (among healthy replicas) to preferably send a query to (on the first attempt) for distributed processing.")                                          \
                                                                                                                                                                                                                                        \
    M(SettingTotalsMode, totals_mode, TotalsMode::AFTER_HAVING_EXCLUSIVE, "How to calculate TOTALS when HAVING is present, as well as when max_rows_to_group_by and group_by_overflow_mode = ‘any’ are "                                \
                                                                          "present.")                                                                                                                                                   \
    M(SettingFloat, totals_auto_threshold, 0.5, "The threshold for totals_mode = 'auto'.")                                                                                                                                              \
                                                                                                                                                                                                                                        \
    M(SettingBool, compile, false, "Whether query compilation is enabled.")                                                                                                                                                             \
    M(SettingUInt64, min_count_to_compile, 3, "The number of structurally identical queries before they are compiled.")                                                                                                                 \
    M(SettingUInt64, group_by_two_level_threshold, 100000, "From what number of keys, a two-level aggregation starts. 0 - the threshold is not set.")                                                                                   \
    M(SettingUInt64, group_by_two_level_threshold_bytes, 100000000, "From what size of the aggregation state in bytes, a two-level aggregation begins to be used. 0 - the threshold is not set. "                                       \
                                                                    "Two-level aggregation is used when at least one of the thresholds is triggered.")                                                                                  \
    M(SettingBool, distributed_aggregation_memory_efficient, false, "Is the memory-saving mode of distributed aggregation enabled.")                                                                                                    \
    M(SettingUInt64, aggregation_memory_efficient_merge_threads, 0, "Number of threads to use for merge intermediate aggregation results in memory efficient mode. When bigger, then more memory is "                                   \
                                                                    "consumed. 0 means - same as 'max_threads'.")                                                                                                                       \
                                                                                                                                                                                                                                        \
    M(SettingUInt64, max_parallel_replicas, 1, "The maximum number of replicas of each shard used when the query is executed. For consistency (to get different parts of the "                                                          \
                                               "same partition), this option only works for the specified sampling key. The lag of the replicas is not controlled.")                                                                    \
    M(SettingUInt64, parallel_replicas_count, 0, "")                                                                                                                                                                                    \
    M(SettingUInt64, parallel_replica_offset, 0, "")                                                                                                                                                                                    \
                                                                                                                                                                                                                                        \
    M(SettingBool, skip_unavailable_shards, false, "Silently skip unavailable shards.")                                                                                                                                                 \
                                                                                                                                                                                                                                        \
    M(SettingUInt64, optimize_min_equality_disjunction_chain_length, 3, "The minimum length of the expression `expr = x1 OR ... expr = xN` for optimization ")                                                                          \
                                                                                                                                                                                                                                        \
    M(SettingUInt64, min_bytes_to_use_direct_io, 0, "The minimum number of bytes for input/output operations is bypassing the page cache. 0 - disabled.")                                                                               \
                                                                                                                                                                                                                                        \
    M(SettingUInt64, mark_cache_min_lifetime, 0, "If the maximum size of mark_cache is exceeded, delete only records older than mark_cache_min_lifetime seconds.")                                                                      \
                                                                                                                                                                                                                                        \
    M(SettingFloat, max_streams_to_max_threads_ratio, 1, "Allows you to use more sources than the number of threads - to more evenly distribute work across threads. It is assumed that "                                               \
                                                         "this is a temporary solution, since it will be possible in the future to make the number of sources equal to the number of "                                                  \
                                                         "threads, but for each source to dynamically select available work for itself.")                                                                                               \
                                                                                                                                                                                                                                        \
    M(SettingCompressionMethod, network_compression_method, CompressionMethod::LZ4, "Allows you to select the method of data compression when writing.")                                                                                \
                                                                                                                                                                                                                                        \
    M(SettingInt64, network_zstd_compression_level, 1, "Allows you to select the level of ZSTD compression.")                                                                                                                           \
                                                                                                                                                                                                                                        \
    M(SettingUInt64, priority, 0, "Priority of the query. 1 - the highest, higher value - lower priority; 0 - do not use priorities.")                                                                                                  \
                                                                                                                                                                                                                                        \
    M(SettingBool, log_queries, 0, "Log requests and write the log to the system table.")                                                                                                                                               \
                                                                                                                                                                                                                                        \
    M(SettingUInt64, log_queries_cut_to_length, 100000, "If query length is greater than specified threshold (in bytes), then cut query when writing to query log. Also limit length of "                                               \
                                                        "printed query in ordinary text log.")                                                                                                                                          \
                                                                                                                                                                                                                                        \
    M(SettingUInt64, max_concurrent_queries_for_user, 0, "The maximum number of concurrent requests per user.")                                                                                                                         \
                                                                                                                                                                                                                                        \
    M(SettingBool, insert_deduplicate, true, "For INSERT queries in the replicated table, specifies that deduplication of insertings blocks should be preformed")                                                                       \
                                                                                                                                                                                                                                        \
    M(SettingUInt64, insert_quorum, 0, "For INSERT queries in the replicated table, wait writing for the specified number of replicas and linearize the addition of the "                                                               \
                                       "data. 0 - disabled.")                                                                                                                                                                           \
    M(SettingMilliseconds, insert_quorum_timeout, 600000, "")                                                                                                                                                                           \
    M(SettingUInt64, select_sequential_consistency, 0, "For SELECT queries from the replicated table, throw an exception if the replica does not have a chunk written with the quorum; "                                                \
                                                       "do not read the parts that have not yet been written with the quorum.")                                                                                                         \
    M(SettingUInt64, table_function_remote_max_addresses, 1000, "The maximum number of different shards and the maximum number of replicas of one shard in the `remote` function.")                                                     \
    M(SettingMilliseconds, read_backoff_min_latency_ms, 1000, "Setting to reduce the number of threads in case of slow reads. Pay attention only to reads that took at least that much time.")                                          \
    M(SettingUInt64, read_backoff_max_throughput, 1048576, "Settings to reduce the number of threads in case of slow reads. Count events when the read bandwidth is less than that many "                                               \
                                                           "bytes per second.")                                                                                                                                                         \
    M(SettingMilliseconds, read_backoff_min_interval_between_events_ms, 1000, "Settings to reduce the number of threads in case of slow reads. Do not pay attention to the event, if the previous one has "                             \
                                                                              "passed less than a certain amount of time.")                                                                                                             \
    M(SettingUInt64, read_backoff_min_events, 2, "Settings to reduce the number of threads in case of slow reads. The number of events after which the number of threads will be "                                                      \
                                                 "reduced.")                                                                                                                                                                            \
                                                                                                                                                                                                                                        \
    M(SettingFloat, memory_tracker_fault_probability, 0., "For testing of `exception safety` - throw an exception every time you allocate memory with the specified probability.")                                                      \
                                                                                                                                                                                                                                        \
    M(SettingBool, enable_http_compression, 0, "Compress the result if the client over HTTP said that it understands data compressed by gzip or deflate.")                                                                              \
    M(SettingInt64, http_zlib_compression_level, 3, "Compression level - used if the client on HTTP said that it understands data compressed by gzip or deflate.")                                                                      \
                                                                                                                                                                                                                                        \
    M(SettingBool, http_native_compression_disable_checksumming_on_decompress, 0, "If you uncompress the POST data from the client compressed by the native format, do not check the checksum.")                                        \
                                                                                                                                                                                                                                        \
    M(SettingString, count_distinct_implementation, "uniqExact", "What aggregate function to use for implementation of count(DISTINCT ...)")                                                                                            \
                                                                                                                                                                                                                                        \
    M(SettingBool, output_format_write_statistics, true, "Write statistics about read rows, bytes, time elapsed in suitable output formats.")                                                                                           \
                                                                                                                                                                                                                                        \
    M(SettingBool, add_http_cors_header, false, "Write add http CORS header.")                                                                                                                                                          \
                                                                                                                                                                                                                                        \
    M(SettingBool, input_format_skip_unknown_fields, false, "Skip columns with unknown names from input data (it works for JSONEachRow and TSKV formats).")                                                                             \
                                                                                                                                                                                                                                        \
    M(SettingBool, input_format_values_interpret_expressions, true, "For Values format: if field could not be parsed by streaming parser, run SQL parser and try to interpret it as SQL expression.")                                   \
                                                                                                                                                                                                                                        \
    M(SettingBool, output_format_json_quote_64bit_integers, true, "Controls quoting of 64-bit integers in JSON output format.")                                                                                                         \
                                                                                                                                                                                                                                        \
    M(SettingBool, output_format_json_quote_denormals, false, "Enables '+nan', '-nan', '+inf', '-inf' outputs in JSON output format.")                                                                                                  \
                                                                                                                                                                                                                                        \
    M(SettingUInt64, output_format_pretty_max_rows, 10000, "Rows limit for Pretty formats.")                                                                                                                                            \
                                                                                                                                                                                                                                        \
    M(SettingBool, use_client_time_zone, false, "Use client timezone for interpreting DateTime string values, instead of adopting server timezone.")                                                                                    \
                                                                                                                                                                                                                                        \
    M(SettingBool, send_progress_in_http_headers, false, "Send progress notifications using X-ClickHouse-Progress headers. Some clients do not support high amount of HTTP headers "                                                    \
                                                         "(Python requests in particular), so it is disabled by default.")                                                                                                              \
                                                                                                                                                                                                                                        \
    M(SettingUInt64, http_headers_progress_interval_ms, 100, "Do not send HTTP headers X-ClickHouse-Progress more frequently than at each specified interval.")                                                                         \
                                                                                                                                                                                                                                        \
    M(SettingBool, fsync_metadata, 1, "Do fsync after changing metadata for tables and databases (.sql files). Could be disabled in case of poor latency on server "                                                                    \
                                      "with high load of DDL queries and high load of disk subsystem.")                                                                                                                                 \
                                                                                                                                                                                                                                        \
    M(SettingUInt64, input_format_allow_errors_num, 0, "Maximum absolute amount of errors while reading text formats (like CSV, TSV). In case of error, if both absolute and relative "                                                 \
                                                       "values are non-zero, and at least absolute or relative amount of errors is lower than corresponding value, will skip until next "                                               \
                                                       "line and continue.")                                                                                                                                                            \
    M(SettingFloat, input_format_allow_errors_ratio, 0, "Maximum relative amount of errors while reading text formats (like CSV, TSV). In case of error, if both absolute and relative "                                                \
                                                        "values are non-zero, and at least absolute or relative amount of errors is lower than corresponding value, will skip until next "                                              \
                                                        "line and continue.")                                                                                                                                                           \
                                                                                                                                                                                                                                        \
    M(SettingBool, join_use_nulls, 0, "Use NULLs for non-joined rows of outer JOINs. If false, use default value of corresponding columns data type.")                                                                                  \
                                                                                                                                                                                                                                        \
    M(SettingUInt64, preferred_block_size_bytes, 1000000, "")                                                                                                                                                                           \
                                                                                                                                                                                                                                        \
    M(SettingUInt64, max_replica_delay_for_distributed_queries, 300, "If set, distributed queries of Replicated tables will choose servers with replication delay in seconds less than the specified "                                  \
                                                                     "value (not inclusive). Zero means do not take delay into account.")                                                                                               \
    M(SettingBool, fallback_to_stale_replicas_for_distributed_queries, 1, "Suppose max_replica_delay_for_distributed_queries is set and all replicas for the queried table are stale. If this setting is "                              \
                                                                          "enabled, the query will be performed anyway, otherwise the error will be reported.")                                                                         \
    M(SettingUInt64, preferred_max_column_in_block_size_bytes, 0, "Limit on max column size in block while reading. Helps to decrease cache misses count. Should be close to L2 cache size.")                                           \
                                                                                                                                                                                                                                        \
    M(SettingBool, insert_distributed_sync, false, "If setting is enabled, insert query into distributed waits until data will be sent to all nodes in cluster.")                                                                       \
    M(SettingBool, insert_allow_materialized_columns, 0, "If setting is enabled, Allow materialized columns in INSERT.")                                                                                                                \
    M(SettingSeconds, http_connection_timeout, DEFAULT_HTTP_READ_BUFFER_CONNECTION_TIMEOUT, "HTTP connection timeout.")                                                                                                                 \
    M(SettingSeconds, http_send_timeout, DEFAULT_HTTP_READ_BUFFER_TIMEOUT, "HTTP send timeout")                                                                                                                                         \
    M(SettingSeconds, http_receive_timeout, DEFAULT_HTTP_READ_BUFFER_TIMEOUT, "HTTP receive timeout")                                                                                                                                   \
    M(SettingBool, use_index_for_in_with_subqueries, true, "Try using an index if there is a subquery or a table expression on the right side of the IN operator.")                                                                     \
                                                                                                                                                                                                                                        \
    M(SettingBool, empty_result_for_aggregation_by_empty_set, false, "Return empty result when aggregating without keys on empty set.")                                                                                                 \
                                                                                                                                                                                                                                        \
    /** Limits during query execution are part of the settings. \
      * Used to provide a more safe execution of queries from the user interface. \
      * Basically, limits are checked for each block (not every row). That is, the limits can be slightly violated. \
      * Almost all limits apply only to SELECTs. \
      * Almost all limits apply to each stream individually. \
      */                                                                                                                                                                       \
                                                                                                                                                                                                                                        \
    M(SettingUInt64, max_rows_to_read, 0, "Limit on read rows from the most 'deep' sources. That is, only in the deepest subquery. When reading from a remote server, it "                                                              \
                                          "is only checked on a remote server.")                                                                                                                                                        \
    M(SettingUInt64, max_bytes_to_read, 0, "Limit on read bytes (after decompression) from the most 'deep' sources. That is, only in the deepest subquery. When reading "                                                               \
                                           "from a remote server, it is only checked on a remote server.")                                                                                                                              \
    M(SettingOverflowMode<false>, read_overflow_mode, OverflowMode::THROW, "What to do when the limit is exceeded.")                                                                                                                    \
                                                                                                                                                                                                                                        \
    M(SettingUInt64, max_rows_to_group_by, 0, "")                                                                                                                                                                                       \
    M(SettingOverflowMode<true>, group_by_overflow_mode, OverflowMode::THROW, "What to do when the limit is exceeded.")                                                                                                                 \
    M(SettingUInt64, max_bytes_before_external_group_by, 0, "")                                                                                                                                                                         \
                                                                                                                                                                                                                                        \
    M(SettingUInt64, max_rows_to_sort, 0, "")                                                                                                                                                                                           \
    M(SettingUInt64, max_bytes_to_sort, 0, "")                                                                                                                                                                                          \
    M(SettingOverflowMode<false>, sort_overflow_mode, OverflowMode::THROW, "What to do when the limit is exceeded.")                                                                                                                    \
    M(SettingUInt64, max_bytes_before_external_sort, 0, "")                                                                                                                                                                             \
                                                                                                                                                                                                                                        \
    M(SettingUInt64, max_result_rows, 0, "Limit on result size in rows. Also checked for intermediate data sent from remote servers.")                                                                                                  \
    M(SettingUInt64, max_result_bytes, 0, "Limit on result size in bytes (uncompressed). Also checked for intermediate data sent from remote servers.")                                                                                 \
    M(SettingOverflowMode<false>, result_overflow_mode, OverflowMode::THROW, "What to do when the limit is exceeded.")                                                                                                                  \
                                                                                                                                                                                                                                        \
    /* TODO: Check also when merging and finalizing aggregate functions. */                                                                                                                                                             \
    M(SettingSeconds, max_execution_time, 0, "")                                                                                                                                                                                        \
    M(SettingOverflowMode<false>, timeout_overflow_mode, OverflowMode::THROW, "What to do when the limit is exceeded.")                                                                                                                 \
                                                                                                                                                                                                                                        \
    M(SettingUInt64, min_execution_speed, 0, "In rows per second.")                                                                                                                                                                     \
    M(SettingSeconds, timeout_before_checking_execution_speed, 0, "Check that the speed is not too low after the specified time has elapsed.")                                                                                          \
                                                                                                                                                                                                                                        \
    M(SettingUInt64, max_columns_to_read, 0, "")                                                                                                                                                                                        \
    M(SettingUInt64, max_temporary_columns, 0, "")                                                                                                                                                                                      \
    M(SettingUInt64, max_temporary_non_const_columns, 0, "")                                                                                                                                                                            \
                                                                                                                                                                                                                                        \
    M(SettingUInt64, max_subquery_depth, 100, "")                                                                                                                                                                                       \
    M(SettingUInt64, max_pipeline_depth, 1000, "")                                                                                                                                                                                      \
    M(SettingUInt64, max_ast_depth, 1000, "Maximum depth of query syntax tree. Checked after parsing.")                                                                                                                                 \
    M(SettingUInt64, max_ast_elements, 50000, "Maximum size of query syntax tree in number of nodes. Checked after parsing.")                                                                                                           \
    M(SettingUInt64, max_expanded_ast_elements, 500000, "Maximum size of query syntax tree in number of nodes after expansion of aliases and the asterisk.")                                                                            \
                                                                                                                                                                                                                                        \
    M(SettingUInt64, readonly, 0, "0 - everything is allowed. 1 - only read requests. 2 - only read requests, as well as changing settings, except for the "                                                                            \
                                  "'readonly' setting.")                                                                                                                                                                                \
                                                                                                                                                                                                                                        \
    M(SettingUInt64, shared_query_clients, 0, "How many clients will share the same query_id. If > 0, enable shared query mode.")                                                                                                       \
    M(SettingString, query_id, "", "The query_id, only for testing.")                                                                                                                                                                   \
    M(SettingUInt64, mutable_deduper, 5, "The deduper used by MutableMergeTree storage. By default 5. 0: OriginStreams, 1: OriginUnity, 2: ReplacingUnity, 3: "                                                                         \
                                         "ReplacingPartitioning, 4: DedupPartitioning, 5: ReplacingPartitioningOpt.")                                                                                                                   \
    M(SettingUInt64, dt_segment_limit_rows, 1000000, "Base rows of segments in DeltaTree Engine.")                                                                                                                                      \
    M(SettingUInt64, dt_segment_limit_size, 536870912, "Base size of segments in DeltaTree Engine. 500MB by default.")                                                                                                                  \
    M(SettingUInt64, dt_segment_force_split_size, 1610612736, "The threshold of the foreground split segment. in DeltaTree Engine. 1.5GB by default.")                                                                                  \
    M(SettingUInt64, dt_segment_delta_limit_rows, 80000, "Max rows of segment delta in DeltaTree Engine")                                                                                                                               \
    M(SettingUInt64, dt_segment_delta_limit_size, 42991616, "Max size of segment delta in DeltaTree Engine. 41 MB by default.")                                                                                                         \
    M(SettingUInt64, dt_segment_force_merge_delta_deletes, 10, "Delta delete ranges before force merge into stable.")                                                                                                                   \
    M(SettingUInt64, dt_segment_force_merge_delta_rows, 134217728, "Delta rows before force merge into stable.")                                                                                                                        \
    M(SettingUInt64, dt_segment_force_merge_delta_size, 1073741824, "Delta size before force merge into stable. 1 GB by default.")                                                                                                      \
    M(SettingUInt64, dt_segment_stop_write_delta_rows, 268435456, "Delta rows before stop new writes.")                                                                                                                                 \
    M(SettingUInt64, dt_segment_stop_write_delta_size, 2147483648, "Delta size before stop new writes. 2 GB by default.")                                                                                                               \
    M(SettingUInt64, dt_segment_delta_cache_limit_rows, 4096, "Max rows of cache in segment delta in DeltaTree Engine.")                                                                                                                \
    M(SettingUInt64, dt_segment_delta_cache_limit_size, 4194304, "Max size of cache in segment delta in DeltaTree Engine. 4 MB by default.")                                                                                            \
    M(SettingUInt64, dt_segment_delta_small_pack_rows, 2048, "Determine whether a pack in delta is small or not.")                                                                                                                       \
    M(SettingUInt64, dt_segment_delta_small_pack_size, 8388608, "Determine whether a pack in delta is small or not. 8MB by default.")                                                                                                   \
    M(SettingUInt64, dt_segment_stable_pack_rows, DEFAULT_MERGE_BLOCK_SIZE, "Expected stable pack rows in DeltaTree Engine.")                                                                                                           \
    M(SettingFloat, dt_segment_wait_duration_factor, 1, "The factor of wait duration in a write stall.")                                                                                                                                \
    M(SettingUInt64, dt_bg_gc_check_interval, 600, "Background gc thread check interval, the unit is second.")                                                                                                                          \
    M(SettingInt64, dt_bg_gc_max_segments_to_check_every_round, 15, "Max segments to check in every gc round, value less than or equal to 0 means gc no segments.")                                                                     \
    M(SettingFloat, dt_bg_gc_ratio_threhold_to_trigger_gc, 1.2, "Trigger segment's gc when the ratio of invalid version exceed this threhold. Values smaller than or equal to 1.0 means gc all "                                        \
                                                                "segments")                                                                                                                                                             \
    M(SettingFloat, dt_bg_gc_delta_delete_ratio_to_trigger_gc, 0.3, "Trigger segment's gc when the ratio of delta delete range to stable exceeds this ratio.")                                                                          \
    M(SettingUInt64, dt_insert_max_rows, 0, "Max rows of insert blocks when write into DeltaTree Engine. By default 0 means no limit.")                                                                                                 \
    M(SettingBool, dt_enable_rough_set_filter, true, "Whether to parse where expression as Rough Set Index filter or not.")                                                                                                             \
    M(SettingBool, dt_raw_filter_range, true, "Do range filter or not when read data in raw mode in DeltaTree Engine.")                                                                                                                 \
    M(SettingBool, dt_read_delta_only, false, "Only read delta data in DeltaTree Engine.")                                                                                                                                              \
    M(SettingBool, dt_read_stable_only, false, "Only read stable data in DeltaTree Engine.")                                                                                                                                            \
    M(SettingBool, dt_enable_logical_split, true, "Enable logical split or not in DeltaTree Engine.")                                                                                                                                   \
    M(SettingBool, dt_flush_after_write, false, "Flush cache or not after write in DeltaTree Engine.")                                                                                                                                  \
    M(SettingBool, dt_enable_relevant_place, false, "Enable relevant place or not in DeltaTree Engine.")                                                                                                                                \
    M(SettingBool, dt_enable_skippable_place, true, "Enable skippable place or not in DeltaTree Engine.")                                                                                                                               \
    M(SettingBool, dt_enable_stable_column_cache, true, "Enable column cache for StorageDeltaMerge.")                                                                                                                                   \
    M(SettingBool, dt_enable_single_file_mode_dmfile, false, "Enable write DMFile in single file mode.")                                                                                                                                \
    M(SettingUInt64, dt_open_file_max_idle_seconds, 15, "Max idle time of opening files, 0 means infinite.")                                                                                                                            \
    M(SettingUInt64, dt_page_num_max_expect_legacy_files, 100, "Max number of legacy file expected")                                                                                                                                    \
    M(SettingFloat, dt_page_num_max_gc_valid_rate, 1.0, "Max valid rate of deciding a page file can be compact when exising legacy files are more over than "                                                                           \
                                                        "`dt_stroage_num_max_expect_legacy_files`")                                                                                                                                     \
    M(SettingFloat, dt_page_gc_low_write_prob, 0.10, "Probability to run gc when write there is few writes.")                                                                                                                           \
                                                                                                                                                                                                                                        \
    M(SettingUInt64, dt_storage_pool_log_write_slots, 4, "Max write concurrency for each StoragePool.log.")                                                                                                                             \
    M(SettingUInt64, dt_storage_pool_log_gc_min_file_num, 10, "Min number of page files to compact")                                                                                                                                    \
    M(SettingUInt64, dt_storage_pool_log_gc_min_legacy_num, 3, "Min number of legacy page files to compact")                                                                                                                            \
    M(SettingUInt64, dt_storage_pool_log_gc_min_bytes, 128 * Constant::MB, "Min bytes of page data to compact")                                                                                                                         \
    M(SettingFloat, dt_storage_pool_log_gc_max_valid_rate, 0.35, "Max valid rate of deciding a page file can be compact")                                                                                                               \
    M(SettingDouble, dt_storage_pool_log_gc_force_hardlink_rate, 2, "Max valid rate of deciding a page file can do hardlink")                                                                                                           \
                                                                                                                                                                                                                                        \
    M(SettingUInt64, dt_storage_pool_data_write_slots, 1, "Max write concurrency for each StoragePool.data.")                                                                                                                           \
    M(SettingUInt64, dt_storage_pool_data_gc_min_file_num, 10, "Min number of page files to compact")                                                                                                                                   \
    M(SettingUInt64, dt_storage_pool_data_gc_min_legacy_num, 3, "Min number of legacy page files to compact")                                                                                                                           \
    M(SettingUInt64, dt_storage_pool_data_gc_min_bytes, 128 * Constant::MB, "Min bytes of page data to compact")                                                                                                                        \
    M(SettingFloat, dt_storage_pool_data_gc_max_valid_rate, 0.35, "Max valid rate of deciding a page file can be compact")                                                                                                              \
    M(SettingDouble, dt_storage_pool_data_gc_force_hardlink_rate, 2, "Max valid rate of deciding a page file can do hardlink")                                                                                                          \
                                                                                                                                                                                                                                        \
    M(SettingUInt64, dt_storage_pool_meta_write_slots, 2, "Max write concurrency for each StoragePool.meta.")                                                                                                                           \
    M(SettingUInt64, dt_storage_pool_meta_gc_min_file_num, 10, "Min number of page files to compact")                                                                                                                                   \
    M(SettingUInt64, dt_storage_pool_meta_gc_min_legacy_num, 3, "Min number of legacy page files to compact")                                                                                                                           \
    M(SettingUInt64, dt_storage_pool_meta_gc_min_bytes, 128 * Constant::MB, "Min bytes of page data to compact")                                                                                                                        \
    M(SettingFloat, dt_storage_pool_meta_gc_max_valid_rate, 0.35, "Max valid rate of deciding a page file can be compact")                                                                                                              \
    M(SettingDouble, dt_storage_pool_meta_gc_force_hardlink_rate, 2, "Max valid rate of deciding a page file can do hardlink")                                                                                                          \
                                                                                                                                                                                                                                        \
    M(SettingUInt64, dt_checksum_frame_size, DBMS_DEFAULT_BUFFER_SIZE, "Frame size for delta tree stable storage")                                                                                                                      \
    M(SettingChecksumAlgorithm, dt_checksum_algorithm, ChecksumAlgo::XXH3, "Checksum algorithm for delta tree stable storage")                                                                                                          \
                                                                                                                                                                                                                                        \
    M(SettingUInt64, max_rows_in_set, 0, "Maximum size of the set (in number of elements) resulting from the execution of the IN section.")                                                                                             \
    M(SettingUInt64, max_bytes_in_set, 0, "Maximum size of the set (in bytes in memory) resulting from the execution of the IN section.")                                                                                               \
    M(SettingOverflowMode<false>, set_overflow_mode, OverflowMode::THROW, "What to do when the limit is exceeded.")                                                                                                                     \
                                                                                                                                                                                                                                        \
    M(SettingUInt64, max_rows_in_join, 0, "Maximum size of the hash table for JOIN (in number of rows).")                                                                                                                               \
    M(SettingUInt64, max_bytes_in_join, 0, "Maximum size of the hash table for JOIN (in number of bytes in memory).")                                                                                                                   \
    M(SettingOverflowMode<false>, join_overflow_mode, OverflowMode::THROW, "What to do when the limit is exceeded.")                                                                                                                    \
                                                                                                                                                                                                                                        \
    M(SettingUInt64, max_rows_to_transfer, 0, "Maximum size (in rows) of the transmitted external table obtained when the GLOBAL IN/JOIN section is executed.")                                                                         \
    M(SettingUInt64, max_bytes_to_transfer, 0, "Maximum size (in uncompressed bytes) of the transmitted external table obtained when the GLOBAL IN/JOIN section is executed.")                                                          \
    M(SettingOverflowMode<false>, transfer_overflow_mode, OverflowMode::THROW, "What to do when the limit is exceeded.")                                                                                                                \
                                                                                                                                                                                                                                        \
    M(SettingUInt64, max_rows_in_distinct, 0, "Maximum number of elements during execution of DISTINCT.")                                                                                                                               \
    M(SettingUInt64, max_bytes_in_distinct, 0, "Maximum total size of state (in uncompressed bytes) in memory for the execution of DISTINCT.")                                                                                          \
    M(SettingOverflowMode<false>, distinct_overflow_mode, OverflowMode::THROW, "What to do when the limit is exceeded.")                                                                                                                \
                                                                                                                                                                                                                                        \
    M(SettingBool, join_concurrent_build, true, "Build hash table concurrently for join.")                                                                                                                                              \
    M(SettingUInt64, max_memory_usage, 0, "Maximum memory usage for processing of single query. Zero means unlimited.")                                                                                                                 \
    M(SettingUInt64, max_memory_usage_for_user, 0, "Maximum memory usage for processing all concurrently running queries for the user. Zero means unlimited.")                                                                          \
    M(SettingUInt64, max_memory_usage_for_all_queries, 0, "Maximum memory usage for processing all concurrently running queries on the server. Zero means unlimited.")                                                                  \
                                                                                                                                                                                                                                        \
    M(SettingUInt64, max_network_bandwidth, 0, "The maximum speed of data exchange over the network in bytes per second for a query. Zero means unlimited.")                                                                            \
    M(SettingUInt64, max_network_bytes, 0, "The maximum number of bytes (compressed) to receive or transmit over the network for execution of the query.")                                                                              \
    M(SettingUInt64, max_network_bandwidth_for_user, 0, "The maximum speed of data exchange over the network in bytes per second for all concurrently running user queries. Zero means "                                                \
                                                        "unlimited.")                                                                                                                                                                   \
    M(SettingUInt64, max_network_bandwidth_for_all_users, 0, "The maximum speed of data exchange over the network in bytes per second for all concurrently running queries. Zero means "                                                \
                                                             "unlimited.")                                                                                                                                                              \
                                                                                                                                                                                                                                        \
    M(SettingUInt64, max_grpc_pollers, 200, "The maximum number of grpc thread pool's non-temporary threads, better tune it up to avoid frequent creation/destruction of threads.")                                                     \
    M(SettingBool, enable_elastic_threadpool, true, "Enable elastic thread pool for thread create usages.")                                                                                                                             \
    M(SettingUInt64, elastic_threadpool_init_cap, 400, "The size of elastic thread pool.")                                                                                                                                              \
    M(SettingUInt64, elastic_threadpool_shrink_period_ms, 300000, "The shrink period(ms) of elastic thread pool.")                                                                                                                      \
<<<<<<< HEAD
    M(SettingUInt64, max_rpc_poller, 200, "The maximum number of grpc thread pool's non-temporary threads, better tune it up to avoid frequent creation/destruction of threads.")                                                       \
    M(SettingBool, enable_local_tunnel, false, "Enable local data transfer between local MPP tasks.")                                                                                                                                   \
    M(SettingBool, enable_async_grpc, true, "Enable async grpc in MPP.")
=======
    M(SettingBool, enable_local_tunnel, true, "Enable local data transfer between local MPP tasks.")
>>>>>>> e406fb4b
// clang-format on
#define DECLARE(TYPE, NAME, DEFAULT, DESCRIPTION) TYPE NAME{DEFAULT};

    APPLY_FOR_SETTINGS(DECLARE)

#undef DECLARE

    /// Set setting by name.
    void set(const String & name, const Field & value);

    /// Set setting by name. Read value, serialized in binary form from buffer (for inter-server communication).
    void set(const String & name, ReadBuffer & buf);

    /// Skip value, serialized in binary form in buffer.
    void ignore(const String & name, ReadBuffer & buf);

    /// Set setting by name. Read value in text form from string (for example, from configuration file or from URL parameter).
    void set(const String & name, const String & value);

    /// Get setting by name. Converts value to String.
    String get(const String & name) const;

    bool tryGet(const String & name, String & value) const;

    /** Set multiple settings from "profile" (in server configuration file (users.xml), profiles contain groups of multiple settings).
      * The profile can also be set using the `set` functions, like the profile setting.
      */
    void setProfile(const String & profile_name, Poco::Util::AbstractConfiguration & config);

    /// Load settings from configuration file, at "path" prefix in configuration.
    void loadSettingsFromConfig(const String & path, const Poco::Util::AbstractConfiguration & config);

    /// Read settings from buffer. They are serialized as list of contiguous name-value pairs, finished with empty name.
    /// If readonly=1 is set, ignore read settings.
    void deserialize(ReadBuffer & buf);

    /// Write changed settings to buffer. (For example, to be sent to remote server.)
    void serialize(WriteBuffer & buf) const;
};


} // namespace DB<|MERGE_RESOLUTION|>--- conflicted
+++ resolved
@@ -335,13 +335,8 @@
     M(SettingBool, enable_elastic_threadpool, true, "Enable elastic thread pool for thread create usages.")                                                                                                                             \
     M(SettingUInt64, elastic_threadpool_init_cap, 400, "The size of elastic thread pool.")                                                                                                                                              \
     M(SettingUInt64, elastic_threadpool_shrink_period_ms, 300000, "The shrink period(ms) of elastic thread pool.")                                                                                                                      \
-<<<<<<< HEAD
-    M(SettingUInt64, max_rpc_poller, 200, "The maximum number of grpc thread pool's non-temporary threads, better tune it up to avoid frequent creation/destruction of threads.")                                                       \
     M(SettingBool, enable_local_tunnel, false, "Enable local data transfer between local MPP tasks.")                                                                                                                                   \
     M(SettingBool, enable_async_grpc, true, "Enable async grpc in MPP.")
-=======
-    M(SettingBool, enable_local_tunnel, true, "Enable local data transfer between local MPP tasks.")
->>>>>>> e406fb4b
 // clang-format on
 #define DECLARE(TYPE, NAME, DEFAULT, DESCRIPTION) TYPE NAME{DEFAULT};
 
