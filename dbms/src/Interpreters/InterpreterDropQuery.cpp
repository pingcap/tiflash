--- conflicted
+++ resolved
@@ -40,11 +40,7 @@
     checkAccess(drop);
 
     if (!drop.cluster.empty())
-<<<<<<< HEAD
-        throw Exception("Shoul not run into `executeDDLQueryOnCluster`");
-=======
         throw Exception("Should not run into `executeDDLQueryOnCluster`");
->>>>>>> a0b8dfd0
 
     String path = context.getPath();
     String current_database = context.getCurrentDatabase();
