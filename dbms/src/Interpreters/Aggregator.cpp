--- conflicted
+++ resolved
@@ -1289,13 +1289,17 @@
 {
     auto shuffled_key_sizes = method.shuffleKeyColumns(key_columns, key_sizes);
     const auto & key_sizes_ref = shuffled_key_sizes ? *shuffled_key_sizes : key_sizes;
+
     AggregatorMethodInitKeyColumnHelper<Method> agg_keys_helper{method};
     agg_keys_helper.initAggKeys(data.size(), key_columns);
+
     data.forEachValue([&](const auto & key, auto & mapped) {
         agg_keys_helper.insertKeyIntoColumns(key, key_columns, key_sizes_ref, params.collators);
+
         /// reserved, so push_back does not throw exceptions
         for (size_t i = 0; i < params.aggregates_size; ++i)
             aggregate_columns[i]->push_back(mapped + offsets_of_aggregate_states[i]);
+
         mapped = nullptr;
     });
 }
@@ -1538,28 +1542,24 @@
     };
 
     Block block = prepareBlockAndFill(data_variants, final, rows, filler);
-<<<<<<< HEAD
-    if (is_overflows)
-        block.info.is_overflows = true;
-=======
-
->>>>>>> ac3f7381
+
     if (final)
         destroyWithoutKey(data_variants);
+
     return block;
 }
 
 
-BlocksList Aggregator::prepareBlocksAndFillWithoutKey(AggregatedDataVariants & data_variants, bool final, bool is_overflows) const
+BlocksList Aggregator::prepareBlocksAndFillWithoutKey(AggregatedDataVariants & data_variants, bool final) const
 {
     size_t rows = 1;
 
     auto filler = [&data_variants, this](
-                      std::vector<MutableColumns> & key_columns_vec,
+                      std::vector<MutableColumns> &,
                       std::vector<AggregateColumnsData> & aggregate_columns_vec,
                       std::vector<MutableColumns> & final_aggregate_columns_vec,
                       bool final_) {
-        if (data_variants.type == AggregatedDataVariants::Type::without_key || params.overflow_row)
+        if (data_variants.type == AggregatedDataVariants::Type::without_key)
         {
             AggregatedDataWithoutKey & data = data_variants.without_key;
 
@@ -1576,23 +1576,10 @@
                 /// Always single-thread. It's safe to pass current arena from 'aggregates_pool'.
                 insertAggregatesIntoColumns(data, final_aggregate_columns_vec[0], data_variants.aggregates_pool);
             }
-
-            if (params.overflow_row)
-                for (size_t i = 0; i < params.keys_size; ++i)
-                    key_columns_vec[0][i]->insertDefault();
         }
     };
 
     BlocksList blocks = prepareBlocksAndFill(data_variants, final, rows, filler);
-
-    if (is_overflows)
-    {
-        for (auto & block : blocks)
-        {
-            block.info.is_overflows = true;
-        }
-    }
-
 
     if (final)
         destroyWithoutKey(data_variants);
@@ -1630,12 +1617,13 @@
         }
 #undef M
     };
+
     return prepareBlockAndFill(data_variants, final, rows, filler);
 }
 
 BlocksList Aggregator::prepareBlocksAndFillSingleLevel(AggregatedDataVariants & data_variants, bool final) const
 {
-    size_t rows = data_variants.sizeWithoutOverflowRow();
+    size_t rows = data_variants.size();
 
     auto filler = [&data_variants, this](
                       std::vector<MutableColumns> & key_columns_vec,
