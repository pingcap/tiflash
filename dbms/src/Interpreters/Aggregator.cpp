#include <iomanip>
#include <thread>
#include <future>

#include <Common/Stopwatch.h>
#include <Common/setThreadName.h>

#include <DataTypes/DataTypeAggregateFunction.h>
#include <DataTypes/DataTypeNullable.h>
#include <Columns/ColumnsNumber.h>
#include <Columns/ColumnArray.h>
#include <Columns/ColumnTuple.h>
#include <AggregateFunctions/AggregateFunctionArray.h>
#include <AggregateFunctions/AggregateFunctionCount.h>
#include <AggregateFunctions/AggregateFunctionState.h>
#include <DataStreams/IProfilingBlockInputStream.h>
#include <DataStreams/NativeBlockOutputStream.h>
#include <DataStreams/NullBlockInputStream.h>
#include <DataStreams/materializeBlock.h>
#include <Encryption/WriteBufferFromFileProvider.h>
#include <IO/CompressedWriteBuffer.h>

#include <Interpreters/Aggregator.h>
#include <Common/ClickHouseRevision.h>
#include <Common/MemoryTracker.h>
#include <Common/typeid_cast.h>
#include <common/demangle.h>


namespace ProfileEvents
{
    extern const Event ExternalAggregationWritePart;
    extern const Event ExternalAggregationCompressedBytes;
    extern const Event ExternalAggregationUncompressedBytes;
}

namespace CurrentMetrics
{
    extern const Metric QueryThread;
}

namespace DB
{

namespace ErrorCodes
{
    extern const int UNKNOWN_AGGREGATED_DATA_VARIANT;
    extern const int TOO_MANY_ROWS;
    extern const int EMPTY_DATA_PASSED;
    extern const int CANNOT_MERGE_DIFFERENT_AGGREGATED_DATA_VARIANTS;
    extern const int LOGICAL_ERROR;
}


AggregatedDataVariants::~AggregatedDataVariants()
{
    if (aggregator && !aggregator->all_aggregates_has_trivial_destructor)
    {
        try
        {
            aggregator->destroyAllAggregateStates(*this);
        }
        catch (...)
        {
            tryLogCurrentException(__PRETTY_FUNCTION__);
        }
    }
}


void AggregatedDataVariants::convertToTwoLevel()
{
    if (aggregator)
        LOG_TRACE(aggregator->log, "Converting aggregation data to two-level.");

    switch (type)
    {
    #define M(NAME) \
        case Type::NAME: \
            NAME ## _two_level = std::make_unique<decltype(NAME ## _two_level)::element_type>(*NAME); \
            NAME.reset(); \
            type = Type::NAME ## _two_level; \
            break;

        APPLY_FOR_VARIANTS_CONVERTIBLE_TO_TWO_LEVEL(M)

    #undef M

        default:
            throw Exception("Wrong data variant passed.", ErrorCodes::LOGICAL_ERROR);
    }
}


Block Aggregator::getHeader(bool final) const
{
    return params.getHeader(final);
}

Block Aggregator::Params::getHeader(
    const Block & src_header,
    const Block & intermediate_header,
    const ColumnNumbers & keys,
    const AggregateDescriptions & aggregates,
    bool final)
{
    Block res;

    if (intermediate_header)
    {
        res = intermediate_header.cloneEmpty();

        if (final)
        {
            for (const auto & aggregate : aggregates)
            {
                auto & elem = res.getByName(aggregate.column_name);

                elem.type = aggregate.function->getReturnType();
                elem.column = elem.type->createColumn();
            }
        }
    }
    else
    {
        for (const auto & key : keys)
            res.insert(src_header.safeGetByPosition(key).cloneEmpty());

        for (const auto & aggregate : aggregates)
        {
            size_t arguments_size = aggregate.arguments.size();
            DataTypes argument_types(arguments_size);
            for (size_t j = 0; j < arguments_size; ++j)
                argument_types[j] = src_header.safeGetByPosition(aggregate.arguments[j]).type;

            DataTypePtr type;
            if (final)
                type = aggregate.function->getReturnType();
            else
                type = std::make_shared<DataTypeAggregateFunction>(aggregate.function, argument_types, aggregate.parameters);

            res.insert({ type, aggregate.column_name });
        }
    }

    return materializeBlock(res);
}


Aggregator::Aggregator(const Params & params_)
    : params(params_),
    isCancelled([]() { return false; })
{
    if (current_memory_tracker)
        memory_usage_before_aggregation = current_memory_tracker->get();

    aggregate_functions.resize(params.aggregates_size);
    for (size_t i = 0; i < params.aggregates_size; ++i)
        aggregate_functions[i] = params.aggregates[i].function.get();

    /// Initialize sizes of aggregation states and its offsets.
    offsets_of_aggregate_states.resize(params.aggregates_size);
    total_size_of_aggregate_states = 0;
    all_aggregates_has_trivial_destructor = true;

    // aggreate_states will be aligned as below:
    // |<-- state_1 -->|<-- pad_1 -->|<-- state_2 -->|<-- pad_2 -->| .....
    //
    // pad_N will be used to match alignment requirement for each next state.
    // The address of state_1 is aligned based on maximum alignment requirements in states
    for (size_t i = 0; i < params.aggregates_size; ++i)
    {
        offsets_of_aggregate_states[i] = total_size_of_aggregate_states;
        total_size_of_aggregate_states += params.aggregates[i].function->sizeOfData();

        // aggreate states are aligned based on maximum requirement
        align_aggregate_states = std::max(align_aggregate_states, params.aggregates[i].function->alignOfData());

        // If not the last aggregate_state, we need pad it so that next aggregate_state will be aligned.
        if (i + 1 < params.aggregates_size)
        {
            size_t alignment_of_next_state = params.aggregates[i + 1].function->alignOfData();
            if ((alignment_of_next_state & (alignment_of_next_state - 1)) != 0)
                throw Exception("Logical error: alignOfData is not 2^N", ErrorCodes::LOGICAL_ERROR);

            /// Extend total_size to next alignment requirement
            /// Add padding by rounding up 'total_size_of_aggregate_states' to be a multiplier of alignment_of_next_state.
            total_size_of_aggregate_states = (total_size_of_aggregate_states + alignment_of_next_state - 1) / alignment_of_next_state * alignment_of_next_state;
        }

        if (!params.aggregates[i].function->hasTrivialDestructor())
            all_aggregates_has_trivial_destructor = false;
    }

    method_chosen = chooseAggregationMethod();
}


AggregatedDataVariants::Type Aggregator::chooseAggregationMethod()
{
    /// If no keys. All aggregating to single row.
    if (params.keys_size == 0)
        return AggregatedDataVariants::Type::without_key;

    /// Check if at least one of the specified keys is nullable.
    DataTypes types_removed_nullable;
    types_removed_nullable.reserve(params.keys.size());
    bool has_nullable_key = false;

    for (const auto & pos : params.keys)
    {
        const auto & type = (params.src_header ? params.src_header : params.intermediate_header).safeGetByPosition(pos).type;

        if (type->isNullable())
        {
            has_nullable_key = true;
            types_removed_nullable.push_back(removeNullable(type));
        }
        else
            types_removed_nullable.push_back(type);
    }

    /** Returns ordinary (not two-level) methods, because we start from them.
      * Later, during aggregation process, data may be converted (partitioned) to two-level structure, if cardinality is high.
      */

    size_t keys_bytes = 0;
    size_t num_fixed_contiguous_keys = 0;

    key_sizes.resize(params.keys_size);
    for (size_t j = 0; j < params.keys_size; ++j)
    {
        if (types_removed_nullable[j]->isValueUnambiguouslyRepresentedInContiguousMemoryRegion())
        {
            if (types_removed_nullable[j]->isValueUnambiguouslyRepresentedInFixedSizeContiguousMemoryRegion() && (params.collators.empty() || params.collators[j] == nullptr))
            {
                ++num_fixed_contiguous_keys;
                key_sizes[j] = types_removed_nullable[j]->getSizeOfValueInMemory();
                keys_bytes += key_sizes[j];
            }
        }
    }

    if (has_nullable_key)
    {
        if (params.keys_size == num_fixed_contiguous_keys)
        {
            /// Pack if possible all the keys along with information about which key values are nulls
            /// into a fixed 16- or 32-byte blob.
            if (std::tuple_size<KeysNullMap<UInt128>>::value + keys_bytes <= 16)
                return AggregatedDataVariants::Type::nullable_keys128;
            if (std::tuple_size<KeysNullMap<UInt256>>::value + keys_bytes <= 32)
                return AggregatedDataVariants::Type::nullable_keys256;
        }

        /// Fallback case.
        return AggregatedDataVariants::Type::serialized;
    }

    /// No key has been found to be nullable.

    /// Single numeric key.
    if (params.keys_size == 1 && types_removed_nullable[0]->isValueRepresentedByNumber())
    {
        size_t size_of_field = types_removed_nullable[0]->getSizeOfValueInMemory();
        if (size_of_field == 1)
            return AggregatedDataVariants::Type::key8;
        if (size_of_field == 2)
            return AggregatedDataVariants::Type::key16;
        if (size_of_field == 4)
            return AggregatedDataVariants::Type::key32;
        if (size_of_field == 8)
            return AggregatedDataVariants::Type::key64;
        if (size_of_field == 16)
            return AggregatedDataVariants::Type::keys128;
        if (size_of_field == 32)
            return AggregatedDataVariants::Type::keys256;
        if (size_of_field == sizeof(Decimal256))
            return AggregatedDataVariants::Type::key_int256;
        throw Exception("Logical error: numeric column has sizeOfField not in 1, 2, 4, 8, 16, 32.", ErrorCodes::LOGICAL_ERROR);
    }

    /// If all keys fits in N bits, will use hash table with all keys packed (placed contiguously) to single N-bit key.
    if (params.keys_size == num_fixed_contiguous_keys)
    {
        if (keys_bytes <= 2)
            return AggregatedDataVariants::Type::keys16;
        if (keys_bytes <= 4)
            return AggregatedDataVariants::Type::keys32;
        if (keys_bytes <= 8)
            return AggregatedDataVariants::Type::keys64;
        if (keys_bytes <= 16)
            return AggregatedDataVariants::Type::keys128;
        if (keys_bytes <= 32)
            return AggregatedDataVariants::Type::keys256;
    }

    /// If single string key - will use hash table with references to it. Strings itself are stored separately in Arena.
    if (params.keys_size == 1 && types_removed_nullable[0]->isString())
        return AggregatedDataVariants::Type::key_string;

    if (params.keys_size == 1 && types_removed_nullable[0]->isFixedString())
        return AggregatedDataVariants::Type::key_fixed_string;

    /// Fallback case.
    return AggregatedDataVariants::Type::serialized;

    /// NOTE AggregatedDataVariants::Type::hashed is not used. It's proven to be less efficient than 'serialized' in most cases.
}


void Aggregator::createAggregateStates(AggregateDataPtr & aggregate_data) const
{
    for (size_t j = 0; j < params.aggregates_size; ++j)
    {
        try
        {
            /** An exception may occur if there is a shortage of memory.
              * In order that then everything is properly destroyed, we "roll back" some of the created states.
              * The code is not very convenient.
              */
            aggregate_functions[j]->create(aggregate_data + offsets_of_aggregate_states[j]);
        }
        catch (...)
        {
            for (size_t rollback_j = 0; rollback_j < j; ++rollback_j)
                aggregate_functions[rollback_j]->destroy(aggregate_data + offsets_of_aggregate_states[rollback_j]);

            throw;
        }
    }
}


/** It's interesting - if you remove `noinline`, then gcc for some reason will inline this function, and the performance decreases (~ 10%).
  * (Probably because after the inline of this function, more internal functions no longer be inlined.)
  * Inline does not make sense, since the inner loop is entirely inside this function.
  */
template <typename Method>
void NO_INLINE Aggregator::executeImpl(
    Method & method,
    Arena * aggregates_pool,
    size_t rows,
    ColumnRawPtrs & key_columns,
    TiDB::TiDBCollators & collators,
    AggregateFunctionInstruction * aggregate_instructions,
    bool no_more_keys,
    AggregateDataPtr overflow_row) const
{
    typename Method::State state(key_columns, key_sizes, collators);

    if (!no_more_keys)
        executeImplBatch<false>(method, state, aggregates_pool, rows, aggregate_instructions, overflow_row);
    else
        executeImplBatch<true>(method, state, aggregates_pool, rows, aggregate_instructions, overflow_row);
}

template <bool no_more_keys, typename Method>
void NO_INLINE Aggregator::executeImplBatch(
    Method & method,
    typename Method::State & state,
    Arena * aggregates_pool,
    size_t rows,
    AggregateFunctionInstruction * aggregate_instructions,
    AggregateDataPtr overflow_row [[maybe_unused]]) const
{
    std::vector<std::string> sort_key_containers;
    sort_key_containers.resize(params.keys_size, "");

    /// Optimization for special case when there are no aggregate functions.
    if (params.aggregates_size == 0)
    {
        if constexpr (no_more_keys)
            return;

        /// For all rows.
        AggregateDataPtr place = aggregates_pool->alloc(0);
        for (size_t i = 0; i < rows; ++i)
            state.emplaceKey(method.data, i, *aggregates_pool, sort_key_containers).setMapped(place);
        return;
    }

<<<<<<< HEAD
    /// Optimization for special case when aggregating by 8bit key.
    if constexpr (!no_more_keys && std::is_same_v<Method, typename decltype(AggregatedDataVariants::key8)::element_type>)
    {
        for (AggregateFunctionInstruction * inst = aggregate_instructions; inst->that; ++inst)
        {
            inst->batch_that->addBatchLookupTable8(
                rows,
                reinterpret_cast<AggregateDataPtr *>(method.data.data()),
                inst->state_offset,
                [&](AggregateDataPtr & aggregate_data)
                {
                    aggregate_data = aggregates_pool->alignedAlloc(total_size_of_aggregate_states, align_aggregate_states);
                    createAggregateStates(aggregate_data);
                },
                state.getKeyData(),
                inst->batch_arguments,
                aggregates_pool);
        }
        return;
    }

=======
>>>>>>> 2062de88
    /// Generic case.

    std::unique_ptr<AggregateDataPtr[]> places(new AggregateDataPtr[rows]);

    for (size_t i = 0; i < rows; ++i)
    {
        AggregateDataPtr aggregate_data = nullptr;

        if constexpr (!no_more_keys)
        {
            auto emplace_result = state.emplaceKey(method.data, i, *aggregates_pool, sort_key_containers);

            /// If a new key is inserted, initialize the states of the aggregate functions, and possibly something related to the key.
            if (emplace_result.isInserted())
            {
                /// exception-safety - if you can not allocate memory or create states, then destructors will not be called.
                emplace_result.setMapped(nullptr);

                aggregate_data = aggregates_pool->alignedAlloc(total_size_of_aggregate_states, align_aggregate_states);
                createAggregateStates(aggregate_data);

                emplace_result.setMapped(aggregate_data);
            }
            else
                aggregate_data = emplace_result.getMapped();
        }
        else
        {
            /// Add only if the key already exists.
            auto find_result = state.findKey(method.data, i, *aggregates_pool, sort_key_containers);
            if (find_result.isFound())
                aggregate_data = find_result.getMapped();
            else
                aggregate_data = overflow_row;
        }

        places[i] = aggregate_data;
    }

    /// Add values to the aggregate functions.
    for (AggregateFunctionInstruction * inst = aggregate_instructions; inst->that; ++inst)
    {
        if (inst->offsets)
            inst->batch_that->addBatchArray(rows, places.get(), inst->state_offset, inst->batch_arguments, inst->offsets, aggregates_pool);
        else
            inst->batch_that->addBatch(rows, places.get(), inst->state_offset, inst->batch_arguments, aggregates_pool);
    }
}

void NO_INLINE Aggregator::executeWithoutKeyImpl(
    AggregatedDataWithoutKey & res,
    size_t rows,
    AggregateFunctionInstruction * aggregate_instructions,
    Arena * arena) const
{
    /// Adding values
    for (AggregateFunctionInstruction * inst = aggregate_instructions; inst->that; ++inst)
<<<<<<< HEAD
    {
        if (inst->offsets)
            inst->batch_that->addBatchSinglePlace(
                inst->offsets[static_cast<ssize_t>(rows - 1)], res + inst->state_offset, inst->batch_arguments, arena);
        else
            inst->batch_that->addBatchSinglePlace(rows, res + inst->state_offset, inst->batch_arguments, arena);
    }
}


void Aggregator::prepareAggregateInstructions(Columns columns, AggregateColumns & aggregate_columns, Columns & materialized_columns,
    AggregateFunctionInstructions & aggregate_functions_instructions)
=======
    {
        if (inst->offsets)
            inst->batch_that->addBatchSinglePlace(
                inst->offsets[static_cast<ssize_t>(rows - 1)], res + inst->state_offset, inst->batch_arguments, arena);
        else
            inst->batch_that->addBatchSinglePlace(rows, res + inst->state_offset, inst->batch_arguments, arena);
    }
}


void Aggregator::prepareAggregateInstructions(Columns columns, AggregateColumns & aggregate_columns, Columns & materialized_columns,
    AggregateFunctionInstructions & aggregate_functions_instructions)
{
    for (size_t i = 0; i < params.aggregates_size; ++i)
        aggregate_columns[i].resize(params.aggregates[i].arguments.size());

    aggregate_functions_instructions.resize(params.aggregates_size + 1);
    aggregate_functions_instructions[params.aggregates_size].that = nullptr;

    for (size_t i = 0; i < params.aggregates_size; ++i)
    {
        for (size_t j = 0; j < aggregate_columns[i].size(); ++j)
        {
            aggregate_columns[i][j] = columns.at(params.aggregates[i].arguments[j]).get();
            if (ColumnPtr converted = aggregate_columns[i][j]->convertToFullColumnIfConst())
            {
                materialized_columns.push_back(converted);
                aggregate_columns[i][j] = materialized_columns.back().get();
            }
        }

        aggregate_functions_instructions[i].arguments = aggregate_columns[i].data();
        aggregate_functions_instructions[i].state_offset = offsets_of_aggregate_states[i];

        auto * that = aggregate_functions[i];
        /// Unnest consecutive trailing -State combinators
        while (const auto * func = typeid_cast<const AggregateFunctionState *>(that))
            that = func->getNestedFunction().get();
        aggregate_functions_instructions[i].that = that;

        if (const auto * func = typeid_cast<const AggregateFunctionArray *>(that))
        {
            UNUSED(func);
            throw Exception("Not support AggregateFunctionArray", ErrorCodes::NOT_IMPLEMENTED);
        }
        else
            aggregate_functions_instructions[i].batch_arguments = aggregate_columns[i].data();

        aggregate_functions_instructions[i].batch_that = that;
    }
}

bool Aggregator::executeOnBlock(const Block & block, AggregatedDataVariants & result, const FileProviderPtr & file_provider,
    ColumnRawPtrs & key_columns, AggregateColumns & aggregate_columns,
    bool & no_more_keys)
>>>>>>> 2062de88
{
    for (size_t i = 0; i < params.aggregates_size; ++i)
        aggregate_columns[i].resize(params.aggregates[i].arguments.size());

<<<<<<< HEAD
    aggregate_functions_instructions.resize(params.aggregates_size + 1);
    aggregate_functions_instructions[params.aggregates_size].that = nullptr;

    for (size_t i = 0; i < params.aggregates_size; ++i)
    {
        for (size_t j = 0; j < aggregate_columns[i].size(); ++j)
        {
            aggregate_columns[i][j] = columns.at(params.aggregates[i].arguments[j]).get();
            if (ColumnPtr converted = aggregate_columns[i][j]->convertToFullColumnIfConst())
            {
                materialized_columns.push_back(converted);
                aggregate_columns[i][j] = materialized_columns.back().get();
            }
        }

        aggregate_functions_instructions[i].arguments = aggregate_columns[i].data();
        aggregate_functions_instructions[i].state_offset = offsets_of_aggregate_states[i];

        auto * that = aggregate_functions[i];
        /// Unnest consecutive trailing -State combinators
        while (const auto * func = typeid_cast<const AggregateFunctionState *>(that))
            that = func->getNestedFunction().get();
        aggregate_functions_instructions[i].that = that;

        if (const auto * func = typeid_cast<const AggregateFunctionArray *>(that))
        {
            UNUSED(func);
            throw Exception("Not support AggregateFunctionArray", ErrorCodes::NOT_IMPLEMENTED);
        }
        else
            aggregate_functions_instructions[i].batch_arguments = aggregate_columns[i].data();

        aggregate_functions_instructions[i].batch_that = that;
    }
}

=======
    /** Constant columns are not supported directly during aggregation.
      * To make them work anyway, we materialize them.
      */
    Columns columns = block.getColumns();
    Columns materialized_columns;
    materialized_columns.reserve(params.keys_size);

    /// Remember the columns we will work with
    for (size_t i = 0; i < params.keys_size; ++i)
    {
        key_columns[i] = columns.at(params.keys[i]).get();

        if (ColumnPtr converted = key_columns[i]->convertToFullColumnIfConst())
        {
            materialized_columns.push_back(converted);
            key_columns[i] = materialized_columns.back().get();
        }
    }

    AggregateFunctionInstructions aggregate_functions_instructions;
    prepareAggregateInstructions(columns, aggregate_columns, materialized_columns, aggregate_functions_instructions);
>>>>>>> 2062de88

bool Aggregator::executeOnBlock(const Block & block, AggregatedDataVariants & result, const FileProviderPtr & file_provider,
    ColumnRawPtrs & key_columns, AggregateColumns & aggregate_columns, bool & no_more_keys)
{
    if (isCancelled())
        return true;

    /// `result` will destroy the states of aggregate functions in the destructor
    result.aggregator = this;

    /// How to perform the aggregation?
    if (result.empty())
    {
        result.init(method_chosen);
        result.keys_size = params.keys_size;
        result.key_sizes = key_sizes;
        result.collators = params.collators;
        LOG_TRACE(log, "Aggregation method: " << result.getMethodName());
    }

    /** Constant columns are not supported directly during aggregation.
      * To make them work anyway, we materialize them.
      */
    Columns columns = block.getColumns();
    Columns materialized_columns;
    materialized_columns.reserve(params.keys_size);

    /// Remember the columns we will work with
    for (size_t i = 0; i < params.keys_size; ++i)
    {
        key_columns[i] = columns.at(params.keys[i]).get();

        if (ColumnPtr converted = key_columns[i]->convertToFullColumnIfConst())
        {
            materialized_columns.push_back(converted);
            key_columns[i] = materialized_columns.back().get();
        }
    }

    AggregateFunctionInstructions aggregate_functions_instructions;
    prepareAggregateInstructions(columns, aggregate_columns, materialized_columns, aggregate_functions_instructions);

    if (isCancelled())
        return true;

    size_t num_rows = block.rows();

    if ((params.overflow_row || result.type == AggregatedDataVariants::Type::without_key) && !result.without_key)
    {
        AggregateDataPtr place = result.aggregates_pool->alignedAlloc(total_size_of_aggregate_states, align_aggregate_states);
        createAggregateStates(place);
        result.without_key = place;
    }

    /// We select one of the aggregation methods and call it.

    /// For the case when there are no keys (all aggregate into one row).
    if (result.type == AggregatedDataVariants::Type::without_key)
    {
        executeWithoutKeyImpl(result.without_key, num_rows, aggregate_functions_instructions.data(), result.aggregates_pool);
    }
    else
    {
        /// This is where data is written that does not fit in `max_rows_to_group_by` with `group_by_overflow_mode = any`.
        AggregateDataPtr overflow_row_ptr = params.overflow_row ? result.without_key : nullptr;

        #define M(NAME, IS_TWO_LEVEL) \
            else if (result.type == AggregatedDataVariants::Type::NAME) \
                executeImpl(*result.NAME, result.aggregates_pool, num_rows, key_columns, result.collators,\
                    aggregate_functions_instructions.data(), no_more_keys, overflow_row_ptr);

            if (false) {} // NOLINT
            APPLY_FOR_AGGREGATED_VARIANTS(M)
        #undef M
    }

    size_t result_size = result.sizeWithoutOverflowRow();
    Int64 current_memory_usage = 0;
    if (current_memory_tracker)
        current_memory_usage = current_memory_tracker->get();

    auto result_size_bytes = current_memory_usage - memory_usage_before_aggregation;    /// Here all the results in the sum are taken into account, from different threads.

    bool worth_convert_to_two_level
        = (params.group_by_two_level_threshold && result_size >= params.group_by_two_level_threshold)
        || (params.group_by_two_level_threshold_bytes && result_size_bytes >= static_cast<Int64>(params.group_by_two_level_threshold_bytes));

    /** Converting to a two-level data structure.
      * It allows you to make, in the subsequent, an effective merge - either economical from memory or parallel.
      */
    if (result.isConvertibleToTwoLevel() && worth_convert_to_two_level)
        result.convertToTwoLevel();

    /// Checking the constraints.
    if (!checkLimits(result_size, no_more_keys))
        return false;

    /** Flush data to disk if too much RAM is consumed.
      * Data can only be flushed to disk if a two-level aggregation structure is used.
      */
    if (params.max_bytes_before_external_group_by
        && result.isTwoLevel()
        && current_memory_usage > static_cast<Int64>(params.max_bytes_before_external_group_by)
        && worth_convert_to_two_level)
    {
        writeToTemporaryFile(result, file_provider);
    }

    return true;
}


void Aggregator::writeToTemporaryFile(AggregatedDataVariants & data_variants, const FileProviderPtr & file_provider)
{
    Stopwatch watch;
    size_t rows = data_variants.size();

    auto file = std::make_unique<Poco::TemporaryFile>(params.tmp_path);
    const std::string & path = file->path();
    WriteBufferFromFileProvider file_buf(file_provider, path, EncryptionPath(path, ""));
    CompressedWriteBuffer compressed_buf(file_buf);
    NativeBlockOutputStream block_out(compressed_buf, ClickHouseRevision::get(), getHeader(false));

    LOG_DEBUG(log, "Writing part of aggregation data into temporary file " << path << ".");
    ProfileEvents::increment(ProfileEvents::ExternalAggregationWritePart);

    /// Flush only two-level data and possibly overflow data.

#define M(NAME) \
    else if (data_variants.type == AggregatedDataVariants::Type::NAME) \
        writeToTemporaryFileImpl(data_variants, *data_variants.NAME, block_out);

    if (false) {}
    APPLY_FOR_VARIANTS_TWO_LEVEL(M)
#undef M
    else
        throw Exception("Unknown aggregated data variant.", ErrorCodes::UNKNOWN_AGGREGATED_DATA_VARIANT);

    /// NOTE Instead of freeing up memory and creating new hash tables and arenas, you can re-use the old ones.
    data_variants.init(data_variants.type);
    data_variants.aggregates_pools = Arenas(1, std::make_shared<Arena>());
    data_variants.aggregates_pool = data_variants.aggregates_pools.back().get();
    data_variants.without_key = nullptr;

    block_out.flush();
    compressed_buf.next();
    file_buf.next();

    double elapsed_seconds = watch.elapsedSeconds();
    double compressed_bytes = file_buf.count();
    double uncompressed_bytes = compressed_buf.count();

    {
        std::lock_guard<std::mutex> lock(temporary_files.mutex);
        temporary_files.files.emplace_back(std::move(file));
        temporary_files.sum_size_uncompressed += uncompressed_bytes;
        temporary_files.sum_size_compressed += compressed_bytes;
    }

    ProfileEvents::increment(ProfileEvents::ExternalAggregationCompressedBytes, compressed_bytes);
    ProfileEvents::increment(ProfileEvents::ExternalAggregationUncompressedBytes, uncompressed_bytes);

    LOG_TRACE(log, std::fixed << std::setprecision(3)
        << "Written part in " << elapsed_seconds << " sec., "
        << rows << " rows, "
        << (uncompressed_bytes / 1048576.0) << " MiB uncompressed, "
        << (compressed_bytes / 1048576.0) << " MiB compressed, "
        << (uncompressed_bytes / rows) << " uncompressed bytes per row, "
        << (compressed_bytes / rows) << " compressed bytes per row, "
        << "compression rate: " << (uncompressed_bytes / compressed_bytes)
        << " (" << (rows / elapsed_seconds) << " rows/sec., "
        << (uncompressed_bytes / elapsed_seconds / 1048576.0) << " MiB/sec. uncompressed, "
        << (compressed_bytes / elapsed_seconds / 1048576.0) << " MiB/sec. compressed)");
}


template <typename Method>
Block Aggregator::convertOneBucketToBlock(
    AggregatedDataVariants & data_variants,
    Method & method,
    Arena * arena,
    bool final,
    size_t bucket) const
{
    Block block = prepareBlockAndFill(data_variants, final, method.data.impls[bucket].size(),
        [bucket, &method, arena, this] (
            MutableColumns & key_columns,
            AggregateColumnsData & aggregate_columns,
            MutableColumns & final_aggregate_columns,
            bool final_)
        {
            convertToBlockImpl(method, method.data.impls[bucket],
                key_columns, aggregate_columns, final_aggregate_columns, arena, final_);
        });

    block.info.bucket_num = bucket;
    return block;
}


template <typename Method>
void Aggregator::writeToTemporaryFileImpl(
    AggregatedDataVariants & data_variants,
    Method & method,
    IBlockOutputStream & out)
{
    size_t max_temporary_block_size_rows = 0;
    size_t max_temporary_block_size_bytes = 0;

    auto update_max_sizes = [&](const Block & block)
    {
        size_t block_size_rows = block.rows();
        size_t block_size_bytes = block.bytes();

        if (block_size_rows > max_temporary_block_size_rows)
            max_temporary_block_size_rows = block_size_rows;
        if (block_size_bytes > max_temporary_block_size_bytes)
            max_temporary_block_size_bytes = block_size_bytes;
    };

    for (size_t bucket = 0; bucket < Method::Data::NUM_BUCKETS; ++bucket)
    {
        Block block = convertOneBucketToBlock(data_variants, method, data_variants.aggregates_pool, false, bucket);
        out.write(block);
        update_max_sizes(block);
    }

    if (params.overflow_row)
    {
        Block block = prepareBlockAndFillWithoutKey(data_variants, false, true);
        out.write(block);
        update_max_sizes(block);
    }

    /// Pass ownership of the aggregate functions states:
    /// `data_variants` will not destroy them in the destructor, they are now owned by ColumnAggregateFunction objects.
    data_variants.aggregator = nullptr;

    LOG_TRACE(log, std::fixed << std::setprecision(3)
        << "Max size of temporary block: " << max_temporary_block_size_rows << " rows, "
        << (max_temporary_block_size_bytes / 1048576.0) << " MiB.");
}


bool Aggregator::checkLimits(size_t result_size, bool & no_more_keys) const
{
    if (!no_more_keys && params.max_rows_to_group_by && result_size > params.max_rows_to_group_by)
    {
        switch (params.group_by_overflow_mode)
        {
            case OverflowMode::THROW:
                throw Exception("Limit for rows to GROUP BY exceeded: has " + toString(result_size)
                    + " rows, maximum: " + toString(params.max_rows_to_group_by),
                    ErrorCodes::TOO_MANY_ROWS);

            case OverflowMode::BREAK:
                return false;

            case OverflowMode::ANY:
                no_more_keys = true;
                break;
        }
    }

    return true;
}


void Aggregator::execute(const BlockInputStreamPtr & stream, AggregatedDataVariants & result, const FileProviderPtr & file_provider)
{
    if (isCancelled())
        return;

    ColumnRawPtrs key_columns(params.keys_size);
    AggregateColumns aggregate_columns(params.aggregates_size);

    /** Used if there is a limit on the maximum number of rows in the aggregation,
      *  and if group_by_overflow_mode == ANY.
      * In this case, new keys are not added to the set, but aggregation is performed only by
      *  keys that have already managed to get into the set.
      */
    bool no_more_keys = false;

    LOG_TRACE(log, "Aggregating");

    Stopwatch watch;

    size_t src_rows = 0;
    size_t src_bytes = 0;

    /// Read all the data
    while (Block block = stream->read())
    {
        if (isCancelled())
            return;

        src_rows += block.rows();
        src_bytes += block.bytes();

        if (!executeOnBlock(block, result, file_provider, key_columns, aggregate_columns, no_more_keys))
            break;
    }

    /// If there was no data, and we aggregate without keys, and we must return single row with the result of empty aggregation.
    /// To do this, we pass a block with zero rows to aggregate.
    if (result.empty() && params.keys_size == 0 && !params.empty_result_for_aggregation_by_empty_set)
        executeOnBlock(stream->getHeader(), result, file_provider, key_columns, aggregate_columns, no_more_keys);

    double elapsed_seconds = watch.elapsedSeconds();
    size_t rows = result.sizeWithoutOverflowRow();
    LOG_TRACE(log, std::fixed << std::setprecision(3)
        << "Aggregated. " << src_rows << " to " << rows << " rows (from " << src_bytes / 1048576.0 << " MiB)"
        << " in " << elapsed_seconds << " sec."
        << " (" << src_rows / elapsed_seconds << " rows/sec., " << src_bytes / elapsed_seconds / 1048576.0 << " MiB/sec.)");
}

template <typename Method, typename Table>
void Aggregator::convertToBlockImpl(
    Method & method,
    Table & data,
    MutableColumns & key_columns,
    AggregateColumnsData & aggregate_columns,
    MutableColumns & final_aggregate_columns,
    Arena * arena,
    bool final) const
{
    if (data.empty())
        return;

    if (key_columns.size() != params.keys_size)
        throw Exception{"Aggregate. Unexpected key columns size.", ErrorCodes::LOGICAL_ERROR};

    std::vector<IColumn *> raw_key_columns;
    raw_key_columns.reserve(key_columns.size());
    for (auto & column : key_columns)
        raw_key_columns.push_back(column.get());

    if (final)
        convertToBlockImplFinal(method, data, std::move(raw_key_columns), final_aggregate_columns, arena);
    else
        convertToBlockImplNotFinal(method, data, std::move(raw_key_columns), aggregate_columns);

    /// In order to release memory early.
    data.clearAndShrink();
}


template <typename Mapped>
inline void Aggregator::insertAggregatesIntoColumns(
    Mapped & mapped,
    MutableColumns & final_aggregate_columns,
    Arena * arena) const
{
    /** Final values of aggregate functions are inserted to columns.
      * Then states of aggregate functions, that are not longer needed, are destroyed.
      *
      * We mark already destroyed states with "nullptr" in data,
      *  so they will not be destroyed in destructor of Aggregator
      * (other values will be destroyed in destructor in case of exception).
      *
      * But it becomes tricky, because we have multiple aggregate states pointed by a single pointer in data.
      * So, if exception is thrown in the middle of moving states for different aggregate functions,
      *  we have to catch exceptions and destroy all the states that are no longer needed,
      *  to keep the data in consistent state.
      *
      * It is also tricky, because there are aggregate functions with "-State" modifier.
      * When we call "insertResultInto" for them, they insert a pointer to the state to ColumnAggregateFunction
      *  and ColumnAggregateFunction will take ownership of this state.
      * So, for aggregate functions with "-State" modifier, the state must not be destroyed
      *  after it has been transferred to ColumnAggregateFunction.
      * But we should mark that the data no longer owns these states.
      */

    size_t insert_i = 0;
    std::exception_ptr exception;

    try
    {
        /// Insert final values of aggregate functions into columns.
        for (; insert_i < params.aggregates_size; ++insert_i)
            aggregate_functions[insert_i]->insertResultInto(
                mapped + offsets_of_aggregate_states[insert_i],
                *final_aggregate_columns[insert_i],
                arena);
    }
    catch (...)
    {
        exception = std::current_exception();
    }

    /** Destroy states that are no longer needed. This loop does not throw.
        *
        * Don't destroy states for "-State" aggregate functions,
        *  because the ownership of this state is transferred to ColumnAggregateFunction
        *  and ColumnAggregateFunction will take care.
        *
        * But it's only for states that has been transferred to ColumnAggregateFunction
        *  before exception has been thrown;
        */
    for (size_t destroy_i = 0; destroy_i < params.aggregates_size; ++destroy_i)
    {
        /// If ownership was not transferred to ColumnAggregateFunction.
        if (!(destroy_i < insert_i && aggregate_functions[destroy_i]->isState()))
            aggregate_functions[destroy_i]->destroy(
                mapped + offsets_of_aggregate_states[destroy_i]);
    }

    /// Mark the cell as destroyed so it will not be destroyed in destructor.
    mapped = nullptr;

    if (exception)
        std::rethrow_exception(exception);
}


template <typename Method, typename Table>
void NO_INLINE Aggregator::convertToBlockImplFinal(
    Method & method,
    Table & data,
    std::vector<IColumn *>  key_columns,
    MutableColumns & final_aggregate_columns,
    Arena * arena) const
{
    auto shuffled_key_sizes = method.shuffleKeyColumns(key_columns, key_sizes);
    const auto & key_sizes_ref = shuffled_key_sizes ? *shuffled_key_sizes :  key_sizes;

    data.forEachValue([&](const auto & key, auto & mapped)
    {
        method.insertKeyIntoColumns(key, key_columns, key_sizes_ref, params.collators);
        insertAggregatesIntoColumns(mapped, final_aggregate_columns, arena);
    });
}

template <typename Method, typename Table>
void NO_INLINE Aggregator::convertToBlockImplNotFinal(
    Method & method,
    Table & data,
    std::vector<IColumn *>  key_columns,
    AggregateColumnsData & aggregate_columns) const
{
    auto shuffled_key_sizes = method.shuffleKeyColumns(key_columns, key_sizes);
    const auto & key_sizes_ref = shuffled_key_sizes ? *shuffled_key_sizes :  key_sizes;

    data.forEachValue([&](const auto & key, auto & mapped)
    {
        method.insertKeyIntoColumns(key, key_columns, key_sizes_ref, params.collators);

        /// reserved, so push_back does not throw exceptions
        for (size_t i = 0; i < params.aggregates_size; ++i)
            aggregate_columns[i]->push_back(mapped + offsets_of_aggregate_states[i]);

        mapped = nullptr;
    });
}


template <typename Filler>
Block Aggregator::prepareBlockAndFill(
    AggregatedDataVariants & data_variants,
    bool final,
    size_t rows,
    Filler && filler) const
{
    MutableColumns key_columns(params.keys_size);
    MutableColumns aggregate_columns(params.aggregates_size);
    MutableColumns final_aggregate_columns(params.aggregates_size);
    AggregateColumnsData aggregate_columns_data(params.aggregates_size);

    Block header = getHeader(final);

    for (size_t i = 0; i < params.keys_size; ++i)
    {
        key_columns[i] = header.safeGetByPosition(i).type->createColumn();
        key_columns[i]->reserve(rows);
    }

    for (size_t i = 0; i < params.aggregates_size; ++i)
    {
        if (!final)
        {
            const auto & aggregate_column_name = params.aggregates[i].column_name;
            aggregate_columns[i] = header.getByName(aggregate_column_name).type->createColumn();

            /// The ColumnAggregateFunction column captures the shared ownership of the arena with the aggregate function states.
            ColumnAggregateFunction & column_aggregate_func = assert_cast<ColumnAggregateFunction &>(*aggregate_columns[i]);

            for (auto & pool : data_variants.aggregates_pools)
                column_aggregate_func.addArena(pool);

            aggregate_columns_data[i] = &column_aggregate_func.getData();
            aggregate_columns_data[i]->reserve(rows);
        }
        else
        {
            final_aggregate_columns[i] = aggregate_functions[i]->getReturnType()->createColumn();
            final_aggregate_columns[i]->reserve(rows);

            if (aggregate_functions[i]->isState())
            {
                /// The ColumnAggregateFunction column captures the shared ownership of the arena with aggregate function states.
                if (auto * column_aggregate_func = typeid_cast<ColumnAggregateFunction *>(final_aggregate_columns[i].get()))
                    for (auto & pool : data_variants.aggregates_pools)
                        column_aggregate_func->addArena(pool);
            }
        }
    }

    filler(key_columns, aggregate_columns_data, final_aggregate_columns, final);

    Block res = header.cloneEmpty();

    for (size_t i = 0; i < params.keys_size; ++i)
        res.getByPosition(i).column = std::move(key_columns[i]);

    for (size_t i = 0; i < params.aggregates_size; ++i)
    {
        const auto & aggregate_column_name = params.aggregates[i].column_name;
        if (final)
            res.getByName(aggregate_column_name).column = std::move(final_aggregate_columns[i]);
        else
            res.getByName(aggregate_column_name).column = std::move(aggregate_columns[i]);
    }

    /// Change the size of the columns-constants in the block.
    size_t columns = header.columns();
    for (size_t i = 0; i < columns; ++i)
        if (res.getByPosition(i).column->isColumnConst())
            res.getByPosition(i).column = res.getByPosition(i).column->cut(0, rows);

    return res;
}


Block Aggregator::prepareBlockAndFillWithoutKey(AggregatedDataVariants & data_variants, bool final, bool is_overflows) const
{
    size_t rows = 1;

    auto filler = [&data_variants, this](
        MutableColumns & key_columns,
        AggregateColumnsData & aggregate_columns,
        MutableColumns & final_aggregate_columns,
        bool final_)
    {
        if (data_variants.type == AggregatedDataVariants::Type::without_key || params.overflow_row)
        {
            AggregatedDataWithoutKey & data = data_variants.without_key;

            if (!data)
                throw Exception("Wrong data variant passed.", ErrorCodes::LOGICAL_ERROR);

            if (!final_)
            {
                for (size_t i = 0; i < params.aggregates_size; ++i)
                    aggregate_columns[i]->push_back(data + offsets_of_aggregate_states[i]);
                data = nullptr;
            }
            else
            {
                /// Always single-thread. It's safe to pass current arena from 'aggregates_pool'.
                insertAggregatesIntoColumns(data, final_aggregate_columns, data_variants.aggregates_pool);
            }

            if (params.overflow_row)
                for (size_t i = 0; i < params.keys_size; ++i)
                    key_columns[i]->insertDefault();
        }
    };

    Block block = prepareBlockAndFill(data_variants, final, rows, filler);

    if (is_overflows)
        block.info.is_overflows = true;

    if (final)
        destroyWithoutKey(data_variants);

    return block;
}


Block Aggregator::prepareBlockAndFillSingleLevel(AggregatedDataVariants & data_variants, bool final) const
{
    size_t rows = data_variants.sizeWithoutOverflowRow();

    auto filler = [&data_variants, this](
        MutableColumns & key_columns,
        AggregateColumnsData & aggregate_columns,
        MutableColumns & final_aggregate_columns,
        bool final_)
    {
    #define M(NAME) \
        else if (data_variants.type == AggregatedDataVariants::Type::NAME) \
            convertToBlockImpl(*data_variants.NAME, data_variants.NAME->data, \
                key_columns, aggregate_columns, final_aggregate_columns, data_variants.aggregates_pool, final_);

        if (false) {} // NOLINT
        APPLY_FOR_VARIANTS_SINGLE_LEVEL(M)
    #undef M
        else
            throw Exception("Unknown aggregated data variant.", ErrorCodes::UNKNOWN_AGGREGATED_DATA_VARIANT);
    };

    return prepareBlockAndFill(data_variants, final, rows, filler);
}


BlocksList Aggregator::prepareBlocksAndFillTwoLevel(AggregatedDataVariants & data_variants, bool final, ThreadPool * thread_pool) const
{
#define M(NAME) \
    else if (data_variants.type == AggregatedDataVariants::Type::NAME) \
        return prepareBlocksAndFillTwoLevelImpl(data_variants, *data_variants.NAME, final, thread_pool);

    if (false) {} // NOLINT
    APPLY_FOR_VARIANTS_TWO_LEVEL(M)
#undef M
    else
        throw Exception("Unknown aggregated data variant.", ErrorCodes::UNKNOWN_AGGREGATED_DATA_VARIANT);
}


template <typename Method>
BlocksList Aggregator::prepareBlocksAndFillTwoLevelImpl(
    AggregatedDataVariants & data_variants,
    Method & method,
    bool final,
    ThreadPool * thread_pool) const
{
    size_t max_threads = thread_pool ? thread_pool->size() : 1;
    if (max_threads > data_variants.aggregates_pools.size())
        for (size_t i = data_variants.aggregates_pools.size(); i < max_threads; ++i)
            data_variants.aggregates_pools.push_back(std::make_shared<Arena>());

    std::atomic<UInt32> next_bucket_to_merge = 0;

    auto converter = [&](size_t thread_id)
    {
        BlocksList blocks;
        while (true)
        {
            UInt32 bucket = next_bucket_to_merge.fetch_add(1);

            if (bucket >= Method::Data::NUM_BUCKETS)
                break;

            if (method.data.impls[bucket].empty())
                continue;

            /// Select Arena to avoid race conditions
            Arena * arena = data_variants.aggregates_pools.at(thread_id).get();
            blocks.emplace_back(convertOneBucketToBlock(data_variants, method, arena, final, bucket));
        }
        return blocks;
    };

    /// packaged_task is used to ensure that exceptions are automatically thrown into the main stream.

    std::vector<std::packaged_task<BlocksList()>> tasks(max_threads);

    try
    {
        for (size_t thread_id = 0; thread_id < max_threads; ++thread_id)
        {
            tasks[thread_id] = std::packaged_task<BlocksList()>(
                [thread_id, &converter] { return converter(thread_id); });

            if (thread_pool)
                thread_pool->schedule([thread_id, &tasks] { tasks[thread_id](); });
            else
                tasks[thread_id]();
        }
    }
    catch (...)
    {
        /// If this is not done, then in case of an exception, tasks will be destroyed before the threads are completed, and it will be bad.
        if (thread_pool)
            thread_pool->wait();

        throw;
    }

    if (thread_pool)
        thread_pool->wait();

    BlocksList blocks;

    for (auto & task : tasks)
    {
        if (!task.valid())
            continue;

        blocks.splice(blocks.end(), task.get_future().get());
    }

    return blocks;
}


BlocksList Aggregator::convertToBlocks(AggregatedDataVariants & data_variants, bool final, size_t max_threads) const
{
    if (isCancelled())
        return BlocksList();

    LOG_TRACE(log, "Converting aggregated data to blocks");

    Stopwatch watch;

    BlocksList blocks;

    /// In what data structure is the data aggregated?
    if (data_variants.empty())
        return blocks;

    std::unique_ptr<ThreadPool> thread_pool;
    if (max_threads > 1 && data_variants.sizeWithoutOverflowRow() > 100000  /// TODO Make a custom threshold.
        && data_variants.isTwoLevel())                      /// TODO Use the shared thread pool with the `merge` function.
        thread_pool = std::make_unique<ThreadPool>(max_threads);

    if (isCancelled())
        return BlocksList();

    if (data_variants.without_key)
        blocks.emplace_back(prepareBlockAndFillWithoutKey(
            data_variants, final, data_variants.type != AggregatedDataVariants::Type::without_key));

    if (isCancelled())
        return BlocksList();

    if (data_variants.type != AggregatedDataVariants::Type::without_key)
    {
        if (!data_variants.isTwoLevel())
            blocks.emplace_back(prepareBlockAndFillSingleLevel(data_variants, final));
        else
            blocks.splice(blocks.end(), prepareBlocksAndFillTwoLevel(data_variants, final, thread_pool.get()));
    }

    if (!final)
    {
        /// data_variants will not destroy the states of aggregate functions in the destructor.
        /// Now ColumnAggregateFunction owns the states.
        data_variants.aggregator = nullptr;
    }

    if (isCancelled())
        return BlocksList();

    size_t rows = 0;
    size_t bytes = 0;

    for (const auto & block : blocks)
    {
        rows += block.rows();
        bytes += block.bytes();
    }

    double elapsed_seconds = watch.elapsedSeconds();
    LOG_TRACE(log, std::fixed << std::setprecision(3)
        << "Converted aggregated data to blocks. "
        << rows << " rows, " << bytes / 1048576.0 << " MiB"
        << " in " << elapsed_seconds << " sec."
        << " (" << rows / elapsed_seconds << " rows/sec., " << bytes / elapsed_seconds / 1048576.0 << " MiB/sec.)");

    return blocks;
}


template <typename Method, typename Table>
void NO_INLINE Aggregator::mergeDataImpl(
    Table & table_dst,
    Table & table_src,
    Arena * arena) const
{
    table_src.mergeToViaEmplace(table_dst,
        [&](AggregateDataPtr & __restrict dst, AggregateDataPtr & __restrict src, bool inserted)
    {
        if (!inserted)
        {
            for (size_t i = 0; i < params.aggregates_size; ++i)
                aggregate_functions[i]->merge(
                    dst + offsets_of_aggregate_states[i],
                    src + offsets_of_aggregate_states[i],
                    arena);

            for (size_t i = 0; i < params.aggregates_size; ++i)
                aggregate_functions[i]->destroy(src + offsets_of_aggregate_states[i]);
        }
        else
        {
            dst = src;
        }

        src = nullptr;
    });
    table_src.clearAndShrink();
}


template <typename Method, typename Table>
void NO_INLINE Aggregator::mergeDataNoMoreKeysImpl(
    Table & table_dst,
    AggregatedDataWithoutKey & overflows,
    Table & table_src,
    Arena * arena) const
{
    table_src.mergeToViaFind(table_dst, [&](AggregateDataPtr dst, AggregateDataPtr & src, bool found)
    {
        AggregateDataPtr res_data = found ? dst : overflows;

        for (size_t i = 0; i < params.aggregates_size; ++i)
            aggregate_functions[i]->merge(
                res_data + offsets_of_aggregate_states[i],
                src + offsets_of_aggregate_states[i],
                arena);

        for (size_t i = 0; i < params.aggregates_size; ++i)
            aggregate_functions[i]->destroy(src + offsets_of_aggregate_states[i]);

        src = nullptr;
    });
    table_src.clearAndShrink();
}


template <typename Method, typename Table>
void NO_INLINE Aggregator::mergeDataOnlyExistingKeysImpl(
    Table & table_dst,
    Table & table_src,
    Arena * arena) const
{
    table_src.mergeToViaFind(table_dst,
        [&](AggregateDataPtr dst, AggregateDataPtr & src, bool found)
    {
        if (!found)
            return;

        for (size_t i = 0; i < params.aggregates_size; ++i)
            aggregate_functions[i]->merge(
                dst + offsets_of_aggregate_states[i],
                src + offsets_of_aggregate_states[i],
                arena);

        for (size_t i = 0; i < params.aggregates_size; ++i)
            aggregate_functions[i]->destroy(src + offsets_of_aggregate_states[i]);

        src = nullptr;
    });
    table_src.clearAndShrink();
}


void NO_INLINE Aggregator::mergeWithoutKeyDataImpl(
    ManyAggregatedDataVariants & non_empty_data) const
{
    AggregatedDataVariantsPtr & res = non_empty_data[0];

    /// We merge all aggregation results to the first.
    for (size_t result_num = 1, size = non_empty_data.size(); result_num < size; ++result_num)
    {
        AggregatedDataWithoutKey & res_data = res->without_key;
        AggregatedDataWithoutKey & current_data = non_empty_data[result_num]->without_key;

        for (size_t i = 0; i < params.aggregates_size; ++i)
            aggregate_functions[i]->merge(res_data + offsets_of_aggregate_states[i], current_data + offsets_of_aggregate_states[i], res->aggregates_pool);

        for (size_t i = 0; i < params.aggregates_size; ++i)
            aggregate_functions[i]->destroy(current_data + offsets_of_aggregate_states[i]);

        current_data = nullptr;
    }
}


template <typename Method>
void NO_INLINE Aggregator::mergeSingleLevelDataImpl(
    ManyAggregatedDataVariants & non_empty_data) const
{
    AggregatedDataVariantsPtr & res = non_empty_data[0];
    bool no_more_keys = false;

    /// We merge all aggregation results to the first.
    for (size_t result_num = 1, size = non_empty_data.size(); result_num < size; ++result_num)
    {
        if (!checkLimits(res->sizeWithoutOverflowRow(), no_more_keys))
            break;

        AggregatedDataVariants & current = *non_empty_data[result_num];

        if (!no_more_keys)
            mergeDataImpl<Method>(
                getDataVariant<Method>(*res).data,
                getDataVariant<Method>(current).data,
                res->aggregates_pool);
        else if (res->without_key)
            mergeDataNoMoreKeysImpl<Method>(
                getDataVariant<Method>(*res).data,
                res->without_key,
                getDataVariant<Method>(current).data,
                res->aggregates_pool);
        else
            mergeDataOnlyExistingKeysImpl<Method>(
                getDataVariant<Method>(*res).data,
                getDataVariant<Method>(current).data,
                res->aggregates_pool);

        /// `current` will not destroy the states of aggregate functions in the destructor
        current.aggregator = nullptr;
    }
}

#define M(NAME) \
    template void NO_INLINE Aggregator::mergeSingleLevelDataImpl<decltype(AggregatedDataVariants::NAME)::element_type>( \
        ManyAggregatedDataVariants & non_empty_data) const;
    APPLY_FOR_VARIANTS_SINGLE_LEVEL(M)
#undef M

template <typename Method>
void NO_INLINE Aggregator::mergeBucketImpl(
    ManyAggregatedDataVariants & data, Int32 bucket, Arena * arena) const
{
    /// We merge all aggregation results to the first.
    AggregatedDataVariantsPtr & res = data[0];
    for (size_t result_num = 1, size = data.size(); result_num < size; ++result_num)
    {
        if (isCancelled())
            return;

        AggregatedDataVariants & current = *data[result_num];

        mergeDataImpl<Method>(
            getDataVariant<Method>(*res).data.impls[bucket],
            getDataVariant<Method>(current).data.impls[bucket],
            arena);
    }
}


/** Combines aggregation states together, turns them into blocks, and outputs streams.
  * If the aggregation states are two-level, then it produces blocks strictly in order of 'bucket_num'.
  * (This is important for distributed processing.)
  * In doing so, it can handle different buckets in parallel, using up to `threads` threads.
  */
class MergingAndConvertingBlockInputStream : public IProfilingBlockInputStream
{
public:
    /** The input is a set of non-empty sets of partially aggregated data,
      *  which are all either single-level, or are two-level.
      */
    MergingAndConvertingBlockInputStream(const Aggregator & aggregator_, ManyAggregatedDataVariants & data_, bool final_, size_t threads_)
        : aggregator(aggregator_), data(data_), final(final_), threads(threads_)
    {
        /// At least we need one arena in first data item per thread
        if (!data.empty() && threads > data[0]->aggregates_pools.size())
        {
            Arenas & first_pool = data[0]->aggregates_pools;
            for (size_t j = first_pool.size(); j < threads; j++)
                first_pool.emplace_back(std::make_shared<Arena>());
        }
    }

    String getName() const override { return "MergingAndConverting"; }

    Block getHeader() const override { return aggregator.getHeader(final); }

    ~MergingAndConvertingBlockInputStream()
    {
        LOG_TRACE(&Logger::get(__PRETTY_FUNCTION__), "Waiting for threads to finish");

        /// We need to wait for threads to finish before destructor of 'parallel_merge_data',
        ///  because the threads access 'parallel_merge_data'.
        if (parallel_merge_data)
            parallel_merge_data->pool.wait();
    }

protected:
    Block readImpl() override
    {
        if (data.empty())
            return {};

        if (current_bucket_num >= NUM_BUCKETS)
            return {};

        AggregatedDataVariantsPtr & first = data[0];

        if (current_bucket_num == -1)
        {
            ++current_bucket_num;

            if (first->type == AggregatedDataVariants::Type::without_key || aggregator.params.overflow_row)
            {
                aggregator.mergeWithoutKeyDataImpl(data);
                return aggregator.prepareBlockAndFillWithoutKey(
                    *first, final, first->type != AggregatedDataVariants::Type::without_key);
            }
        }

        if (!first->isTwoLevel())
        {
            if (current_bucket_num > 0)
                return {};

            if (first->type == AggregatedDataVariants::Type::without_key)
                return {};

            ++current_bucket_num;

        #define M(NAME) \
            else if (first->type == AggregatedDataVariants::Type::NAME) \
                aggregator.mergeSingleLevelDataImpl<decltype(first->NAME)::element_type>(data);
            if (false) {}
            APPLY_FOR_VARIANTS_SINGLE_LEVEL(M)
        #undef M
            else
                throw Exception("Unknown aggregated data variant.", ErrorCodes::UNKNOWN_AGGREGATED_DATA_VARIANT);

            return aggregator.prepareBlockAndFillSingleLevel(*first, final);
        }
        else
        {
            if (!parallel_merge_data)
            {
                parallel_merge_data = std::make_unique<ParallelMergeData>(threads);
                for (size_t i = 0; i < threads; ++i)
                    scheduleThreadForNextBucket();
            }

            Block res;

            while (true)
            {
                std::unique_lock<std::mutex> lock(parallel_merge_data->mutex);

                if (parallel_merge_data->exception)
                    std::rethrow_exception(parallel_merge_data->exception);

                auto it = parallel_merge_data->ready_blocks.find(current_bucket_num);
                if (it != parallel_merge_data->ready_blocks.end())
                {
                    ++current_bucket_num;
                    scheduleThreadForNextBucket();

                    if (it->second)
                    {
                        res.swap(it->second);
                        break;
                    }
                    else if (current_bucket_num >= NUM_BUCKETS)
                        break;
                }

                parallel_merge_data->condvar.wait(lock);
            }

            return res;
        }
    }

private:
    const Aggregator & aggregator;
    ManyAggregatedDataVariants data;
    bool final;
    size_t threads;

    Int32 current_bucket_num = -1;
    Int32 max_scheduled_bucket_num = -1;
    static constexpr Int32 NUM_BUCKETS = 256;

    struct ParallelMergeData
    {
        std::map<Int32, Block> ready_blocks;
        std::exception_ptr exception;
        std::mutex mutex;
        std::condition_variable condvar;
        ThreadPool pool;

        explicit ParallelMergeData(size_t threads) : pool(threads) {}
    };

    std::unique_ptr<ParallelMergeData> parallel_merge_data;

    void scheduleThreadForNextBucket()
    {
        ++max_scheduled_bucket_num;
        if (max_scheduled_bucket_num >= NUM_BUCKETS)
            return;

        parallel_merge_data->pool.schedule(std::bind(&MergingAndConvertingBlockInputStream::thread, this,
            max_scheduled_bucket_num, current_memory_tracker));
    }

    void thread(Int32 bucket_num, MemoryTracker * memory_tracker)
    {
        current_memory_tracker = memory_tracker;
        setThreadName("MergingAggregtd");
        CurrentMetrics::Increment metric_increment{CurrentMetrics::QueryThread};

        try
        {
            /// TODO: add no_more_keys support maybe

            auto & merged_data = *data[0];
            auto method = merged_data.type;
            Block block;

            /// Select Arena to avoid race conditions
            size_t thread_number = static_cast<size_t>(bucket_num) % threads;
            Arena * arena = merged_data.aggregates_pools.at(thread_number).get();

            if (false) {}
        #define M(NAME) \
            else if (method == AggregatedDataVariants::Type::NAME) \
            { \
                aggregator.mergeBucketImpl<decltype(merged_data.NAME)::element_type>(data, bucket_num, arena); \
                block = aggregator.convertOneBucketToBlock(merged_data, *merged_data.NAME, arena, final, bucket_num); \
            }

            APPLY_FOR_VARIANTS_TWO_LEVEL(M)
        #undef M

            std::lock_guard<std::mutex> lock(parallel_merge_data->mutex);
            parallel_merge_data->ready_blocks[bucket_num] = std::move(block);
        }
        catch (...)
        {
            std::lock_guard<std::mutex> lock(parallel_merge_data->mutex);
            if (!parallel_merge_data->exception)
                parallel_merge_data->exception = std::current_exception();
        }

        parallel_merge_data->condvar.notify_all();
    }
};


std::unique_ptr<IBlockInputStream> Aggregator::mergeAndConvertToBlocks(
    ManyAggregatedDataVariants & data_variants, bool final, size_t max_threads) const
{
    if (data_variants.empty())
        throw Exception("Empty data passed to Aggregator::mergeAndConvertToBlocks.", ErrorCodes::EMPTY_DATA_PASSED);

    LOG_TRACE(log, "Merging aggregated data");

    ManyAggregatedDataVariants non_empty_data;
    non_empty_data.reserve(data_variants.size());
    for (auto & data : data_variants)
        if (!data->empty())
            non_empty_data.push_back(data);

    if (non_empty_data.empty())
        return std::make_unique<NullBlockInputStream>(getHeader(final));

    if (non_empty_data.size() > 1)
    {
        /// Sort the states in descending order so that the merge is more efficient (since all states are merged into the first).
        std::sort(non_empty_data.begin(), non_empty_data.end(),
            [](const AggregatedDataVariantsPtr & lhs, const AggregatedDataVariantsPtr & rhs)
            {
                return lhs->sizeWithoutOverflowRow() > rhs->sizeWithoutOverflowRow();
            });
    }

    /// If at least one of the options is two-level, then convert all the options into two-level ones, if there are not such.
    /// Note - perhaps it would be more optimal not to convert single-level versions before the merge, but merge them separately, at the end.

    bool has_at_least_one_two_level = false;
    for (const auto & variant : non_empty_data)
    {
        if (variant->isTwoLevel())
        {
            has_at_least_one_two_level = true;
            break;
        }
    }

    if (has_at_least_one_two_level)
        for (auto & variant : non_empty_data)
            if (!variant->isTwoLevel())
                variant->convertToTwoLevel();

    AggregatedDataVariantsPtr & first = non_empty_data[0];

    for (size_t i = 1, size = non_empty_data.size(); i < size; ++i)
    {
        if (first->type != non_empty_data[i]->type)
            throw Exception("Cannot merge different aggregated data variants.", ErrorCodes::CANNOT_MERGE_DIFFERENT_AGGREGATED_DATA_VARIANTS);

        /** Elements from the remaining sets can be moved to the first data set.
          * Therefore, it must own all the arenas of all other sets.
          */
        first->aggregates_pools.insert(first->aggregates_pools.end(),
            non_empty_data[i]->aggregates_pools.begin(), non_empty_data[i]->aggregates_pools.end());
    }

    return std::make_unique<MergingAndConvertingBlockInputStream>(*this, non_empty_data, final, max_threads);
}


ManyAggregatedDataVariants Aggregator::prepareVariantsToMerge(ManyAggregatedDataVariants & data_variants) const
{
    if (data_variants.empty())
        throw Exception("Empty data passed to Aggregator::mergeAndConvertToBlocks.", ErrorCodes::EMPTY_DATA_PASSED);

    LOG_TRACE(log, "Merging aggregated data");

    ManyAggregatedDataVariants non_empty_data;
    non_empty_data.reserve(data_variants.size());
    for (auto & data : data_variants)
        if (!data->empty())
            non_empty_data.push_back(data);

    if (non_empty_data.empty())
        return {};

    if (non_empty_data.size() > 1)
    {
        /// Sort the states in descending order so that the merge is more efficient (since all states are merged into the first).
        std::sort(non_empty_data.begin(), non_empty_data.end(),
            [](const AggregatedDataVariantsPtr & lhs, const AggregatedDataVariantsPtr & rhs)
            {
                return lhs->sizeWithoutOverflowRow() > rhs->sizeWithoutOverflowRow();
            });
    }

    /// If at least one of the options is two-level, then convert all the options into two-level ones, if there are not such.
    /// Note - perhaps it would be more optimal not to convert single-level versions before the merge, but merge them separately, at the end.

    bool has_at_least_one_two_level = false;
    for (const auto & variant : non_empty_data)
    {
        if (variant->isTwoLevel())
        {
            has_at_least_one_two_level = true;
            break;
        }
    }

    if (has_at_least_one_two_level)
        for (auto & variant : non_empty_data)
            if (!variant->isTwoLevel())
                variant->convertToTwoLevel();

    AggregatedDataVariantsPtr & first = non_empty_data[0];

    for (size_t i = 1, size = non_empty_data.size(); i < size; ++i)
    {
        if (first->type != non_empty_data[i]->type)
            throw Exception("Cannot merge different aggregated data variants.", ErrorCodes::CANNOT_MERGE_DIFFERENT_AGGREGATED_DATA_VARIANTS);

        /** Elements from the remaining sets can be moved to the first data set.
          * Therefore, it must own all the arenas of all other sets.
          */
        first->aggregates_pools.insert(first->aggregates_pools.end(),
            non_empty_data[i]->aggregates_pools.begin(), non_empty_data[i]->aggregates_pools.end());
    }

    return non_empty_data;
}


template <bool no_more_keys, typename Method, typename Table>
void NO_INLINE Aggregator::mergeStreamsImplCase(
    Block & block,
    Arena * aggregates_pool,
    Method & method [[maybe_unused]],
    Table & data,
    AggregateDataPtr overflow_row) const
{
    ColumnRawPtrs key_columns(params.keys_size);
    AggregateColumnsConstData aggregate_columns(params.aggregates_size);

    /// Remember the columns we will work with
    for (size_t i = 0; i < params.keys_size; ++i)
        key_columns[i] = block.safeGetByPosition(i).column.get();

    for (size_t i = 0; i < params.aggregates_size; ++i)
    {
        const auto & aggregate_column_name = params.aggregates[i].column_name;
        aggregate_columns[i] = &typeid_cast<const ColumnAggregateFunction &>(*block.getByName(aggregate_column_name).column).getData();
    }

    std::vector<std::string> sort_key_containers;
    sort_key_containers.resize(params.keys_size, "");

    typename Method::State state(key_columns, key_sizes, params.collators);

    /// For all rows.
    size_t rows = block.rows();
    std::unique_ptr<AggregateDataPtr[]> places(new AggregateDataPtr[rows]);

    for (size_t i = 0; i < rows; ++i)
    {
        AggregateDataPtr aggregate_data = nullptr;

        if constexpr (!no_more_keys)
        {
            auto emplace_result = state.emplaceKey(data, i, *aggregates_pool, sort_key_containers);
            if (emplace_result.isInserted())
            {
                emplace_result.setMapped(nullptr);

                aggregate_data = aggregates_pool->alignedAlloc(total_size_of_aggregate_states, align_aggregate_states);
                createAggregateStates(aggregate_data);

                emplace_result.setMapped(aggregate_data);
            }
            else
                aggregate_data = emplace_result.getMapped();
        }
        else
        {
            auto find_result = state.findKey(data, i, *aggregates_pool, sort_key_containers);
            if (find_result.isFound())
                aggregate_data = find_result.getMapped();
        }

        /// aggregate_date == nullptr means that the new key did not fit in the hash table because of no_more_keys.

        AggregateDataPtr value = aggregate_data ? aggregate_data : overflow_row;
        places[i] = value;
    }

    for (size_t j = 0; j < params.aggregates_size; ++j)
    {
        /// Merge state of aggregate functions.
        aggregate_functions[j]->mergeBatch(
            rows, places.get(), offsets_of_aggregate_states[j],
            aggregate_columns[j]->data(),
            aggregates_pool);
    }


    /// Early release memory.
    block.clear();
}

template <typename Method, typename Table>
void NO_INLINE Aggregator::mergeStreamsImpl(
    Block & block,
    Arena * aggregates_pool,
    Method & method,
    Table & data,
    AggregateDataPtr overflow_row,
    bool no_more_keys) const
{
    if (!no_more_keys)
        mergeStreamsImplCase<false>(block, aggregates_pool, method, data, overflow_row);
    else
        mergeStreamsImplCase<true>(block, aggregates_pool, method, data, overflow_row);
}


void NO_INLINE Aggregator::mergeWithoutKeyStreamsImpl(
    Block & block,
    AggregatedDataVariants & result) const
{
    AggregateColumnsConstData aggregate_columns(params.aggregates_size);

    /// Remember the columns we will work with
    for (size_t i = 0; i < params.aggregates_size; ++i)
    {
        const auto & aggregate_column_name = params.aggregates[i].column_name;
        aggregate_columns[i] = &typeid_cast<const ColumnAggregateFunction &>(*block.getByName(aggregate_column_name).column).getData();
    }

    AggregatedDataWithoutKey & res = result.without_key;
    if (!res)
    {
        AggregateDataPtr place = result.aggregates_pool->alignedAlloc(total_size_of_aggregate_states, align_aggregate_states);
        createAggregateStates(place);
        res = place;
    }

    if (block.rows() > 0)
    {
        /// Adding Values
        for (size_t i = 0; i < params.aggregates_size; ++i)
            aggregate_functions[i]->merge(res + offsets_of_aggregate_states[i], (*aggregate_columns[i])[0], result.aggregates_pool);
    }

    /// Early release memory.
    block.clear();
}


void Aggregator::mergeStream(const BlockInputStreamPtr & stream, AggregatedDataVariants & result, size_t max_threads)
{
    if (isCancelled())
        return;

    /** If the remote servers used a two-level aggregation method,
      *  then blocks will contain information about the number of the bucket.
      * Then the calculations can be parallelized by buckets.
      * We decompose the blocks to the bucket numbers indicated in them.
      */
    BucketToBlocks bucket_to_blocks;

    /// Read all the data.
    LOG_TRACE(log, "Reading blocks of partially aggregated data.");

    size_t total_input_rows = 0;
    size_t total_input_blocks = 0;
    while (Block block = stream->read())
    {
        if (isCancelled())
            return;

        total_input_rows += block.rows();
        ++total_input_blocks;
        bucket_to_blocks[block.info.bucket_num].emplace_back(std::move(block));
    }

    LOG_TRACE(log, "Read " << total_input_blocks << " blocks of partially aggregated data, total " << total_input_rows << " rows.");

    if (bucket_to_blocks.empty())
        return;

    /** `minus one` means the absence of information about the bucket
      * - in the case of single-level aggregation, as well as for blocks with "overflowing" values.
      * If there is at least one block with a bucket number greater than zero, then there was a two-level aggregation.
      */
    auto max_bucket = bucket_to_blocks.rbegin()->first;
    size_t has_two_level = max_bucket > 0;

    if (has_two_level)
    {
    #define M(NAME) \
        if (method_chosen == AggregatedDataVariants::Type::NAME) \
            method_chosen = AggregatedDataVariants::Type::NAME ## _two_level;

        APPLY_FOR_VARIANTS_CONVERTIBLE_TO_TWO_LEVEL(M)

    #undef M
    }

    if (isCancelled())
        return;

    /// result will destroy the states of aggregate functions in the destructor
    result.aggregator = this;

    result.init(method_chosen);
    result.keys_size = params.keys_size;
    result.key_sizes = key_sizes;

    bool has_blocks_with_unknown_bucket = bucket_to_blocks.count(-1);

    /// First, parallel the merge for the individual buckets. Then we continue merge the data not allocated to the buckets.
    if (has_two_level)
    {
        /** In this case, no_more_keys is not supported due to the fact that
          *  from different threads it is difficult to update the general state for "other" keys (overflows).
          * That is, the keys in the end can be significantly larger than max_rows_to_group_by.
          */

        LOG_TRACE(log, "Merging partially aggregated two-level data.");

        auto merge_bucket = [&bucket_to_blocks, &result, this](Int32 bucket, Arena * aggregates_pool, MemoryTracker * memory_tracker)
        {
            current_memory_tracker = memory_tracker;

            for (Block & block : bucket_to_blocks[bucket])
            {
                if (isCancelled())
                    return;

            #define M(NAME) \
                else if (result.type == AggregatedDataVariants::Type::NAME) \
                    mergeStreamsImpl(block, aggregates_pool, *result.NAME, result.NAME->data.impls[bucket], nullptr, false);

                if (false) {}
                    APPLY_FOR_VARIANTS_TWO_LEVEL(M)
            #undef M
                else
                    throw Exception("Unknown aggregated data variant.", ErrorCodes::UNKNOWN_AGGREGATED_DATA_VARIANT);
            }
        };

        std::unique_ptr<ThreadPool> thread_pool;
        if (max_threads > 1 && total_input_rows > 100000    /// TODO Make a custom threshold.
            && has_two_level)
            thread_pool = std::make_unique<ThreadPool>(max_threads);

        for (const auto & bucket_blocks : bucket_to_blocks)
        {
            const auto bucket = bucket_blocks.first;

            if (bucket == -1)
                continue;

            result.aggregates_pools.push_back(std::make_shared<Arena>());
            Arena * aggregates_pool = result.aggregates_pools.back().get();

            auto task = std::bind(merge_bucket, bucket, aggregates_pool, current_memory_tracker);

            if (thread_pool)
                thread_pool->schedule(task);
            else
                task();
        }

        if (thread_pool)
            thread_pool->wait();

        LOG_TRACE(log, "Merged partially aggregated two-level data.");
    }

    if (isCancelled())
    {
        result.invalidate();
        return;
    }

    if (has_blocks_with_unknown_bucket)
    {
        LOG_TRACE(log, "Merging partially aggregated single-level data.");

        bool no_more_keys = false;

        BlocksList & blocks = bucket_to_blocks[-1];
        for (Block & block : blocks)
        {
            if (isCancelled())
            {
                result.invalidate();
                return;
            }

            if (!checkLimits(result.sizeWithoutOverflowRow(), no_more_keys))
                break;

            if (result.type == AggregatedDataVariants::Type::without_key || block.info.is_overflows)
                mergeWithoutKeyStreamsImpl(block, result);

        #define M(NAME, IS_TWO_LEVEL) \
            else if (result.type == AggregatedDataVariants::Type::NAME) \
                mergeStreamsImpl(block, result.aggregates_pool, *result.NAME, result.NAME->data, result.without_key, no_more_keys);

            APPLY_FOR_AGGREGATED_VARIANTS(M)
        #undef M
            else if (result.type != AggregatedDataVariants::Type::without_key)
                throw Exception("Unknown aggregated data variant.", ErrorCodes::UNKNOWN_AGGREGATED_DATA_VARIANT);
        }

        LOG_TRACE(log, "Merged partially aggregated single-level data.");
    }
}


Block Aggregator::mergeBlocks(BlocksList & blocks, bool final)
{
    if (blocks.empty())
        return {};

    auto bucket_num = blocks.front().info.bucket_num;
    bool is_overflows = blocks.front().info.is_overflows;

    LOG_TRACE(log, "Merging partially aggregated blocks (bucket = {})." << bucket_num);
    Stopwatch watch;

    /** If possible, change 'method' to some_hash64. Otherwise, leave as is.
      * Better hash function is needed because during external aggregation,
      *  we may merge partitions of data with total number of keys far greater than 4 billion.
      */
    auto merge_method = method_chosen;

#define APPLY_FOR_VARIANTS_THAT_MAY_USE_BETTER_HASH_FUNCTION(M) \
        M(key64)            \
        M(key_string)       \
        M(key_fixed_string) \
        M(keys128)          \
        M(keys256)          \
        M(serialized)       \

#define M(NAME) \
    if (merge_method == AggregatedDataVariants::Type::NAME) \
        merge_method = AggregatedDataVariants::Type::NAME ## _hash64; \

    APPLY_FOR_VARIANTS_THAT_MAY_USE_BETTER_HASH_FUNCTION(M)
#undef M

#undef APPLY_FOR_VARIANTS_THAT_MAY_USE_BETTER_HASH_FUNCTION

    /// Temporary data for aggregation.
    AggregatedDataVariants result;

    /// result will destroy the states of aggregate functions in the destructor
    result.aggregator = this;

    result.init(merge_method);
    result.keys_size = params.keys_size;
    result.key_sizes = key_sizes;

    for (Block & block : blocks)
    {
        if (bucket_num >= 0 && block.info.bucket_num != bucket_num)
            bucket_num = -1;

        if (result.type == AggregatedDataVariants::Type::without_key || is_overflows)
            mergeWithoutKeyStreamsImpl(block, result);

    #define M(NAME, IS_TWO_LEVEL) \
        else if (result.type == AggregatedDataVariants::Type::NAME) \
            mergeStreamsImpl(block, result.aggregates_pool, *result.NAME, result.NAME->data, nullptr, false);

        APPLY_FOR_AGGREGATED_VARIANTS(M)
    #undef M
        else if (result.type != AggregatedDataVariants::Type::without_key)
            throw Exception("Unknown aggregated data variant.", ErrorCodes::UNKNOWN_AGGREGATED_DATA_VARIANT);
    }

    Block block;
    if (result.type == AggregatedDataVariants::Type::without_key || is_overflows)
        block = prepareBlockAndFillWithoutKey(result, final, is_overflows);
    else
        block = prepareBlockAndFillSingleLevel(result, final);
    /// NOTE: two-level data is not possible here - chooseAggregationMethod chooses only among single-level methods.

    if (!final)
    {
        /// Pass ownership of aggregate function states from result to ColumnAggregateFunction objects in the resulting block.
        result.aggregator = nullptr;
    }

    size_t rows = block.rows();
    size_t bytes = block.bytes();
    double elapsed_seconds = watch.elapsedSeconds();
    LOG_TRACE(log, std::fixed << std::setprecision(3)
        << "Merged partially aggregated blocks. "
        << rows << " rows, " << bytes / 1048576.0 << " MiB."
        << " in " << elapsed_seconds << " sec."
        << " (" << rows / elapsed_seconds << " rows/sec., " << bytes / elapsed_seconds / 1048576.0 << " MiB/sec.)");

    block.info.bucket_num = bucket_num;
    return block;
}


template <typename Method>
void NO_INLINE Aggregator::convertBlockToTwoLevelImpl(
    Method & method,
    Arena * pool,
    ColumnRawPtrs & key_columns,
    const Block & source,
    std::vector<Block> & destinations) const
{
    typename Method::State state(key_columns, key_sizes, params.collators);

    std::vector<std::string> sort_key_containers;
    sort_key_containers.resize(params.keys_size, "");

    size_t rows = source.rows();
    size_t columns = source.columns();

    /// Create a 'selector' that will contain bucket index for every row. It will be used to scatter rows to buckets.
    IColumn::Selector selector(rows);

    /// For every row.
    for (size_t i = 0; i < rows; ++i)
    {
        /// Calculate bucket number from row hash.
        auto hash = state.getHash(method.data, i, *pool, sort_key_containers);
        auto bucket = method.data.getBucketFromHash(hash);

        selector[i] = bucket;
    }

    size_t num_buckets = destinations.size();

    for (size_t column_idx = 0; column_idx < columns; ++column_idx)
    {
        const ColumnWithTypeAndName & src_col = source.getByPosition(column_idx);
        MutableColumns scattered_columns = src_col.column->scatter(num_buckets, selector);

        for (size_t bucket = 0, size = num_buckets; bucket < size; ++bucket)
        {
            if (!scattered_columns[bucket]->empty())
            {
                Block & dst = destinations[bucket];
                dst.info.bucket_num = bucket;
                dst.insert({std::move(scattered_columns[bucket]), src_col.type, src_col.name});
            }

            /** Inserted columns of type ColumnAggregateFunction will own states of aggregate functions
              *  by holding shared_ptr to source column. See ColumnAggregateFunction.h
              */
        }
    }
}


std::vector<Block> Aggregator::convertBlockToTwoLevel(const Block & block)
{
    if (!block)
        return {};

    AggregatedDataVariants data;

    ColumnRawPtrs key_columns(params.keys_size);

    /// Remember the columns we will work with
    for (size_t i = 0; i < params.keys_size; ++i)
        key_columns[i] = block.safeGetByPosition(i).column.get();

    AggregatedDataVariants::Type type = method_chosen;
    data.keys_size = params.keys_size;
    data.key_sizes = key_sizes;

#define M(NAME) \
    else if (type == AggregatedDataVariants::Type::NAME) \
        type = AggregatedDataVariants::Type::NAME ## _two_level;

    if (false) {} // NOLINT
    APPLY_FOR_VARIANTS_CONVERTIBLE_TO_TWO_LEVEL(M)
#undef M
    else
        throw Exception("Unknown aggregated data variant.", ErrorCodes::UNKNOWN_AGGREGATED_DATA_VARIANT);

    data.init(type);

    size_t num_buckets = 0;

#define M(NAME) \
    else if (data.type == AggregatedDataVariants::Type::NAME) \
        num_buckets = data.NAME->data.NUM_BUCKETS;

    if (false) {} // NOLINT
    APPLY_FOR_VARIANTS_TWO_LEVEL(M)
#undef M
    else
        throw Exception("Unknown aggregated data variant.", ErrorCodes::UNKNOWN_AGGREGATED_DATA_VARIANT);

    std::vector<Block> splitted_blocks(num_buckets);

#define M(NAME) \
    else if (data.type == AggregatedDataVariants::Type::NAME) \
        convertBlockToTwoLevelImpl(*data.NAME, data.aggregates_pool, \
            key_columns, block, splitted_blocks);

    if (false) {} // NOLINT
    APPLY_FOR_VARIANTS_TWO_LEVEL(M)
#undef M
    else
        throw Exception("Unknown aggregated data variant.", ErrorCodes::UNKNOWN_AGGREGATED_DATA_VARIANT);

    return splitted_blocks;
}


template <typename Method, typename Table>
void NO_INLINE Aggregator::destroyImpl(Table & table) const
{
    table.forEachMapped([&](AggregateDataPtr & data)
    {
        /** If an exception (usually a lack of memory, the MemoryTracker throws) arose
          *  after inserting the key into a hash table, but before creating all states of aggregate functions,
          *  then data will be equal nullptr.
          */
        if (nullptr == data)
            return;

        for (size_t i = 0; i < params.aggregates_size; ++i)
            aggregate_functions[i]->destroy(data + offsets_of_aggregate_states[i]);

        data = nullptr;
    });
}


void Aggregator::destroyWithoutKey(AggregatedDataVariants & result) const
{
    AggregatedDataWithoutKey & res_data = result.without_key;

    if (nullptr != res_data)
    {
        for (size_t i = 0; i < params.aggregates_size; ++i)
            aggregate_functions[i]->destroy(res_data + offsets_of_aggregate_states[i]);

        res_data = nullptr;
    }
}


void Aggregator::destroyAllAggregateStates(AggregatedDataVariants & result)
{
    if (result.empty())
        return;

    LOG_TRACE(log, "Destroying aggregate states");

    /// In what data structure is the data aggregated?
    if (result.type == AggregatedDataVariants::Type::without_key || params.overflow_row)
        destroyWithoutKey(result);

#define M(NAME, IS_TWO_LEVEL) \
    else if (result.type == AggregatedDataVariants::Type::NAME) \
        destroyImpl<decltype(result.NAME)::element_type>(result.NAME->data);

    if (false) {} // NOLINT
    APPLY_FOR_AGGREGATED_VARIANTS(M)
#undef M
    else if (result.type != AggregatedDataVariants::Type::without_key)
        throw Exception("Unknown aggregated data variant.", ErrorCodes::UNKNOWN_AGGREGATED_DATA_VARIANT);
}


void Aggregator::setCancellationHook(const CancellationHook cancellation_hook)
{
    isCancelled = cancellation_hook;
}


}<|MERGE_RESOLUTION|>--- conflicted
+++ resolved
@@ -380,7 +380,6 @@
         return;
     }
 
-<<<<<<< HEAD
     /// Optimization for special case when aggregating by 8bit key.
     if constexpr (!no_more_keys && std::is_same_v<Method, typename decltype(AggregatedDataVariants::key8)::element_type>)
     {
@@ -402,8 +401,6 @@
         return;
     }
 
-=======
->>>>>>> 2062de88
     /// Generic case.
 
     std::unique_ptr<AggregateDataPtr[]> places(new AggregateDataPtr[rows]);
@@ -461,20 +458,6 @@
 {
     /// Adding values
     for (AggregateFunctionInstruction * inst = aggregate_instructions; inst->that; ++inst)
-<<<<<<< HEAD
-    {
-        if (inst->offsets)
-            inst->batch_that->addBatchSinglePlace(
-                inst->offsets[static_cast<ssize_t>(rows - 1)], res + inst->state_offset, inst->batch_arguments, arena);
-        else
-            inst->batch_that->addBatchSinglePlace(rows, res + inst->state_offset, inst->batch_arguments, arena);
-    }
-}
-
-
-void Aggregator::prepareAggregateInstructions(Columns columns, AggregateColumns & aggregate_columns, Columns & materialized_columns,
-    AggregateFunctionInstructions & aggregate_functions_instructions)
-=======
     {
         if (inst->offsets)
             inst->batch_that->addBatchSinglePlace(
@@ -526,75 +509,6 @@
         aggregate_functions_instructions[i].batch_that = that;
     }
 }
-
-bool Aggregator::executeOnBlock(const Block & block, AggregatedDataVariants & result, const FileProviderPtr & file_provider,
-    ColumnRawPtrs & key_columns, AggregateColumns & aggregate_columns,
-    bool & no_more_keys)
->>>>>>> 2062de88
-{
-    for (size_t i = 0; i < params.aggregates_size; ++i)
-        aggregate_columns[i].resize(params.aggregates[i].arguments.size());
-
-<<<<<<< HEAD
-    aggregate_functions_instructions.resize(params.aggregates_size + 1);
-    aggregate_functions_instructions[params.aggregates_size].that = nullptr;
-
-    for (size_t i = 0; i < params.aggregates_size; ++i)
-    {
-        for (size_t j = 0; j < aggregate_columns[i].size(); ++j)
-        {
-            aggregate_columns[i][j] = columns.at(params.aggregates[i].arguments[j]).get();
-            if (ColumnPtr converted = aggregate_columns[i][j]->convertToFullColumnIfConst())
-            {
-                materialized_columns.push_back(converted);
-                aggregate_columns[i][j] = materialized_columns.back().get();
-            }
-        }
-
-        aggregate_functions_instructions[i].arguments = aggregate_columns[i].data();
-        aggregate_functions_instructions[i].state_offset = offsets_of_aggregate_states[i];
-
-        auto * that = aggregate_functions[i];
-        /// Unnest consecutive trailing -State combinators
-        while (const auto * func = typeid_cast<const AggregateFunctionState *>(that))
-            that = func->getNestedFunction().get();
-        aggregate_functions_instructions[i].that = that;
-
-        if (const auto * func = typeid_cast<const AggregateFunctionArray *>(that))
-        {
-            UNUSED(func);
-            throw Exception("Not support AggregateFunctionArray", ErrorCodes::NOT_IMPLEMENTED);
-        }
-        else
-            aggregate_functions_instructions[i].batch_arguments = aggregate_columns[i].data();
-
-        aggregate_functions_instructions[i].batch_that = that;
-    }
-}
-
-=======
-    /** Constant columns are not supported directly during aggregation.
-      * To make them work anyway, we materialize them.
-      */
-    Columns columns = block.getColumns();
-    Columns materialized_columns;
-    materialized_columns.reserve(params.keys_size);
-
-    /// Remember the columns we will work with
-    for (size_t i = 0; i < params.keys_size; ++i)
-    {
-        key_columns[i] = columns.at(params.keys[i]).get();
-
-        if (ColumnPtr converted = key_columns[i]->convertToFullColumnIfConst())
-        {
-            materialized_columns.push_back(converted);
-            key_columns[i] = materialized_columns.back().get();
-        }
-    }
-
-    AggregateFunctionInstructions aggregate_functions_instructions;
-    prepareAggregateInstructions(columns, aggregate_columns, materialized_columns, aggregate_functions_instructions);
->>>>>>> 2062de88
 
 bool Aggregator::executeOnBlock(const Block & block, AggregatedDataVariants & result, const FileProviderPtr & file_provider,
     ColumnRawPtrs & key_columns, AggregateColumns & aggregate_columns, bool & no_more_keys)
