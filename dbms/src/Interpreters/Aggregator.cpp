// Copyright 2022 PingCAP, Ltd.
//
// Licensed under the Apache License, Version 2.0 (the "License");
// you may not use this file except in compliance with the License.
// You may obtain a copy of the License at
//
//     http://www.apache.org/licenses/LICENSE-2.0
//
// Unless required by applicable law or agreed to in writing, software
// distributed under the License is distributed on an "AS IS" BASIS,
// WITHOUT WARRANTIES OR CONDITIONS OF ANY KIND, either express or implied.
// See the License for the specific language governing permissions and
// limitations under the License.

#include <AggregateFunctions/AggregateFunctionArray.h>
#include <AggregateFunctions/AggregateFunctionState.h>
#include <Common/FailPoint.h>
#include <Common/Stopwatch.h>
#include <Common/ThresholdUtils.h>
#include <Common/typeid_cast.h>
#include <DataStreams/materializeBlock.h>
#include <DataTypes/DataTypeAggregateFunction.h>
#include <DataTypes/DataTypeNullable.h>
#include <Interpreters/Aggregator.h>

#include <array>
#include <cassert>

namespace DB
{
namespace ErrorCodes
{
extern const int UNKNOWN_AGGREGATED_DATA_VARIANT;
extern const int EMPTY_DATA_PASSED;
extern const int CANNOT_MERGE_DIFFERENT_AGGREGATED_DATA_VARIANTS;
extern const int LOGICAL_ERROR;
} // namespace ErrorCodes

namespace FailPoints
{
extern const char random_aggregate_create_state_failpoint[];
extern const char random_aggregate_merge_failpoint[];
} // namespace FailPoints

#define AggregationMethodName(NAME) AggregatedDataVariants::AggregationMethod_##NAME
#define AggregationMethodNameTwoLevel(NAME) AggregatedDataVariants::AggregationMethod_##NAME##_two_level
#define AggregationMethodType(NAME) AggregatedDataVariants::Type::NAME
#define AggregationMethodTypeTwoLevel(NAME) AggregatedDataVariants::Type::NAME##_two_level
#define ToAggregationMethodPtr(NAME, ptr) (reinterpret_cast<AggregationMethodName(NAME) *>(ptr))
#define ToAggregationMethodPtrTwoLevel(NAME, ptr) (reinterpret_cast<AggregationMethodNameTwoLevel(NAME) *>(ptr))

AggregatedDataVariants::~AggregatedDataVariants()
{
    if (aggregator && !aggregator->all_aggregates_has_trivial_destructor)
    {
        try
        {
            aggregator->destroyAllAggregateStates(*this);
        }
        catch (...)
        {
            tryLogCurrentException(aggregator->log, __PRETTY_FUNCTION__);
        }
    }
    destroyAggregationMethodImpl();
}

bool AggregatedDataVariants::tryMarkNeedSpill()
{
    assert(!need_spill);
    if (empty())
        return false;
    if (!isTwoLevel())
    {
        /// Data can only be flushed to disk if a two-level aggregation is supported.
        if (!isConvertibleToTwoLevel())
            return false;
        convertToTwoLevel();
    }
    need_spill = true;
    return true;
}

void AggregatedDataVariants::destroyAggregationMethodImpl()
{
    if (!aggregation_method_impl)
        return;

#define M(NAME, IS_TWO_LEVEL)                                                            \
    case AggregationMethodType(NAME):                                                    \
    {                                                                                    \
        delete reinterpret_cast<AggregationMethodName(NAME) *>(aggregation_method_impl); \
        aggregation_method_impl = nullptr;                                               \
        break;                                                                           \
    }
    switch (type)
    {
        APPLY_FOR_AGGREGATED_VARIANTS(M)
    default:
        break;
    }
#undef M
}

void AggregatedDataVariants::init(Type variants_type)
{
    destroyAggregationMethodImpl();

    switch (variants_type)
    {
    case Type::EMPTY:
        break;
    case Type::without_key:
        break;

#define M(NAME, IS_TWO_LEVEL)                                                                \
    case AggregationMethodType(NAME):                                                        \
    {                                                                                        \
        aggregation_method_impl = std::make_unique<AggregationMethodName(NAME)>().release(); \
        break;                                                                               \
    }

        APPLY_FOR_AGGREGATED_VARIANTS(M)
#undef M

    default:
        throw Exception("Unknown aggregated data variant.", ErrorCodes::UNKNOWN_AGGREGATED_DATA_VARIANT);
    }

    type = variants_type;
}

size_t AggregatedDataVariants::getBucketNumberForTwoLevelHashTable(Type type)
{
    switch (type)
    {
#define M(NAME)                                                        \
    case AggregationMethodType(NAME):                                  \
    {                                                                  \
        return AggregationMethodNameTwoLevel(NAME)::Data::NUM_BUCKETS; \
    }

        APPLY_FOR_VARIANTS_CONVERTIBLE_TO_TWO_LEVEL(M)

#undef M

    default:
        throw Exception("Wrong data variant passed.", ErrorCodes::LOGICAL_ERROR);
    }
}

void AggregatedDataVariants::convertToTwoLevel()
{
    switch (type)
    {
#define M(NAME)                                                                           \
    case AggregationMethodType(NAME):                                                     \
    {                                                                                     \
        if (aggregator)                                                                   \
            LOG_TRACE(aggregator->log,                                                    \
                      "Converting aggregation data type `{}` to `{}`.",                   \
                      getMethodName(AggregationMethodType(NAME)),                         \
                      getMethodName(AggregationMethodTypeTwoLevel(NAME)));                \
        auto ori_ptr = ToAggregationMethodPtr(NAME, aggregation_method_impl);             \
        auto two_level = std::make_unique<AggregationMethodNameTwoLevel(NAME)>(*ori_ptr); \
        delete ori_ptr;                                                                   \
        aggregation_method_impl = two_level.release();                                    \
        type = AggregationMethodTypeTwoLevel(NAME);                                       \
        break;                                                                            \
    }

        APPLY_FOR_VARIANTS_CONVERTIBLE_TO_TWO_LEVEL(M)

#undef M

    default:
        throw Exception("Wrong data variant passed.", ErrorCodes::LOGICAL_ERROR);
    }
    aggregator->useTwoLevelHashTable();
}


Block Aggregator::getHeader(bool final) const
{
    return params.getHeader(final);
}

Block Aggregator::Params::getHeader(
    const Block & src_header,
    const Block & intermediate_header,
    const ColumnNumbers & keys,
    const AggregateDescriptions & aggregates,
    bool final)
{
    Block res;

    if (intermediate_header)
    {
        res = intermediate_header.cloneEmpty();

        if (final)
        {
            for (const auto & aggregate : aggregates)
            {
                auto & elem = res.getByName(aggregate.column_name);

                elem.type = aggregate.function->getReturnType();
                elem.column = elem.type->createColumn();
            }
        }
    }
    else
    {
        for (const auto & key : keys)
            res.insert(src_header.safeGetByPosition(key).cloneEmpty());

        for (const auto & aggregate : aggregates)
        {
            size_t arguments_size = aggregate.arguments.size();
            DataTypes argument_types(arguments_size);
            for (size_t j = 0; j < arguments_size; ++j)
                argument_types[j] = src_header.safeGetByPosition(aggregate.arguments[j]).type;

            DataTypePtr type;
            if (final)
                type = aggregate.function->getReturnType();
            else
                type = std::make_shared<DataTypeAggregateFunction>(aggregate.function, argument_types, aggregate.parameters);

            res.insert({type, aggregate.column_name});
        }
    }

    return materializeBlock(res);
}


Aggregator::Aggregator(const Params & params_, const String & req_id)
    : params(params_)
    , log(Logger::get(req_id))
    , is_cancelled([]() { return false; })
{
    aggregate_functions.resize(params.aggregates_size);
    for (size_t i = 0; i < params.aggregates_size; ++i)
        aggregate_functions[i] = params.aggregates[i].function.get();

    /// Initialize sizes of aggregation states and its offsets.
    offsets_of_aggregate_states.resize(params.aggregates_size);
    total_size_of_aggregate_states = 0;
    all_aggregates_has_trivial_destructor = true;

    // aggreate_states will be aligned as below:
    // |<-- state_1 -->|<-- pad_1 -->|<-- state_2 -->|<-- pad_2 -->| .....
    //
    // pad_N will be used to match alignment requirement for each next state.
    // The address of state_1 is aligned based on maximum alignment requirements in states
    for (size_t i = 0; i < params.aggregates_size; ++i)
    {
        offsets_of_aggregate_states[i] = total_size_of_aggregate_states;
        total_size_of_aggregate_states += params.aggregates[i].function->sizeOfData();

        // aggreate states are aligned based on maximum requirement
        align_aggregate_states = std::max(align_aggregate_states, params.aggregates[i].function->alignOfData());

        // If not the last aggregate_state, we need pad it so that next aggregate_state will be aligned.
        if (i + 1 < params.aggregates_size)
        {
            size_t alignment_of_next_state = params.aggregates[i + 1].function->alignOfData();
            if ((alignment_of_next_state & (alignment_of_next_state - 1)) != 0)
                throw Exception("Logical error: alignOfData is not 2^N", ErrorCodes::LOGICAL_ERROR);

            /// Extend total_size to next alignment requirement
            /// Add padding by rounding up 'total_size_of_aggregate_states' to be a multiplier of alignment_of_next_state.
            total_size_of_aggregate_states = (total_size_of_aggregate_states + alignment_of_next_state - 1) / alignment_of_next_state * alignment_of_next_state;
        }

        if (!params.aggregates[i].function->hasTrivialDestructor())
            all_aggregates_has_trivial_destructor = false;
    }

    method_chosen = chooseAggregationMethod();
    RUNTIME_CHECK_MSG(method_chosen != AggregatedDataVariants::Type::EMPTY, "Invalid aggregation method");
    if (AggregatedDataVariants::isConvertibleToTwoLevel(method_chosen))
    {
        /// for aggregation, the input block is sorted by bucket number
        /// so it can work with MergingAggregatedMemoryEfficientBlockInputStream
        spiller = std::make_unique<Spiller>(params.spill_config, true, 1, getHeader(false), log);
    }
}


inline bool IsTypeNumber64(const DataTypePtr & type)
{
    return type->isNumber() && type->getSizeOfValueInMemory() == sizeof(uint64_t);
}

#define APPLY_FOR_AGG_FAST_PATH_TYPES(M) \
    M(Number64)                          \
    M(StringBin)                         \
    M(StringBinPadding)

enum class AggFastPathType
{
#define M(NAME) NAME,
    APPLY_FOR_AGG_FAST_PATH_TYPES(M)
#undef M
};

AggregatedDataVariants::Type ChooseAggregationMethodTwoKeys(const AggFastPathType * fast_path_types)
{
    auto tp1 = fast_path_types[0];
    auto tp2 = fast_path_types[1];
    switch (tp1)
    {
    case AggFastPathType::Number64:
    {
        switch (tp2)
        {
        case AggFastPathType::Number64:
            return AggregatedDataVariants::Type::serialized; // unreachable. keys64 or keys128 will be used before
        case AggFastPathType::StringBin:
            return AggregatedDataVariants::Type::two_keys_num64_strbin;
        case AggFastPathType::StringBinPadding:
            return AggregatedDataVariants::Type::two_keys_num64_strbinpadding;
        }
    }
    case AggFastPathType::StringBin:
    {
        switch (tp2)
        {
        case AggFastPathType::Number64:
            return AggregatedDataVariants::Type::two_keys_strbin_num64;
        case AggFastPathType::StringBin:
            return AggregatedDataVariants::Type::two_keys_strbin_strbin;
        case AggFastPathType::StringBinPadding:
            return AggregatedDataVariants::Type::serialized; // rare case
        }
    }
    case AggFastPathType::StringBinPadding:
    {
        switch (tp2)
        {
        case AggFastPathType::Number64:
            return AggregatedDataVariants::Type::two_keys_strbinpadding_num64;
        case AggFastPathType::StringBin:
            return AggregatedDataVariants::Type::serialized; // rare case
        case AggFastPathType::StringBinPadding:
            return AggregatedDataVariants::Type::two_keys_strbinpadding_strbinpadding;
        }
    }
    }
}

// return AggregatedDataVariants::Type::serialized if can NOT determine fast path.
AggregatedDataVariants::Type ChooseAggregationMethodFastPath(size_t keys_size, const DataTypes & types_not_null, const TiDB::TiDBCollators & collators)
{
    std::array<AggFastPathType, 2> fast_path_types{};

    if (keys_size == fast_path_types.max_size())
    {
        for (size_t i = 0; i < keys_size; ++i)
        {
            const auto & type = types_not_null[i];
            if (type->isString())
            {
                if (collators.empty() || !collators[i])
                {
                    // use original way
                    return AggregatedDataVariants::Type::serialized;
                }
                else
                {
                    switch (collators[i]->getCollatorType())
                    {
                    case TiDB::ITiDBCollator::CollatorType::UTF8MB4_BIN:
                    case TiDB::ITiDBCollator::CollatorType::UTF8_BIN:
                    case TiDB::ITiDBCollator::CollatorType::LATIN1_BIN:
                    case TiDB::ITiDBCollator::CollatorType::ASCII_BIN:
                    {
                        fast_path_types[i] = AggFastPathType::StringBinPadding;
                        break;
                    }
                    case TiDB::ITiDBCollator::CollatorType::BINARY:
                    {
                        fast_path_types[i] = AggFastPathType::StringBin;
                        break;
                    }
                    default:
                    {
                        // for CI COLLATION, use original way
                        return AggregatedDataVariants::Type::serialized;
                    }
                    }
                }
            }
            else if (IsTypeNumber64(type))
            {
                fast_path_types[i] = AggFastPathType::Number64;
            }
            else
            {
                return AggregatedDataVariants::Type::serialized;
            }
        }
        return ChooseAggregationMethodTwoKeys(fast_path_types.data());
    }
    return AggregatedDataVariants::Type::serialized;
}

AggregatedDataVariants::Type Aggregator::chooseAggregationMethod()
{
    /// If no keys. All aggregating to single row.
    if (params.keys_size == 0)
        return AggregatedDataVariants::Type::without_key;

    /// Check if at least one of the specified keys is nullable.
    DataTypes types_removed_nullable;
    types_removed_nullable.reserve(params.keys.size());
    bool has_nullable_key = false;

    for (const auto & pos : params.keys)
    {
        const auto & type = (params.src_header ? params.src_header : params.intermediate_header).safeGetByPosition(pos).type;

        if (type->isNullable())
        {
            has_nullable_key = true;
            types_removed_nullable.push_back(removeNullable(type));
        }
        else
            types_removed_nullable.push_back(type);
    }

    /** Returns ordinary (not two-level) methods, because we start from them.
      * Later, during aggregation process, data may be converted (partitioned) to two-level structure, if cardinality is high.
      */

    size_t keys_bytes = 0;
    size_t num_fixed_contiguous_keys = 0;

    key_sizes.resize(params.keys_size);
    for (size_t j = 0; j < params.keys_size; ++j)
    {
        if (types_removed_nullable[j]->isValueUnambiguouslyRepresentedInContiguousMemoryRegion())
        {
            if (types_removed_nullable[j]->isValueUnambiguouslyRepresentedInFixedSizeContiguousMemoryRegion() && (params.collators.empty() || params.collators[j] == nullptr))
            {
                ++num_fixed_contiguous_keys;
                key_sizes[j] = types_removed_nullable[j]->getSizeOfValueInMemory();
                keys_bytes += key_sizes[j];
            }
        }
    }

    if (has_nullable_key)
    {
        if (params.keys_size == num_fixed_contiguous_keys)
        {
            /// Pack if possible all the keys along with information about which key values are nulls
            /// into a fixed 16- or 32-byte blob.
            if (std::tuple_size<KeysNullMap<UInt128>>::value + keys_bytes <= 16)
                return AggregatedDataVariants::Type::nullable_keys128;
            if (std::tuple_size<KeysNullMap<UInt256>>::value + keys_bytes <= 32)
                return AggregatedDataVariants::Type::nullable_keys256;
        }

        /// Fallback case.
        return AggregatedDataVariants::Type::serialized;
    }

    /// No key has been found to be nullable.
    const DataTypes & types_not_null = types_removed_nullable;
    assert(!has_nullable_key);

    /// Single numeric key.
    if (params.keys_size == 1 && types_not_null[0]->isValueRepresentedByNumber())
    {
        size_t size_of_field = types_not_null[0]->getSizeOfValueInMemory();
        if (size_of_field == 1)
            return AggregatedDataVariants::Type::key8;
        if (size_of_field == 2)
            return AggregatedDataVariants::Type::key16;
        if (size_of_field == 4)
            return AggregatedDataVariants::Type::key32;
        if (size_of_field == 8)
            return AggregatedDataVariants::Type::key64;
        if (size_of_field == 16)
            return AggregatedDataVariants::Type::keys128;
        if (size_of_field == 32)
            return AggregatedDataVariants::Type::keys256;
        if (size_of_field == sizeof(Decimal256))
            return AggregatedDataVariants::Type::key_int256;
        throw Exception("Logical error: numeric column has sizeOfField not in 1, 2, 4, 8, 16, 32.", ErrorCodes::LOGICAL_ERROR);
    }

    /// If all keys fits in N bits, will use hash table with all keys packed (placed contiguously) to single N-bit key.
    if (params.keys_size == num_fixed_contiguous_keys)
    {
        if (keys_bytes <= 2)
            return AggregatedDataVariants::Type::keys16;
        if (keys_bytes <= 4)
            return AggregatedDataVariants::Type::keys32;
        if (keys_bytes <= 8)
            return AggregatedDataVariants::Type::keys64;
        if (keys_bytes <= 16)
            return AggregatedDataVariants::Type::keys128;
        if (keys_bytes <= 32)
            return AggregatedDataVariants::Type::keys256;
    }

    /// If single string key - will use hash table with references to it. Strings itself are stored separately in Arena.
    if (params.keys_size == 1 && types_not_null[0]->isString())
    {
        if (params.collators.empty() || !params.collators[0])
        {
            // use original way. `Type::one_key_strbin` will generate empty column.
            return AggregatedDataVariants::Type::key_string;
        }
        else
        {
            switch (params.collators[0]->getCollatorType())
            {
            case TiDB::ITiDBCollator::CollatorType::UTF8MB4_BIN:
            case TiDB::ITiDBCollator::CollatorType::UTF8_BIN:
            case TiDB::ITiDBCollator::CollatorType::LATIN1_BIN:
            case TiDB::ITiDBCollator::CollatorType::ASCII_BIN:
            {
                return AggregatedDataVariants::Type::one_key_strbinpadding;
            }
            case TiDB::ITiDBCollator::CollatorType::BINARY:
            {
                return AggregatedDataVariants::Type::one_key_strbin;
            }
            default:
            {
                // for CI COLLATION, use original way
                return AggregatedDataVariants::Type::key_string;
            }
            }
        }
    }

    if (params.keys_size == 1 && types_not_null[0]->isFixedString())
        return AggregatedDataVariants::Type::key_fixed_string;

    return ChooseAggregationMethodFastPath(params.keys_size, types_not_null, params.collators);
}


void Aggregator::createAggregateStates(AggregateDataPtr & aggregate_data) const
{
    for (size_t j = 0; j < params.aggregates_size; ++j)
    {
        try
        {
            /** An exception may occur if there is a shortage of memory.
              * In order that then everything is properly destroyed, we "roll back" some of the created states.
              * The code is not very convenient.
              */
            FAIL_POINT_TRIGGER_EXCEPTION(FailPoints::random_aggregate_create_state_failpoint);
            aggregate_functions[j]->create(aggregate_data + offsets_of_aggregate_states[j]);
        }
        catch (...)
        {
            for (size_t rollback_j = 0; rollback_j < j; ++rollback_j)
                aggregate_functions[rollback_j]->destroy(aggregate_data + offsets_of_aggregate_states[rollback_j]);

            throw;
        }
    }
}


/** It's interesting - if you remove `noinline`, then gcc for some reason will inline this function, and the performance decreases (~ 10%).
  * (Probably because after the inline of this function, more internal functions no longer be inlined.)
  * Inline does not make sense, since the inner loop is entirely inside this function.
  */
template <typename Method>
void NO_INLINE Aggregator::executeImpl(
    Method & method,
    Arena * aggregates_pool,
    size_t rows,
    ColumnRawPtrs & key_columns,
    TiDB::TiDBCollators & collators,
    AggregateFunctionInstruction * aggregate_instructions) const
{
    typename Method::State state(key_columns, key_sizes, collators);

    executeImplBatch(method, state, aggregates_pool, rows, aggregate_instructions);
}

template <typename Method>
ALWAYS_INLINE void Aggregator::executeImplBatch(
    Method & method,
    typename Method::State & state,
    Arena * aggregates_pool,
    size_t rows,
    AggregateFunctionInstruction * aggregate_instructions) const
{
    std::vector<std::string> sort_key_containers;
    sort_key_containers.resize(params.keys_size, "");

    /// Optimization for special case when there are no aggregate functions.
    if (params.aggregates_size == 0)
    {
        /// For all rows.
        AggregateDataPtr place = aggregates_pool->alloc(0);
        for (size_t i = 0; i < rows; ++i)
            state.emplaceKey(method.data, i, *aggregates_pool, sort_key_containers).setMapped(place);
        return;
    }

    /// Optimization for special case when aggregating by 8bit key.
    if constexpr (std::is_same_v<Method, AggregatedDataVariants::AggregationMethod_key8>)
    {
        for (AggregateFunctionInstruction * inst = aggregate_instructions; inst->that; ++inst)
        {
            inst->batch_that->addBatchLookupTable8(
                rows,
                reinterpret_cast<AggregateDataPtr *>(method.data.data()),
                inst->state_offset,
                [&](AggregateDataPtr & aggregate_data) {
                    aggregate_data = aggregates_pool->alignedAlloc(total_size_of_aggregate_states, align_aggregate_states);
                    createAggregateStates(aggregate_data);
                },
                state.getKeyData(),
                inst->batch_arguments,
                aggregates_pool);
        }
        return;
    }

    /// Generic case.

    std::unique_ptr<AggregateDataPtr[]> places(new AggregateDataPtr[rows]);

    for (size_t i = 0; i < rows; ++i)
    {
        AggregateDataPtr aggregate_data = nullptr;

        auto emplace_result = state.emplaceKey(method.data, i, *aggregates_pool, sort_key_containers);

        /// If a new key is inserted, initialize the states of the aggregate functions, and possibly something related to the key.
        if (emplace_result.isInserted())
        {
            /// exception-safety - if you can not allocate memory or create states, then destructors will not be called.
            emplace_result.setMapped(nullptr);

            aggregate_data = aggregates_pool->alignedAlloc(total_size_of_aggregate_states, align_aggregate_states);
            createAggregateStates(aggregate_data);

            emplace_result.setMapped(aggregate_data);
        }
        else
            aggregate_data = emplace_result.getMapped();

        places[i] = aggregate_data;
    }

    /// Add values to the aggregate functions.
    for (AggregateFunctionInstruction * inst = aggregate_instructions; inst->that; ++inst)
    {
        if (inst->offsets)
            inst->batch_that->addBatchArray(rows, places.get(), inst->state_offset, inst->batch_arguments, inst->offsets, aggregates_pool);
        else
            inst->batch_that->addBatch(rows, places.get(), inst->state_offset, inst->batch_arguments, aggregates_pool);
    }
}

void NO_INLINE Aggregator::executeWithoutKeyImpl(
    AggregatedDataWithoutKey & res,
    size_t rows,
    AggregateFunctionInstruction * aggregate_instructions,
    Arena * arena)
{
    /// Adding values
    for (AggregateFunctionInstruction * inst = aggregate_instructions; inst->that; ++inst)
    {
        if (inst->offsets)
            inst->batch_that->addBatchSinglePlace(
                inst->offsets[static_cast<ssize_t>(rows - 1)],
                res + inst->state_offset,
                inst->batch_arguments,
                arena);
        else
            inst->batch_that->addBatchSinglePlace(rows, res + inst->state_offset, inst->batch_arguments, arena);
    }
}


void Aggregator::prepareAggregateInstructions(Columns columns, AggregateColumns & aggregate_columns, Columns & materialized_columns, AggregateFunctionInstructions & aggregate_functions_instructions)
{
    for (size_t i = 0; i < params.aggregates_size; ++i)
        aggregate_columns[i].resize(params.aggregates[i].arguments.size());

    aggregate_functions_instructions.resize(params.aggregates_size + 1);
    aggregate_functions_instructions[params.aggregates_size].that = nullptr;

    for (size_t i = 0; i < params.aggregates_size; ++i)
    {
        for (size_t j = 0; j < aggregate_columns[i].size(); ++j)
        {
            aggregate_columns[i][j] = columns.at(params.aggregates[i].arguments[j]).get();
            if (ColumnPtr converted = aggregate_columns[i][j]->convertToFullColumnIfConst())
            {
                materialized_columns.push_back(converted);
                aggregate_columns[i][j] = materialized_columns.back().get();
            }
        }

        aggregate_functions_instructions[i].arguments = aggregate_columns[i].data();
        aggregate_functions_instructions[i].state_offset = offsets_of_aggregate_states[i];

        auto * that = aggregate_functions[i];
        /// Unnest consecutive trailing -State combinators
        while (const auto * func = typeid_cast<const AggregateFunctionState *>(that))
            that = func->getNestedFunction().get();
        aggregate_functions_instructions[i].that = that;

        if (const auto * func = typeid_cast<const AggregateFunctionArray *>(that))
        {
            UNUSED(func);
            throw Exception("Not support AggregateFunctionArray", ErrorCodes::NOT_IMPLEMENTED);
        }
        else
            aggregate_functions_instructions[i].batch_arguments = aggregate_columns[i].data();

        aggregate_functions_instructions[i].batch_that = that;
    }
}

bool Aggregator::executeOnBlock(
    const Block & block,
    AggregatedDataVariants & result,
    ColumnRawPtrs & key_columns,
    AggregateColumns & aggregate_columns)
{
    assert(!result.need_spill);

    if (is_cancelled())
        return true;

    /// `result` will destroy the states of aggregate functions in the destructor
    result.aggregator = this;

    /// How to perform the aggregation?
    if (!result.inited())
    {
        result.init(method_chosen);
        result.keys_size = params.keys_size;
        result.key_sizes = key_sizes;
        LOG_TRACE(log, "Aggregation method: `{}`", result.getMethodName());
    }

    /** Constant columns are not supported directly during aggregation.
      * To make them work anyway, we materialize them.
      */
    Columns columns = block.getColumns();
    Columns materialized_columns;
    materialized_columns.reserve(params.keys_size);

    /// Remember the columns we will work with
    for (size_t i = 0; i < params.keys_size; ++i)
    {
        key_columns[i] = columns.at(params.keys[i]).get();

        if (ColumnPtr converted = key_columns[i]->convertToFullColumnIfConst())
        {
            materialized_columns.push_back(converted);
            key_columns[i] = materialized_columns.back().get();
        }
    }

    AggregateFunctionInstructions aggregate_functions_instructions;
    prepareAggregateInstructions(columns, aggregate_columns, materialized_columns, aggregate_functions_instructions);

    if (is_cancelled())
        return true;

    size_t num_rows = block.rows();

    if (result.type == AggregatedDataVariants::Type::without_key && !result.without_key)
    {
        AggregateDataPtr place = result.aggregates_pool->alignedAlloc(total_size_of_aggregate_states, align_aggregate_states);
        createAggregateStates(place);
        result.without_key = place;
    }

    /// We select one of the aggregation methods and call it.

    /// For the case when there are no keys (all aggregate into one row).
    if (result.type == AggregatedDataVariants::Type::without_key)
    {
        executeWithoutKeyImpl(result.without_key, num_rows, aggregate_functions_instructions.data(), result.aggregates_pool);
    }
    else
    {
#define M(NAME, IS_TWO_LEVEL)                                                                                                                                                                 \
    case AggregationMethodType(NAME):                                                                                                                                                         \
    {                                                                                                                                                                                         \
        executeImpl(*ToAggregationMethodPtr(NAME, result.aggregation_method_impl), result.aggregates_pool, num_rows, key_columns, params.collators, aggregate_functions_instructions.data()); \
        break;                                                                                                                                                                                \
    }

        switch (result.type)
        {
            APPLY_FOR_AGGREGATED_VARIANTS(M)
        default:
            break;
        }

#undef M
    }

    size_t result_size = result.size();
    auto result_size_bytes = result.bytesCount();

    /// worth_convert_to_two_level is set to true if
    /// 1. some other threads already convert to two level
    /// 2. the result size exceeds threshold
    bool worth_convert_to_two_level
        = use_two_level_hash_table || (group_by_two_level_threshold && result_size >= group_by_two_level_threshold)
        || (group_by_two_level_threshold_bytes && result_size_bytes >= group_by_two_level_threshold_bytes);

    /** Converting to a two-level data structure.
      * It allows you to make, in the subsequent, an effective merge - either economical from memory or parallel.
      */
    if (result.isConvertibleToTwoLevel() && worth_convert_to_two_level)
        result.convertToTwoLevel();

    /** Flush data to disk if too much RAM is consumed.
      */
    if (max_bytes_before_external_group_by && result_size > 0
        && result_size_bytes > max_bytes_before_external_group_by)
    {
        result.tryMarkNeedSpill();
    }

    return true;
}


void Aggregator::finishSpill()
{
    assert(spiller != nullptr);
    spiller->finishSpill();
}

BlockInputStreams Aggregator::restoreSpilledData()
{
    assert(spiller != nullptr);
    return spiller->restoreBlocks(0);
}

void Aggregator::initThresholdByAggregatedDataVariantsSize(size_t aggregated_data_variants_size)
{
    group_by_two_level_threshold = params.getGroupByTwoLevelThreshold();
    group_by_two_level_threshold_bytes = getAverageThreshold(params.getGroupByTwoLevelThresholdBytes(), aggregated_data_variants_size);
    max_bytes_before_external_group_by = getAverageThreshold(params.getMaxBytesBeforeExternalGroupBy(), aggregated_data_variants_size);
}

void Aggregator::spill(AggregatedDataVariants & data_variants)
{
<<<<<<< HEAD
    assert(data_variants.need_spill);
=======
    bool init_value = false;
    if (spill_triggered.compare_exchange_strong(init_value, true, std::memory_order_relaxed))
    {
        LOG_INFO(log, "Begin spill in aggregator");
    }
>>>>>>> dc227b79
    /// Flush only two-level data and possibly overflow data.
#define M(NAME)                                                                          \
    case AggregationMethodType(NAME):                                                    \
    {                                                                                    \
        spillImpl(data_variants,                                                         \
                  *ToAggregationMethodPtr(NAME, data_variants.aggregation_method_impl)); \
        break;                                                                           \
    }

    switch (data_variants.type)
    {
        APPLY_FOR_VARIANTS_TWO_LEVEL(M)
    default:
        throw Exception("Unknown aggregated data variant.", ErrorCodes::UNKNOWN_AGGREGATED_DATA_VARIANT);
    }

#undef M

    /// NOTE Instead of freeing up memory and creating new hash tables and arenas, you can re-use the old ones.
    data_variants.init(data_variants.type);
    data_variants.need_spill = false;
    data_variants.aggregates_pools = Arenas(1, std::make_shared<Arena>());
    data_variants.aggregates_pool = data_variants.aggregates_pools.back().get();
    data_variants.without_key = nullptr;
}

template <typename Method>
Block Aggregator::convertOneBucketToBlock(
    AggregatedDataVariants & data_variants,
    Method & method,
    Arena * arena,
    bool final,
    size_t bucket) const
{
    Block block = prepareBlockAndFill(data_variants, final, method.data.impls[bucket].size(), [bucket, &method, arena, this](MutableColumns & key_columns, AggregateColumnsData & aggregate_columns, MutableColumns & final_aggregate_columns, bool final_) {
        convertToBlockImpl(method, method.data.impls[bucket], key_columns, aggregate_columns, final_aggregate_columns, arena, final_);
    });

    block.info.bucket_num = bucket;
    return block;
}

template <typename Method>
BlocksList Aggregator::convertOneBucketToBlocks(
    AggregatedDataVariants & data_variants,
    Method & method,
    Arena * arena,
    bool final,
    size_t bucket) const
{
    BlocksList blocks = prepareBlocksAndFill(data_variants, final, method.data.impls[bucket].size(), [bucket, &method, arena, this](std::vector<MutableColumns> & key_columns_vec, std::vector<AggregateColumnsData> & aggregate_columns_vec, std::vector<MutableColumns> & final_aggregate_columns_vec, bool final_) {
        convertToBlocksImpl(method, method.data.impls[bucket], key_columns_vec, aggregate_columns_vec, final_aggregate_columns_vec, arena, final_);
    });

    for (auto & block : blocks)
    {
        block.info.bucket_num = bucket;
    }

    return blocks;
}


template <typename Method>
void Aggregator::spillImpl(
    AggregatedDataVariants & data_variants,
    Method & method)
{
    RUNTIME_ASSERT(spiller != nullptr, "spiller must not be nullptr in Aggregator when spilling");
    size_t max_temporary_block_size_rows = 0;
    size_t max_temporary_block_size_bytes = 0;

    auto update_max_sizes = [&](const Block & block) {
        size_t block_size_rows = block.rows();
        size_t block_size_bytes = block.bytes();

        if (block_size_rows > max_temporary_block_size_rows)
            max_temporary_block_size_rows = block_size_rows;
        if (block_size_bytes > max_temporary_block_size_bytes)
            max_temporary_block_size_bytes = block_size_bytes;
    };

    Blocks blocks;
    for (size_t bucket = 0; bucket < Method::Data::NUM_BUCKETS; ++bucket)
    {
        /// memory in hash table is released after `convertOneBucketToBlock`,
        /// so the peak memory usage is not increased although we save all
        /// the blocks before the actual spill
        blocks.push_back(convertOneBucketToBlock(data_variants, method, data_variants.aggregates_pool, false, bucket));
        update_max_sizes(blocks.back());
    }
    spiller->spillBlocks(std::move(blocks), 0);

    /// Pass ownership of the aggregate functions states:
    /// `data_variants` will not destroy them in the destructor, they are now owned by ColumnAggregateFunction objects.
    data_variants.aggregator = nullptr;

    LOG_TRACE(log, "Max size of temporary bucket blocks: {} rows, {:.3f} MiB.", max_temporary_block_size_rows, (max_temporary_block_size_bytes / 1048576.0));
}


void Aggregator::execute(const BlockInputStreamPtr & stream, AggregatedDataVariants & result)
{
    if (is_cancelled())
        return;

    ColumnRawPtrs key_columns(params.keys_size);
    AggregateColumns aggregate_columns(params.aggregates_size);

    LOG_TRACE(log, "Aggregating");

    Stopwatch watch;

    size_t src_rows = 0;
    size_t src_bytes = 0;

    /// Read all the data
    while (Block block = stream->read())
    {
        if (is_cancelled())
            return;

        src_rows += block.rows();
        src_bytes += block.bytes();

        if (!executeOnBlock(block, result, key_columns, aggregate_columns))
            break;
        if (result.need_spill)
            spill(result);
    }

    /// If there was no data, and we aggregate without keys, and we must return single row with the result of empty aggregation.
    /// To do this, we pass a block with zero rows to aggregate.
    if (result.empty() && params.keys_size == 0 && !params.empty_result_for_aggregation_by_empty_set)
    {
        executeOnBlock(stream->getHeader(), result, key_columns, aggregate_columns);
        if (result.need_spill)
            spill(result);
    }

    double elapsed_seconds = watch.elapsedSeconds();
    size_t rows = result.size();
    LOG_TRACE(
        log,
        "Aggregated. {} to {} rows (from {:.3f} MiB) in {:.3f} sec. ({:.3f} rows/sec., {:.3f} MiB/sec.)",
        src_rows,
        rows,
        src_bytes / 1048576.0,
        elapsed_seconds,
        src_rows / elapsed_seconds,
        src_bytes / elapsed_seconds / 1048576.0);
}

template <typename Method, typename Table>
void Aggregator::convertToBlockImpl(
    Method & method,
    Table & data,
    MutableColumns & key_columns,
    AggregateColumnsData & aggregate_columns,
    MutableColumns & final_aggregate_columns,
    Arena * arena,
    bool final) const
{
    if (data.empty())
        return;

    if (key_columns.size() != params.keys_size)
        throw Exception{"Aggregate. Unexpected key columns size.", ErrorCodes::LOGICAL_ERROR};

    std::vector<IColumn *> raw_key_columns;
    raw_key_columns.reserve(key_columns.size());
    for (auto & column : key_columns)
        raw_key_columns.push_back(column.get());

    if (final)
        convertToBlockImplFinal(method, data, std::move(raw_key_columns), final_aggregate_columns, arena);
    else
        convertToBlockImplNotFinal(method, data, std::move(raw_key_columns), aggregate_columns);

    /// In order to release memory early.
    data.clearAndShrink();
}

template <typename Method, typename Table>
void Aggregator::convertToBlocksImpl(
    Method & method,
    Table & data,
    std::vector<MutableColumns> & key_columns_vec,
    std::vector<AggregateColumnsData> & aggregate_columns_vec,
    std::vector<MutableColumns> & final_aggregate_columns_vec,
    Arena * arena,
    bool final) const
{
    if (data.empty())
        return;

    std::vector<std::vector<IColumn *>> raw_key_columns_vec;
    raw_key_columns_vec.reserve(key_columns_vec.size());
    for (auto & key_columns : key_columns_vec)
    {
        RUNTIME_CHECK_MSG(key_columns.size() == params.keys_size, "Aggregate. Unexpected key columns size.");

        std::vector<IColumn *> raw_key_columns;
        raw_key_columns.reserve(key_columns.size());
        for (auto & column : key_columns)
        {
            raw_key_columns.push_back(column.get());
        }

        raw_key_columns_vec.push_back(raw_key_columns);
    }

    if (final)
        convertToBlocksImplFinal(method, data, std::move(raw_key_columns_vec), final_aggregate_columns_vec, arena);
    else
        convertToBlocksImplNotFinal(method, data, std::move(raw_key_columns_vec), aggregate_columns_vec);

    /// In order to release memory early.
    data.clearAndShrink();
}


template <typename Mapped>
inline void Aggregator::insertAggregatesIntoColumns(
    Mapped & mapped,
    MutableColumns & final_aggregate_columns,
    Arena * arena) const
{
    /** Final values of aggregate functions are inserted to columns.
      * Then states of aggregate functions, that are not longer needed, are destroyed.
      *
      * We mark already destroyed states with "nullptr" in data,
      *  so they will not be destroyed in destructor of Aggregator
      * (other values will be destroyed in destructor in case of exception).
      *
      * But it becomes tricky, because we have multiple aggregate states pointed by a single pointer in data.
      * So, if exception is thrown in the middle of moving states for different aggregate functions,
      *  we have to catch exceptions and destroy all the states that are no longer needed,
      *  to keep the data in consistent state.
      *
      * It is also tricky, because there are aggregate functions with "-State" modifier.
      * When we call "insertResultInto" for them, they insert a pointer to the state to ColumnAggregateFunction
      *  and ColumnAggregateFunction will take ownership of this state.
      * So, for aggregate functions with "-State" modifier, the state must not be destroyed
      *  after it has been transferred to ColumnAggregateFunction.
      * But we should mark that the data no longer owns these states.
      */

    size_t insert_i = 0;
    std::exception_ptr exception;

    try
    {
        /// Insert final values of aggregate functions into columns.
        for (; insert_i < params.aggregates_size; ++insert_i)
            aggregate_functions[insert_i]->insertResultInto(
                mapped + offsets_of_aggregate_states[insert_i],
                *final_aggregate_columns[insert_i],
                arena);
    }
    catch (...)
    {
        exception = std::current_exception();
    }

    /** Destroy states that are no longer needed. This loop does not throw.
        *
        * Don't destroy states for "-State" aggregate functions,
        *  because the ownership of this state is transferred to ColumnAggregateFunction
        *  and ColumnAggregateFunction will take care.
        *
        * But it's only for states that has been transferred to ColumnAggregateFunction
        *  before exception has been thrown;
        */
    for (size_t destroy_i = 0; destroy_i < params.aggregates_size; ++destroy_i)
    {
        /// If ownership was not transferred to ColumnAggregateFunction.
        if (!(destroy_i < insert_i && aggregate_functions[destroy_i]->isState()))
            aggregate_functions[destroy_i]->destroy(
                mapped + offsets_of_aggregate_states[destroy_i]);
    }

    /// Mark the cell as destroyed so it will not be destroyed in destructor.
    mapped = nullptr;

    if (exception)
        std::rethrow_exception(exception);
}

template <typename Method>
struct AggregatorMethodInitKeyColumnHelper
{
    Method & method;
    explicit AggregatorMethodInitKeyColumnHelper(Method & method_)
        : method(method_)
    {}
    ALWAYS_INLINE inline void initAggKeys(size_t, std::vector<IColumn *> &) {}
    template <typename Key>
    ALWAYS_INLINE inline void insertKeyIntoColumns(const Key & key, std::vector<IColumn *> & key_columns, const Sizes & sizes, const TiDB::TiDBCollators & collators)
    {
        method.insertKeyIntoColumns(key, key_columns, sizes, collators);
    }
};

template <typename Key1Desc, typename Key2Desc, typename TData>
struct AggregatorMethodInitKeyColumnHelper<AggregationMethodFastPathTwoKeysNoCache<Key1Desc, Key2Desc, TData>>
{
    using Method = AggregationMethodFastPathTwoKeysNoCache<Key1Desc, Key2Desc, TData>;
    size_t index{};

    Method & method;
    explicit AggregatorMethodInitKeyColumnHelper(Method & method_)
        : method(method_)
    {}

    ALWAYS_INLINE inline void initAggKeys(size_t rows, std::vector<IColumn *> & key_columns)
    {
        Method::template initAggKeys<Key1Desc>(rows, key_columns[0]);
        Method::template initAggKeys<Key2Desc>(rows, key_columns[1]);
        index = 0;
    }
    ALWAYS_INLINE inline void insertKeyIntoColumns(const StringRef & key, std::vector<IColumn *> & key_columns, const Sizes &, const TiDB::TiDBCollators &)
    {
        method.insertKeyIntoColumns(key, key_columns, index);
        ++index;
    }
};

template <bool bin_padding, typename TData>
struct AggregatorMethodInitKeyColumnHelper<AggregationMethodOneKeyStringNoCache<bin_padding, TData>>
{
    using Method = AggregationMethodOneKeyStringNoCache<bin_padding, TData>;
    size_t index{};

    Method & method;
    explicit AggregatorMethodInitKeyColumnHelper(Method & method_)
        : method(method_)
    {}

    void initAggKeys(size_t rows, std::vector<IColumn *> & key_columns)
    {
        Method::initAggKeys(rows, key_columns[0]);
        index = 0;
    }
    ALWAYS_INLINE inline void insertKeyIntoColumns(const StringRef & key, std::vector<IColumn *> & key_columns, const Sizes &, const TiDB::TiDBCollators &)
    {
        method.insertKeyIntoColumns(key, key_columns, index);
        ++index;
    }
};

template <typename Method, typename Table>
void NO_INLINE Aggregator::convertToBlockImplFinal(
    Method & method,
    Table & data,
    std::vector<IColumn *> key_columns,
    MutableColumns & final_aggregate_columns,
    Arena * arena) const
{
    auto shuffled_key_sizes = method.shuffleKeyColumns(key_columns, key_sizes);
    const auto & key_sizes_ref = shuffled_key_sizes ? *shuffled_key_sizes : key_sizes;

    AggregatorMethodInitKeyColumnHelper<Method> agg_keys_helper{method};
    agg_keys_helper.initAggKeys(data.size(), key_columns);

    data.forEachValue([&](const auto & key, auto & mapped) {
        agg_keys_helper.insertKeyIntoColumns(key, key_columns, key_sizes_ref, params.collators);
        insertAggregatesIntoColumns(mapped, final_aggregate_columns, arena);
    });
}

namespace
{
template <typename Method>
std::optional<Sizes> shuffleKeyColumnsForKeyColumnsVec(Method & method, std::vector<std::vector<IColumn *>> & key_columns_vec, const Sizes & key_sizes)
{
    auto shuffled_key_sizes = method.shuffleKeyColumns(key_columns_vec[0], key_sizes);
    for (size_t i = 1; i < key_columns_vec.size(); ++i)
    {
        auto new_key_sizes = method.shuffleKeyColumns(key_columns_vec[i], key_sizes);
        assert(shuffled_key_sizes == new_key_sizes);
    }
    return shuffled_key_sizes;
}
template <typename Method>
std::vector<std::unique_ptr<AggregatorMethodInitKeyColumnHelper<Method>>> initAggKeysForKeyColumnsVec(Method & method, std::vector<std::vector<IColumn *>> & key_columns_vec, size_t max_block_size, size_t total_row_count)
{
    std::vector<std::unique_ptr<AggregatorMethodInitKeyColumnHelper<Method>>> agg_keys_helpers;
    size_t block_row_count = max_block_size;
    for (size_t i = 0; i < key_columns_vec.size(); ++i)
    {
        if (i == key_columns_vec.size() - 1 && total_row_count % block_row_count != 0)
            /// update block_row_count for the last block
            block_row_count = total_row_count % block_row_count;
        agg_keys_helpers.push_back(std::make_unique<AggregatorMethodInitKeyColumnHelper<Method>>(method));
        agg_keys_helpers.back()->initAggKeys(block_row_count, key_columns_vec[i]);
    }
    return agg_keys_helpers;
}
} // namespace

template <typename Method, typename Table>
void NO_INLINE Aggregator::convertToBlocksImplFinal(
    Method & method,
    Table & data,
    std::vector<std::vector<IColumn *>> && key_columns_vec,
    std::vector<MutableColumns> & final_aggregate_columns_vec,
    Arena * arena) const
{
    assert(!key_columns_vec.empty());
    auto shuffled_key_sizes = shuffleKeyColumnsForKeyColumnsVec(method, key_columns_vec, key_sizes);
    const auto & key_sizes_ref = shuffled_key_sizes ? *shuffled_key_sizes : key_sizes;

    auto agg_keys_helpers = initAggKeysForKeyColumnsVec(method, key_columns_vec, params.max_block_size, data.size());

    size_t data_index = 0;
    data.forEachValue([&](const auto & key, auto & mapped) {
        size_t key_columns_vec_index = data_index / params.max_block_size;
        agg_keys_helpers[key_columns_vec_index]->insertKeyIntoColumns(key, key_columns_vec[key_columns_vec_index], key_sizes_ref, params.collators);
        insertAggregatesIntoColumns(mapped, final_aggregate_columns_vec[key_columns_vec_index], arena);
        ++data_index;
    });
}

template <typename Method, typename Table>
void NO_INLINE Aggregator::convertToBlockImplNotFinal(
    Method & method,
    Table & data,
    std::vector<IColumn *> key_columns,
    AggregateColumnsData & aggregate_columns) const
{
    auto shuffled_key_sizes = method.shuffleKeyColumns(key_columns, key_sizes);
    const auto & key_sizes_ref = shuffled_key_sizes ? *shuffled_key_sizes : key_sizes;

    AggregatorMethodInitKeyColumnHelper<Method> agg_keys_helper{method};
    agg_keys_helper.initAggKeys(data.size(), key_columns);

    data.forEachValue([&](const auto & key, auto & mapped) {
        agg_keys_helper.insertKeyIntoColumns(key, key_columns, key_sizes_ref, params.collators);

        /// reserved, so push_back does not throw exceptions
        for (size_t i = 0; i < params.aggregates_size; ++i)
            aggregate_columns[i]->push_back(mapped + offsets_of_aggregate_states[i]);

        mapped = nullptr;
    });
}

template <typename Method, typename Table>
void NO_INLINE Aggregator::convertToBlocksImplNotFinal(
    Method & method,
    Table & data,
    std::vector<std::vector<IColumn *>> && key_columns_vec,
    std::vector<AggregateColumnsData> & aggregate_columns_vec) const
{
    auto shuffled_key_sizes = shuffleKeyColumnsForKeyColumnsVec(method, key_columns_vec, key_sizes);
    const auto & key_sizes_ref = shuffled_key_sizes ? *shuffled_key_sizes : key_sizes;

    auto agg_keys_helpers = initAggKeysForKeyColumnsVec(method, key_columns_vec, params.max_block_size, data.size());

    size_t data_index = 0;
    data.forEachValue([&](const auto & key, auto & mapped) {
        size_t key_columns_vec_index = data_index / params.max_block_size;
        agg_keys_helpers[key_columns_vec_index]->insertKeyIntoColumns(key, key_columns_vec[key_columns_vec_index], key_sizes_ref, params.collators);

        /// reserved, so push_back does not throw exceptions
        for (size_t i = 0; i < params.aggregates_size; ++i)
            aggregate_columns_vec[key_columns_vec_index][i]->push_back(mapped + offsets_of_aggregate_states[i]);

        ++data_index;
        mapped = nullptr;
    });
}

template <typename Filler>
Block Aggregator::prepareBlockAndFill(
    AggregatedDataVariants & data_variants,
    bool final,
    size_t rows,
    Filler && filler) const
{
    MutableColumns key_columns(params.keys_size);
    MutableColumns aggregate_columns(params.aggregates_size);
    MutableColumns final_aggregate_columns(params.aggregates_size);
    AggregateColumnsData aggregate_columns_data(params.aggregates_size);

    Block header = getHeader(final);

    for (size_t i = 0; i < params.keys_size; ++i)
    {
        key_columns[i] = header.safeGetByPosition(i).type->createColumn();
        key_columns[i]->reserve(rows);
    }

    for (size_t i = 0; i < params.aggregates_size; ++i)
    {
        if (!final)
        {
            const auto & aggregate_column_name = params.aggregates[i].column_name;
            aggregate_columns[i] = header.getByName(aggregate_column_name).type->createColumn();

            /// The ColumnAggregateFunction column captures the shared ownership of the arena with the aggregate function states.
            auto & column_aggregate_func = assert_cast<ColumnAggregateFunction &>(*aggregate_columns[i]);

            for (auto & pool : data_variants.aggregates_pools)
                column_aggregate_func.addArena(pool);

            aggregate_columns_data[i] = &column_aggregate_func.getData();
            aggregate_columns_data[i]->reserve(rows);
        }
        else
        {
            final_aggregate_columns[i] = aggregate_functions[i]->getReturnType()->createColumn();
            final_aggregate_columns[i]->reserve(rows);

            if (aggregate_functions[i]->isState())
            {
                /// The ColumnAggregateFunction column captures the shared ownership of the arena with aggregate function states.
                if (auto * column_aggregate_func = typeid_cast<ColumnAggregateFunction *>(final_aggregate_columns[i].get()))
                    for (auto & pool : data_variants.aggregates_pools)
                        column_aggregate_func->addArena(pool);
            }
        }
    }

    filler(key_columns, aggregate_columns_data, final_aggregate_columns, final);

    Block res = header.cloneEmpty();

    for (size_t i = 0; i < params.keys_size; ++i)
        res.getByPosition(i).column = std::move(key_columns[i]);

    for (size_t i = 0; i < params.aggregates_size; ++i)
    {
        const auto & aggregate_column_name = params.aggregates[i].column_name;
        if (final)
            res.getByName(aggregate_column_name).column = std::move(final_aggregate_columns[i]);
        else
            res.getByName(aggregate_column_name).column = std::move(aggregate_columns[i]);
    }

    /// Change the size of the columns-constants in the block.
    size_t columns = header.columns();
    for (size_t i = 0; i < columns; ++i)
        if (res.getByPosition(i).column->isColumnConst())
            res.getByPosition(i).column = res.getByPosition(i).column->cut(0, rows);

    return res;
}

template <typename Filler>
BlocksList Aggregator::prepareBlocksAndFill(
    AggregatedDataVariants & data_variants,
    bool final,
    size_t rows,
    Filler && filler) const
{
    Block header = getHeader(final);

    size_t block_count = (rows + params.max_block_size - 1) / params.max_block_size;
    std::vector<MutableColumns> key_columns_vec;
    std::vector<AggregateColumnsData> aggregate_columns_data_vec;
    std::vector<MutableColumns> aggregate_columns_vec;
    std::vector<MutableColumns> final_aggregate_columns_vec;

    size_t block_rows = params.max_block_size;

    for (size_t j = 0; j < block_count; ++j)
    {
        if (j == (block_count - 1) && rows % block_rows != 0)
        {
            block_rows = rows % block_rows;
        }

        key_columns_vec.push_back(MutableColumns(params.keys_size));
        aggregate_columns_data_vec.push_back(AggregateColumnsData(params.aggregates_size));
        aggregate_columns_vec.push_back(MutableColumns(params.aggregates_size));
        final_aggregate_columns_vec.push_back(MutableColumns(params.aggregates_size));

        auto & key_columns = key_columns_vec.back();
        auto & aggregate_columns_data = aggregate_columns_data_vec.back();
        auto & aggregate_columns = aggregate_columns_vec.back();
        auto & final_aggregate_columns = final_aggregate_columns_vec.back();

        for (size_t i = 0; i < params.keys_size; ++i)
        {
            key_columns[i] = header.safeGetByPosition(i).type->createColumn();
            key_columns[i]->reserve(block_rows);
        }

        for (size_t i = 0; i < params.aggregates_size; ++i)
        {
            if (!final)
            {
                const auto & aggregate_column_name = params.aggregates[i].column_name;
                aggregate_columns[i] = header.getByName(aggregate_column_name).type->createColumn();

                /// The ColumnAggregateFunction column captures the shared ownership of the arena with the aggregate function states.
                auto & column_aggregate_func = assert_cast<ColumnAggregateFunction &>(*aggregate_columns[i]);

                for (auto & pool : data_variants.aggregates_pools)
                    column_aggregate_func.addArena(pool);

                aggregate_columns_data[i] = &column_aggregate_func.getData();
                aggregate_columns_data[i]->reserve(block_rows);
            }
            else
            {
                final_aggregate_columns[i] = aggregate_functions[i]->getReturnType()->createColumn();
                final_aggregate_columns[i]->reserve(block_rows);

                if (aggregate_functions[i]->isState())
                {
                    /// The ColumnAggregateFunction column captures the shared ownership of the arena with aggregate function states.
                    if (auto * column_aggregate_func = typeid_cast<ColumnAggregateFunction *>(final_aggregate_columns[i].get()))
                        for (auto & pool : data_variants.aggregates_pools)
                            column_aggregate_func->addArena(pool);
                }
            }
        }
    }

    filler(key_columns_vec, aggregate_columns_data_vec, final_aggregate_columns_vec, final);

    BlocksList res_list;
    block_rows = params.max_block_size;
    for (size_t j = 0; j < block_count; ++j)
    {
        Block res = header.cloneEmpty();

        for (size_t i = 0; i < params.keys_size; ++i)
            res.getByPosition(i).column = std::move(key_columns_vec[j][i]);

        for (size_t i = 0; i < params.aggregates_size; ++i)
        {
            const auto & aggregate_column_name = params.aggregates[i].column_name;
            if (final)
                res.getByName(aggregate_column_name).column = std::move(final_aggregate_columns_vec[j][i]);
            else
                res.getByName(aggregate_column_name).column = std::move(aggregate_columns_vec[j][i]);
        }

        if (j == (block_count - 1) && rows % block_rows != 0)
        {
            block_rows = rows % block_rows;
        }

        /// Change the size of the columns-constants in the block.
        size_t columns = header.columns();
        for (size_t i = 0; i < columns; ++i)
            if (res.getByPosition(i).column->isColumnConst())
                res.getByPosition(i).column = res.getByPosition(i).column->cut(0, block_rows);

        res_list.push_back(res);
    }

    if (res_list.empty())
    {
        /// at least one valid block must be returned.
        res_list.push_back(header.cloneWithColumns(header.cloneEmptyColumns()));
    }
    return res_list;
}


BlocksList Aggregator::prepareBlocksAndFillWithoutKey(AggregatedDataVariants & data_variants, bool final) const
{
    size_t rows = 1;

    auto filler = [&data_variants, this](
                      std::vector<MutableColumns> &,
                      std::vector<AggregateColumnsData> & aggregate_columns_vec,
                      std::vector<MutableColumns> & final_aggregate_columns_vec,
                      bool final_) {
        if (data_variants.type == AggregatedDataVariants::Type::without_key)
        {
            AggregatedDataWithoutKey & data = data_variants.without_key;

            RUNTIME_CHECK_MSG(data, "Wrong data variant passed.");

            if (!final_)
            {
                for (size_t i = 0; i < params.aggregates_size; ++i)
                    aggregate_columns_vec[0][i]->push_back(data + offsets_of_aggregate_states[i]);
                data = nullptr;
            }
            else
            {
                /// Always single-thread. It's safe to pass current arena from 'aggregates_pool'.
                insertAggregatesIntoColumns(data, final_aggregate_columns_vec[0], data_variants.aggregates_pool);
            }
        }
    };

    BlocksList blocks = prepareBlocksAndFill(data_variants, final, rows, filler);

    if (final)
        destroyWithoutKey(data_variants);

    return blocks;
}

BlocksList Aggregator::prepareBlocksAndFillSingleLevel(AggregatedDataVariants & data_variants, bool final) const
{
    size_t rows = data_variants.size();

    auto filler = [&data_variants, this](
                      std::vector<MutableColumns> & key_columns_vec,
                      std::vector<AggregateColumnsData> & aggregate_columns_vec,
                      std::vector<MutableColumns> & final_aggregate_columns_vec,
                      bool final_) {
#define M(NAME)                                                                        \
    case AggregationMethodType(NAME):                                                  \
    {                                                                                  \
        convertToBlocksImpl(                                                           \
            *ToAggregationMethodPtr(NAME, data_variants.aggregation_method_impl),      \
            ToAggregationMethodPtr(NAME, data_variants.aggregation_method_impl)->data, \
            key_columns_vec,                                                           \
            aggregate_columns_vec,                                                     \
            final_aggregate_columns_vec,                                               \
            data_variants.aggregates_pool,                                             \
            final_);                                                                   \
        break;                                                                         \
    }
        switch (data_variants.type)
        {
            APPLY_FOR_VARIANTS_SINGLE_LEVEL(M)
        default:
            throw Exception("Unknown aggregated data variant.", ErrorCodes::UNKNOWN_AGGREGATED_DATA_VARIANT);
        }
#undef M
    };

    return prepareBlocksAndFill(data_variants, final, rows, filler);
}


template <typename Method, typename Table>
void NO_INLINE Aggregator::mergeDataImpl(
    Table & table_dst,
    Table & table_src,
    Arena * arena) const
{
    table_src.mergeToViaEmplace(table_dst,
                                [&](AggregateDataPtr & __restrict dst, AggregateDataPtr & __restrict src, bool inserted) {
                                    if (!inserted)
                                    {
                                        for (size_t i = 0; i < params.aggregates_size; ++i)
                                            aggregate_functions[i]->merge(
                                                dst + offsets_of_aggregate_states[i],
                                                src + offsets_of_aggregate_states[i],
                                                arena);

                                        for (size_t i = 0; i < params.aggregates_size; ++i)
                                            aggregate_functions[i]->destroy(src + offsets_of_aggregate_states[i]);
                                    }
                                    else
                                    {
                                        dst = src;
                                    }

                                    src = nullptr;
                                });
    table_src.clearAndShrink();
}

void NO_INLINE Aggregator::mergeWithoutKeyDataImpl(
    ManyAggregatedDataVariants & non_empty_data) const
{
    AggregatedDataVariantsPtr & res = non_empty_data[0];

    /// We merge all aggregation results to the first.
    for (size_t result_num = 1, size = non_empty_data.size(); result_num < size; ++result_num)
    {
        AggregatedDataWithoutKey & res_data = res->without_key;
        AggregatedDataWithoutKey & current_data = non_empty_data[result_num]->without_key;

        for (size_t i = 0; i < params.aggregates_size; ++i)
            aggregate_functions[i]->merge(res_data + offsets_of_aggregate_states[i], current_data + offsets_of_aggregate_states[i], res->aggregates_pool);

        for (size_t i = 0; i < params.aggregates_size; ++i)
            aggregate_functions[i]->destroy(current_data + offsets_of_aggregate_states[i]);

        current_data = nullptr;
    }
}


template <typename Method>
void NO_INLINE Aggregator::mergeSingleLevelDataImpl(
    ManyAggregatedDataVariants & non_empty_data) const
{
    AggregatedDataVariantsPtr & res = non_empty_data[0];

    /// We merge all aggregation results to the first.
    for (size_t result_num = 1, size = non_empty_data.size(); result_num < size; ++result_num)
    {
        AggregatedDataVariants & current = *non_empty_data[result_num];

        mergeDataImpl<Method>(
            getDataVariant<Method>(*res).data,
            getDataVariant<Method>(current).data,
            res->aggregates_pool);

        /// `current` will not destroy the states of aggregate functions in the destructor
        current.aggregator = nullptr;
    }
}

#define M(NAME)                                                                                \
    template void NO_INLINE Aggregator::mergeSingleLevelDataImpl<AggregationMethodName(NAME)>( \
        ManyAggregatedDataVariants & non_empty_data) const;
APPLY_FOR_VARIANTS_SINGLE_LEVEL(M)
#undef M

template <typename Method>
void NO_INLINE Aggregator::mergeBucketImpl(
    ManyAggregatedDataVariants & data,
    Int32 bucket,
    Arena * arena) const
{
    /// We merge all aggregation results to the first.
    AggregatedDataVariantsPtr & res = data[0];
    for (size_t result_num = 1, size = data.size(); result_num < size; ++result_num)
    {
        if (is_cancelled())
            return;

        AggregatedDataVariants & current = *data[result_num];

        mergeDataImpl<Method>(
            getDataVariant<Method>(*res).data.impls[bucket],
            getDataVariant<Method>(current).data.impls[bucket],
            arena);
    }
}


MergingBucketsPtr Aggregator::mergeAndConvertToBlocks(
    ManyAggregatedDataVariants & data_variants,
    bool final,
    size_t max_threads) const
{
    if (unlikely(data_variants.empty()))
        throw Exception("Empty data passed to Aggregator::mergeAndConvertToBlocks.", ErrorCodes::EMPTY_DATA_PASSED);

    LOG_TRACE(log, "Merging aggregated data");

    ManyAggregatedDataVariants non_empty_data;
    non_empty_data.reserve(data_variants.size());
    for (auto & data : data_variants)
        if (!data->empty())
            non_empty_data.push_back(data);

    if (non_empty_data.empty())
        return nullptr;

    if (non_empty_data.size() > 1)
    {
        /// Sort the states in descending order so that the merge is more efficient (since all states are merged into the first).
        std::sort(non_empty_data.begin(), non_empty_data.end(), [](const AggregatedDataVariantsPtr & lhs, const AggregatedDataVariantsPtr & rhs) {
            return lhs->size() > rhs->size();
        });
    }

    /// If at least one of the options is two-level, then convert all the options into two-level ones, if there are not such.
    /// Note - perhaps it would be more optimal not to convert single-level versions before the merge, but merge them separately, at the end.

    bool has_at_least_one_two_level = false;
    for (const auto & variant : non_empty_data)
    {
        if (variant->isTwoLevel())
        {
            has_at_least_one_two_level = true;
            break;
        }
    }

    if (has_at_least_one_two_level)
        for (auto & variant : non_empty_data)
            if (!variant->isTwoLevel())
                variant->convertToTwoLevel();

    AggregatedDataVariantsPtr & first = non_empty_data[0];

    for (size_t i = 1, size = non_empty_data.size(); i < size; ++i)
    {
        if (unlikely(first->type != non_empty_data[i]->type))
            throw Exception("Cannot merge different aggregated data variants.", ErrorCodes::CANNOT_MERGE_DIFFERENT_AGGREGATED_DATA_VARIANTS);

        /** Elements from the remaining sets can be moved to the first data set.
          * Therefore, it must own all the arenas of all other sets.
          */
        first->aggregates_pools.insert(first->aggregates_pools.end(),
                                       non_empty_data[i]->aggregates_pools.begin(),
                                       non_empty_data[i]->aggregates_pools.end());
    }

    // for single level merge, concurrency must be 1.
    size_t merge_concurrency = has_at_least_one_two_level ? std::max(max_threads, 1) : 1;
    return std::make_shared<MergingBuckets>(*this, non_empty_data, final, merge_concurrency);
}

template <typename Method, typename Table>
void NO_INLINE Aggregator::mergeStreamsImplCase(
    Block & block,
    Arena * aggregates_pool,
    Method & method [[maybe_unused]],
    Table & data) const
{
    ColumnRawPtrs key_columns(params.keys_size);
    AggregateColumnsConstData aggregate_columns(params.aggregates_size);

    /// Remember the columns we will work with
    for (size_t i = 0; i < params.keys_size; ++i)
        key_columns[i] = block.safeGetByPosition(i).column.get();

    for (size_t i = 0; i < params.aggregates_size; ++i)
    {
        const auto & aggregate_column_name = params.aggregates[i].column_name;
        aggregate_columns[i] = &typeid_cast<const ColumnAggregateFunction &>(*block.getByName(aggregate_column_name).column).getData();
    }

    std::vector<std::string> sort_key_containers;
    sort_key_containers.resize(params.keys_size, "");

    /// in merge stage, don't need to care about the collator because the key is already the sort_key of original string
    typename Method::State state(key_columns, key_sizes, {});

    /// For all rows.
    size_t rows = block.rows();
    std::unique_ptr<AggregateDataPtr[]> places(new AggregateDataPtr[rows]);

    for (size_t i = 0; i < rows; ++i)
    {
        AggregateDataPtr aggregate_data = nullptr;

        auto emplace_result = state.emplaceKey(data, i, *aggregates_pool, sort_key_containers);
        if (emplace_result.isInserted())
        {
            emplace_result.setMapped(nullptr);

            aggregate_data = aggregates_pool->alignedAlloc(total_size_of_aggregate_states, align_aggregate_states);
            createAggregateStates(aggregate_data);

            emplace_result.setMapped(aggregate_data);
        }
        else
            aggregate_data = emplace_result.getMapped();

        places[i] = aggregate_data;
    }

    for (size_t j = 0; j < params.aggregates_size; ++j)
    {
        /// Merge state of aggregate functions.
        aggregate_functions[j]->mergeBatch(
            rows,
            places.get(),
            offsets_of_aggregate_states[j],
            aggregate_columns[j]->data(),
            aggregates_pool);
    }


    /// Early release memory.
    block.clear();
}

template <typename Method, typename Table>
void NO_INLINE Aggregator::mergeStreamsImpl(
    Block & block,
    Arena * aggregates_pool,
    Method & method,
    Table & data) const
{
    mergeStreamsImplCase(block, aggregates_pool, method, data);
}


void NO_INLINE Aggregator::mergeWithoutKeyStreamsImpl(
    Block & block,
    AggregatedDataVariants & result) const
{
    AggregateColumnsConstData aggregate_columns(params.aggregates_size);

    /// Remember the columns we will work with
    for (size_t i = 0; i < params.aggregates_size; ++i)
    {
        const auto & aggregate_column_name = params.aggregates[i].column_name;
        aggregate_columns[i] = &typeid_cast<const ColumnAggregateFunction &>(*block.getByName(aggregate_column_name).column).getData();
    }

    AggregatedDataWithoutKey & res = result.without_key;
    if (!res)
    {
        AggregateDataPtr place = result.aggregates_pool->alignedAlloc(total_size_of_aggregate_states, align_aggregate_states);
        createAggregateStates(place);
        res = place;
    }

    if (block.rows() > 0)
    {
        /// Adding Values
        for (size_t i = 0; i < params.aggregates_size; ++i)
            aggregate_functions[i]->merge(res + offsets_of_aggregate_states[i], (*aggregate_columns[i])[0], result.aggregates_pool);
    }

    /// Early release memory.
    block.clear();
}

BlocksList Aggregator::vstackBlocks(BlocksList & blocks, bool final)
{
    RUNTIME_CHECK_MSG(!blocks.empty(), "The input blocks list for Aggregator::vstackBlocks must be non-empty");

    auto bucket_num = blocks.front().info.bucket_num;

    LOG_TRACE(log, "Merging partially aggregated blocks (bucket = {}). Original method `{}`.", bucket_num, AggregatedDataVariants::getMethodName(method_chosen));
    Stopwatch watch;

    /** If possible, change 'method' to some_hash64. Otherwise, leave as is.
      * Better hash function is needed because during external aggregation,
      *  we may merge partitions of data with total number of keys far greater than 4 billion.
      */
    auto merge_method = method_chosen;

#define APPLY_FOR_VARIANTS_THAT_MAY_USE_BETTER_HASH_FUNCTION(M) \
    M(key64)                                                    \
    M(key_string)                                               \
    M(key_fixed_string)                                         \
    M(keys128)                                                  \
    M(keys256)                                                  \
    M(serialized)

#define M(NAME)                                                     \
    case AggregationMethodType(NAME):                               \
    {                                                               \
        merge_method = AggregatedDataVariants::Type::NAME##_hash64; \
        break;                                                      \
    }

    switch (merge_method)
    {
        APPLY_FOR_VARIANTS_THAT_MAY_USE_BETTER_HASH_FUNCTION(M)
    default:
        break;
    }
#undef M

#undef APPLY_FOR_VARIANTS_THAT_MAY_USE_BETTER_HASH_FUNCTION

    /// Temporary data for aggregation.
    AggregatedDataVariants result;

    /// result will destroy the states of aggregate functions in the destructor
    result.aggregator = this;

    result.init(merge_method);
    result.keys_size = params.keys_size;
    result.key_sizes = key_sizes;

    for (Block & block : blocks)
    {
        if (bucket_num >= 0 && block.info.bucket_num != bucket_num)
            bucket_num = -1;

        if (result.type == AggregatedDataVariants::Type::without_key)
            mergeWithoutKeyStreamsImpl(block, result);

#define M(NAME, IS_TWO_LEVEL)                                                                 \
    case AggregationMethodType(NAME):                                                         \
    {                                                                                         \
        mergeStreamsImpl(block,                                                               \
                         result.aggregates_pool,                                              \
                         *ToAggregationMethodPtr(NAME, result.aggregation_method_impl),       \
                         ToAggregationMethodPtr(NAME, result.aggregation_method_impl)->data); \
        break;                                                                                \
    }
        switch (result.type)
        {
            APPLY_FOR_AGGREGATED_VARIANTS(M)
        case AggregatedDataVariants::Type::without_key:
            break;
        default:
            throw Exception("Unknown aggregated data variant.", ErrorCodes::UNKNOWN_AGGREGATED_DATA_VARIANT);
        }
#undef M
    }

    BlocksList return_blocks;
    if (result.type == AggregatedDataVariants::Type::without_key)
        return_blocks = prepareBlocksAndFillWithoutKey(result, final);
    else
        return_blocks = prepareBlocksAndFillSingleLevel(result, final);
    /// NOTE: two-level data is not possible here - chooseAggregationMethod chooses only among single-level methods.

    if (!final)
    {
        /// Pass ownership of aggregate function states from result to ColumnAggregateFunction objects in the resulting block.
        result.aggregator = nullptr;
    }

    size_t rows = 0;
    size_t bytes = 0;
    for (auto block : return_blocks)
    {
        rows += block.rows();
        bytes += block.bytes();
        block.info.bucket_num = bucket_num;
    }
    double elapsed_seconds = watch.elapsedSeconds();
    LOG_TRACE(
        log,
        "Merged partially aggregated blocks. Return {} rows in {} blocks, {:.3f} MiB. in {:.3f} sec. ({:.3f} rows/sec., {:.3f} MiB/sec.)",
        rows,
        return_blocks.size(),
        bytes / 1048576.0,
        elapsed_seconds,
        rows / elapsed_seconds,
        bytes / elapsed_seconds / 1048576.0);

    return return_blocks;
}


template <typename Method>
void NO_INLINE Aggregator::convertBlockToTwoLevelImpl(
    Method & method,
    Arena * pool,
    ColumnRawPtrs & key_columns,
    const Block & source,
    Blocks & destinations) const
{
    typename Method::State state(key_columns, key_sizes, params.collators);

    std::vector<std::string> sort_key_containers;
    sort_key_containers.resize(params.keys_size, "");

    size_t rows = source.rows();
    size_t columns = source.columns();

    /// Create a 'selector' that will contain bucket index for every row. It will be used to scatter rows to buckets.
    IColumn::Selector selector(rows);

    /// For every row.
    for (size_t i = 0; i < rows; ++i)
    {
        /// Calculate bucket number from row hash.
        auto hash = state.getHash(method.data, i, *pool, sort_key_containers);
        auto bucket = method.data.getBucketFromHash(hash);

        selector[i] = bucket;
    }

    size_t num_buckets = destinations.size();

    for (size_t column_idx = 0; column_idx < columns; ++column_idx)
    {
        const ColumnWithTypeAndName & src_col = source.getByPosition(column_idx);
        MutableColumns scattered_columns = src_col.column->scatter(num_buckets, selector);

        for (size_t bucket = 0, size = num_buckets; bucket < size; ++bucket)
        {
            if (!scattered_columns[bucket]->empty())
            {
                Block & dst = destinations[bucket];
                dst.info.bucket_num = bucket;
                dst.insert({std::move(scattered_columns[bucket]), src_col.type, src_col.name});
            }

            /** Inserted columns of type ColumnAggregateFunction will own states of aggregate functions
              *  by holding shared_ptr to source column. See ColumnAggregateFunction.h
              */
        }
    }
}


Blocks Aggregator::convertBlockToTwoLevel(const Block & block)
{
    if (!block)
        return {};

    AggregatedDataVariants data;

    ColumnRawPtrs key_columns(params.keys_size);

    /// Remember the columns we will work with
    for (size_t i = 0; i < params.keys_size; ++i)
        key_columns[i] = block.safeGetByPosition(i).column.get();

    AggregatedDataVariants::Type type = method_chosen;
    data.keys_size = params.keys_size;
    data.key_sizes = key_sizes;

#define M(NAME)                                     \
    case AggregationMethodType(NAME):               \
    {                                               \
        type = AggregationMethodTypeTwoLevel(NAME); \
        break;                                      \
    }

    switch (type)
    {
        APPLY_FOR_VARIANTS_CONVERTIBLE_TO_TWO_LEVEL(M)
    default:
        throw Exception("Unknown aggregated data variant.", ErrorCodes::UNKNOWN_AGGREGATED_DATA_VARIANT);
    }
#undef M

    data.init(type);

    size_t num_buckets = 0;

#define M(NAME)                                                                             \
    case AggregationMethodType(NAME):                                                       \
    {                                                                                       \
        num_buckets                                                                         \
            = ToAggregationMethodPtr(NAME, data.aggregation_method_impl)->data.NUM_BUCKETS; \
        break;                                                                              \
    }

    switch (data.type)
    {
        APPLY_FOR_VARIANTS_TWO_LEVEL(M)
    default:
        throw Exception("Unknown aggregated data variant.", ErrorCodes::UNKNOWN_AGGREGATED_DATA_VARIANT);
    }

#undef M


    Blocks splitted_blocks(num_buckets);

#define M(NAME)                                                          \
    case AggregationMethodType(NAME):                                    \
    {                                                                    \
        convertBlockToTwoLevelImpl(                                      \
            *ToAggregationMethodPtr(NAME, data.aggregation_method_impl), \
            data.aggregates_pool,                                        \
            key_columns,                                                 \
            block,                                                       \
            splitted_blocks);                                            \
        break;                                                           \
    }

    switch (data.type)
    {
        APPLY_FOR_VARIANTS_TWO_LEVEL(M)
    default:
        throw Exception("Unknown aggregated data variant.", ErrorCodes::UNKNOWN_AGGREGATED_DATA_VARIANT);
    }
#undef M


    return splitted_blocks;
}


template <typename Method, typename Table>
void NO_INLINE Aggregator::destroyImpl(Table & table) const
{
    table.forEachMapped([&](AggregateDataPtr & data) {
        /** If an exception (usually a lack of memory, the MemoryTracker throws) arose
          *  after inserting the key into a hash table, but before creating all states of aggregate functions,
          *  then data will be equal nullptr.
          */
        if (nullptr == data)
            return;

        for (size_t i = 0; i < params.aggregates_size; ++i)
            aggregate_functions[i]->destroy(data + offsets_of_aggregate_states[i]);

        data = nullptr;
    });
}


void Aggregator::destroyWithoutKey(AggregatedDataVariants & result) const
{
    AggregatedDataWithoutKey & res_data = result.without_key;

    if (nullptr != res_data)
    {
        for (size_t i = 0; i < params.aggregates_size; ++i)
            aggregate_functions[i]->destroy(res_data + offsets_of_aggregate_states[i]);

        res_data = nullptr;
    }
}


void Aggregator::destroyAllAggregateStates(AggregatedDataVariants & result)
{
    if (!result.inited())
        return;

    LOG_TRACE(log, "Destroying aggregate states");

    /// In what data structure is the data aggregated?
    if (result.type == AggregatedDataVariants::Type::without_key)
        destroyWithoutKey(result);

#define M(NAME, IS_TWO_LEVEL)                                                                                         \
    case AggregationMethodType(NAME):                                                                                 \
    {                                                                                                                 \
        destroyImpl<AggregationMethodName(NAME)>(ToAggregationMethodPtr(NAME, result.aggregation_method_impl)->data); \
        break;                                                                                                        \
    }

    switch (result.type)
    {
        APPLY_FOR_AGGREGATED_VARIANTS(M)
    case AggregatedDataVariants::Type::without_key:
        break;
    default:
        throw Exception("Unknown aggregated data variant.", ErrorCodes::UNKNOWN_AGGREGATED_DATA_VARIANT);
    }

#undef M
}


void Aggregator::setCancellationHook(CancellationHook cancellation_hook)
{
    is_cancelled = cancellation_hook;
}

MergingBuckets::MergingBuckets(const Aggregator & aggregator_, const ManyAggregatedDataVariants & data_, bool final_, size_t concurrency_)
    : log(Logger::get(aggregator_.log ? aggregator_.log->identifier() : ""))
    , aggregator(aggregator_)
    , data(data_)
    , final(final_)
    , concurrency(concurrency_)
{
    assert(concurrency > 0);
    if (!data.empty())
    {
        is_two_level = data[0]->isTwoLevel();
        if (is_two_level)
        {
            for (size_t i = 0; i < concurrency; ++i)
                two_level_parallel_merge_data.push_back(std::make_unique<BlocksList>());
        }
        else
        {
            // for single level, concurrency must be 1.
            RUNTIME_CHECK(concurrency == 1);
        }

        /// At least we need one arena in first data item per concurrency
        if (concurrency > data[0]->aggregates_pools.size())
        {
            Arenas & first_pool = data[0]->aggregates_pools;
            for (size_t j = first_pool.size(); j < concurrency; ++j)
                first_pool.emplace_back(std::make_shared<Arena>());
        }
    }
}

Block MergingBuckets::getHeader() const
{
    return aggregator.getHeader(final);
}

Block MergingBuckets::getData(size_t concurrency_index)
{
    assert(concurrency_index < concurrency);

    if (unlikely(data.empty()))
        return {};

    FAIL_POINT_TRIGGER_EXCEPTION(FailPoints::random_aggregate_merge_failpoint);

    return is_two_level ? getDataForTwoLevel(concurrency_index) : getDataForSingleLevel();
}

Block MergingBuckets::getDataForSingleLevel()
{
    assert(!data.empty());

    Block out_block = popBlocksListFront(single_level_blocks);
    if (likely(out_block))
    {
        return out_block;
    }
    // The bucket number of single level merge can only be 0.
    if (current_bucket_num > 0)
        return {};

    AggregatedDataVariantsPtr & first = data[0];
    if (first->type == AggregatedDataVariants::Type::without_key)
    {
        aggregator.mergeWithoutKeyDataImpl(data);
        single_level_blocks = aggregator.prepareBlocksAndFillWithoutKey(
            *first,
            final);
    }
    else
    {
#define M(NAME)                                                                 \
    case AggregationMethodType(NAME):                                           \
    {                                                                           \
        aggregator.mergeSingleLevelDataImpl<AggregationMethodName(NAME)>(data); \
        break;                                                                  \
    }
        switch (first->type)
        {
            APPLY_FOR_VARIANTS_SINGLE_LEVEL(M)
        default:
            throw Exception("Unknown aggregated data variant.", ErrorCodes::UNKNOWN_AGGREGATED_DATA_VARIANT);
        }
#undef M
        single_level_blocks = aggregator.prepareBlocksAndFillSingleLevel(*first, final);
    }
    ++current_bucket_num;
    return popBlocksListFront(single_level_blocks);
}

Block MergingBuckets::getDataForTwoLevel(size_t concurrency_index)
{
    assert(concurrency_index < two_level_parallel_merge_data.size());
    auto & two_level_merge_data = *two_level_parallel_merge_data[concurrency_index];

    Block out_block = popBlocksListFront(two_level_merge_data);
    if (likely(out_block))
        return out_block;

    if (current_bucket_num >= NUM_BUCKETS)
        return {};
    while (true)
    {
        auto local_current_bucket_num = current_bucket_num.fetch_add(1);
        if (unlikely(local_current_bucket_num >= NUM_BUCKETS))
            return {};

        doLevelMerge(local_current_bucket_num, concurrency_index);
        Block out_block = popBlocksListFront(two_level_merge_data);
        if (likely(out_block))
            return out_block;
    }
}

void MergingBuckets::doLevelMerge(Int32 bucket_num, size_t concurrency_index)
{
    auto & two_level_merge_data = *two_level_parallel_merge_data[concurrency_index];
    assert(two_level_merge_data.empty());

    assert(!data.empty());
    auto & merged_data = *data[0];
    auto method = merged_data.type;

    /// Select Arena to avoid race conditions
    Arena * arena = merged_data.aggregates_pools.at(concurrency_index).get();

#define M(NAME)                                                                           \
    case AggregationMethodType(NAME):                                                     \
    {                                                                                     \
        aggregator.mergeBucketImpl<AggregationMethodName(NAME)>(data, bucket_num, arena); \
        two_level_merge_data = aggregator.convertOneBucketToBlocks(                       \
            merged_data,                                                                  \
            *ToAggregationMethodPtr(NAME, merged_data.aggregation_method_impl),           \
            arena,                                                                        \
            final,                                                                        \
            bucket_num);                                                                  \
        break;                                                                            \
    }
    switch (method)
    {
        APPLY_FOR_VARIANTS_TWO_LEVEL(M)
    default:
        throw Exception("Unknown aggregated data variant.", ErrorCodes::UNKNOWN_AGGREGATED_DATA_VARIANT);
    }
#undef M
}

#undef AggregationMethodName
#undef AggregationMethodNameTwoLevel
#undef AggregationMethodType
#undef AggregationMethodTypeTwoLevel
#undef ToAggregationMethodPtr
#undef ToAggregationMethodPtrTwoLevel

} // namespace DB<|MERGE_RESOLUTION|>--- conflicted
+++ resolved
@@ -861,15 +861,12 @@
 
 void Aggregator::spill(AggregatedDataVariants & data_variants)
 {
-<<<<<<< HEAD
     assert(data_variants.need_spill);
-=======
     bool init_value = false;
     if (spill_triggered.compare_exchange_strong(init_value, true, std::memory_order_relaxed))
     {
         LOG_INFO(log, "Begin spill in aggregator");
     }
->>>>>>> dc227b79
     /// Flush only two-level data and possibly overflow data.
 #define M(NAME)                                                                          \
     case AggregationMethodType(NAME):                                                    \
