--- conflicted
+++ resolved
@@ -302,20 +302,7 @@
     if (params.keys_size == 1 && types_removed_nullable[0]->isFixedString())
         return AggregatedDataVariants::Type::key_fixed_string;
 
-<<<<<<< HEAD
-    /** For case with multiple strings, we use 'concat' method despite the fact, that correspondense is not one-to-one.
-      * Concat will concatenate strings including its zero terminators.
-      * But if strings contains zero bytes in between, different keys may clash.
-      * For example, keys ('a\0b', 'c') and ('a', 'b\0c') will be aggregated as one key.
-      * This is documented behaviour. It may be avoided by just switching to 'serialized' method, which is less efficient.
-      */
-    /// disable this because it is not compatible with TiDB
-    //if (params.keys_size == num_fixed_contiguous_keys + num_string_keys)
-    //    return AggregatedDataVariants::Type::concat;
-
-=======
     /// Fallback case.
->>>>>>> 2b962935
     return AggregatedDataVariants::Type::serialized;
 
     /// NOTE AggregatedDataVariants::Type::hashed is not used. It's proven to be less efficient than 'serialized' in most cases.
