#include <iomanip>
#include <thread>
#include <future>

#include <Common/Stopwatch.h>
#include <Common/setThreadName.h>

#include <DataTypes/DataTypeAggregateFunction.h>
#include <DataTypes/DataTypeNullable.h>
#include <Columns/ColumnsNumber.h>
#include <Columns/ColumnArray.h>
#include <Columns/ColumnTuple.h>
#include <AggregateFunctions/AggregateFunctionCount.h>
#include <DataStreams/IProfilingBlockInputStream.h>
#include <DataStreams/NativeBlockOutputStream.h>
#include <DataStreams/NullBlockInputStream.h>
#include <DataStreams/materializeBlock.h>
#include <Encryption/WriteBufferFromFileProvider.h>
#include <IO/CompressedWriteBuffer.h>

#include <Interpreters/Aggregator.h>
#include <Common/ClickHouseRevision.h>
#include <Common/MemoryTracker.h>
#include <Common/typeid_cast.h>
#include <common/demangle.h>


namespace ProfileEvents
{
    extern const Event ExternalAggregationWritePart;
    extern const Event ExternalAggregationCompressedBytes;
    extern const Event ExternalAggregationUncompressedBytes;
}

namespace CurrentMetrics
{
    extern const Metric QueryThread;
}

namespace DB
{

namespace ErrorCodes
{
    extern const int CANNOT_COMPILE_CODE;
    extern const int TOO_MANY_ROWS;
    extern const int EMPTY_DATA_PASSED;
    extern const int CANNOT_MERGE_DIFFERENT_AGGREGATED_DATA_VARIANTS;
}


AggregatedDataVariants::~AggregatedDataVariants()
{
    if (aggregator && !aggregator->all_aggregates_has_trivial_destructor)
    {
        try
        {
            aggregator->destroyAllAggregateStates(*this);
        }
        catch (...)
        {
            tryLogCurrentException(__PRETTY_FUNCTION__);
        }
    }
}


void AggregatedDataVariants::convertToTwoLevel()
{
    if (aggregator)
        LOG_TRACE(aggregator->log, "Converting aggregation data to two-level.");

    switch (type)
    {
    #define M(NAME) \
        case Type::NAME: \
            NAME ## _two_level = std::make_unique<decltype(NAME ## _two_level)::element_type>(*NAME); \
            NAME.reset(); \
            type = Type::NAME ## _two_level; \
            break;

        APPLY_FOR_VARIANTS_CONVERTIBLE_TO_TWO_LEVEL(M)

    #undef M

        default:
            throw Exception("Wrong data variant passed.", ErrorCodes::LOGICAL_ERROR);
    }
}


Block Aggregator::getHeader(bool final) const
{
    Block res;

    if (params.src_header)
    {
        for (size_t i = 0; i < params.keys_size; ++i)
            res.insert(params.src_header.safeGetByPosition(params.keys[i]).cloneEmpty());

        for (size_t i = 0; i < params.aggregates_size; ++i)
        {
            size_t arguments_size = params.aggregates[i].arguments.size();
            DataTypes argument_types(arguments_size);
            for (size_t j = 0; j < arguments_size; ++j)
                argument_types[j] = params.src_header.safeGetByPosition(params.aggregates[i].arguments[j]).type;

            DataTypePtr type;
            if (final)
                type = params.aggregates[i].function->getReturnType();
            else
                type = std::make_shared<DataTypeAggregateFunction>(params.aggregates[i].function, argument_types, params.aggregates[i].parameters);

            res.insert({ type, params.aggregates[i].column_name });
        }
    }
    else if (params.intermediate_header)
    {
        res = params.intermediate_header.cloneEmpty();

        if (final)
        {
            for (size_t i = 0; i < params.aggregates_size; ++i)
            {
                auto & elem = res.getByPosition(params.keys_size + i);

                elem.type = params.aggregates[i].function->getReturnType();
                elem.column = elem.type->createColumn();
            }
        }
    }

    return materializeBlock(res);
}


Aggregator::Aggregator(const Params & params_)
    : params(params_),
    isCancelled([]() { return false; })
{
    if (current_memory_tracker)
        memory_usage_before_aggregation = current_memory_tracker->get();

    aggregate_functions.resize(params.aggregates_size);
    for (size_t i = 0; i < params.aggregates_size; ++i)
        aggregate_functions[i] = params.aggregates[i].function.get();

    /// Initialize sizes of aggregation states and its offsets.
    offsets_of_aggregate_states.resize(params.aggregates_size);
    total_size_of_aggregate_states = 0;
    all_aggregates_has_trivial_destructor = true;

    // aggreate_states will be aligned as below:
    // |<-- state_1 -->|<-- pad_1 -->|<-- state_2 -->|<-- pad_2 -->| .....
    //
    // pad_N will be used to match alignment requirement for each next state.
    // The address of state_1 is aligned based on maximum alignment requirements in states
    for (size_t i = 0; i < params.aggregates_size; ++i)
    {
        offsets_of_aggregate_states[i] = total_size_of_aggregate_states;
        total_size_of_aggregate_states += params.aggregates[i].function->sizeOfData();

        // aggreate states are aligned based on maximum requirement
        align_aggregate_states = std::max(align_aggregate_states, params.aggregates[i].function->alignOfData());

        // If not the last aggregate_state, we need pad it so that next aggregate_state will be aligned.
        if (i + 1 < params.aggregates_size)
        {
            size_t alignment_of_next_state = params.aggregates[i + 1].function->alignOfData();
            if ((alignment_of_next_state & (alignment_of_next_state - 1)) != 0)
                throw Exception("Logical error: alignOfData is not 2^N", ErrorCodes::LOGICAL_ERROR);

            /// Extend total_size to next alignment requirement
            /// Add padding by rounding up 'total_size_of_aggregate_states' to be a multiplier of alignment_of_next_state.
            total_size_of_aggregate_states = (total_size_of_aggregate_states + alignment_of_next_state - 1) / alignment_of_next_state * alignment_of_next_state;
        }

        if (!params.aggregates[i].function->hasTrivialDestructor())
            all_aggregates_has_trivial_destructor = false;
    }

<<<<<<< HEAD
    method = chooseAggregationMethod();
=======
    method_chosen = chooseAggregationMethod();
>>>>>>> 36096f34
}


AggregatedDataVariants::Type Aggregator::chooseAggregationMethod()
{
    /// If no keys. All aggregating to single row.
    if (params.keys_size == 0)
        return AggregatedDataVariants::Type::without_key;

    /// Check if at least one of the specified keys is nullable.
    DataTypes types_removed_nullable;
    types_removed_nullable.reserve(params.keys.size());
    bool has_nullable_key = false;

    for (const auto & pos : params.keys)
    {
        const auto & type = (params.src_header ? params.src_header : params.intermediate_header).safeGetByPosition(pos).type;

        if (type->isNullable())
        {
            has_nullable_key = true;
            types_removed_nullable.push_back(removeNullable(type));
        }
        else
            types_removed_nullable.push_back(type);
    }

    /** Returns ordinary (not two-level) methods, because we start from them.
      * Later, during aggregation process, data may be converted (partitioned) to two-level structure, if cardinality is high.
      */

    size_t keys_bytes = 0;

    size_t num_contiguous_keys = 0;
    size_t num_fixed_contiguous_keys = 0;
    size_t num_string_keys = 0;

    key_sizes.resize(params.keys_size);
    for (size_t j = 0; j < params.keys_size; ++j)
    {
        if (types_removed_nullable[j]->isValueUnambiguouslyRepresentedInContiguousMemoryRegion())
        {
            ++num_contiguous_keys;

            if (types_removed_nullable[j]->isValueUnambiguouslyRepresentedInFixedSizeContiguousMemoryRegion() && (params.collators.empty() || params.collators[j] == nullptr))
            {
                ++num_fixed_contiguous_keys;
                key_sizes[j] = types_removed_nullable[j]->getSizeOfValueInMemory();
                keys_bytes += key_sizes[j];
            }

            if (types_removed_nullable[j]->isString())
            {
                ++num_string_keys;
            }
        }
    }

    if (has_nullable_key)
    {
        if (params.keys_size == num_fixed_contiguous_keys)
        {
            /// Pack if possible all the keys along with information about which key values are nulls
            /// into a fixed 16- or 32-byte blob.
            if (std::tuple_size<KeysNullMap<UInt128>>::value + keys_bytes <= 16)
                return AggregatedDataVariants::Type::nullable_keys128;
            if (std::tuple_size<KeysNullMap<UInt256>>::value + keys_bytes <= 32)
                return AggregatedDataVariants::Type::nullable_keys256;
        }

        /// Fallback case.
        return AggregatedDataVariants::Type::serialized;
    }

    /// No key has been found to be nullable.

    /// Single numeric key.
    if (params.keys_size == 1 && types_removed_nullable[0]->isValueRepresentedByNumber())
    {
        size_t size_of_field = types_removed_nullable[0]->getSizeOfValueInMemory();
        if (size_of_field == 1)
            return AggregatedDataVariants::Type::key8;
        if (size_of_field == 2)
            return AggregatedDataVariants::Type::key16;
        if (size_of_field == 4)
            return AggregatedDataVariants::Type::key32;
        if (size_of_field == 8)
            return AggregatedDataVariants::Type::key64;
        if (size_of_field == 16)
            return AggregatedDataVariants::Type::keys128;
        if (size_of_field == sizeof(Decimal256))
            return AggregatedDataVariants::Type::key_int256;
        throw Exception("Logical error: numeric column has sizeOfField not in 1, 2, 4, 8, 16.", ErrorCodes::LOGICAL_ERROR);
    }

    /// If all keys fits in N bits, will use hash table with all keys packed (placed contiguously) to single N-bit key.
    if (params.keys_size == num_fixed_contiguous_keys)
    {
        if (keys_bytes <= 16)
            return AggregatedDataVariants::Type::keys128;
        if (keys_bytes <= 32)
            return AggregatedDataVariants::Type::keys256;
    }

    /// If single string key - will use hash table with references to it. Strings itself are stored separately in Arena.
    if (params.keys_size == 1 && types_removed_nullable[0]->isString())
        return AggregatedDataVariants::Type::key_string;

    if (params.keys_size == 1 && types_removed_nullable[0]->isFixedString())
        return AggregatedDataVariants::Type::key_fixed_string;

    /** If it is possible to use 'concat' method due to one-to-one correspondense. Otherwise the method will be 'serialized'.
      */
    if (params.keys_size == num_contiguous_keys && num_fixed_contiguous_keys + 1 >= num_contiguous_keys)
        return AggregatedDataVariants::Type::concat;

    /** For case with multiple strings, we use 'concat' method despite the fact, that correspondense is not one-to-one.
      * Concat will concatenate strings including its zero terminators.
      * But if strings contains zero bytes in between, different keys may clash.
      * For example, keys ('a\0b', 'c') and ('a', 'b\0c') will be aggregated as one key.
      * This is documented behaviour. It may be avoided by just switching to 'serialized' method, which is less efficient.
      */
    /// disable this because it is not compatible with TiDB
    //if (params.keys_size == num_fixed_contiguous_keys + num_string_keys)
    //    return AggregatedDataVariants::Type::concat;

    return AggregatedDataVariants::Type::serialized;

    /// NOTE AggregatedDataVariants::Type::hashed is not used. It's proven to be less efficient than 'serialized' in most cases.
}


void Aggregator::createAggregateStates(AggregateDataPtr & aggregate_data) const
{
    for (size_t j = 0; j < params.aggregates_size; ++j)
    {
        try
        {
            /** An exception may occur if there is a shortage of memory.
              * In order that then everything is properly destroyed, we "roll back" some of the created states.
              * The code is not very convenient.
              */
            aggregate_functions[j]->create(aggregate_data + offsets_of_aggregate_states[j]);
        }
        catch (...)
        {
            for (size_t rollback_j = 0; rollback_j < j; ++rollback_j)
                aggregate_functions[rollback_j]->destroy(aggregate_data + offsets_of_aggregate_states[rollback_j]);

            throw;
        }
    }
}


/** It's interesting - if you remove `noinline`, then gcc for some reason will inline this function, and the performance decreases (~ 10%).
  * (Probably because after the inline of this function, more internal functions no longer be inlined.)
  * Inline does not make sense, since the inner loop is entirely inside this function.
  */
template <typename Method>
void NO_INLINE Aggregator::executeImpl(
    Method & method,
    Arena * aggregates_pool,
    size_t rows,
    ColumnRawPtrs & key_columns,
    TiDB::TiDBCollators & collators,
    AggregateFunctionInstruction * aggregate_instructions,
    const Sizes & key_sizes,
    StringRefs & keys,
    bool no_more_keys,
    AggregateDataPtr overflow_row) const
{
    typename Method::State state;
    state.init(key_columns, collators);

    if (!no_more_keys)
        executeImplCase<false>(method, state, aggregates_pool, rows, key_columns, aggregate_instructions, key_sizes, keys, overflow_row);
    else
        executeImplCase<true>(method, state, aggregates_pool, rows, key_columns, aggregate_instructions, key_sizes, keys, overflow_row);
}

#ifndef __clang__
#pragma GCC diagnostic push
#pragma GCC diagnostic ignored "-Wmaybe-uninitialized"
#endif

template <bool no_more_keys, typename Method>
void NO_INLINE Aggregator::executeImplCase(
    Method & method,
    typename Method::State & state,
    Arena * aggregates_pool,
    size_t rows,
    ColumnRawPtrs & key_columns,
    AggregateFunctionInstruction * aggregate_instructions,
    const Sizes & key_sizes,
    StringRefs & keys,
    AggregateDataPtr overflow_row) const
{
    /// NOTE When editing this code, also pay attention to SpecializedAggregator.h.

    /// For all rows.
    typename Method::iterator it;
    typename Method::Key prev_key;
    std::vector<std::string> sort_key_containers;
    sort_key_containers.resize(key_columns.size(), "");
    for (size_t i = 0; i < rows; ++i)
    {
        bool inserted;          /// Inserted a new key, or was this key already?
        bool overflow = false;  /// The new key did not fit in the hash table because of no_more_keys.

        /// Get the key to insert into the hash table.
        typename Method::Key key = state.getKey(key_columns, params.keys_size, i, key_sizes, keys, *aggregates_pool, sort_key_containers);

        if (!no_more_keys)  /// Insert.
        {
            /// Optimization for consecutive identical keys.
            if (!Method::no_consecutive_keys_optimization(params.collators))
            {
                if (i != 0 && key == prev_key)
                {
                    /// Add values to the aggregate functions.
                    AggregateDataPtr value = Method::getAggregateData(it->second);
                    for (AggregateFunctionInstruction * inst = aggregate_instructions; inst->that; ++inst)
                        (*inst->func)(inst->that, value + inst->state_offset, inst->arguments, i, aggregates_pool);

                    method.onExistingKey(key, keys, *aggregates_pool);
                    continue;
                }
                else
                    prev_key = key;
            }

            method.data.emplace(key, it, inserted);
        }
        else
        {
            /// Add only if the key already exists.
            inserted = false;
            it = method.data.find(key);
            if (method.data.end() == it)
                overflow = true;
        }

        /// If the key does not fit, and the data does not need to be aggregated in a separate row, then there's nothing to do.
        if (no_more_keys && overflow && !overflow_row)
        {
            method.onExistingKey(key, keys, *aggregates_pool);
            continue;
        }

        /// If a new key is inserted, initialize the states of the aggregate functions, and possibly something related to the key.
        if (inserted)
        {
            AggregateDataPtr & aggregate_data = Method::getAggregateData(it->second);

            /// exception-safety - if you can not allocate memory or create states, then destructors will not be called.
            aggregate_data = nullptr;

            method.onNewKey(*it, params.keys_size, keys, *aggregates_pool);

            AggregateDataPtr place = aggregates_pool->alignedAlloc(total_size_of_aggregate_states, align_aggregate_states);
            createAggregateStates(place);
            aggregate_data = place;
        }
        else
            method.onExistingKey(key, keys, *aggregates_pool);

        AggregateDataPtr value = (!no_more_keys || !overflow) ? Method::getAggregateData(it->second) : overflow_row;

        /// Add values to the aggregate functions.
        for (AggregateFunctionInstruction * inst = aggregate_instructions; inst->that; ++inst)
            (*inst->func)(inst->that, value + inst->state_offset, inst->arguments, i, aggregates_pool);
    }
}

#ifndef __clang__
#pragma GCC diagnostic pop
#endif

void NO_INLINE Aggregator::executeWithoutKeyImpl(
    AggregatedDataWithoutKey & res,
    size_t rows,
    AggregateFunctionInstruction * aggregate_instructions,
    Arena * arena) const
{
    /// Optimization in the case of a single aggregate function `count`.
    AggregateFunctionCount * agg_count = params.aggregates_size == 1
        ? typeid_cast<AggregateFunctionCount *>(aggregate_functions[0])
        : nullptr;

    if (agg_count)
        agg_count->addDelta(res, rows);
    else
    {
        for (size_t i = 0; i < rows; ++i)
        {
            /// Adding values
            for (AggregateFunctionInstruction * inst = aggregate_instructions; inst->that; ++inst)
                (*inst->func)(inst->that, res + inst->state_offset, inst->arguments, i, arena);
        }
    }
}


bool Aggregator::executeOnBlock(const Block & block, AggregatedDataVariants & result, const FileProviderPtr & file_provider,
    ColumnRawPtrs & key_columns, AggregateColumns & aggregate_columns, StringRefs & key,
    bool & no_more_keys)
{
    if (isCancelled())
        return true;

    /// `result` will destroy the states of aggregate functions in the destructor
    result.aggregator = this;

    for (size_t i = 0; i < params.aggregates_size; ++i)
        aggregate_columns[i].resize(params.aggregates[i].arguments.size());

    /** Constant columns are not supported directly during aggregation.
      * To make them work anyway, we materialize them.
      */
    Columns materialized_columns;

    /// Remember the columns we will work with
    for (size_t i = 0; i < params.keys_size; ++i)
    {
        key_columns[i] = block.safeGetByPosition(params.keys[i]).column.get();

        if (ColumnPtr converted = key_columns[i]->convertToFullColumnIfConst())
        {
            materialized_columns.push_back(converted);
            key_columns[i] = materialized_columns.back().get();
        }
    }

    AggregateFunctionInstructions aggregate_functions_instructions(params.aggregates_size + 1);
    aggregate_functions_instructions[params.aggregates_size].that = nullptr;

    for (size_t i = 0; i < params.aggregates_size; ++i)
    {
        for (size_t j = 0; j < aggregate_columns[i].size(); ++j)
        {
            aggregate_columns[i][j] = block.safeGetByPosition(params.aggregates[i].arguments[j]).column.get();

            if (ColumnPtr converted = aggregate_columns[i][j]->convertToFullColumnIfConst())
            {
                materialized_columns.push_back(converted);
                aggregate_columns[i][j] = materialized_columns.back().get();
            }
        }

        aggregate_functions_instructions[i].that = aggregate_functions[i];
        aggregate_functions_instructions[i].func = aggregate_functions[i]->getAddressOfAddFunction();
        aggregate_functions_instructions[i].state_offset = offsets_of_aggregate_states[i];
        aggregate_functions_instructions[i].arguments = aggregate_columns[i].data();
    }

    if (isCancelled())
        return true;

    size_t rows = block.rows();

    /// How to perform the aggregation?
    if (result.empty())
    {
        result.init(method_chosen);
        result.keys_size = params.keys_size;
        result.key_sizes = key_sizes;
        result.collators = params.collators;
        LOG_TRACE(log, "Aggregation method: " << result.getMethodName());
    }

    if (isCancelled())
        return true;

    if ((params.overflow_row || result.type == AggregatedDataVariants::Type::without_key) && !result.without_key)
    {
        AggregateDataPtr place = result.aggregates_pool->alignedAlloc(total_size_of_aggregate_states, align_aggregate_states);
        createAggregateStates(place);
        result.without_key = place;
    }

    /// We select one of the aggregation methods and call it.

    /// For the case when there are no keys (all aggregate into one row).
    if (result.type == AggregatedDataVariants::Type::without_key)
    {
        executeWithoutKeyImpl(result.without_key, rows, &aggregate_functions_instructions[0], result.aggregates_pool);
    }
    else
    {
        /// This is where data is written that does not fit in `max_rows_to_group_by` with `group_by_overflow_mode = any`.
        AggregateDataPtr overflow_row_ptr = params.overflow_row ? result.without_key : nullptr;

        #define M(NAME, IS_TWO_LEVEL) \
        else if (result.type == AggregatedDataVariants::Type::NAME) \
            executeImpl(*result.NAME, result.aggregates_pool, rows, key_columns, result.collators, &aggregate_functions_instructions[0], \
                result.key_sizes, key, no_more_keys, overflow_row_ptr);

        if (false) {}
        APPLY_FOR_AGGREGATED_VARIANTS(M)
        #undef M
    }

    size_t result_size = result.sizeWithoutOverflowRow();
    Int64 current_memory_usage = 0;
    if (current_memory_tracker)
        current_memory_usage = current_memory_tracker->get();

    auto result_size_bytes = current_memory_usage - memory_usage_before_aggregation;    /// Here all the results in the sum are taken into account, from different threads.

    bool worth_convert_to_two_level
        = (params.group_by_two_level_threshold && result_size >= params.group_by_two_level_threshold)
        || (params.group_by_two_level_threshold_bytes && result_size_bytes >= static_cast<Int64>(params.group_by_two_level_threshold_bytes));

    /** Converting to a two-level data structure.
      * It allows you to make, in the subsequent, an effective merge - either economical from memory or parallel.
      */
    if (result.isConvertibleToTwoLevel() && worth_convert_to_two_level)
        result.convertToTwoLevel();

    /// Checking the constraints.
    if (!checkLimits(result_size, no_more_keys))
        return false;

    /** Flush data to disk if too much RAM is consumed.
      * Data can only be flushed to disk if a two-level aggregation structure is used.
      */
    if (params.max_bytes_before_external_group_by
        && result.isTwoLevel()
        && current_memory_usage > static_cast<Int64>(params.max_bytes_before_external_group_by)
        && worth_convert_to_two_level)
    {
        writeToTemporaryFile(result, file_provider);
    }

    return true;
}


void Aggregator::writeToTemporaryFile(AggregatedDataVariants & data_variants, const FileProviderPtr & file_provider)
{
    Stopwatch watch;
    size_t rows = data_variants.size();

    auto file = std::make_unique<Poco::TemporaryFile>(params.tmp_path);
    const std::string & path = file->path();
    WriteBufferFromFileProvider file_buf(file_provider, path, EncryptionPath(path, ""));
    CompressedWriteBuffer compressed_buf(file_buf);
    NativeBlockOutputStream block_out(compressed_buf, ClickHouseRevision::get(), getHeader(false));

    LOG_DEBUG(log, "Writing part of aggregation data into temporary file " << path << ".");
    ProfileEvents::increment(ProfileEvents::ExternalAggregationWritePart);

    /// Flush only two-level data and possibly overflow data.

#define M(NAME) \
    else if (data_variants.type == AggregatedDataVariants::Type::NAME) \
        writeToTemporaryFileImpl(data_variants, *data_variants.NAME, block_out);

    if (false) {}
    APPLY_FOR_VARIANTS_TWO_LEVEL(M)
#undef M
    else
        throw Exception("Unknown aggregated data variant.", ErrorCodes::UNKNOWN_AGGREGATED_DATA_VARIANT);

    /// NOTE Instead of freeing up memory and creating new hash tables and arenas, you can re-use the old ones.
    data_variants.init(data_variants.type);
    data_variants.aggregates_pools = Arenas(1, std::make_shared<Arena>());
    data_variants.aggregates_pool = data_variants.aggregates_pools.back().get();
    data_variants.without_key = nullptr;

    block_out.flush();
    compressed_buf.next();
    file_buf.next();

    double elapsed_seconds = watch.elapsedSeconds();
    double compressed_bytes = file_buf.count();
    double uncompressed_bytes = compressed_buf.count();

    {
        std::lock_guard<std::mutex> lock(temporary_files.mutex);
        temporary_files.files.emplace_back(std::move(file));
        temporary_files.sum_size_uncompressed += uncompressed_bytes;
        temporary_files.sum_size_compressed += compressed_bytes;
    }

    ProfileEvents::increment(ProfileEvents::ExternalAggregationCompressedBytes, compressed_bytes);
    ProfileEvents::increment(ProfileEvents::ExternalAggregationUncompressedBytes, uncompressed_bytes);

    LOG_TRACE(log, std::fixed << std::setprecision(3)
        << "Written part in " << elapsed_seconds << " sec., "
        << rows << " rows, "
        << (uncompressed_bytes / 1048576.0) << " MiB uncompressed, "
        << (compressed_bytes / 1048576.0) << " MiB compressed, "
        << (uncompressed_bytes / rows) << " uncompressed bytes per row, "
        << (compressed_bytes / rows) << " compressed bytes per row, "
        << "compression rate: " << (uncompressed_bytes / compressed_bytes)
        << " (" << (rows / elapsed_seconds) << " rows/sec., "
        << (uncompressed_bytes / elapsed_seconds / 1048576.0) << " MiB/sec. uncompressed, "
        << (compressed_bytes / elapsed_seconds / 1048576.0) << " MiB/sec. compressed)");
}


template <typename Method>
Block Aggregator::convertOneBucketToBlock(
    AggregatedDataVariants & data_variants,
    Method & method,
    bool final,
    size_t bucket) const
{
    Block block = prepareBlockAndFill(data_variants, final, method.data.impls[bucket].size(),
        [bucket, &method, this] (
            MutableColumns & key_columns,
            AggregateColumnsData & aggregate_columns,
            MutableColumns & final_aggregate_columns,
            const Sizes & key_sizes,
            bool final)
        {
            convertToBlockImpl(method, method.data.impls[bucket],
                key_columns, aggregate_columns, final_aggregate_columns, key_sizes, final);
        });

    block.info.bucket_num = bucket;
    return block;
}


template <typename Method>
void Aggregator::writeToTemporaryFileImpl(
    AggregatedDataVariants & data_variants,
    Method & method,
    IBlockOutputStream & out)
{
    size_t max_temporary_block_size_rows = 0;
    size_t max_temporary_block_size_bytes = 0;

    auto update_max_sizes = [&](const Block & block)
    {
        size_t block_size_rows = block.rows();
        size_t block_size_bytes = block.bytes();

        if (block_size_rows > max_temporary_block_size_rows)
            max_temporary_block_size_rows = block_size_rows;
        if (block_size_bytes > max_temporary_block_size_bytes)
            max_temporary_block_size_bytes = block_size_bytes;
    };

    for (size_t bucket = 0; bucket < Method::Data::NUM_BUCKETS; ++bucket)
    {
        Block block = convertOneBucketToBlock(data_variants, method, false, bucket);
        out.write(block);
        update_max_sizes(block);
    }

    if (params.overflow_row)
    {
        Block block = prepareBlockAndFillWithoutKey(data_variants, false, true);
        out.write(block);
        update_max_sizes(block);
    }

    /// Pass ownership of the aggregate functions states:
    /// `data_variants` will not destroy them in the destructor, they are now owned by ColumnAggregateFunction objects.
    data_variants.aggregator = nullptr;

    LOG_TRACE(log, std::fixed << std::setprecision(3)
        << "Max size of temporary block: " << max_temporary_block_size_rows << " rows, "
        << (max_temporary_block_size_bytes / 1048576.0) << " MiB.");
}


bool Aggregator::checkLimits(size_t result_size, bool & no_more_keys) const
{
    if (!no_more_keys && params.max_rows_to_group_by && result_size > params.max_rows_to_group_by)
    {
        switch (params.group_by_overflow_mode)
        {
            case OverflowMode::THROW:
                throw Exception("Limit for rows to GROUP BY exceeded: has " + toString(result_size)
                    + " rows, maximum: " + toString(params.max_rows_to_group_by),
                    ErrorCodes::TOO_MANY_ROWS);

            case OverflowMode::BREAK:
                return false;

            case OverflowMode::ANY:
                no_more_keys = true;
                break;
        }
    }

    return true;
}


void Aggregator::execute(const BlockInputStreamPtr & stream, AggregatedDataVariants & result, const FileProviderPtr & file_provider)
{
    if (isCancelled())
        return;

    StringRefs key(params.keys_size);
    ColumnRawPtrs key_columns(params.keys_size);
    AggregateColumns aggregate_columns(params.aggregates_size);

    /** Used if there is a limit on the maximum number of rows in the aggregation,
      *  and if group_by_overflow_mode == ANY.
      * In this case, new keys are not added to the set, but aggregation is performed only by
      *  keys that have already managed to get into the set.
      */
    bool no_more_keys = false;

    LOG_TRACE(log, "Aggregating");

    Stopwatch watch;

    size_t src_rows = 0;
    size_t src_bytes = 0;

    /// Read all the data
    while (Block block = stream->read())
    {
        if (isCancelled())
            return;

        src_rows += block.rows();
        src_bytes += block.bytes();

        if (!executeOnBlock(block, result, file_provider, key_columns, aggregate_columns, key, no_more_keys))
            break;
    }

    /// If there was no data, and we aggregate without keys, and we must return single row with the result of empty aggregation.
    /// To do this, we pass a block with zero rows to aggregate.
    if (result.empty() && params.keys_size == 0 && !params.empty_result_for_aggregation_by_empty_set)
        executeOnBlock(stream->getHeader(), result, file_provider, key_columns, aggregate_columns, key, no_more_keys);

    double elapsed_seconds = watch.elapsedSeconds();
    size_t rows = result.sizeWithoutOverflowRow();
    LOG_TRACE(log, std::fixed << std::setprecision(3)
        << "Aggregated. " << src_rows << " to " << rows << " rows (from " << src_bytes / 1048576.0 << " MiB)"
        << " in " << elapsed_seconds << " sec."
        << " (" << src_rows / elapsed_seconds << " rows/sec., " << src_bytes / elapsed_seconds / 1048576.0 << " MiB/sec.)");
}


template <typename Method, typename Table>
void Aggregator::convertToBlockImpl(
    Method & method,
    Table & data,
    MutableColumns & key_columns,
    AggregateColumnsData & aggregate_columns,
    MutableColumns & final_aggregate_columns,
    const Sizes & key_sizes,
    bool final) const
{
    if (data.empty())
        return;

    if (final)
        convertToBlockImplFinal(method, data, key_columns, final_aggregate_columns, key_sizes);
    else
        convertToBlockImplNotFinal(method, data, key_columns, aggregate_columns, key_sizes);

    /// In order to release memory early.
    data.clearAndShrink();
}


template <typename Method, typename Table>
void NO_INLINE Aggregator::convertToBlockImplFinal(
    Method & method,
    Table & data,
    MutableColumns & key_columns,
    MutableColumns & final_aggregate_columns,
    const Sizes & key_sizes) const
{
    for (const auto & value : data)
    {
        method.insertKeyIntoColumns(value, key_columns, params.keys_size, key_sizes, params.collators);

        for (size_t i = 0; i < params.aggregates_size; ++i)
            aggregate_functions[i]->insertResultInto(
                Method::getAggregateData(value.second) + offsets_of_aggregate_states[i],
                *final_aggregate_columns[i],
                nullptr);
    }

    destroyImpl<Method>(data);      /// NOTE You can do better.
}

template <typename Method, typename Table>
void NO_INLINE Aggregator::convertToBlockImplNotFinal(
    Method & method,
    Table & data,
    MutableColumns & key_columns,
    AggregateColumnsData & aggregate_columns,
    const Sizes & key_sizes) const
{

    for (auto & value : data)
    {
        method.insertKeyIntoColumns(value, key_columns, params.keys_size, key_sizes, params.collators);

        /// reserved, so push_back does not throw exceptions
        for (size_t i = 0; i < params.aggregates_size; ++i)
            aggregate_columns[i]->push_back(Method::getAggregateData(value.second) + offsets_of_aggregate_states[i]);

        Method::getAggregateData(value.second) = nullptr;
    }
}


template <typename Filler>
Block Aggregator::prepareBlockAndFill(
    AggregatedDataVariants & data_variants,
    bool final,
    size_t rows,
    Filler && filler) const
{
    MutableColumns key_columns(params.keys_size);
    MutableColumns aggregate_columns(params.aggregates_size);
    MutableColumns final_aggregate_columns(params.aggregates_size);
    AggregateColumnsData aggregate_columns_data(params.aggregates_size);

    Block header = getHeader(final);

    for (size_t i = 0; i < params.keys_size; ++i)
    {
        key_columns[i] = header.safeGetByPosition(i).type->createColumn();
        key_columns[i]->reserve(rows);
    }

    for (size_t i = 0; i < params.aggregates_size; ++i)
    {
        if (!final)
        {
            aggregate_columns[i] = header.safeGetByPosition(i + params.keys_size).type->createColumn();

            /// The ColumnAggregateFunction column captures the shared ownership of the arena with the aggregate function states.
            ColumnAggregateFunction & column_aggregate_func = static_cast<ColumnAggregateFunction &>(*aggregate_columns[i]);

            for (size_t j = 0; j < data_variants.aggregates_pools.size(); ++j)
                column_aggregate_func.addArena(data_variants.aggregates_pools[j]);

            aggregate_columns_data[i] = &column_aggregate_func.getData();
            aggregate_columns_data[i]->reserve(rows);
        }
        else
        {
            final_aggregate_columns[i] = aggregate_functions[i]->getReturnType()->createColumn();
            final_aggregate_columns[i]->reserve(rows);

            if (aggregate_functions[i]->isState())
            {
                /// The ColumnAggregateFunction column captures the shared ownership of the arena with aggregate function states.
                ColumnAggregateFunction & column_aggregate_func = static_cast<ColumnAggregateFunction &>(*final_aggregate_columns[i]);

                for (size_t j = 0; j < data_variants.aggregates_pools.size(); ++j)
                    column_aggregate_func.addArena(data_variants.aggregates_pools[j]);
            }
        }
    }

    filler(key_columns, aggregate_columns_data, final_aggregate_columns, data_variants.key_sizes, final);

    Block res = header.cloneEmpty();

    for (size_t i = 0; i < params.keys_size; ++i)
        res.getByPosition(i).column = std::move(key_columns[i]);

    for (size_t i = 0; i < params.aggregates_size; ++i)
    {
        if (final)
            res.getByPosition(i + params.keys_size).column = std::move(final_aggregate_columns[i]);
        else
            res.getByPosition(i + params.keys_size).column = std::move(aggregate_columns[i]);
    }

    /// Change the size of the columns-constants in the block.
    size_t columns = header.columns();
    for (size_t i = 0; i < columns; ++i)
        if (res.getByPosition(i).column->isColumnConst())
            res.getByPosition(i).column = res.getByPosition(i).column->cut(0, rows);

    return res;
}


Block Aggregator::prepareBlockAndFillWithoutKey(AggregatedDataVariants & data_variants, bool final, bool is_overflows) const
{
    size_t rows = 1;

    auto filler = [&data_variants, this](
        MutableColumns & key_columns,
        AggregateColumnsData & aggregate_columns,
        MutableColumns & final_aggregate_columns,
        const Sizes & /*key_sizes*/,
        bool final)
    {
        if (data_variants.type == AggregatedDataVariants::Type::without_key || params.overflow_row)
        {
            AggregatedDataWithoutKey & data = data_variants.without_key;

            for (size_t i = 0; i < params.aggregates_size; ++i)
            {
                if (!final)
                    aggregate_columns[i]->push_back(data + offsets_of_aggregate_states[i]);
                else
                    aggregate_functions[i]->insertResultInto(data + offsets_of_aggregate_states[i], *final_aggregate_columns[i], nullptr);
            }

            if (!final)
                data = nullptr;

            if (params.overflow_row)
                for (size_t i = 0; i < params.keys_size; ++i)
                    key_columns[i]->insertDefault();
        }
    };

    Block block = prepareBlockAndFill(data_variants, final, rows, filler);

    if (is_overflows)
        block.info.is_overflows = true;

    if (final)
        destroyWithoutKey(data_variants);

    return block;
}

Block Aggregator::prepareBlockAndFillSingleLevel(AggregatedDataVariants & data_variants, bool final) const
{
    size_t rows = data_variants.sizeWithoutOverflowRow();

    auto filler = [&data_variants, this](
        MutableColumns & key_columns,
        AggregateColumnsData & aggregate_columns,
        MutableColumns & final_aggregate_columns,
        const Sizes & /*key_sizes*/,
        bool final)
    {
    #define M(NAME) \
        else if (data_variants.type == AggregatedDataVariants::Type::NAME) \
            convertToBlockImpl(*data_variants.NAME, data_variants.NAME->data, \
                key_columns, aggregate_columns, final_aggregate_columns, data_variants.key_sizes, final);

        if (false) {}
        APPLY_FOR_VARIANTS_SINGLE_LEVEL(M)
    #undef M
        else
            throw Exception("Unknown aggregated data variant.", ErrorCodes::UNKNOWN_AGGREGATED_DATA_VARIANT);
    };

    return prepareBlockAndFill(data_variants, final, rows, filler);
}


BlocksList Aggregator::prepareBlocksAndFillTwoLevel(AggregatedDataVariants & data_variants, bool final, ThreadPool * thread_pool) const
{
#define M(NAME) \
    else if (data_variants.type == AggregatedDataVariants::Type::NAME) \
        return prepareBlocksAndFillTwoLevelImpl(data_variants, *data_variants.NAME, final, thread_pool);

    if (false) {}
    APPLY_FOR_VARIANTS_TWO_LEVEL(M)
#undef M
    else
        throw Exception("Unknown aggregated data variant.", ErrorCodes::UNKNOWN_AGGREGATED_DATA_VARIANT);
}


template <typename Method>
BlocksList Aggregator::prepareBlocksAndFillTwoLevelImpl(
    AggregatedDataVariants & data_variants,
    Method & method,
    bool final,
    ThreadPool * thread_pool) const
{
    auto converter = [&](size_t bucket, MemoryTracker * memory_tracker)
    {
        current_memory_tracker = memory_tracker;
        return convertOneBucketToBlock(data_variants, method, final, bucket);
    };

    /// packaged_task is used to ensure that exceptions are automatically thrown into the main stream.

    std::vector<std::packaged_task<Block()>> tasks(Method::Data::NUM_BUCKETS);

    try
    {
        for (size_t bucket = 0; bucket < Method::Data::NUM_BUCKETS; ++bucket)
        {
            if (method.data.impls[bucket].empty())
                continue;

            tasks[bucket] = std::packaged_task<Block()>(std::bind(converter, bucket, current_memory_tracker));

            if (thread_pool)
                thread_pool->schedule([bucket, &tasks] { tasks[bucket](); });
            else
                tasks[bucket]();
        }
    }
    catch (...)
    {
        /// If this is not done, then in case of an exception, tasks will be destroyed before the threads are completed, and it will be bad.
        if (thread_pool)
            thread_pool->wait();

        throw;
    }

    if (thread_pool)
        thread_pool->wait();

    BlocksList blocks;

    for (auto & task : tasks)
    {
        if (!task.valid())
            continue;

        blocks.emplace_back(task.get_future().get());
    }

    return blocks;
}


BlocksList Aggregator::convertToBlocks(AggregatedDataVariants & data_variants, bool final, size_t max_threads) const
{
    if (isCancelled())
        return BlocksList();

    LOG_TRACE(log, "Converting aggregated data to blocks");

    Stopwatch watch;

    BlocksList blocks;

    /// In what data structure is the data aggregated?
    if (data_variants.empty())
        return blocks;

    std::unique_ptr<ThreadPool> thread_pool;
    if (max_threads > 1 && data_variants.sizeWithoutOverflowRow() > 100000  /// TODO Make a custom threshold.
        && data_variants.isTwoLevel())                      /// TODO Use the shared thread pool with the `merge` function.
        thread_pool = std::make_unique<ThreadPool>(max_threads);

    if (isCancelled())
        return BlocksList();

    if (data_variants.without_key)
        blocks.emplace_back(prepareBlockAndFillWithoutKey(
            data_variants, final, data_variants.type != AggregatedDataVariants::Type::without_key));

    if (isCancelled())
        return BlocksList();

    if (data_variants.type != AggregatedDataVariants::Type::without_key)
    {
        if (!data_variants.isTwoLevel())
            blocks.emplace_back(prepareBlockAndFillSingleLevel(data_variants, final));
        else
            blocks.splice(blocks.end(), prepareBlocksAndFillTwoLevel(data_variants, final, thread_pool.get()));
    }

    if (!final)
    {
        /// data_variants will not destroy the states of aggregate functions in the destructor.
        /// Now ColumnAggregateFunction owns the states.
        data_variants.aggregator = nullptr;
    }

    if (isCancelled())
        return BlocksList();

    size_t rows = 0;
    size_t bytes = 0;

    for (const auto & block : blocks)
    {
        rows += block.rows();
        bytes += block.bytes();
    }

    double elapsed_seconds = watch.elapsedSeconds();
    LOG_TRACE(log, std::fixed << std::setprecision(3)
        << "Converted aggregated data to blocks. "
        << rows << " rows, " << bytes / 1048576.0 << " MiB"
        << " in " << elapsed_seconds << " sec."
        << " (" << rows / elapsed_seconds << " rows/sec., " << bytes / elapsed_seconds / 1048576.0 << " MiB/sec.)");

    return blocks;
}


template <typename Method, typename Table>
void NO_INLINE Aggregator::mergeDataImpl(
    Table & table_dst,
    Table & table_src,
    Arena * arena) const
{
    for (auto it = table_src.begin(); it != table_src.end(); ++it)
    {
        decltype(it) res_it;
        bool inserted;
        table_dst.emplace(it->first, res_it, inserted, it.getHash());

        if (!inserted)
        {
            for (size_t i = 0; i < params.aggregates_size; ++i)
                aggregate_functions[i]->merge(
                    Method::getAggregateData(res_it->second) + offsets_of_aggregate_states[i],
                    Method::getAggregateData(it->second) + offsets_of_aggregate_states[i],
                    arena);

            for (size_t i = 0; i < params.aggregates_size; ++i)
                aggregate_functions[i]->destroy(
                    Method::getAggregateData(it->second) + offsets_of_aggregate_states[i]);
        }
        else
        {
            res_it->second = it->second;
        }

        Method::getAggregateData(it->second) = nullptr;
    }

    table_src.clearAndShrink();
}


template <typename Method, typename Table>
void NO_INLINE Aggregator::mergeDataNoMoreKeysImpl(
    Table & table_dst,
    AggregatedDataWithoutKey & overflows,
    Table & table_src,
    Arena * arena) const
{
    for (auto it = table_src.begin(); it != table_src.end(); ++it)
    {
        decltype(it) res_it = table_dst.find(it->first, it.getHash());

        AggregateDataPtr res_data = table_dst.end() == res_it
            ? overflows
            : Method::getAggregateData(res_it->second);

        for (size_t i = 0; i < params.aggregates_size; ++i)
            aggregate_functions[i]->merge(
                res_data + offsets_of_aggregate_states[i],
                Method::getAggregateData(it->second) + offsets_of_aggregate_states[i],
                arena);

        for (size_t i = 0; i < params.aggregates_size; ++i)
            aggregate_functions[i]->destroy(
                Method::getAggregateData(it->second) + offsets_of_aggregate_states[i]);

        Method::getAggregateData(it->second) = nullptr;
    }

    table_src.clearAndShrink();
}

template <typename Method, typename Table>
void NO_INLINE Aggregator::mergeDataOnlyExistingKeysImpl(
    Table & table_dst,
    Table & table_src,
    Arena * arena) const
{
    for (auto it = table_src.begin(); it != table_src.end(); ++it)
    {
        decltype(it) res_it = table_dst.find(it->first, it.getHash());

        if (table_dst.end() == res_it)
            continue;

        AggregateDataPtr res_data = Method::getAggregateData(res_it->second);

        for (size_t i = 0; i < params.aggregates_size; ++i)
            aggregate_functions[i]->merge(
                res_data + offsets_of_aggregate_states[i],
                Method::getAggregateData(it->second) + offsets_of_aggregate_states[i],
                arena);

        for (size_t i = 0; i < params.aggregates_size; ++i)
            aggregate_functions[i]->destroy(
                Method::getAggregateData(it->second) + offsets_of_aggregate_states[i]);

        Method::getAggregateData(it->second) = nullptr;
    }

    table_src.clearAndShrink();
}


void NO_INLINE Aggregator::mergeWithoutKeyDataImpl(
    ManyAggregatedDataVariants & non_empty_data) const
{
    AggregatedDataVariantsPtr & res = non_empty_data[0];

    /// We connect all aggregation results to the first.
    for (size_t i = 1, size = non_empty_data.size(); i < size; ++i)
    {
        AggregatedDataWithoutKey & res_data = res->without_key;
        AggregatedDataWithoutKey & current_data = non_empty_data[i]->without_key;

        for (size_t i = 0; i < params.aggregates_size; ++i)
            aggregate_functions[i]->merge(res_data + offsets_of_aggregate_states[i], current_data + offsets_of_aggregate_states[i], res->aggregates_pool);

        for (size_t i = 0; i < params.aggregates_size; ++i)
            aggregate_functions[i]->destroy(current_data + offsets_of_aggregate_states[i]);

        current_data = nullptr;
    }
}


template <typename Method>
void NO_INLINE Aggregator::mergeSingleLevelDataImpl(
    ManyAggregatedDataVariants & non_empty_data) const
{
    AggregatedDataVariantsPtr & res = non_empty_data[0];
    bool no_more_keys = false;

    /// We connect all aggregation results to the first.
    for (size_t i = 1, size = non_empty_data.size(); i < size; ++i)
    {
        if (!checkLimits(res->sizeWithoutOverflowRow(), no_more_keys))
            break;

        AggregatedDataVariants & current = *non_empty_data[i];

        if (!no_more_keys)
            mergeDataImpl<Method>(
                getDataVariant<Method>(*res).data,
                getDataVariant<Method>(current).data,
                res->aggregates_pool);
        else if (res->without_key)
            mergeDataNoMoreKeysImpl<Method>(
                getDataVariant<Method>(*res).data,
                res->without_key,
                getDataVariant<Method>(current).data,
                res->aggregates_pool);
        else
            mergeDataOnlyExistingKeysImpl<Method>(
                getDataVariant<Method>(*res).data,
                getDataVariant<Method>(current).data,
                res->aggregates_pool);

        /// `current` will not destroy the states of aggregate functions in the destructor
        current.aggregator = nullptr;
    }
}


template <typename Method>
void NO_INLINE Aggregator::mergeBucketImpl(
    ManyAggregatedDataVariants & data, Int32 bucket, Arena * arena) const
{
    /// We connect all aggregation results to the first.
    AggregatedDataVariantsPtr & res = data[0];
    for (size_t i = 1, size = data.size(); i < size; ++i)
    {
        AggregatedDataVariants & current = *data[i];

        mergeDataImpl<Method>(
            getDataVariant<Method>(*res).data.impls[bucket],
            getDataVariant<Method>(current).data.impls[bucket],
            arena);
    }
}


/** Combines aggregation states together, turns them into blocks, and outputs streams.
  * If the aggregation states are two-level, then it produces blocks strictly in order of 'bucket_num'.
  * (This is important for distributed processing.)
  * In doing so, it can handle different buckets in parallel, using up to `threads` threads.
  */
class MergingAndConvertingBlockInputStream : public IProfilingBlockInputStream
{
public:
    /** The input is a set of non-empty sets of partially aggregated data,
      *  which are all either single-level, or are two-level.
      */
    MergingAndConvertingBlockInputStream(const Aggregator & aggregator_, ManyAggregatedDataVariants & data_, bool final_, size_t threads_)
        : aggregator(aggregator_), data(data_), final(final_), threads(threads_)
    {
        /// At least we need one arena in first data item per thread
        if (!data.empty() && threads > data[0]->aggregates_pools.size())
        {
            Arenas & first_pool = data[0]->aggregates_pools;
            for (size_t j = first_pool.size(); j < threads; j++)
                first_pool.emplace_back(std::make_shared<Arena>());
        }
    }

    String getName() const override { return "MergingAndConverting"; }

    Block getHeader() const override { return aggregator.getHeader(final); }

    ~MergingAndConvertingBlockInputStream()
    {
        LOG_TRACE(&Logger::get(__PRETTY_FUNCTION__), "Waiting for threads to finish");

        /// We need to wait for threads to finish before destructor of 'parallel_merge_data',
        ///  because the threads access 'parallel_merge_data'.
        if (parallel_merge_data)
            parallel_merge_data->pool.wait();
    }

protected:
    Block readImpl() override
    {
        if (data.empty())
            return {};

        if (current_bucket_num >= NUM_BUCKETS)
            return {};

        AggregatedDataVariantsPtr & first = data[0];

        if (current_bucket_num == -1)
        {
            ++current_bucket_num;

            if (first->type == AggregatedDataVariants::Type::without_key || aggregator.params.overflow_row)
            {
                aggregator.mergeWithoutKeyDataImpl(data);
                return aggregator.prepareBlockAndFillWithoutKey(
                    *first, final, first->type != AggregatedDataVariants::Type::without_key);
            }
        }

        if (!first->isTwoLevel())
        {
            if (current_bucket_num > 0)
                return {};

            if (first->type == AggregatedDataVariants::Type::without_key)
                return {};

            ++current_bucket_num;

        #define M(NAME) \
            else if (first->type == AggregatedDataVariants::Type::NAME) \
                aggregator.mergeSingleLevelDataImpl<decltype(first->NAME)::element_type>(data);
            if (false) {}
            APPLY_FOR_VARIANTS_SINGLE_LEVEL(M)
        #undef M
            else
                throw Exception("Unknown aggregated data variant.", ErrorCodes::UNKNOWN_AGGREGATED_DATA_VARIANT);

            return aggregator.prepareBlockAndFillSingleLevel(*first, final);
        }
        else
        {
            if (!parallel_merge_data)
            {
                parallel_merge_data = std::make_unique<ParallelMergeData>(threads);
                for (size_t i = 0; i < threads; ++i)
                    scheduleThreadForNextBucket();
            }

            Block res;

            while (true)
            {
                std::unique_lock<std::mutex> lock(parallel_merge_data->mutex);

                if (parallel_merge_data->exception)
                    std::rethrow_exception(parallel_merge_data->exception);

                auto it = parallel_merge_data->ready_blocks.find(current_bucket_num);
                if (it != parallel_merge_data->ready_blocks.end())
                {
                    ++current_bucket_num;
                    scheduleThreadForNextBucket();

                    if (it->second)
                    {
                        res.swap(it->second);
                        break;
                    }
                    else if (current_bucket_num >= NUM_BUCKETS)
                        break;
                }

                parallel_merge_data->condvar.wait(lock);
            }

            return res;
        }
    }

private:
    const Aggregator & aggregator;
    ManyAggregatedDataVariants data;
    bool final;
    size_t threads;

    Int32 current_bucket_num = -1;
    Int32 max_scheduled_bucket_num = -1;
    static constexpr Int32 NUM_BUCKETS = 256;

    struct ParallelMergeData
    {
        std::map<Int32, Block> ready_blocks;
        std::exception_ptr exception;
        std::mutex mutex;
        std::condition_variable condvar;
        ThreadPool pool;

        explicit ParallelMergeData(size_t threads) : pool(threads) {}
    };

    std::unique_ptr<ParallelMergeData> parallel_merge_data;

    void scheduleThreadForNextBucket()
    {
        ++max_scheduled_bucket_num;
        if (max_scheduled_bucket_num >= NUM_BUCKETS)
            return;

        parallel_merge_data->pool.schedule(std::bind(&MergingAndConvertingBlockInputStream::thread, this,
            max_scheduled_bucket_num, current_memory_tracker));
    }

    void thread(Int32 bucket_num, MemoryTracker * memory_tracker)
    {
        current_memory_tracker = memory_tracker;
        setThreadName("MergingAggregtd");
        CurrentMetrics::Increment metric_increment{CurrentMetrics::QueryThread};

        try
        {
            /// TODO: add no_more_keys support maybe

            auto & merged_data = *data[0];
            auto method = merged_data.type;
            Block block;

            /// Select Arena to avoid race conditions
            size_t thread_number = static_cast<size_t>(bucket_num) % threads;
            Arena * arena = merged_data.aggregates_pools.at(thread_number).get();

            if (false) {}
        #define M(NAME) \
            else if (method == AggregatedDataVariants::Type::NAME) \
            { \
                aggregator.mergeBucketImpl<decltype(merged_data.NAME)::element_type>(data, bucket_num, arena); \
                block = aggregator.convertOneBucketToBlock(merged_data, *merged_data.NAME, final, bucket_num); \
            }

            APPLY_FOR_VARIANTS_TWO_LEVEL(M)
        #undef M

            std::lock_guard<std::mutex> lock(parallel_merge_data->mutex);
            parallel_merge_data->ready_blocks[bucket_num] = std::move(block);
        }
        catch (...)
        {
            std::lock_guard<std::mutex> lock(parallel_merge_data->mutex);
            if (!parallel_merge_data->exception)
                parallel_merge_data->exception = std::current_exception();
        }

        parallel_merge_data->condvar.notify_all();
    }
};


std::unique_ptr<IBlockInputStream> Aggregator::mergeAndConvertToBlocks(
    ManyAggregatedDataVariants & data_variants, bool final, size_t max_threads) const
{
    if (data_variants.empty())
        throw Exception("Empty data passed to Aggregator::mergeAndConvertToBlocks.", ErrorCodes::EMPTY_DATA_PASSED);

    LOG_TRACE(log, "Merging aggregated data");

    ManyAggregatedDataVariants non_empty_data;
    non_empty_data.reserve(data_variants.size());
    for (auto & data : data_variants)
        if (!data->empty())
            non_empty_data.push_back(data);

    if (non_empty_data.empty())
        return std::make_unique<NullBlockInputStream>(getHeader(final));

    if (non_empty_data.size() > 1)
    {
        /// Sort the states in descending order so that the merge is more efficient (since all states are merged into the first).
        std::sort(non_empty_data.begin(), non_empty_data.end(),
            [](const AggregatedDataVariantsPtr & lhs, const AggregatedDataVariantsPtr & rhs)
            {
                return lhs->sizeWithoutOverflowRow() > rhs->sizeWithoutOverflowRow();
            });
    }

    /// If at least one of the options is two-level, then convert all the options into two-level ones, if there are not such.
    /// Note - perhaps it would be more optimal not to convert single-level versions before the merge, but merge them separately, at the end.

    bool has_at_least_one_two_level = false;
    for (const auto & variant : non_empty_data)
    {
        if (variant->isTwoLevel())
        {
            has_at_least_one_two_level = true;
            break;
        }
    }

    if (has_at_least_one_two_level)
        for (auto & variant : non_empty_data)
            if (!variant->isTwoLevel())
                variant->convertToTwoLevel();

    AggregatedDataVariantsPtr & first = non_empty_data[0];

    for (size_t i = 1, size = non_empty_data.size(); i < size; ++i)
    {
        if (first->type != non_empty_data[i]->type)
            throw Exception("Cannot merge different aggregated data variants.", ErrorCodes::CANNOT_MERGE_DIFFERENT_AGGREGATED_DATA_VARIANTS);

        /** Elements from the remaining sets can be moved to the first data set.
          * Therefore, it must own all the arenas of all other sets.
          */
        first->aggregates_pools.insert(first->aggregates_pools.end(),
            non_empty_data[i]->aggregates_pools.begin(), non_empty_data[i]->aggregates_pools.end());
    }

    return std::make_unique<MergingAndConvertingBlockInputStream>(*this, non_empty_data, final, max_threads);
}


template <bool no_more_keys, typename Method, typename Table>
void NO_INLINE Aggregator::mergeStreamsImplCase(
    Block & block,
    const Sizes & key_sizes,
    Arena * aggregates_pool,
    Method & method,
    Table & data,
    AggregateDataPtr overflow_row) const
{
    ColumnRawPtrs key_columns(params.keys_size);
    AggregateColumnsConstData aggregate_columns(params.aggregates_size);

    /// Remember the columns we will work with
    for (size_t i = 0; i < params.keys_size; ++i)
        key_columns[i] = block.safeGetByPosition(i).column.get();

    for (size_t i = 0; i < params.aggregates_size; ++i)
        aggregate_columns[i] = &typeid_cast<const ColumnAggregateFunction &>(*block.safeGetByPosition(params.keys_size + i).column).getData();

    typename Method::State state;
    state.init(key_columns, params.collators);
    std::vector<std::string> sort_key_containers;
    sort_key_containers.resize(key_columns.size(), "");

    /// For all rows.
    StringRefs keys(params.keys_size);
    size_t rows = block.rows();
    for (size_t i = 0; i < rows; ++i)
    {
        typename Table::iterator it;

        bool inserted;          /// Inserted a new key, or was this key already?
        bool overflow = false;  /// The new key did not fit in the hash table because of no_more_keys.

        /// Get the key to insert into the hash table.
        auto key = state.getKey(key_columns, params.keys_size, i, key_sizes, keys, *aggregates_pool, sort_key_containers);

        if (!no_more_keys)
        {
            data.emplace(key, it, inserted);
        }
        else
        {
            inserted = false;
            it = data.find(key);
            if (data.end() == it)
                overflow = true;
        }

        /// If the key does not fit, and the data does not need to be aggregated into a separate row, then there's nothing to do.
        if (no_more_keys && overflow && !overflow_row)
        {
            method.onExistingKey(key, keys, *aggregates_pool);
            continue;
        }

        /// If a new key is inserted, initialize the states of the aggregate functions, and possibly something related to the key.
        if (inserted)
        {
            AggregateDataPtr & aggregate_data = Method::getAggregateData(it->second);
            aggregate_data = nullptr;

            method.onNewKey(*it, params.keys_size, keys, *aggregates_pool);

            AggregateDataPtr place = aggregates_pool->alignedAlloc(total_size_of_aggregate_states, align_aggregate_states);
            createAggregateStates(place);
            aggregate_data = place;
        }
        else
            method.onExistingKey(key, keys, *aggregates_pool);

        AggregateDataPtr value = (!no_more_keys || !overflow) ? Method::getAggregateData(it->second) : overflow_row;

        /// Merge state of aggregate functions.
        for (size_t j = 0; j < params.aggregates_size; ++j)
            aggregate_functions[j]->merge(
                value + offsets_of_aggregate_states[j],
                (*aggregate_columns[j])[i],
                aggregates_pool);
    }

    /// Early release memory.
    block.clear();
}

template <typename Method, typename Table>
void NO_INLINE Aggregator::mergeStreamsImpl(
    Block & block,
    const Sizes & key_sizes,
    Arena * aggregates_pool,
    Method & method,
    Table & data,
    AggregateDataPtr overflow_row,
    bool no_more_keys) const
{
    if (!no_more_keys)
        mergeStreamsImplCase<false>(block, key_sizes, aggregates_pool, method, data, overflow_row);
    else
        mergeStreamsImplCase<true>(block, key_sizes, aggregates_pool, method, data, overflow_row);
}


void NO_INLINE Aggregator::mergeWithoutKeyStreamsImpl(
    Block & block,
    AggregatedDataVariants & result) const
{
    AggregateColumnsConstData aggregate_columns(params.aggregates_size);

    /// Remember the columns we will work with
    for (size_t i = 0; i < params.aggregates_size; ++i)
        aggregate_columns[i] = &typeid_cast<const ColumnAggregateFunction &>(*block.safeGetByPosition(params.keys_size + i).column).getData();

    AggregatedDataWithoutKey & res = result.without_key;
    if (!res)
    {
        AggregateDataPtr place = result.aggregates_pool->alignedAlloc(total_size_of_aggregate_states, align_aggregate_states);
        createAggregateStates(place);
        res = place;
    }

    /// Adding Values
    for (size_t i = 0; i < params.aggregates_size; ++i)
        aggregate_functions[i]->merge(res + offsets_of_aggregate_states[i], (*aggregate_columns[i])[0], result.aggregates_pool);

    /// Early release memory.
    block.clear();
}


void Aggregator::mergeStream(const BlockInputStreamPtr & stream, AggregatedDataVariants & result, size_t max_threads)
{
    if (isCancelled())
        return;

    /** If the remote servers used a two-level aggregation method,
      *  then blocks will contain information about the number of the bucket.
      * Then the calculations can be parallelized by buckets.
      * We decompose the blocks to the bucket numbers indicated in them.
      */
    using BucketToBlocks = std::map<Int32, BlocksList>;
    BucketToBlocks bucket_to_blocks;

    /// Read all the data.
    LOG_TRACE(log, "Reading blocks of partially aggregated data.");

    size_t total_input_rows = 0;
    size_t total_input_blocks = 0;
    while (Block block = stream->read())
    {
        if (isCancelled())
            return;

        total_input_rows += block.rows();
        ++total_input_blocks;
        bucket_to_blocks[block.info.bucket_num].emplace_back(std::move(block));
    }

    LOG_TRACE(log, "Read " << total_input_blocks << " blocks of partially aggregated data, total " << total_input_rows << " rows.");

    if (bucket_to_blocks.empty())
        return;

    /** `minus one` means the absence of information about the bucket
      * - in the case of single-level aggregation, as well as for blocks with "overflowing" values.
      * If there is at least one block with a bucket number greater than zero, then there was a two-level aggregation.
      */
    auto max_bucket = bucket_to_blocks.rbegin()->first;
    size_t has_two_level = max_bucket > 0;

    if (has_two_level)
    {
    #define M(NAME) \
        if (method_chosen == AggregatedDataVariants::Type::NAME) \
            method_chosen = AggregatedDataVariants::Type::NAME ## _two_level;

        APPLY_FOR_VARIANTS_CONVERTIBLE_TO_TWO_LEVEL(M)

    #undef M
    }

    if (isCancelled())
        return;

    /// result will destroy the states of aggregate functions in the destructor
    result.aggregator = this;

    result.init(method_chosen);
    result.keys_size = params.keys_size;
    result.key_sizes = key_sizes;

    bool has_blocks_with_unknown_bucket = bucket_to_blocks.count(-1);

    /// First, parallel the merge for the individual buckets. Then we continue merge the data not allocated to the buckets.
    if (has_two_level)
    {
        /** In this case, no_more_keys is not supported due to the fact that
          *  from different threads it is difficult to update the general state for "other" keys (overflows).
          * That is, the keys in the end can be significantly larger than max_rows_to_group_by.
          */

        LOG_TRACE(log, "Merging partially aggregated two-level data.");

        auto merge_bucket = [&bucket_to_blocks, &result, this](Int32 bucket, Arena * aggregates_pool, MemoryTracker * memory_tracker)
        {
            current_memory_tracker = memory_tracker;

            for (Block & block : bucket_to_blocks[bucket])
            {
                if (isCancelled())
                    return;

            #define M(NAME) \
                else if (result.type == AggregatedDataVariants::Type::NAME) \
                    mergeStreamsImpl(block, result.key_sizes, aggregates_pool, *result.NAME, result.NAME->data.impls[bucket], nullptr, false);

                if (false) {}
                    APPLY_FOR_VARIANTS_TWO_LEVEL(M)
            #undef M
                else
                    throw Exception("Unknown aggregated data variant.", ErrorCodes::UNKNOWN_AGGREGATED_DATA_VARIANT);
            }
        };

        std::unique_ptr<ThreadPool> thread_pool;
        if (max_threads > 1 && total_input_rows > 100000    /// TODO Make a custom threshold.
            && has_two_level)
            thread_pool = std::make_unique<ThreadPool>(max_threads);

        for (const auto & bucket_blocks : bucket_to_blocks)
        {
            const auto bucket = bucket_blocks.first;

            if (bucket == -1)
                continue;

            result.aggregates_pools.push_back(std::make_shared<Arena>());
            Arena * aggregates_pool = result.aggregates_pools.back().get();

            auto task = std::bind(merge_bucket, bucket, aggregates_pool, current_memory_tracker);

            if (thread_pool)
                thread_pool->schedule(task);
            else
                task();
        }

        if (thread_pool)
            thread_pool->wait();

        LOG_TRACE(log, "Merged partially aggregated two-level data.");
    }

    if (isCancelled())
    {
        result.invalidate();
        return;
    }

    if (has_blocks_with_unknown_bucket)
    {
        LOG_TRACE(log, "Merging partially aggregated single-level data.");

        bool no_more_keys = false;

        BlocksList & blocks = bucket_to_blocks[-1];
        for (Block & block : blocks)
        {
            if (isCancelled())
            {
                result.invalidate();
                return;
            }

            if (!checkLimits(result.sizeWithoutOverflowRow(), no_more_keys))
                break;

            if (result.type == AggregatedDataVariants::Type::without_key || block.info.is_overflows)
                mergeWithoutKeyStreamsImpl(block, result);

        #define M(NAME, IS_TWO_LEVEL) \
            else if (result.type == AggregatedDataVariants::Type::NAME) \
                mergeStreamsImpl(block, result.key_sizes, result.aggregates_pool, *result.NAME, result.NAME->data, result.without_key, no_more_keys);

            APPLY_FOR_AGGREGATED_VARIANTS(M)
        #undef M
            else if (result.type != AggregatedDataVariants::Type::without_key)
                throw Exception("Unknown aggregated data variant.", ErrorCodes::UNKNOWN_AGGREGATED_DATA_VARIANT);
        }

        LOG_TRACE(log, "Merged partially aggregated single-level data.");
    }
}


Block Aggregator::mergeBlocks(BlocksList & blocks, bool final)
{
    if (blocks.empty())
        return {};

    auto bucket_num = blocks.front().info.bucket_num;
    bool is_overflows = blocks.front().info.is_overflows;

    LOG_TRACE(log, "Merging partially aggregated blocks (bucket = " << bucket_num << ").");
    Stopwatch watch;

    /** If possible, change 'method' to some_hash64. Otherwise, leave as is.
      * Better hash function is needed because during external aggregation,
      *  we may merge partitions of data with total number of keys far greater than 4 billion.
      */
    auto merge_method = method_chosen;

#define APPLY_FOR_VARIANTS_THAT_MAY_USE_BETTER_HASH_FUNCTION(M) \
        M(key64)            \
        M(key_string)       \
        M(key_fixed_string) \
        M(keys128)          \
        M(keys256)          \
        M(concat)           \
        M(serialized)       \

#define M(NAME) \
    if (merge_method == AggregatedDataVariants::Type::NAME) \
        merge_method = AggregatedDataVariants::Type::NAME ## _hash64; \

    APPLY_FOR_VARIANTS_THAT_MAY_USE_BETTER_HASH_FUNCTION(M)
#undef M

#undef APPLY_FOR_VARIANTS_THAT_MAY_USE_BETTER_HASH_FUNCTION

    /// Temporary data for aggregation.
    AggregatedDataVariants result;

    /// result will destroy the states of aggregate functions in the destructor
    result.aggregator = this;

    result.init(merge_method);
    result.keys_size = params.keys_size;
    result.key_sizes = key_sizes;

    for (Block & block : blocks)
    {
        if (isCancelled())
            return {};

        if (bucket_num >= 0 && block.info.bucket_num != bucket_num)
            bucket_num = -1;

        if (result.type == AggregatedDataVariants::Type::without_key || is_overflows)
            mergeWithoutKeyStreamsImpl(block, result);

    #define M(NAME, IS_TWO_LEVEL) \
        else if (result.type == AggregatedDataVariants::Type::NAME) \
            mergeStreamsImpl(block, key_sizes, result.aggregates_pool, *result.NAME, result.NAME->data, nullptr, false);

        APPLY_FOR_AGGREGATED_VARIANTS(M)
    #undef M
        else if (result.type != AggregatedDataVariants::Type::without_key)
            throw Exception("Unknown aggregated data variant.", ErrorCodes::UNKNOWN_AGGREGATED_DATA_VARIANT);
    }

    if (isCancelled())
        return {};

    Block block;
    if (result.type == AggregatedDataVariants::Type::without_key || is_overflows)
        block = prepareBlockAndFillWithoutKey(result, final, is_overflows);
    else
        block = prepareBlockAndFillSingleLevel(result, final);
    /// NOTE: two-level data is not possible here - chooseAggregationMethod chooses only among single-level methods.

    if (!final)
    {
        /// Pass ownership of aggregate function states from result to ColumnAggregateFunction objects in the resulting block.
        result.aggregator = nullptr;
    }

    size_t rows = block.rows();
    size_t bytes = block.bytes();
    double elapsed_seconds = watch.elapsedSeconds();
    LOG_TRACE(log, std::fixed << std::setprecision(3)
        << "Merged partially aggregated blocks. "
        << rows << " rows, " << bytes / 1048576.0 << " MiB."
        << " in " << elapsed_seconds << " sec."
        << " (" << rows / elapsed_seconds << " rows/sec., " << bytes / elapsed_seconds / 1048576.0 << " MiB/sec.)");

    if (isCancelled())
        return {};

    block.info.bucket_num = bucket_num;
    return block;
}


template <typename Method>
void NO_INLINE Aggregator::convertBlockToTwoLevelImpl(
    Method & method,
    Arena * pool,
    ColumnRawPtrs & key_columns,
    const Sizes & key_sizes,
    StringRefs & keys,
    const Block & source,
    std::vector<Block> & destinations) const
{
    typename Method::State state;
    state.init(key_columns, params.collators);
    std::vector<std::string> sort_key_containers;
    sort_key_containers.resize(key_columns.size(), "");

    size_t rows = source.rows();
    size_t columns = source.columns();

    /// Create a 'selector' that will contain bucket index for every row. It will be used to scatter rows to buckets.
    IColumn::Selector selector(rows);

    /// For every row.
    for (size_t i = 0; i < rows; ++i)
    {
        /// Obtain a key. Calculate bucket number from it.
        typename Method::Key key = state.getKey(key_columns, params.keys_size, i, key_sizes, keys, *pool, sort_key_containers);

        auto hash = method.data.hash(key);
        auto bucket = method.data.getBucketFromHash(hash);

        selector[i] = bucket;

        /// We don't need to store this key in pool.
        method.onExistingKey(key, keys, *pool);
    }

    size_t num_buckets = destinations.size();

    for (size_t column_idx = 0; column_idx < columns; ++column_idx)
    {
        const ColumnWithTypeAndName & src_col = source.getByPosition(column_idx);
        MutableColumns scattered_columns = src_col.column->scatter(num_buckets, selector);

        for (size_t bucket = 0, size = num_buckets; bucket < size; ++bucket)
        {
            if (!scattered_columns[bucket]->empty())
            {
                Block & dst = destinations[bucket];
                dst.info.bucket_num = bucket;
                dst.insert({std::move(scattered_columns[bucket]), src_col.type, src_col.name});
            }

            /** Inserted columns of type ColumnAggregateFunction will own states of aggregate functions
              *  by holding shared_ptr to source column. See ColumnAggregateFunction.h
              */
        }
    }
}


std::vector<Block> Aggregator::convertBlockToTwoLevel(const Block & block)
{
    if (!block)
        return {};

    AggregatedDataVariants data;

    StringRefs key(params.keys_size);
    ColumnRawPtrs key_columns(params.keys_size);

    /// Remember the columns we will work with
    for (size_t i = 0; i < params.keys_size; ++i)
        key_columns[i] = block.safeGetByPosition(i).column.get();

    AggregatedDataVariants::Type type = method_chosen;
    data.keys_size = params.keys_size;
    data.key_sizes = key_sizes;

#define M(NAME) \
    else if (type == AggregatedDataVariants::Type::NAME) \
        type = AggregatedDataVariants::Type::NAME ## _two_level;

    if (false) {}
    APPLY_FOR_VARIANTS_CONVERTIBLE_TO_TWO_LEVEL(M)
#undef M
    else
        throw Exception("Unknown aggregated data variant.", ErrorCodes::UNKNOWN_AGGREGATED_DATA_VARIANT);

    data.init(type);

    size_t num_buckets = 0;

#define M(NAME) \
    else if (data.type == AggregatedDataVariants::Type::NAME) \
        num_buckets = data.NAME->data.NUM_BUCKETS;

    if (false) {}
    APPLY_FOR_VARIANTS_TWO_LEVEL(M)
#undef M
    else
        throw Exception("Unknown aggregated data variant.", ErrorCodes::UNKNOWN_AGGREGATED_DATA_VARIANT);

    std::vector<Block> splitted_blocks(num_buckets);

#define M(NAME) \
    else if (data.type == AggregatedDataVariants::Type::NAME) \
        convertBlockToTwoLevelImpl(*data.NAME, data.aggregates_pool, \
            key_columns, data.key_sizes, key, block, splitted_blocks);

    if (false) {}
    APPLY_FOR_VARIANTS_TWO_LEVEL(M)
#undef M
    else
        throw Exception("Unknown aggregated data variant.", ErrorCodes::UNKNOWN_AGGREGATED_DATA_VARIANT);

    return splitted_blocks;
}


template <typename Method, typename Table>
void NO_INLINE Aggregator::destroyImpl(Table & table) const
{
    for (auto elem : table)
    {
        AggregateDataPtr & data = Method::getAggregateData(elem.second);

        /** If an exception (usually a lack of memory, the MemoryTracker throws) arose
          *  after inserting the key into a hash table, but before creating all states of aggregate functions,
          *  then data will be equal nullptr.
          */
        if (nullptr == data)
            continue;

        for (size_t i = 0; i < params.aggregates_size; ++i)
            if (!aggregate_functions[i]->isState())
                aggregate_functions[i]->destroy(data + offsets_of_aggregate_states[i]);

        data = nullptr;
    }
}


void Aggregator::destroyWithoutKey(AggregatedDataVariants & result) const
{
    AggregatedDataWithoutKey & res_data = result.without_key;

    if (nullptr != res_data)
    {
        for (size_t i = 0; i < params.aggregates_size; ++i)
            if (!aggregate_functions[i]->isState())
                aggregate_functions[i]->destroy(res_data + offsets_of_aggregate_states[i]);

        res_data = nullptr;
    }
}


void Aggregator::destroyAllAggregateStates(AggregatedDataVariants & result)
{
    if (result.size() == 0)
        return;

    LOG_TRACE(log, "Destroying aggregate states");

    /// In what data structure is the data aggregated?
    if (result.type == AggregatedDataVariants::Type::without_key || params.overflow_row)
        destroyWithoutKey(result);

#define M(NAME, IS_TWO_LEVEL) \
    else if (result.type == AggregatedDataVariants::Type::NAME) \
        destroyImpl<decltype(result.NAME)::element_type>(result.NAME->data);

    if (false) {}
    APPLY_FOR_AGGREGATED_VARIANTS(M)
#undef M
    else if (result.type != AggregatedDataVariants::Type::without_key)
        throw Exception("Unknown aggregated data variant.", ErrorCodes::UNKNOWN_AGGREGATED_DATA_VARIANT);
}


void Aggregator::setCancellationHook(const CancellationHook cancellation_hook)
{
    isCancelled = cancellation_hook;
}


}<|MERGE_RESOLUTION|>--- conflicted
+++ resolved
@@ -179,11 +179,7 @@
             all_aggregates_has_trivial_destructor = false;
     }
 
-<<<<<<< HEAD
-    method = chooseAggregationMethod();
-=======
     method_chosen = chooseAggregationMethod();
->>>>>>> 36096f34
 }
 
 
