--- conflicted
+++ resolved
@@ -1137,11 +1137,6 @@
     bool final,
     ThreadPool * thread_pool) const
 {
-<<<<<<< HEAD
-    auto converter = [&](size_t bucket)
-    {
-        return convertOneBucketToBlock(data_variants, method, final, bucket);
-=======
     size_t max_threads = thread_pool ? thread_pool->size() : 1;
     if (max_threads > data_variants.aggregates_pools.size())
         for (size_t i = data_variants.aggregates_pools.size(); i < max_threads; ++i)
@@ -1167,7 +1162,6 @@
             blocks.emplace_back(convertOneBucketToBlock(data_variants, method, arena, final, bucket));
         }
         return blocks;
->>>>>>> 4c262293
     };
 
     /// packaged_task is used to ensure that exceptions are automatically thrown into the main stream.
@@ -1178,21 +1172,11 @@
     {
         for (size_t thread_id = 0; thread_id < max_threads; ++thread_id)
         {
-<<<<<<< HEAD
-            if (method.data.impls[bucket].empty())
-                continue;
-
-            tasks[bucket] = std::packaged_task<Block()>(std::bind(converter, bucket));
-
-            if (thread_pool)
-                thread_pool->schedule(ThreadFactory().newJob([bucket, &tasks] { tasks[bucket](); }));
-=======
             tasks[thread_id] = std::packaged_task<BlocksList()>(
                 [thread_id, &converter] { return converter(thread_id); });
 
             if (thread_pool)
-                thread_pool->schedule([thread_id, &tasks] { tasks[thread_id](); });
->>>>>>> 4c262293
+                thread_pool->schedule(ThreadFactory().newJob([thread_id, &tasks] { tasks[thread_id](); }));
             else
                 tasks[thread_id]();
         }
