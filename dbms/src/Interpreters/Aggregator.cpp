--- conflicted
+++ resolved
@@ -1822,192 +1822,7 @@
     block.clear();
 }
 
-<<<<<<< HEAD
-BlocksList Aggregator::mergeBlocks(BlocksList & blocks, bool final)
-=======
-
-void Aggregator::mergeStream(const BlockInputStreamPtr & stream, AggregatedDataVariants & result, size_t max_threads)
-{
-    if (is_cancelled())
-        return;
-
-    /** If the remote servers used a two-level aggregation method,
-      *  then blocks will contain information about the number of the bucket.
-      * Then the calculations can be parallelized by buckets.
-      * We decompose the blocks to the bucket numbers indicated in them.
-      */
-    BucketToBlocks bucket_to_blocks;
-
-    /// Read all the data.
-    LOG_TRACE(log, "Reading blocks of partially aggregated data.");
-
-    size_t total_input_rows = 0;
-    size_t total_input_blocks = 0;
-    while (Block block = stream->read())
-    {
-        if (is_cancelled())
-            return;
-
-        total_input_rows += block.rows();
-        ++total_input_blocks;
-        bucket_to_blocks[block.info.bucket_num].emplace_back(std::move(block));
-    }
-
-    LOG_TRACE(log, "Read {} blocks of partially aggregated data, total {} rows.", total_input_blocks, total_input_rows);
-
-    if (bucket_to_blocks.empty())
-        return;
-
-    /** `minus one` means the absence of information about the bucket
-      * - in the case of single-level aggregation.
-      * If there is at least one block with a bucket number greater than zero, then there was a two-level aggregation.
-      */
-    auto max_bucket = bucket_to_blocks.rbegin()->first;
-    size_t has_two_level = max_bucket > 0;
-
-    if (has_two_level)
-    {
-#define M(NAME)                                              \
-    case AggregationMethodType(NAME):                        \
-    {                                                        \
-        method_chosen = AggregationMethodTypeTwoLevel(NAME); \
-        break;                                               \
-    }
-
-        switch (method_chosen)
-        {
-            APPLY_FOR_VARIANTS_CONVERTIBLE_TO_TWO_LEVEL(M)
-        default:
-            break;
-        }
-#undef M
-    }
-
-    if (is_cancelled())
-        return;
-
-    /// result will destroy the states of aggregate functions in the destructor
-    result.aggregator = this;
-
-    result.init(method_chosen);
-    result.keys_size = params.keys_size;
-    result.key_sizes = key_sizes;
-
-    bool has_blocks_with_unknown_bucket = bucket_to_blocks.count(-1);
-
-    /// First, parallel the merge for the individual buckets. Then we continue merge the data not allocated to the buckets.
-    if (has_two_level)
-    {
-        LOG_TRACE(log, "Merging partially aggregated two-level data.");
-
-        auto merge_bucket = [&bucket_to_blocks, &result, this](Int32 bucket, Arena * aggregates_pool) {
-            for (Block & block : bucket_to_blocks[bucket])
-            {
-                if (is_cancelled())
-                    return;
-
-#define M(NAME)                                                                                             \
-    case AggregationMethodType(NAME):                                                                       \
-    {                                                                                                       \
-        mergeStreamsImpl(block,                                                                             \
-                         aggregates_pool,                                                                   \
-                         *ToAggregationMethodPtr(NAME, result.aggregation_method_impl),                     \
-                         ToAggregationMethodPtr(NAME, result.aggregation_method_impl)->data.impls[bucket]); \
-        break;                                                                                              \
-    }
-
-                switch (result.type)
-                {
-                    APPLY_FOR_VARIANTS_TWO_LEVEL(M)
-                default:
-                    throw Exception("Unknown aggregated data variant.", ErrorCodes::UNKNOWN_AGGREGATED_DATA_VARIANT);
-                }
-#undef M
-            }
-        };
-
-        std::shared_ptr<ThreadPoolManager> thread_pool;
-        if (max_threads > 1 && total_input_rows > 100000 /// TODO Make a custom threshold.
-            && has_two_level)
-            thread_pool = newThreadPoolManager(max_threads);
-
-        for (const auto & bucket_blocks : bucket_to_blocks)
-        {
-            const auto bucket = bucket_blocks.first;
-
-            if (bucket == -1)
-                continue;
-
-            result.aggregates_pools.push_back(std::make_shared<Arena>());
-            Arena * aggregates_pool = result.aggregates_pools.back().get();
-
-            auto task = [&merge_bucket, bucket, aggregates_pool] {
-                return merge_bucket(bucket, aggregates_pool);
-            };
-
-            if (thread_pool)
-                thread_pool->schedule(true, task);
-            else
-                task();
-        }
-
-        if (thread_pool)
-            thread_pool->wait();
-
-        LOG_TRACE(log, "Merged partially aggregated two-level data.");
-    }
-
-    if (is_cancelled())
-    {
-        result.invalidate();
-        return;
-    }
-
-    if (has_blocks_with_unknown_bucket)
-    {
-        LOG_TRACE(log, "Merging partially aggregated single-level data.");
-
-        BlocksList & blocks = bucket_to_blocks[-1];
-        for (Block & block : blocks)
-        {
-            if (is_cancelled())
-            {
-                result.invalidate();
-                return;
-            }
-
-            if (result.type == AggregatedDataVariants::Type::without_key)
-                mergeWithoutKeyStreamsImpl(block, result);
-
-#define M(NAME, IS_TWO_LEVEL)                                                                 \
-    case AggregationMethodType(NAME):                                                         \
-    {                                                                                         \
-        mergeStreamsImpl(block,                                                               \
-                         result.aggregates_pool,                                              \
-                         *ToAggregationMethodPtr(NAME, result.aggregation_method_impl),       \
-                         ToAggregationMethodPtr(NAME, result.aggregation_method_impl)->data); \
-        break;                                                                                \
-    }
-            switch (result.type)
-            {
-                APPLY_FOR_AGGREGATED_VARIANTS(M)
-            case AggregatedDataVariants::Type::without_key:
-                break;
-            default:
-            {
-                throw Exception("Unknown aggregated data variant.", ErrorCodes::UNKNOWN_AGGREGATED_DATA_VARIANT);
-            }
-            }
-#undef M
-        }
-
-        LOG_TRACE(log, "Merged partially aggregated single-level data.");
-    }
-}
-
-
 BlocksList Aggregator::vstackBlocks(BlocksList & blocks, bool final)
->>>>>>> 01a5dddc
 {
     RUNTIME_CHECK_MSG(!blocks.empty(), "The input blocks list for Aggregator::vstackBlocks must be non-empty");
 
