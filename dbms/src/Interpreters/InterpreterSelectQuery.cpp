--- conflicted
+++ resolved
@@ -222,17 +222,6 @@
     auto get_and_lock_storage = [&](bool schema_synced) -> std::tuple<StoragePtr, TableLockHolder, Int64, bool> {
         /// Get storage in case it's dropped then re-created.
         // If schema synced, call getTable without try, leading to exception on table not existing.
-<<<<<<< HEAD
-        auto storage = schema_synced ? context.getTable(database_name, table_name) : context.tryGetTable(database_name, table_name);
-        if (!storage)
-            return std::make_tuple(nullptr, nullptr, DEFAULT_UNSPECIFIED_SCHEMA_VERSION, false);
-
-        const auto managed_storage = std::dynamic_pointer_cast<IManageableStorage>(storage);
-        if (!managed_storage
-            || !(managed_storage->engineType() == ::TiDB::StorageEngine::TMT || managed_storage->engineType() == ::TiDB::StorageEngine::DT))
-        {
-            throw Exception("Specifying schema_version for storage: " + storage->getName()
-=======
         auto storage_tmp = schema_synced ? context.getTable(database_name, table_name) : context.tryGetTable(database_name, table_name);
         if (!storage_tmp)
             return std::make_tuple(nullptr, nullptr, DEFAULT_UNSPECIFIED_SCHEMA_VERSION, false);
@@ -242,17 +231,12 @@
             || !(managed_storage->engineType() == ::TiDB::StorageEngine::TMT || managed_storage->engineType() == ::TiDB::StorageEngine::DT))
         {
             throw Exception("Specifying schema_version for storage: " + storage_tmp->getName()
->>>>>>> e919a611
                                 + ", table: " + qualified_name + " is not allowed",
                             ErrorCodes::LOGICAL_ERROR);
         }
 
         /// Lock storage.
-<<<<<<< HEAD
-        auto lock = storage->lockForShare(context.getCurrentQueryId());
-=======
         auto lock = storage_tmp->lockForShare(context.getCurrentQueryId());
->>>>>>> e919a611
 
         /// Check schema version, requiring TiDB/TiSpark and TiFlash both use exactly the same schema.
         // We have three schema versions, two in TiFlash:
@@ -260,40 +244,20 @@
         // 2. Global: the version that TiFlash global schema is at.
         // And one from TiDB/TiSpark:
         // 3. Query: the version that TiDB/TiSpark used for this query.
-        auto storage_schema_version = managed_storage->getTableInfo().schema_version;
-        // Not allow storage > query in any case, one example is time travel queries.
-        if (storage_schema_version > query_schema_version)
-            throw TiFlashException("Table " + qualified_name + " schema version " + toString(storage_schema_version) + " newer than query schema version " + toString(query_schema_version),
-                                   Errors::Table::SchemaVersionError);
-        // From now on we have storage <= query.
-        // If schema was synced, it implies that global >= query, as mentioned above we have storage <= query, we are OK to serve.
-        if (schema_synced)
-<<<<<<< HEAD
-            return std::make_tuple(storage, lock, storage_schema_version, true);
-=======
             return std::make_tuple(storage_tmp, lock, storage_schema_version, true);
->>>>>>> e919a611
         // From now on the schema was not synced.
         // 1. storage == query, TiDB/TiSpark is using exactly the same schema that altered this table, we are just OK to serve.
         // 2. global >= query, TiDB/TiSpark is using a schema older than TiFlash global, but as mentioned above we have storage <= query,
         // meaning that the query schema is still newer than the time when this table was last altered, so we still OK to serve.
         if (storage_schema_version == query_schema_version || global_schema_version >= query_schema_version)
-<<<<<<< HEAD
-            return std::make_tuple(storage, lock, storage_schema_version, true);
-=======
             return std::make_tuple(storage_tmp, lock, storage_schema_version, true);
->>>>>>> e919a611
         // From now on we have global < query.
         // Return false for outer to sync and retry.
         return std::make_tuple(nullptr, nullptr, storage_schema_version, false);
     };
 
     /// Try get storage and lock once.
-<<<<<<< HEAD
-    StoragePtr storage;
-=======
     StoragePtr storage_tmp;
->>>>>>> e919a611
     TableLockHolder lock;
     Int64 storage_schema_version;
     auto log_schema_version = [&](const String & result) {
@@ -302,19 +266,11 @@
     };
     bool ok;
     {
-<<<<<<< HEAD
-        std::tie(storage, lock, storage_schema_version, ok) = get_and_lock_storage(false);
-        if (ok)
-        {
-            log_schema_version("OK, no syncing required.");
-            storage = storage;
-=======
         std::tie(storage_tmp, lock, storage_schema_version, ok) = get_and_lock_storage(false);
         if (ok)
         {
             log_schema_version("OK, no syncing required.");
             storage = storage_tmp;
->>>>>>> e919a611
             table_lock = lock;
             return;
         }
@@ -328,19 +284,11 @@
         auto schema_sync_cost = std::chrono::duration_cast<std::chrono::milliseconds>(Clock::now() - start_time).count();
         LOG_DEBUG(log, __PRETTY_FUNCTION__ << " Table " << qualified_name << " schema sync cost " << schema_sync_cost << "ms.");
 
-<<<<<<< HEAD
-        std::tie(storage, lock, storage_schema_version, ok) = get_and_lock_storage(true);
-        if (ok)
-        {
-            log_schema_version("OK after syncing.");
-            storage = storage;
-=======
         std::tie(storage_tmp, lock, storage_schema_version, ok) = get_and_lock_storage(true);
         if (ok)
         {
             log_schema_version("OK after syncing.");
             storage = storage_tmp;
->>>>>>> e919a611
             table_lock = lock;
             return;
         }
