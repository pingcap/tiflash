// Copyright 2022 PingCAP, Ltd.
//
// Licensed under the Apache License, Version 2.0 (the "License");
// you may not use this file except in compliance with the License.
// You may obtain a copy of the License at
//
//     http://www.apache.org/licenses/LICENSE-2.0
//
// Unless required by applicable law or agreed to in writing, software
// distributed under the License is distributed on an "AS IS" BASIS,
// WITHOUT WARRANTIES OR CONDITIONS OF ANY KIND, either express or implied.
// See the License for the specific language governing permissions and
// limitations under the License.

#include <Columns/Collator.h>
#include <Common/FailPoint.h>
#include <Common/Logger.h>
#include <Common/TiFlashException.h>
#include <Common/typeid_cast.h>
#include <Core/Field.h>
#include <Core/SpillConfig.h>
#include <DataStreams/AggregatingBlockInputStream.h>
#include <DataStreams/AsynchronousBlockInputStream.h>
#include <DataStreams/ConcatBlockInputStream.h>
#include <DataStreams/CreatingSetsBlockInputStream.h>
#include <DataStreams/DistinctBlockInputStream.h>
#include <DataStreams/DistinctSortedBlockInputStream.h>
#include <DataStreams/ExpressionBlockInputStream.h>
#include <DataStreams/FilterBlockInputStream.h>
#include <DataStreams/LimitBlockInputStream.h>
#include <DataStreams/MaterializingBlockInputStream.h>
#include <DataStreams/MergeSortingBlockInputStream.h>
#include <DataStreams/MergingAggregatedMemoryEfficientBlockInputStream.h>
#include <DataStreams/MergingSortedBlockInputStream.h>
#include <DataStreams/NullBlockInputStream.h>
#include <DataStreams/ParallelAggregatingBlockInputStream.h>
#include <DataStreams/PartialSortingBlockInputStream.h>
#include <DataStreams/UnionBlockInputStream.h>
#include <DataStreams/copyData.h>
#include <Encryption/FileProvider.h>
#include <Interpreters/ExpressionAnalyzer.h>
#include <Interpreters/InterpreterSelectQuery.h>
#include <Interpreters/InterpreterSelectWithUnionQuery.h>
#include <Interpreters/InterpreterSetQuery.h>
#include <Parsers/ASTFunction.h>
#include <Parsers/ASTIdentifier.h>
#include <Parsers/ASTLiteral.h>
#include <Parsers/ASTOrderByElement.h>
#include <Parsers/ASTSelectQuery.h>
#include <Parsers/ASTSelectWithUnionQuery.h>
#include <Parsers/ASTTablesInSelectQuery.h>
#include <Storages/DeltaMerge/ScanContext.h>
#include <Storages/IManageableStorage.h>
#include <Storages/IStorage.h>
#include <Storages/RegionQueryInfo.h>
#include <Storages/Transaction/LearnerRead.h>
#include <Storages/Transaction/RegionRangeKeys.h>
#include <Storages/Transaction/StorageEngineType.h>
#include <Storages/Transaction/TMTContext.h>
#include <Storages/Transaction/TiKVRange.h>
#include <TableFunctions/ITableFunction.h>
#include <TableFunctions/TableFunctionFactory.h>
#include <TiDB/Schema/SchemaSyncer.h>

#pragma GCC diagnostic push
#pragma GCC diagnostic ignored "-Wunused-parameter"
#include <Poco/Dynamic/Var.h>
#include <Poco/JSON/Array.h>
#include <Poco/JSON/Object.h>
#include <Poco/JSON/Parser.h>
#pragma GCC diagnostic pop

#include <google/protobuf/text_format.h>

namespace ProfileEvents
{
extern const Event SelectQuery;
}

namespace DB
{
namespace ErrorCodes
{
extern const int TOO_DEEP_SUBQUERIES;
extern const int THERE_IS_NO_COLUMN;
extern const int SAMPLING_NOT_SUPPORTED;
extern const int ILLEGAL_FINAL;
extern const int ILLEGAL_PREWHERE;
extern const int TOO_MANY_COLUMNS;
extern const int LOGICAL_ERROR;
extern const int NOT_IMPLEMENTED;
extern const int SCHEMA_VERSION_ERROR;
extern const int UNKNOWN_EXCEPTION;
} // namespace ErrorCodes


namespace FailPoints
{
extern const char pause_query_init[];
} // namespace FailPoints

InterpreterSelectQuery::InterpreterSelectQuery(
    const ASTPtr & query_ptr_,
    const Context & context_,
    const Names & required_result_column_names_,
    QueryProcessingStage::Enum to_stage_,
    size_t subquery_depth_,
    const BlockInputStreamPtr & input,
    bool only_analyze)
    : query_ptr(query_ptr_->clone()) /// Note: the query is cloned because it will be modified during analysis.
    , query(typeid_cast<ASTSelectQuery &>(*query_ptr))
    , context(context_)
    , to_stage(to_stage_)
    , subquery_depth(subquery_depth_)
    , only_analyze(only_analyze)
    , input(input)
    , log(Logger::get())
{
    init(required_result_column_names_);
}


InterpreterSelectQuery::InterpreterSelectQuery(OnlyAnalyzeTag, const ASTPtr & query_ptr_, const Context & context_)
    : query_ptr(query_ptr_->clone())
    , query(typeid_cast<ASTSelectQuery &>(*query_ptr))
    , context(context_)
    , to_stage(QueryProcessingStage::Complete)
    , subquery_depth(0)
    , only_analyze(true)
    , log(Logger::get())
{
    init({});
}

InterpreterSelectQuery::~InterpreterSelectQuery() = default;


void InterpreterSelectQuery::init(const Names & required_result_column_names)
{
    /// the failpoint pause_query_init should use with the failpoint unblock_query_init_after_write,
    /// to fulfill that the select query action will be blocked before init state to wait the write action finished.
    /// In using, we need enable unblock_query_init_after_write in our test code,
    /// and before each write statement take effect, we need enable pause_query_init.
    /// When the write action finished, the pause_query_init will be disabled automatically,
    /// and then the select query could be continued.
    /// you can refer multi_alter_with_write.test for an example.
    FAIL_POINT_PAUSE(FailPoints::pause_query_init);

    if (!context.hasQueryContext())
        context.setQueryContext(context);

    initSettings();
    const Settings & settings = context.getSettingsRef();

    max_streams = settings.max_threads;

    const auto & table_expression = query.table();
    NamesAndTypesList source_columns;

    if (input)
    {
        /// Read from prepared input.
        source_columns = input->getHeader().getNamesAndTypesList();
    }
    else if (table_expression && typeid_cast<const ASTSelectWithUnionQuery *>(table_expression.get()))
    {
        /// Read from subquery.
        source_columns = InterpreterSelectWithUnionQuery::getSampleBlock(table_expression, context).getNamesAndTypesList();
    }
    else if (table_expression && typeid_cast<const ASTFunction *>(table_expression.get()))
    {
        /// Read from table function.
        storage = context.getQueryContext().executeTableFunction(table_expression);
        table_lock = storage->lockForShare(context.getCurrentQueryId());
    }
    else
    {
        /// Read from table. Even without table expression (implicit SELECT ... FROM system.one).
        String database_name;
        String table_name;

        getDatabaseAndTableNames(database_name, table_name);

        if (settings.schema_version == DEFAULT_UNSPECIFIED_SCHEMA_VERSION)
        {
            storage = context.getTable(database_name, table_name);
            table_lock = storage->lockForShare(context.getCurrentQueryId());
        }
        else
        {
            getAndLockStorageWithSchemaVersion(database_name, table_name, settings.schema_version);
        }
    }

    query_analyzer = std::make_unique<ExpressionAnalyzer>(
        query_ptr,
        context,
        storage,
        source_columns,
        required_result_column_names,
        subquery_depth,
        !only_analyze);

    if (!only_analyze)
    {
        if (query.sample_size() && (input || !storage || !storage->supportsSampling()))
            throw Exception("Illegal SAMPLE: table doesn't support sampling", ErrorCodes::SAMPLING_NOT_SUPPORTED);

        if (query.final() && (input || !storage || !storage->supportsFinal()))
            throw Exception((!input && storage) ? "Storage " + storage->getName() + " doesn't support FINAL" : "Illegal FINAL", ErrorCodes::ILLEGAL_FINAL);

        if (query.prewhere_expression && (input || !storage || !storage->supportsPrewhere()))
            throw Exception((!input && storage) ? "Storage " + storage->getName() + " doesn't support PREWHERE" : "Illegal PREWHERE", ErrorCodes::ILLEGAL_PREWHERE);

        /// Save the new temporary tables in the query context
        for (const auto & it : query_analyzer->getExternalTables())
            if (!context.tryGetExternalTable(it.first))
                context.addExternalTable(it.first, it.second);
    }
}


void InterpreterSelectQuery::getAndLockStorageWithSchemaVersion(const String & database_name, const String & table_name, Int64 query_schema_version)
{
    const String qualified_name = database_name + "." + table_name;

    /// Get current schema version in schema syncer for a chance to shortcut.
    const auto global_schema_version = context.getTMTContext().getSchemaSyncer()->getCurrentVersion(NullspaceID);

    /// Lambda for get storage, then align schema version under the read lock.
    auto get_and_lock_storage = [&](bool schema_synced) -> std::tuple<StoragePtr, TableLockHolder, Int64, bool> {
        /// Get storage in case it's dropped then re-created.
        // If schema synced, call getTable without try, leading to exception on table not existing.
        auto storage_tmp = schema_synced ? context.getTable(database_name, table_name) : context.tryGetTable(database_name, table_name);
        if (!storage_tmp)
            return std::make_tuple(nullptr, nullptr, DEFAULT_UNSPECIFIED_SCHEMA_VERSION, false);

        const auto managed_storage = std::dynamic_pointer_cast<IManageableStorage>(storage_tmp);
        if (!managed_storage
            || !(managed_storage->engineType() == ::TiDB::StorageEngine::TMT || managed_storage->engineType() == ::TiDB::StorageEngine::DT))
        {
            throw Exception("Specifying schema_version for storage: " + storage_tmp->getName()
                                + ", table: " + qualified_name + " is not allowed",
                            ErrorCodes::LOGICAL_ERROR);
        }

        /// Lock storage.
        auto lock = storage_tmp->lockForShare(context.getCurrentQueryId());

        /// Check schema version, requiring TiDB/TiSpark and TiFlash both use exactly the same schema.
        // We have three schema versions, two in TiFlash:
        // 1. Storage: the version that this TiFlash table (storage) was last altered.
        // 2. Global: the version that TiFlash global schema is at.
        // And one from TiDB/TiSpark:
        // 3. Query: the version that TiDB/TiSpark used for this query.
        auto storage_schema_version = managed_storage->getTableInfo().schema_version;
        // Not allow storage > query in any case, one example is time travel queries.
        if (storage_schema_version > query_schema_version)
            throw TiFlashException("Table " + qualified_name + " schema version " + toString(storage_schema_version) + " newer than query schema version " + toString(query_schema_version),
                                   Errors::Table::SchemaVersionError);
        // From now on we have storage <= query.
        // If schema was synced, it implies that global >= query, as mentioned above we have storage <= query, we are OK to serve.
        if (schema_synced)
            return std::make_tuple(storage_tmp, lock, storage_schema_version, true);
        // From now on the schema was not synced.
        // 1. storage == query, TiDB/TiSpark is using exactly the same schema that altered this table, we are just OK to serve.
        // 2. global >= query, TiDB/TiSpark is using a schema older than TiFlash global, but as mentioned above we have storage <= query,
        // meaning that the query schema is still newer than the time when this table was last altered, so we still OK to serve.
        if (storage_schema_version == query_schema_version || global_schema_version >= query_schema_version)
            return std::make_tuple(storage_tmp, lock, storage_schema_version, true);
        // From now on we have global < query.
        // Return false for outer to sync and retry.
        return std::make_tuple(nullptr, nullptr, storage_schema_version, false);
    };

    /// Try get storage and lock once.
    StoragePtr storage_tmp;
    TableLockHolder lock;
    Int64 storage_schema_version;
    auto log_schema_version = [&](const String & result) {
        LOG_DEBUG(log, "Table {} schema {} Schema version [storage, global, query]: [{}, {}, {}].", qualified_name, result, storage_schema_version, global_schema_version, query_schema_version);
    };
    bool ok;
    {
        std::tie(storage_tmp, lock, storage_schema_version, ok) = get_and_lock_storage(false);
        if (ok)
        {
            log_schema_version("OK, no syncing required.");
            storage = storage_tmp;
            table_lock = lock;
            return;
        }
    }

    /// If first try failed, sync schema and try again.
    {
        log_schema_version("not OK, syncing schemas.");
        auto start_time = Clock::now();
        // Since InterpreterSelectQuery will only be trigger while using ClickHouse client,
        // and we do not support keyspace feature for ClickHouse interface,
        // we could use nullspace id here safely.
        context.getTMTContext().getSchemaSyncer()->syncSchemas(context, NullspaceID);
        auto schema_sync_cost = std::chrono::duration_cast<std::chrono::milliseconds>(Clock::now() - start_time).count();
        LOG_DEBUG(log, "Table {} schema sync cost {}ms.", qualified_name, schema_sync_cost);

        std::tie(storage_tmp, lock, storage_schema_version, ok) = get_and_lock_storage(true);
        if (ok)
        {
            log_schema_version("OK after syncing.");
            storage = storage_tmp;
            table_lock = lock;
            return;
        }

        throw Exception("Shouldn't reach here", ErrorCodes::UNKNOWN_EXCEPTION);
    }
}


void InterpreterSelectQuery::getDatabaseAndTableNames(String & database_name, String & table_name)
{
    auto query_database = query.database();
    auto query_table = query.table();

    /** If the table is not specified - use the table `system.one`.
     *  If the database is not specified - use the current database.
     */
    if (query_database)
        database_name = typeid_cast<ASTIdentifier &>(*query_database).name;
    if (query_table)
        table_name = typeid_cast<ASTIdentifier &>(*query_table).name;

    if (!query_table)
    {
        database_name = "system";
        table_name = "one";
    }
    else if (!query_database)
    {
        if (context.tryGetTable("", table_name))
            database_name = "";
        else
            database_name = context.getCurrentDatabase();
    }
}


Block InterpreterSelectQuery::getSampleBlock()
{
    Pipeline pipeline;
    executeImpl(pipeline, input, true);
    auto res = pipeline.firstStream()->getHeader();
    return res;
}


Block InterpreterSelectQuery::getSampleBlock(const ASTPtr & query_ptr_, const Context & context_)
{
    return InterpreterSelectQuery(OnlyAnalyzeTag(), query_ptr_, context_).getSampleBlock();
}


BlockIO InterpreterSelectQuery::execute()
{
    Pipeline pipeline;
    executeImpl(pipeline, input, false);
    executeUnion(pipeline);

    BlockIO res;
    res.in = pipeline.firstStream();
    return res;
}

BlockInputStreams InterpreterSelectQuery::executeWithMultipleStreams()
{
    Pipeline pipeline;
    executeImpl(pipeline, input, false);
    return pipeline.streams;
}


InterpreterSelectQuery::AnalysisResult InterpreterSelectQuery::analyzeExpressions(QueryProcessingStage::Enum from_stage)
{
    AnalysisResult res;

    /// Do I need to perform the first part of the pipeline - running on remote servers during distributed processing.
    res.first_stage = from_stage < QueryProcessingStage::WithMergeableState
        && to_stage >= QueryProcessingStage::WithMergeableState;
    /// Do I need to execute the second part of the pipeline - running on the initiating server during distributed processing.
    res.second_stage = from_stage <= QueryProcessingStage::WithMergeableState
        && to_stage > QueryProcessingStage::WithMergeableState;

    /** First we compose a chain of actions and remember the necessary steps from it.
        *  Regardless of from_stage and to_stage, we will compose a complete sequence of actions to perform optimization and
        *  throw out unnecessary columns based on the entire query. In unnecessary parts of the query, we will not execute subqueries.
        */

    {
        ExpressionActionsChain chain;

        res.need_aggregate = query_analyzer->hasAggregation();

        if (query_analyzer->appendJoin(chain, !res.first_stage))
        {
            res.has_join = true;
            res.before_join = chain.getLastActions();
            chain.addStep();
        }

        if (query_analyzer->appendWhere(chain, !res.first_stage))
        {
            res.has_where = true;
            res.before_where = chain.getLastActions();
            chain.addStep();
        }

        if (res.need_aggregate)
        {
            query_analyzer->appendGroupBy(chain, !res.first_stage);
            query_analyzer->appendAggregateFunctionsArguments(chain, !res.first_stage);
            res.before_aggregation = chain.getLastActions();

            chain.finalize();
            chain.clear();

            if (query_analyzer->appendHaving(chain, !res.second_stage))
            {
                res.has_having = true;
                res.before_having = chain.getLastActions();
                chain.addStep();
            }
        }

        /// If there is aggregation, we execute expressions in SELECT and ORDER BY on the initiating server, otherwise on the source servers.
        query_analyzer->appendSelect(chain, res.need_aggregate ? !res.second_stage : !res.first_stage);
        res.selected_columns = chain.getLastStep().required_output;
        res.has_order_by = query_analyzer->appendOrderBy(chain, res.need_aggregate ? !res.second_stage : !res.first_stage);
        res.before_order_and_select = chain.getLastActions();
        chain.addStep();

        if (query_analyzer->appendLimitBy(chain, !res.second_stage))
        {
            res.has_limit_by = true;
            res.before_limit_by = chain.getLastActions();
            chain.addStep();
        }

        query_analyzer->appendProjectResult(chain);
        res.final_projection = chain.getLastActions();

        chain.finalize();
        chain.clear();
    }

    /// Before executing WHERE and HAVING, remove the extra columns from the block (mostly the aggregation keys).
    if (res.has_where)
        res.before_where->prependProjectInput();
    if (res.has_having)
        res.before_having->prependProjectInput();

    res.subqueries_for_sets = query_analyzer->getSubqueriesForSets();

    return res;
}


void InterpreterSelectQuery::executeImpl(Pipeline & pipeline, const BlockInputStreamPtr & input, bool dry_run)
{
    if (input)
        pipeline.streams.push_back(input);

    /** Streams of data. When the query is executed in parallel, we have several data streams.
     *  If there is no GROUP BY, then perform all operations before ORDER BY and LIMIT in parallel, then
     *  if there is an ORDER BY, then glue the streams using UnionBlockInputStream, and then MergeSortingBlockInputStream,
     *  if not, then glue it using UnionBlockInputStream,
     *  then apply LIMIT.
     *  If there is GROUP BY, then we will perform all operations up to GROUP BY, inclusive, in parallel;
     *  a parallel GROUP BY will glue streams into one,
     *  then perform the remaining operations with one resulting stream.
     */

    /** Read the data from Storage. from_stage - to what stage the request was completed in Storage. */
    QueryProcessingStage::Enum from_stage = executeFetchColumns(pipeline, dry_run);

    if (from_stage == QueryProcessingStage::WithMergeableState && to_stage == QueryProcessingStage::WithMergeableState)
        throw Exception("Distributed on Distributed is not supported", ErrorCodes::NOT_IMPLEMENTED);

    if (!dry_run)
        LOG_TRACE(log, "{} -> {}", QueryProcessingStage::toString(from_stage), QueryProcessingStage::toString(to_stage));

    AnalysisResult expressions = analyzeExpressions(from_stage);

    const Settings & settings = context.getSettingsRef();

    if (to_stage > QueryProcessingStage::FetchColumns)
    {
        /// Now we will compose block streams that perform the necessary actions.

        /// Do I need to immediately finalize the aggregate functions after the aggregation?
        bool aggregate_final = expressions.need_aggregate && to_stage > QueryProcessingStage::WithMergeableState;

        if (expressions.first_stage)
        {
            if (expressions.has_join)
            {
<<<<<<< HEAD
                const auto & join = static_cast<const ASTTableJoin &>(*query.join()->table_join);
                if (join.kind == ASTTableJoin::Kind::Full || join.kind == ASTTableJoin::Kind::RightOuter)
                    pipeline.streams_with_non_joined_data.push_back(expressions.before_join->createStreamWithNonJoinedDataIfFullOrRightJoin(
                        pipeline.firstStream()->getHeader(),
                        0,
                        1,
                        settings.max_block_size));

                for (auto & stream : pipeline.streams) /// Applies to all sources except streams_with_non_joined_data.
=======
                for (auto & stream : pipeline.streams)
>>>>>>> 7b0b5669
                    stream = std::make_shared<ExpressionBlockInputStream>(stream, expressions.before_join, /*req_id=*/"");
            }

            if (expressions.has_where)
                executeWhere(pipeline, expressions.before_where);

            if (expressions.need_aggregate)
                executeAggregation(pipeline, expressions.before_aggregation, aggregate_final);
            else
            {
                executeExpression(pipeline, expressions.before_order_and_select);
                executeDistinct(pipeline, true, expressions.selected_columns);
            }

            /** For distributed query processing,
              *  if no GROUP, HAVING set,
              *  but there is an ORDER or LIMIT,
              *  then we will perform the preliminary sorting and LIMIT on the remote server.
              */
            if (!expressions.second_stage && !expressions.need_aggregate && !expressions.has_having)
            {
                if (expressions.has_order_by)
                    executeOrder(pipeline);

                if (expressions.has_order_by && query.limit_length)
                    executeDistinct(pipeline, false, expressions.selected_columns);

                if (query.limit_length)
                    executePreLimit(pipeline);
            }
        }

        if (expressions.second_stage)
        {
            bool need_second_distinct_pass = false;
            bool need_merge_streams = false;

            if (expressions.need_aggregate)
            {
                /// If you need to combine aggregated results from multiple servers
                if (!expressions.first_stage)
                    executeMergeAggregated(pipeline, aggregate_final);

                if (aggregate_final && expressions.has_having)
                    executeHaving(pipeline, expressions.before_having);

                executeExpression(pipeline, expressions.before_order_and_select);
                executeDistinct(pipeline, true, expressions.selected_columns);

                need_second_distinct_pass = query.distinct && pipeline.hasMoreThanOneStream();
            }
            else
            {
                need_second_distinct_pass = query.distinct && pipeline.hasMoreThanOneStream();
            }

            if (expressions.has_order_by)
            {
                /** If there is an ORDER BY for distributed query processing,
                  *  but there is no aggregation, then on the remote servers ORDER BY was made
                  *  - therefore, we merge the sorted streams from remote servers.
                  */
                if (!expressions.first_stage && !expressions.need_aggregate)
                    executeMergeSorted(pipeline);
                else /// Otherwise, just sort.
                    executeOrder(pipeline);
            }

            /** Optimization - if there are several sources and there is LIMIT, then first apply the preliminary LIMIT,
              * limiting the number of rows in each up to `offset + limit`.
              */
            if (query.limit_length && pipeline.hasMoreThanOneStream() && !query.distinct && !expressions.has_limit_by && !settings.extremes)
            {
                executePreLimit(pipeline);
            }

            if (need_second_distinct_pass
                || query.limit_length
                || query.limit_by_expression_list)
            {
                need_merge_streams = true;
            }

            if (need_merge_streams)
                executeUnion(pipeline);

            /** If there was more than one stream,
              * then DISTINCT needs to be performed once again after merging all streams.
              */
            if (need_second_distinct_pass)
                executeDistinct(pipeline, false, expressions.selected_columns);

            /** We must do projection after DISTINCT because projection may remove some columns.
              */
            executeProjection(pipeline, expressions.final_projection);

            /** Extremes are calculated before LIMIT, but after LIMIT BY. This is Ok.
              */
            executeExtremes(pipeline);

            executeLimit(pipeline);
        }
    }

    if (!expressions.subqueries_for_sets.empty())
        executeSubqueriesInSetsAndJoins(pipeline, expressions.subqueries_for_sets);
}


static void getLimitLengthAndOffset(ASTSelectQuery & query, size_t & length, size_t & offset)
{
    length = 0;
    offset = 0;
    if (query.limit_length)
    {
        length = safeGet<UInt64>(typeid_cast<ASTLiteral &>(*query.limit_length).value);
        if (query.limit_offset)
            offset = safeGet<UInt64>(typeid_cast<ASTLiteral &>(*query.limit_offset).value);
    }
}

QueryProcessingStage::Enum InterpreterSelectQuery::executeFetchColumns(Pipeline & pipeline, bool dry_run)
{
    /// List of columns to read to execute the query.
    Names required_columns = query_analyzer->getRequiredSourceColumns();

    /// Actions to calculate ALIAS if required.
    ExpressionActionsPtr alias_actions;
    /// Are ALIAS columns required for query execution?
    auto alias_columns_required = false;

    if (storage && !storage->getColumns().aliases.empty())
    {
        const auto & column_defaults = storage->getColumns().defaults;
        for (const auto & column : required_columns)
        {
            const auto default_it = column_defaults.find(column);
            if (default_it != std::end(column_defaults) && default_it->second.kind == ColumnDefaultKind::Alias)
            {
                alias_columns_required = true;
                break;
            }
        }

        if (alias_columns_required)
        {
            /// We will create an expression to return all the requested columns, with the calculation of the required ALIAS columns.
            auto required_columns_expr_list = std::make_shared<ASTExpressionList>();

            for (const auto & column : required_columns)
            {
                const auto default_it = column_defaults.find(column);
                if (default_it != std::end(column_defaults) && default_it->second.kind == ColumnDefaultKind::Alias)
                    required_columns_expr_list->children.emplace_back(setAlias(default_it->second.expression->clone(), column));
                else
                    required_columns_expr_list->children.emplace_back(std::make_shared<ASTIdentifier>(column));
            }

            alias_actions = ExpressionAnalyzer(required_columns_expr_list, context, storage).getActions(true);

            /// The set of required columns could be added as a result of adding an action to calculate ALIAS.
            required_columns = alias_actions->getRequiredColumns();
        }
    }

    /// The subquery interpreter, if the subquery
    std::unique_ptr<InterpreterSelectWithUnionQuery> interpreter_subquery;

    auto query_table = query.table();
    if (query_table && typeid_cast<ASTSelectWithUnionQuery *>(query_table.get()))
    {
        /** There are no limits on the maximum size of the result for the subquery.
         *  Since the result of the query is not the result of the entire query.
         */
        Context subquery_context = context;
        Settings subquery_settings = context.getSettings();
        /// The calculation of extremes does not make sense and is not necessary (if you do it, then the extremes of the subquery can be taken for whole query).
        subquery_settings.extremes = false;
        subquery_context.setSettings(subquery_settings);

        interpreter_subquery = std::make_unique<InterpreterSelectWithUnionQuery>(
            query_table,
            subquery_context,
            required_columns,
            QueryProcessingStage::Complete,
            subquery_depth + 1);
    }

    const Settings & settings = context.getSettingsRef();

    size_t limit_length = 0;
    size_t limit_offset = 0;
    getLimitLengthAndOffset(query, limit_length, limit_offset);

    /** With distributed query processing, almost no computations are done in the threads,
     *  but wait and receive data from remote servers.
     *  If we have 20 remote servers, and max_threads = 8, then it would not be very good
     *  connect and ask only 8 servers at a time.
     *  To simultaneously query more remote servers,
     *  instead of max_threads, max_distributed_connections is used.
     */
    if (storage && storage->isRemote())
    {
        max_streams = settings.max_distributed_connections;
    }

    size_t max_block_size = settings.max_block_size;

    /** Optimization - if not specified DISTINCT, WHERE, GROUP, HAVING, ORDER, LIMIT BY but LIMIT is specified, and limit + offset < max_block_size,
     *  then as the block size we will use limit + offset (not to read more from the table than requested),
     *  and also set the number of threads to 1.
     */
    if (!query.distinct
        && !query.prewhere_expression
        && !query.where_expression
        && !query.group_expression_list
        && !query.having_expression
        && !query.order_expression_list
        && !query.limit_by_expression_list
        && query.limit_length
        && !query_analyzer->hasAggregation()
        && limit_length + limit_offset < max_block_size)
    {
        max_block_size = limit_length + limit_offset;
        max_streams = 1;
    }

    QueryProcessingStage::Enum from_stage = QueryProcessingStage::FetchColumns;

    /// Initialize the initial data streams to which the query transforms are superimposed. Table or subquery or prepared input?
    if (!pipeline.streams.empty())
    {
        /// Prepared input.
    }
    else if (interpreter_subquery)
    {
        /// Subquery.

        if (!dry_run)
            pipeline.streams = interpreter_subquery->executeWithMultipleStreams();
        else
            pipeline.streams.emplace_back(std::make_shared<NullBlockInputStream>(interpreter_subquery->getSampleBlock()));
    }
    else if (storage)
    {
        /// Table.

        if (max_streams == 0)
            throw Exception("Logical error: zero number of streams requested", ErrorCodes::LOGICAL_ERROR);

        query_analyzer->makeSetsForIndex();

        SelectQueryInfo query_info;
        query_info.query = query_ptr;
        query_info.sets = query_analyzer->getPreparedSets();
        auto scan_context = std::make_shared<DM::ScanContext>();
        query_info.mvcc_query_info = std::make_unique<MvccQueryInfo>(settings.resolve_locks, settings.read_tso, scan_context);

        const String & request_str = settings.regions;

        if (!request_str.empty())
        {
            TableID table_id = InvalidTableID;
            if (auto managed_storage = std::dynamic_pointer_cast<IManageableStorage>(storage); managed_storage)
            {
                table_id = managed_storage->getTableInfo().id;
            }
            else
            {
                throw Exception("Not supported request on non-manageable storage");
            }
            Poco::JSON::Parser parser;
            Poco::Dynamic::Var result = parser.parse(request_str);
            auto obj = result.extract<Poco::JSON::Object::Ptr>();
            Poco::Dynamic::Var regions_obj = obj->get("regions");
            auto arr = regions_obj.extract<Poco::JSON::Array::Ptr>();

            for (size_t i = 0; i < arr->size(); i++)
            {
                auto str = arr->getElement<String>(i);
                ::metapb::Region region;
                ::google::protobuf::TextFormat::ParseFromString(str, &region);

                const auto & epoch = region.region_epoch();
                RegionQueryInfo info(region.id(), epoch.version(), epoch.conf_ver(), table_id);
                if (const auto & managed_storage = std::dynamic_pointer_cast<IManageableStorage>(storage))
                {
                    // Extract the handle range according to current table
                    TiKVKey start_key = RecordKVFormat::encodeAsTiKVKey(region.start_key());
                    TiKVKey end_key = RecordKVFormat::encodeAsTiKVKey(region.end_key());
                    RegionRangeKeys region_range(std::move(start_key), std::move(end_key));
                    info.range_in_table = region_range.rawKeys();
                }
                query_info.mvcc_query_info->regions_query_info.push_back(info);
            }

            if (query_info.mvcc_query_info->regions_query_info.empty())
                throw Exception("[InterpreterSelectQuery::executeFetchColumns] no region query", ErrorCodes::LOGICAL_ERROR);
        }

        /// PARTITION SELECT only supports MergeTree family now.
        if (const auto * select_query = typeid_cast<const ASTSelectQuery *>(query_info.query.get()))
        {
            if (select_query->partition_expression_list)
            {
                throw Exception("PARTITION SELECT only supports MergeTree family.");
            }
        }

        if (!dry_run)
        {
            LearnerReadSnapshot learner_read_snapshot;
            // TODO: Note that we should do learner read without holding table's structure lock,
            // or there will be deadlocks between learner read and raft threads (#815).
            // Here we do not follow the rule because this is not use in production environment
            // and it is hard to move learner read before acuqiring table's lock.

            // Do learner read only For DeltaTree.
            auto & tmt = context.getTMTContext();
            if (auto managed_storage = std::dynamic_pointer_cast<IManageableStorage>(storage);
                managed_storage && managed_storage->engineType() == TiDB::StorageEngine::DT)
            {
                if (const auto * select_query = typeid_cast<const ASTSelectQuery *>(query_info.query.get()))
                {
                    // With `no_kvsotre` is true, we do not do learner read
                    if (likely(!select_query->no_kvstore))
                    {
                        auto table_info = managed_storage->getTableInfo();
                        learner_read_snapshot = doLearnerRead(table_info.id, *query_info.mvcc_query_info, false, context, log);
                    }
                }
            }

            pipeline.streams = storage->read(required_columns, query_info, context, from_stage, max_block_size, max_streams);

            if (!learner_read_snapshot.empty())
            {
                validateQueryInfo(*query_info.mvcc_query_info, learner_read_snapshot, tmt, log);
            }
        }

        if (pipeline.streams.empty())
            pipeline.streams.emplace_back(std::make_shared<NullBlockInputStream>(storage->getSampleBlockForColumns(required_columns)));

        pipeline.transform([&](auto & stream) {
            stream->addTableLock(table_lock);
        });
    }
    else
        throw Exception("Logical error in InterpreterSelectQuery: nowhere to read", ErrorCodes::LOGICAL_ERROR);

    /// Aliases in table declaration.
    if (from_stage == QueryProcessingStage::FetchColumns && alias_actions)
    {
        pipeline.transform([&](auto & stream) {
            stream = std::make_shared<ExpressionBlockInputStream>(stream, alias_actions, /*req_id=*/"");
        });
    }

    return from_stage;
}


void InterpreterSelectQuery::executeWhere(Pipeline & pipeline, const ExpressionActionsPtr & expression)
{
    pipeline.transform([&](auto & stream) {
        stream = std::make_shared<FilterBlockInputStream>(stream, expression, query.where_expression->getColumnName(), /*req_id=*/"");
    });
}


void InterpreterSelectQuery::executeAggregation(Pipeline & pipeline, const ExpressionActionsPtr & expression, bool final)
{
    pipeline.transform([&](auto & stream) {
        stream = std::make_shared<ExpressionBlockInputStream>(stream, expression, /*req_id=*/"");
    });

    Names key_names;
    AggregateDescriptions aggregates;
    query_analyzer->getAggregateInfo(key_names, aggregates);

    Block header = pipeline.firstStream()->getHeader();
    ColumnNumbers keys;
    for (const auto & name : key_names)
        keys.push_back(header.getPositionByName(name));
    for (auto & descr : aggregates)
        if (descr.arguments.empty())
            for (const auto & name : descr.argument_names)
                descr.arguments.push_back(header.getPositionByName(name));

    const Settings & settings = context.getSettingsRef();

    /** Two-level aggregation is useful in two cases:
      * 1. Parallel aggregation is done, and the results should be merged in parallel.
      * 2. An aggregation is done with store of temporary data on the disk, and they need to be merged in a memory efficient way.
      */
    bool allow_to_use_two_level_group_by = pipeline.streams.size() > 1 || settings.max_bytes_before_external_group_by != 0;

    SpillConfig spill_config(
        context.getTemporaryPath(),
        "aggregation",
        settings.max_cached_data_bytes_in_spiller,
        settings.max_spilled_rows_per_file,
        settings.max_spilled_bytes_per_file,
        context.getFileProvider());
    Aggregator::Params params(header, keys, aggregates, allow_to_use_two_level_group_by ? settings.group_by_two_level_threshold : SettingUInt64(0), allow_to_use_two_level_group_by ? settings.group_by_two_level_threshold_bytes : SettingUInt64(0), settings.max_bytes_before_external_group_by, false, spill_config, settings.max_block_size);

    /// If there are several sources, then we perform parallel aggregation
    if (pipeline.streams.size() > 1)
    {
        auto stream = std::make_shared<ParallelAggregatingBlockInputStream>(
            pipeline.streams,
            BlockInputStreams{},
            params,
            final,
            max_streams,
            settings.aggregation_memory_efficient_merge_threads
                ? static_cast<size_t>(settings.aggregation_memory_efficient_merge_threads)
                : static_cast<size_t>(settings.max_threads),
            /*req_id=*/"");

        pipeline.streams.resize(1);
        pipeline.firstStream() = std::move(stream);
    }
    else
    {
        BlockInputStreams inputs;
        if (!pipeline.streams.empty())
            inputs.push_back(pipeline.firstStream());

        pipeline.streams.resize(1);

        pipeline.firstStream() = std::make_shared<AggregatingBlockInputStream>(
            std::make_shared<ConcatBlockInputStream>(inputs, /*req_id=*/""),
            params,
            final,
            /*req_id=*/"");
    }
}


void InterpreterSelectQuery::executeMergeAggregated(Pipeline & pipeline, bool final)
{
    Names key_names;
    AggregateDescriptions aggregates;
    query_analyzer->getAggregateInfo(key_names, aggregates);

    Block header = pipeline.firstStream()->getHeader();

    ColumnNumbers keys;
    for (const auto & name : key_names)
        keys.push_back(header.getPositionByName(name));

    /** There are two modes of distributed aggregation.
      *
      * 1. In different threads read from the remote servers blocks.
      * Save all the blocks in the RAM. Merge blocks.
      * If the aggregation is two-level - parallelize to the number of buckets.
      *
      * 2. In one thread, read blocks from different servers in order.
      * RAM stores only one block from each server.
      * If the aggregation is a two-level aggregation, we consistently merge the blocks of each next level.
      *
      * The second option consumes less memory (up to 256 times less)
      *  in the case of two-level aggregation, which is used for large results after GROUP BY,
      *  but it can work more slowly.
      */

    const Settings & settings = context.getSettingsRef();

    Aggregator::Params params(header, keys, aggregates, SpillConfig(context.getTemporaryPath(), "aggregation", settings.max_cached_data_bytes_in_spiller, settings.max_spilled_rows_per_file, settings.max_spilled_bytes_per_file, context.getFileProvider()), settings.max_block_size);

    pipeline.firstStream() = std::make_shared<MergingAggregatedMemoryEfficientBlockInputStream>(
        pipeline.streams,
        params,
        final,
        max_streams,
        settings.aggregation_memory_efficient_merge_threads ? static_cast<size_t>(settings.aggregation_memory_efficient_merge_threads) : static_cast<size_t>(settings.max_threads),
        /*req_id=*/"");

    pipeline.streams.resize(1);
}


void InterpreterSelectQuery::executeHaving(Pipeline & pipeline, const ExpressionActionsPtr & expression)
{
    pipeline.transform([&](auto & stream) {
        stream = std::make_shared<FilterBlockInputStream>(stream, expression, query.having_expression->getColumnName(), /*req_id=*/"");
    });
}

void InterpreterSelectQuery::executeExpression(Pipeline & pipeline, const ExpressionActionsPtr & expression) // NOLINT
{
    pipeline.transform([&](auto & stream) {
        stream = std::make_shared<ExpressionBlockInputStream>(stream, expression, /*req_id=*/"");
    });
}


static SortDescription getSortDescription(ASTSelectQuery & query)
{
    SortDescription order_descr;
    order_descr.reserve(query.order_expression_list->children.size());
    for (const auto & elem : query.order_expression_list->children)
    {
        String name = elem->children.front()->getColumnName();
        const ASTOrderByElement & order_by_elem = typeid_cast<const ASTOrderByElement &>(*elem);

        std::shared_ptr<ICollator> collator;
        if (order_by_elem.collation)
            collator = std::make_shared<Collator>(typeid_cast<const ASTLiteral &>(*order_by_elem.collation).value.get<String>());

        order_descr.emplace_back(name, order_by_elem.direction, order_by_elem.nulls_direction, collator);
    }

    return order_descr;
}

static size_t getLimitForSorting(ASTSelectQuery & query)
{
    /// Partial sort can be done if there is LIMIT but no DISTINCT or LIMIT BY.
    size_t limit = 0;
    if (!query.distinct && !query.limit_by_expression_list)
    {
        size_t limit_length = 0;
        size_t limit_offset = 0;
        getLimitLengthAndOffset(query, limit_length, limit_offset);
        limit = limit_length + limit_offset;
    }

    return limit;
}


void InterpreterSelectQuery::executeOrder(Pipeline & pipeline)
{
    SortDescription order_descr = getSortDescription(query);
    size_t limit = getLimitForSorting(query);

    const Settings & settings = context.getSettingsRef();

    pipeline.transform([&](auto & stream) {
        stream = std::make_shared<PartialSortingBlockInputStream>(stream, order_descr, /*req_id=*/"", limit);
    });

    /// If there are several streams, we merge them into one
    executeUnion(pipeline);

    /// Merge the sorted blocks.
    pipeline.firstStream() = std::make_shared<MergeSortingBlockInputStream>(
        pipeline.firstStream(),
        order_descr,
        settings.max_block_size,
        limit,
        settings.max_bytes_before_external_sort,
        SpillConfig(context.getTemporaryPath(), "sort", settings.max_cached_data_bytes_in_spiller, settings.max_spilled_rows_per_file, settings.max_spilled_bytes_per_file, context.getFileProvider()),
        /*req_id=*/"");
}


void InterpreterSelectQuery::executeMergeSorted(Pipeline & pipeline)
{
    SortDescription order_descr = getSortDescription(query);
    size_t limit = getLimitForSorting(query);

    const Settings & settings = context.getSettingsRef();

    /// If there are several streams, then we merge them into one
    if (pipeline.hasMoreThanOneStream())
    {
        /** MergingSortedBlockInputStream reads the sources sequentially.
          * To make the data on the remote servers prepared in parallel, we wrap it in AsynchronousBlockInputStream.
          */
        pipeline.transform([&](auto & stream) {
            stream = std::make_shared<AsynchronousBlockInputStream>(stream);
        });

        /// Merge the sorted sources into one sorted source.
        pipeline.firstStream() = std::make_shared<MergingSortedBlockInputStream>(pipeline.streams, order_descr, settings.max_block_size, limit);
        pipeline.streams.resize(1);
    }
}


void InterpreterSelectQuery::executeProjection(Pipeline & pipeline, const ExpressionActionsPtr & expression) // NOLINT
{
    pipeline.transform([&](auto & stream) {
        stream = std::make_shared<ExpressionBlockInputStream>(stream, expression, /*req_id=*/"");
    });
}


void InterpreterSelectQuery::executeDistinct(Pipeline & pipeline, bool before_order, Names columns)
{
    if (query.distinct)
    {
        const Settings & settings = context.getSettingsRef();

        size_t limit_length = 0;
        size_t limit_offset = 0;
        getLimitLengthAndOffset(query, limit_length, limit_offset);

        size_t limit_for_distinct = 0;

        /// If after this stage of DISTINCT ORDER BY is not executed, then you can get no more than limit_length + limit_offset of different rows.
        if (!query.order_expression_list || !before_order)
            limit_for_distinct = limit_length + limit_offset;

        pipeline.transform([&](auto & stream) {
            SizeLimits limits(settings.max_rows_in_distinct, settings.max_bytes_in_distinct, settings.distinct_overflow_mode);

            if (stream->isGroupedOutput())
                stream = std::make_shared<DistinctSortedBlockInputStream>(stream, limits, limit_for_distinct, columns);
            else
                stream = std::make_shared<DistinctBlockInputStream>(stream, limits, limit_for_distinct, columns);
        });
    }
}


void InterpreterSelectQuery::executeUnion(Pipeline & pipeline)
{
    switch (pipeline.streams.size())
    {
    case 0:
    case 1:
        break;
    default:
    {
        BlockInputStreamPtr stream = std::make_shared<UnionBlockInputStream<>>(
            pipeline.streams,
            BlockInputStreams{},
            max_streams,
            /*req_id=*/"");
        ;

        pipeline.streams.resize(1);
        pipeline.firstStream() = std::move(stream);
        break;
    }
    }
}


/// Preliminary LIMIT - is used in every source, if there are several sources, before they are combined.
void InterpreterSelectQuery::executePreLimit(Pipeline & pipeline)
{
    size_t limit_length = 0;
    size_t limit_offset = 0;
    getLimitLengthAndOffset(query, limit_length, limit_offset);

    /// If there is LIMIT
    if (limit_length)
    {
        pipeline.transform([&](auto & stream) {
            stream = std::make_shared<LimitBlockInputStream>(stream, limit_length + limit_offset, /* offset */ 0, /*req_id=*/"");
        });
    }
}

void InterpreterSelectQuery::executeLimit(Pipeline & pipeline)
{
    size_t limit_length = 0;
    size_t limit_offset = 0;
    getLimitLengthAndOffset(query, limit_length, limit_offset);

    /// If there is LIMIT
    if (limit_length)
    {
        RUNTIME_CHECK_MSG(pipeline.streams.size() == 1, "Cannot executeLimit with multiple streams");
        pipeline.transform([&](auto & stream) {
            stream = std::make_shared<LimitBlockInputStream>(stream, limit_length, limit_offset, /*req_id=*/"");
        });
    }
}


void InterpreterSelectQuery::executeExtremes(Pipeline & pipeline)
{
    if (!context.getSettingsRef().extremes)
        return;

    pipeline.transform([&](auto & stream) {
        if (auto * p_stream = dynamic_cast<IProfilingBlockInputStream *>(stream.get()))
            p_stream->enableExtremes();
    });
}


void InterpreterSelectQuery::executeSubqueriesInSetsAndJoins(Pipeline & pipeline, SubqueriesForSets & subqueries_for_sets)
{
    const Settings & settings = context.getSettingsRef();

    executeUnion(pipeline);
    pipeline.firstStream() = std::make_shared<CreatingSetsBlockInputStream>(
        pipeline.firstStream(),
        subqueries_for_sets,
        SizeLimits(settings.max_rows_to_transfer, settings.max_bytes_to_transfer, settings.transfer_overflow_mode),
        /*req_id=*/"");
}

void InterpreterSelectQuery::initSettings()
{
    if (query.settings)
        InterpreterSetQuery(query.settings, context).executeForCurrentContext();
}

} // namespace DB<|MERGE_RESOLUTION|>--- conflicted
+++ resolved
@@ -503,19 +503,7 @@
         {
             if (expressions.has_join)
             {
-<<<<<<< HEAD
-                const auto & join = static_cast<const ASTTableJoin &>(*query.join()->table_join);
-                if (join.kind == ASTTableJoin::Kind::Full || join.kind == ASTTableJoin::Kind::RightOuter)
-                    pipeline.streams_with_non_joined_data.push_back(expressions.before_join->createStreamWithNonJoinedDataIfFullOrRightJoin(
-                        pipeline.firstStream()->getHeader(),
-                        0,
-                        1,
-                        settings.max_block_size));
-
-                for (auto & stream : pipeline.streams) /// Applies to all sources except streams_with_non_joined_data.
-=======
                 for (auto & stream : pipeline.streams)
->>>>>>> 7b0b5669
                     stream = std::make_shared<ExpressionBlockInputStream>(stream, expressions.before_join, /*req_id=*/"");
             }
 
