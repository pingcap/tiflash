--- conflicted
+++ resolved
@@ -108,22 +108,10 @@
 
         unique_tables_from.emplace(from);
 
-<<<<<<< HEAD
-        if (!table_guards.count(from))
-            table_guards.emplace(from,
-                                 context.getDDLGuard(from.table_name,
-                                                     "Table " + from.database_name + "." + from.table_name + " is being renamed right now"));
-
-        if (!table_guards.count(to))
-            table_guards.emplace(to,
-                                 context.getDDLGuard(to.table_name,
-                                                     "Some table right now is being renamed to " + to.database_name + "." + to.table_name));
-=======
         if (!table_guards.count(to))
             table_guards.emplace(to,
                                  context.getDDLGuard(to.table_name,
                                                      fmt::format("Some table right now is being renamed to {}.{}", to.database_name, to.table_name)));
->>>>>>> 7bd02a86
 
         // Don't need any lock on "tidb_display" names, because we don't identify any table by that name in TiFlash
     }
