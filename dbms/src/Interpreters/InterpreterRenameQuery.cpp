#include <Common/typeid_cast.h>
#include <Databases/DatabaseTiFlash.h>
#include <Databases/IDatabase.h>
#include <Interpreters/Context.h>
#include <Interpreters/InterpreterRenameQuery.h>
#include <Parsers/ASTRenameQuery.h>
#include <Storages/IStorage.h>

#include <optional>


namespace DB
{


InterpreterRenameQuery::InterpreterRenameQuery(const ASTPtr & query_ptr_, Context & context_, const String executor_name_)
    : query_ptr(query_ptr_), context(context_), executor_name(std::move(executor_name_))
{}


struct RenameDescription
{
    RenameDescription(const ASTRenameQuery::Element & elem, const String & current_database)
        : from_database_name(elem.from.database.empty() ? current_database : elem.from.database),
          from_table_name(elem.from.table),
          to_database_name(elem.to.database.empty() ? current_database : elem.to.database),
          to_table_name(elem.to.table),
          tidb_display_database_name(elem.tidb_display.has_value() ? std::make_optional(elem.tidb_display->database) : std::nullopt),
          tidb_display_table_name(elem.tidb_display.has_value() ? std::make_optional(elem.tidb_display->table) : std::nullopt)
    {
        if (tidb_display_database_name.has_value() && tidb_display_database_name->empty())
            throw Exception("Display database name is empty, should not happed. " + toString());

        if (tidb_display_table_name.has_value() && tidb_display_table_name->empty())
            throw Exception("Display table name is empty, should not happed. " + toString());
    }

    String from_database_name;
    String from_table_name;

    String to_database_name;
    String to_table_name;

    String toString() const { return from_database_name + "." + from_table_name + " -> " + to_database_name + "." + to_table_name; }

    bool hasTidbDisplayName() const { return tidb_display_database_name.has_value() && tidb_display_table_name.has_value(); }

    std::optional<String> tidb_display_database_name;
    std::optional<String> tidb_display_table_name;
};


BlockIO InterpreterRenameQuery::execute()
{
    ASTRenameQuery & rename = typeid_cast<ASTRenameQuery &>(*query_ptr);

    if (!rename.cluster.empty())
    {
<<<<<<< HEAD
        throw Exception("Shoul not run into `executeDDLQueryOnCluster`");
=======
        throw Exception("Should not run into `executeDDLQueryOnCluster`");
>>>>>>> a0b8dfd0
    }

    String current_database = context.getCurrentDatabase();

    /** In case of error while renaming, it is possible that only part of tables was renamed
      *  or we will be in inconsistent state. (It is worth to be fixed.)
      */

    std::vector<RenameDescription> descriptions;
    descriptions.reserve(rename.elements.size());

    /// To avoid deadlocks, we must acquire locks for tables in same order in any different RENAMES.
    struct UniqueTableName
    {
        String database_name;
        String table_name;

        UniqueTableName(const String & database_name_, const String & table_name_) //
            : database_name(database_name_), table_name(table_name_)
        {}

        bool operator<(const UniqueTableName & rhs) const
        {
            return std::tie(database_name, table_name) < std::tie(rhs.database_name, rhs.table_name);
        }
    };

    std::set<UniqueTableName> unique_tables_from;

    /// Don't allow to drop tables (that we are renaming); do't allow to create tables in places where tables will be renamed.
    std::map<UniqueTableName, std::unique_ptr<DDLGuard>> table_guards;

    for (const auto & elem : rename.elements)
    {
        descriptions.emplace_back(elem, current_database);

        UniqueTableName from(descriptions.back().from_database_name, descriptions.back().from_table_name);
        UniqueTableName to(descriptions.back().to_database_name, descriptions.back().to_table_name);

        unique_tables_from.emplace(from);

        if (!table_guards.count(from))
            table_guards.emplace(from,
                context.getDDLGuard(from.database_name,
                    from.table_name,
                    "Table " + from.database_name + "." + from.table_name + " is being renamed right now"));

        if (!table_guards.count(to))
            table_guards.emplace(to,
                context.getDDLGuard(
                    to.database_name, to.table_name, "Some table right now is being renamed to " + to.database_name + "." + to.table_name));

        // Don't need any lock on "tidb_display" names, because we don't identify any table by that name in TiFlash
    }

    std::vector<TableLockHolder> alter_locks;
    alter_locks.reserve(unique_tables_from.size());

    for (const auto & names : unique_tables_from)
        if (auto table = context.tryGetTable(names.database_name, names.table_name))
            alter_locks.emplace_back(table->lockForAlter(executor_name));

    /** All tables are locked. If there are more than one rename in chain,
      *  we need to hold global lock while doing all renames. Order matters to avoid deadlocks.
      * It provides atomicity of all RENAME chain as a whole, from the point of view of DBMS client,
      *  but only in cases when there was no exceptions during this process and server does not fall.
      */

    decltype(context.getLock()) lock;

    if (descriptions.size() > 1)
        lock = context.getLock();

    for (const auto & elem : descriptions)
    {
        // For rename query synced from TiDB, we may do "rename db_1.t2 to db_1.t2" with only modifying
        // table's display name, we need to avoid exception for that.
        if (elem.from_database_name != elem.to_database_name || elem.from_table_name != elem.to_table_name)
            context.assertTableDoesntExist(elem.to_database_name, elem.to_table_name);

        auto database = context.getDatabase(elem.from_database_name);
        if (database->getEngineName() == "TiFlash")
        {
            DatabaseTiFlash * from_database_concrete = typeid_cast<DatabaseTiFlash *>(database.get());
            if (likely(from_database_concrete))
            {
                // Keep for rename actions executed through ch-client.
                const String & display_db = elem.hasTidbDisplayName() ? *elem.tidb_display_database_name : elem.to_database_name;
                const String & display_tbl = elem.hasTidbDisplayName() ? *elem.tidb_display_table_name : elem.to_table_name;
                from_database_concrete->renameTable(context,
                    elem.from_table_name,
                    *context.getDatabase(elem.to_database_name),
                    elem.to_table_name,
                    display_db,
                    display_tbl);
            }
            else
                throw Exception(
                    "Failed to cast from database: " + elem.from_database_name + " as DatabaseTiFlash in renaming: " + elem.toString(),
                    ErrorCodes::LOGICAL_ERROR);
        }
        else
        {
            // Keep for DatabaseOrdinary and others engines.
            database->renameTable(context, elem.from_table_name, *context.getDatabase(elem.to_database_name), elem.to_table_name);
        }
    }

    return {};
}


} // namespace DB<|MERGE_RESOLUTION|>--- conflicted
+++ resolved
@@ -56,11 +56,7 @@
 
     if (!rename.cluster.empty())
     {
-<<<<<<< HEAD
-        throw Exception("Shoul not run into `executeDDLQueryOnCluster`");
-=======
         throw Exception("Should not run into `executeDDLQueryOnCluster`");
->>>>>>> a0b8dfd0
     }
 
     String current_database = context.getCurrentDatabase();
