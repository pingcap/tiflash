--- conflicted
+++ resolved
@@ -379,11 +379,10 @@
                 DESTINATION ".")
     endif ()
 
-<<<<<<< HEAD
     install (TARGETS tici_search_lib
             COMPONENT tiflash-gtest
             DESTINATION ".")
-=======
+
     if (ENABLE_CLARA AND USE_INTERNAL_LIBCLARA)
         install (TARGETS clara_shared
                 COMPONENT tiflash-gtest
@@ -396,7 +395,6 @@
     if (ENABLE_CLARA)
         install (SCRIPT ${TiFlash_SOURCE_DIR}/libs/libclara-cmake/linux_post_install.cmake COMPONENT tiflash-gtest)
     endif ()
->>>>>>> 731e6846
 
     target_compile_options(gtests_dbms PRIVATE -Wno-unknown-pragmas -Wno-deprecated-copy)
     add_check(gtests_dbms)
