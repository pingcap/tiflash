--- conflicted
+++ resolved
@@ -268,14 +268,9 @@
 endif ()
 
 if (USE_QPL)
-<<<<<<< HEAD
-    target_include_directories (dbms BEFORE PRIVATE ${QPL_INCLUDE_DIR})
-    set_source_files_properties(
-=======
     target_link_libraries (tiflash_common_io PUBLIC ${QPL_LIBRARY})
     target_include_directories (dbms BEFORE PRIVATE ${QPL_INCLUDE_DIR})
     set_source_files_properties (
->>>>>>> 63e83b3a
         src/IO/Compression/CompressionCodecDeflateQpl.cpp
         PROPERTIES COMPILE_FLAGS "-mwaitpkg")
 endif ()
