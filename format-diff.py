#!/usr/bin/python3
# Copyright 2023 PingCAP, Inc.
#
# Licensed under the Apache License, Version 2.0 (the "License");
# you may not use this file except in compliance with the License.
# You may obtain a copy of the License at
#
#     http://www.apache.org/licenses/LICENSE-2.0
#
# Unless required by applicable law or agreed to in writing, software
# distributed under the License is distributed on an "AS IS" BASIS,
# WITHOUT WARRANTIES OR CONDITIONS OF ANY KIND, either express or implied.
# See the License for the specific language governing permissions and
# limitations under the License.

import argparse
import os
import subprocess
from shutil import which
from os import path

import json


def run_cmd(cmd, show_cmd=False):
    res = os.popen(cmd).readlines()
    if show_cmd:
        print("RUN CMD: {}".format(cmd))
    return res

def try_find_clang_format(exec_path):
    candidates = ['clang-format-15', 'clang-format']
    if exec_path is not None:
        candidates.insert(0, exec_path)
    for c in candidates:
        if which(c) is not None:
            return c
    return candidates[-1]

def main():
    default_suffix = ['.cpp', '.h', '.cc', '.hpp']
    parser = argparse.ArgumentParser(description='TiFlash Code Format',
                                     formatter_class=argparse.ArgumentDefaultsHelpFormatter)
    parser.add_argument('--repo_path', help='path of tiflash repository',
                        default=os.path.dirname(os.path.abspath(__file__)))
    parser.add_argument('--suffix',
                        help='suffix of files to format, split by space', default=' '.join(default_suffix))
    parser.add_argument('--ignore_suffix',
                        help='ignore files with suffix, split by space')
    parser.add_argument('--diff_from',
                        help='commit hash/branch to check git diff', default='HEAD')
    parser.add_argument('--check_formatted',
                        help='exit -1 if NOT formatted', action='store_true')
    parser.add_argument('--dump_diff_files_to',
                        help='dump diff file names to specific path', default=None)
    parser.add_argument('--clang_format',
                        help='path to clang-format', default=None)

    args = parser.parse_args()
    default_suffix = args.suffix.strip().split(' ') if args.suffix else []
    ignore_suffix = args.ignore_suffix.strip().split(
        ' ') if args.ignore_suffix else []
    tiflash_repo_path = args.repo_path
    if not os.path.isabs(tiflash_repo_path):
        raise Exception("path of repo should be absolute")
    assert tiflash_repo_path[-1] != '/'

    os.chdir(tiflash_repo_path)
    files_to_check = run_cmd('git diff HEAD --name-only') if args.diff_from == 'HEAD' else run_cmd(
        'git diff {} --name-only'.format(args.diff_from))
    files_to_check = [os.path.join(tiflash_repo_path, s.strip())
                      for s in files_to_check]
    files_to_format = []
    for f in files_to_check:
        if not any([f.endswith(e) for e in default_suffix]):
            continue
        if any([f.endswith(e) for e in ignore_suffix]):
            continue
        file_path = f
        if not path.exists(file_path):
            continue
        if ' ' in file_path:
            print('file {} can not be formatted'.format(file_path))
            continue
        files_to_format.append(file_path)

    if args.dump_diff_files_to:
        da = [e[len(tiflash_repo_path):] for e in files_to_format]
        json.dump({'files': da, 'repo': tiflash_repo_path},
                  open(args.dump_diff_files_to, 'w'))
        print('dump {} modified files info to {}'.format(
            len(da), args.dump_diff_files_to))

    if files_to_format:
        print('Files to format:\n  {}'.format('\n  '.join(files_to_format)))
<<<<<<< HEAD
        clang_format_cmd = 'clang-format-17'
        clang_format_15_cmd = 'clang-format-15'
        if which(clang_format_cmd) is None:
            if which(clang_format_15_cmd) is not None:
                clang_format_cmd = clang_format_15_cmd
            else:
                clang_format_cmd = 'clang-format'
=======
        clang_format_cmd = try_find_clang_format(args.clang_format)
>>>>>>> 06427c47
        for file in files_to_format:
            cmd = clang_format_cmd + ' -i {}'.format(file)
            if subprocess.Popen(cmd, shell=True, cwd=tiflash_repo_path).wait():
                exit(-1)

        if args.check_formatted:
            diff_res = run_cmd('git diff --name-only')
            files_not_in_contrib = [f for f in diff_res if not f.startswith('contrib')]
            files_contrib = [f for f in diff_res if f.startswith('contrib')]
            if files_not_in_contrib:
                print('')
                print('Error: found files NOT formatted')
                print(''.join(files_not_in_contrib))
                exit(-1)
            elif files_contrib:
                print('')
                print('Warn: found contrib changed')
                print(''.join(files_contrib))
                print('')
                print(''.join(run_cmd('git status')))
            else:
                print("Format check passed")
        else:
            print("Finish code format")
    else:
        print('No file to format')


if __name__ == '__main__':
    main()<|MERGE_RESOLUTION|>--- conflicted
+++ resolved
@@ -93,17 +93,7 @@
 
     if files_to_format:
         print('Files to format:\n  {}'.format('\n  '.join(files_to_format)))
-<<<<<<< HEAD
-        clang_format_cmd = 'clang-format-17'
-        clang_format_15_cmd = 'clang-format-15'
-        if which(clang_format_cmd) is None:
-            if which(clang_format_15_cmd) is not None:
-                clang_format_cmd = clang_format_15_cmd
-            else:
-                clang_format_cmd = 'clang-format'
-=======
         clang_format_cmd = try_find_clang_format(args.clang_format)
->>>>>>> 06427c47
         for file in files_to_format:
             cmd = clang_format_cmd + ' -i {}'.format(file)
             if subprocess.Popen(cmd, shell=True, cwd=tiflash_repo_path).wait():
